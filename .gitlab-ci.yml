image: ghcr.io/espressomd/docker/ubuntu-20.04:254edd4a9c6e4d7b557be73158e400f5794e4f99

stages:
  - prepare
  - build
  - additional_checks
  - result

.global_job_template: &global_job_definition
  except:
    - staging.tmp
    - trying.tmp
  timeout: 1h
  interruptible: true

.notification_job_template: &notification_job_definition
  <<: *global_job_definition
  variables:
    GIT_SUBMODULE_STRATEGY: none
  dependencies: []
  timeout: 40m
  interruptible: false
  tags:
    - docker
    - espresso
    - no-cuda

variables:
  GIT_SUBMODULE_STRATEGY: recursive
  CCACHE_DIR: /cache
  CCACHE_MAXSIZE: 100G
  with_ccache: "true"

status_pending:
  <<: *notification_job_definition
  stage: prepare
  script: sh maintainer/gh_post_status.sh pending

style:
  <<: *global_job_definition
  stage: prepare
  dependencies: []
  before_script:
    - git submodule deinit .
  script:
    - sh maintainer/CI/fix_style.sh
  tags:
    - docker
    - espresso
    - no-cuda
  variables:
    GIT_SUBMODULE_STRATEGY: none
  artifacts:
    paths:
    - style.patch
    expire_in: 1 week
    when: on_failure

style_doxygen:
  <<: *global_job_definition
  stage: prepare
  dependencies: []
  script:
    - mkdir build
    - cd build
    - cp ../maintainer/configs/maxset.hpp myconfig.hpp
    - cmake .. -DWITH_CUDA=ON -DWITH_SCAFACOS=ON
    - sh ../maintainer/CI/dox_warnings.sh
  tags:
    - docker
    - espresso
    - no-cuda

### Builds without CUDA

default:
  <<: *global_job_definition
  stage: build
  variables:
     CC: 'gcc-9'
     CXX: 'g++-9'
     with_cuda: 'false'
     with_cxx_standard: '17'
     myconfig: 'default'
     with_coverage: 'true'
     with_scafacos: 'true'
     with_walberla: 'true'
     with_stokesian_dynamics: 'true'
     check_skip_long: 'true'
  script:
    - bash maintainer/CI/build_cmake.sh
  tags:
    - docker
<<<<<<< HEAD
    - linux
    - numa-deactivated
=======
    - espresso
    - no-cuda
>>>>>>> cdc1f86e

maxset:
  <<: *global_job_definition
  stage: build
  variables:
     CC: 'gcc-9'
     CXX: 'g++-9'
     with_cuda: 'false'
     with_cxx_standard: '17'
     myconfig: 'maxset'
     with_coverage: 'true'
     with_scafacos: 'true'
     with_stokesian_dynamics: 'true'
     check_skip_long: 'true'
     cmake_params: '-DTEST_NP=8'
  script:
    - bash maintainer/CI/build_cmake.sh
  tags:
    - docker
    - espresso
    - no-cuda
    - numa

maxset-walberla:
  <<: *global_job_definition
  stage: build
  variables:
     with_cuda: 'false'
     myconfig: 'maxset'
     with_coverage: 'true'
     with_walberla: 'true'
     with_scafacos: 'false'
     with_stokesian_dynamics: 'false'
     check_skip_long: 'true'
     check_procs: '4'
  script:
    - bash maintainer/CI/build_cmake.sh
  tags:
    - docker
    - linux
    - numa-deactivated

maxset-walberla-avx:
  <<: *global_job_definition
  stage: build
  variables:
     with_cuda: 'false'
     myconfig: 'maxset'
     with_coverage: 'false'
     with_walberla: 'true'
     with_scafacos: 'false'
     with_stokesian_dynamics: 'false'
     check_skip_long: 'true'
     check_procs: '4'
     cmake_params: '-DWALBERLA_USE_AVX=TRUE'
  script:
    - bash maintainer/CI/build_cmake.sh
  tags:
    - docker
    - linux
    - numa-deactivated
  when: manual

no_rotation:
  <<: *global_job_definition
  stage: build
  variables:
     CC: 'gcc-9'
     CXX: 'g++-9'
     with_cuda: 'false'
     myconfig: 'no_rotation'
     with_coverage: 'true'
     with_scafacos: 'true'
     check_skip_long: 'true'
  script:
    - bash maintainer/CI/build_cmake.sh
  tags:
    - docker
<<<<<<< HEAD
    - linux
=======
    - espresso
    - no-cuda
>>>>>>> cdc1f86e
    - numa

ubuntu:wo-dependencies:
  <<: *global_job_definition
  stage: build
  image: ghcr.io/espressomd/docker/ubuntu-wo-dependencies:9ef2166b82d4c0eb258d17f5ec29f7bc39991f5d
  variables:
     myconfig: 'maxset'
     with_cuda: 'false'
     with_hdf5: 'false'
     make_check_unit_tests: 'false'
     make_check_python: 'false'
  script:
    - bash maintainer/CI/build_cmake.sh
  tags:
    - docker
<<<<<<< HEAD
    - linux
    - numa
=======
    - espresso
    - no-cuda
>>>>>>> cdc1f86e

### Builds with different distributions

debian:10:
  <<: *global_job_definition
  stage: build
  image: ghcr.io/espressomd/docker/debian:9ef2166b82d4c0eb258d17f5ec29f7bc39991f5d
  variables:
     with_cuda: 'false'
     myconfig: 'maxset'
     make_check_python: 'false'
     with_stokesian_dynamics: 'true'
  script:
    - bash maintainer/CI/build_cmake.sh
  tags:
    - docker
<<<<<<< HEAD
    - linux
    - numa
=======
    - espresso
    - no-cuda
>>>>>>> cdc1f86e

fedora:34:
  <<: *global_job_definition
  stage: build
  image: ghcr.io/espressomd/docker/fedora:9ef2166b82d4c0eb258d17f5ec29f7bc39991f5d
  variables:
     with_cuda: 'false'
     myconfig: 'maxset'
     make_check_python: 'true'
     with_stokesian_dynamics: 'true'
  script:
    - bash maintainer/CI/build_cmake.sh
  tags:
    - docker
<<<<<<< HEAD
    - linux
    - numa
=======
    - espresso
    - no-cuda
>>>>>>> cdc1f86e

### Builds with CUDA

clang-sanitizer:
  <<: *global_job_definition
  stage: build
  variables:
     CC: 'clang-9'
     CXX: 'clang++-9'
     myconfig: 'maxset'
     with_cuda: 'true'
     with_cuda_compiler: 'clang'
     with_coverage: 'false'
     with_static_analysis: 'true'
     check_skip_long: 'true'
     with_asan: 'true'
     with_ubsan: 'true'
     with_scafacos: 'true'
     with_stokesian_dynamics: 'true'
  script:
    - bash maintainer/CI/build_cmake.sh
  timeout: 2h
  tags:
    - docker
    - espresso
    - cuda
    - numa

fast_math:
  <<: *global_job_definition
  stage: build
  image: ghcr.io/espressomd/docker/cuda:9ef2166b82d4c0eb258d17f5ec29f7bc39991f5d
  variables:
     CC: 'gcc-9'
     CXX: 'g++-9'
     myconfig: 'maxset'
     with_cuda: 'true'
     with_coverage: 'false'
     with_scafacos: 'false'
     with_stokesian_dynamics: 'true'
     with_fast_math: 'true'
  script:
    - bash maintainer/CI/build_cmake.sh
  tags:
    - docker
    - espresso
    - cuda
  when: manual

cuda11-maxset:
  <<: *global_job_definition
  stage: build
  image: ghcr.io/espressomd/docker/cuda:9ef2166b82d4c0eb258d17f5ec29f7bc39991f5d
  variables:
     CC: 'gcc-9'
     CXX: 'g++-9'
     GCOV: 'gcov-9'
     myconfig: 'maxset'
     with_cuda: 'true'
     with_coverage: 'true'
     check_skip_long: 'true'
     srcdir: '${CI_PROJECT_DIR}'
     with_scafacos: 'true'
     with_stokesian_dynamics: 'true'
  script:
    - bash maintainer/CI/build_cmake.sh
  tags:
    - docker
    - espresso
    - cuda
    - numa

cuda10-maxset:
  <<: *global_job_definition
  stage: build
  variables:
     CC: 'gcc-8'
     CXX: 'g++-8'
     myconfig: 'maxset'
     with_cuda: 'true'
     with_coverage: 'false'
     with_coverage_python: 'true'
     test_timeout: '900'
     srcdir: '${CI_PROJECT_DIR}'
     with_scafacos: 'true'
     with_stokesian_dynamics: 'true'
     with_walberla: 'true'
     cmake_params: '-DWALBERLA_USE_STD_EXPERIMENTAL_FILESYSTEM=TRUE'
  script:
    - bash maintainer/CI/build_cmake.sh
  artifacts:
    paths:
    - build/
    expire_in: 1 week
  tags:
    - docker
    - espresso
    - cuda
<<<<<<< HEAD
    - numa-deactivated
=======
    - numa
>>>>>>> cdc1f86e

tutorials-samples-maxset:
  <<: *global_job_definition
  stage: build
  variables:
     CC: 'gcc-8'
     CXX: 'g++-8'
     myconfig: 'maxset'
     with_cuda: 'false'
     with_coverage: 'false'
     with_coverage_python: 'true'
     with_scafacos: 'true'
     with_walberla: 'true'
     cmake_params: '-DWALBERLA_USE_STD_EXPERIMENTAL_FILESYSTEM=TRUE'
     make_check_unit_tests: 'false'
     make_check_python: 'false'
     make_check_tutorials: 'true'
     make_check_samples: 'true'
     make_check_benchmarks: 'true'
     test_timeout: '1200'
  script:
    - bash maintainer/CI/build_cmake.sh
  tags:
    - docker
<<<<<<< HEAD
    - linux
    - numa-deactivated
=======
    - espresso
    - cuda
>>>>>>> cdc1f86e

tutorials-samples-default:
  <<: *global_job_definition
  stage: build
  variables:
     CC: 'gcc-8'
     CXX: 'g++-8'
     myconfig: 'default'
     with_cuda: 'true'
     with_coverage: 'false'
     with_scafacos: 'true'
     make_check_unit_tests: 'false'
     make_check_python: 'false'
     make_check_tutorials: 'true'
     make_check_samples: 'true'
     make_check_benchmarks: 'true'
     test_timeout: '1200'
  script:
    - bash maintainer/CI/build_cmake.sh
  tags:
    - docker
    - espresso
    - cuda
  only:
    - schedules

tutorials-samples-empty:
  <<: *global_job_definition
  stage: build
  variables:
     CC: 'gcc-8'
     CXX: 'g++-8'
     myconfig: 'empty'
     with_cuda: 'true'
     with_coverage: 'false'
     with_scafacos: 'true'
     make_check_unit_tests: 'false'
     make_check_python: 'false'
     make_check_tutorials: 'true'
     make_check_samples: 'true'
     make_check_benchmarks: 'true'
     test_timeout: '1200'
     with_scafacos: 'false'
  script:
    - bash maintainer/CI/build_cmake.sh
  tags:
    - docker
    - espresso
    - cuda
  only:
    - schedules

tutorials-samples-no-gpu:
  <<: *global_job_definition
  stage: build
  variables:
     CC: 'gcc-8'
     CXX: 'g++-8'
     myconfig: 'maxset'
     with_cuda: 'true'
     with_coverage: 'false'
     with_scafacos: 'true'
     make_check_unit_tests: 'false'
     make_check_python: 'false'
     make_check_tutorials: 'true'
     make_check_samples: 'true'
     make_check_benchmarks: 'true'
     test_timeout: '1200'
     hide_gpu: 'true'
  script:
    - bash maintainer/CI/build_cmake.sh
  tags:
    - docker
    - espresso
    - no-cuda
  only:
    - schedules

installation:
  <<: *global_job_definition
  stage: build
  variables:
     CC: 'gcc-8'
     CXX: 'g++-8'
     myconfig: 'maxset'
     with_cuda: 'true'
     with_coverage: 'false'
     make_check_unit_tests: 'false'
     make_check_python: 'false'
     with_scafacos: 'true'
     with_stokesian_dynamics: 'true'
     srcdir: '${CI_PROJECT_DIR}'
     build_type: 'Release'
  script:
    - bash maintainer/CI/build_cmake.sh
    - cd build
    - make install
    # get path of installed files
    - CI_INSTALL_DIR="/tmp/espresso-unit-tests"
    - CI_INSTALL_PYTHON_PATH=$(dirname $(find "${CI_INSTALL_DIR}/lib" -name espressomd))
    # deploy object-in-fluid module
    - cp -r "src/python/object_in_fluid" "${CI_INSTALL_PYTHON_PATH}/object_in_fluid"
    # run all tests with the installed files
    - sed -i "s|$(pwd)/pypresso|${CI_INSTALL_DIR}/bin/pypresso|" testsuite/{python,scripts/samples,scripts/tutorials}/CTestTestfile.cmake
    - make -j2 check_python
    - make -j2 check_samples
    - make -j2 check_tutorials
  tags:
    - docker
    - espresso
    - cuda
  when: manual

empty:
  <<: *global_job_definition
  stage: build
  variables:
     CC: 'clang-9'
     CXX: 'clang++-9'
     myconfig: 'empty'
     with_cuda: 'true'
     with_cuda_compiler: 'clang'
     with_static_analysis: 'true'
     with_scafacos: 'false'
     with_stokesian_dynamics: 'false'
  script:
    - bash maintainer/CI/build_cmake.sh
  tags:
    - docker
    - espresso
    - cuda
    - numa

check_sphinx:
  <<: *global_job_definition
  stage: additional_checks
  needs:
    - cuda10-maxset
  when: on_success
  script:
    - sed -i 's/ or "DISPLAY" in os.environ/ or True/' ${CI_PROJECT_DIR}/src/python/espressomd/visualization.pyx
    - cd ${CI_PROJECT_DIR}/build
    - make -t && rm src/python/espressomd/visualization.* && make sphinx
    - make -j2 tutorials
    - make check_utils
    - bash ${CI_PROJECT_DIR}/maintainer/CI/doc_warnings.sh
    - python3 ${CI_PROJECT_DIR}/maintainer/CI/jupyter_warnings.py
  artifacts:
    paths:
    - build/doc/sphinx
    expire_in: 1 week
  tags:
    - docker
    - espresso
    - cuda
    - numa

run_tutorials:
  <<: *global_job_definition
  stage: additional_checks
  needs:
    - cuda10-maxset
  when: on_success
  script:
    - cd ${CI_PROJECT_DIR}/build
    - make -t
    - make tutorials
    - make -j1 tutorials_html
    - cd doc/tutorials
    - mkdir html
    - ${CI_PROJECT_DIR}/maintainer/CI/deploy_tutorials.py
    - rsync -a --files-from=deploy_list.txt ./ html
  artifacts:
    paths:
    - build/doc/tutorials
    expire_in: 1 week
  tags:
    - docker
    - espresso
    - cuda
<<<<<<< HEAD
    - numa-deactivated
=======
    - numa
>>>>>>> cdc1f86e
  only:
    - schedules

run_doxygen:
  <<: *global_job_definition
  stage: additional_checks
  needs:
    - cuda10-maxset
  when: on_success
  only:
    - python
  script:
    - cd ${CI_PROJECT_DIR}/build
    - make -t && make doxygen
  artifacts:
    paths:
    - build/doc/doxygen
    expire_in: 1 week
  tags:
    - docker
<<<<<<< HEAD
    - linux
=======
    - espresso
    - no-cuda
>>>>>>> cdc1f86e
    - numa

maxset_no_gpu:
  <<: *global_job_definition
  stage: additional_checks
  when: on_success
  needs:
    - cuda10-maxset
  script:
    - export CUDA_VISIBLE_DEVICES=""
    - cd ${CI_PROJECT_DIR}/build
    - make -t && make check
  tags:
    - docker
<<<<<<< HEAD
    - linux
    - numa-deactivated
=======
    - espresso
    - no-cuda
    - numa
>>>>>>> cdc1f86e

maxset_3_cores:
  <<: *global_job_definition
  stage: additional_checks
  when: on_success
  needs:
    - cuda10-maxset
  script:
    - cd ${CI_PROJECT_DIR}/build
    - cmake -DTEST_NP=3 .
    - make -t && make check_unit_tests && make check_python_parallel_odd
  tags:
    - docker
    - espresso
    - cuda
<<<<<<< HEAD
    - numa-deactivated
=======
    - numa
>>>>>>> cdc1f86e

status_success:
  <<: *notification_job_definition
  stage: result
  script: sh maintainer/gh_post_status.sh success
  when: on_success

status_failure:
  <<: *notification_job_definition
  stage: result
  script: sh maintainer/gh_post_status.sh failure
  when: on_failure

notify_success:
  <<: *notification_job_definition
  stage: result
  script: sh maintainer/gh_close_issue.sh
  when: on_success
  only:
    - python

notify_failure:
  <<: *notification_job_definition
  stage: result
  script: sh maintainer/gh_create_issue.sh
  when: on_failure
  only:
    - python<|MERGE_RESOLUTION|>--- conflicted
+++ resolved
@@ -91,13 +91,9 @@
     - bash maintainer/CI/build_cmake.sh
   tags:
     - docker
-<<<<<<< HEAD
-    - linux
-    - numa-deactivated
-=======
-    - espresso
-    - no-cuda
->>>>>>> cdc1f86e
+    - espresso
+    - no-cuda
+    - numa-deactivated
 
 maxset:
   <<: *global_job_definition
@@ -137,7 +133,8 @@
     - bash maintainer/CI/build_cmake.sh
   tags:
     - docker
-    - linux
+    - espresso
+    - no-cuda
     - numa-deactivated
 
 maxset-walberla-avx:
@@ -157,7 +154,8 @@
     - bash maintainer/CI/build_cmake.sh
   tags:
     - docker
-    - linux
+    - espresso
+    - no-cuda
     - numa-deactivated
   when: manual
 
@@ -176,12 +174,8 @@
     - bash maintainer/CI/build_cmake.sh
   tags:
     - docker
-<<<<<<< HEAD
-    - linux
-=======
-    - espresso
-    - no-cuda
->>>>>>> cdc1f86e
+    - espresso
+    - no-cuda
     - numa
 
 ubuntu:wo-dependencies:
@@ -198,13 +192,9 @@
     - bash maintainer/CI/build_cmake.sh
   tags:
     - docker
-<<<<<<< HEAD
-    - linux
-    - numa
-=======
-    - espresso
-    - no-cuda
->>>>>>> cdc1f86e
+    - espresso
+    - no-cuda
+    - numa
 
 ### Builds with different distributions
 
@@ -221,13 +211,9 @@
     - bash maintainer/CI/build_cmake.sh
   tags:
     - docker
-<<<<<<< HEAD
-    - linux
-    - numa
-=======
-    - espresso
-    - no-cuda
->>>>>>> cdc1f86e
+    - espresso
+    - no-cuda
+    - numa
 
 fedora:34:
   <<: *global_job_definition
@@ -242,13 +228,9 @@
     - bash maintainer/CI/build_cmake.sh
   tags:
     - docker
-<<<<<<< HEAD
-    - linux
-    - numa
-=======
-    - espresso
-    - no-cuda
->>>>>>> cdc1f86e
+    - espresso
+    - no-cuda
+    - numa
 
 ### Builds with CUDA
 
@@ -347,11 +329,7 @@
     - docker
     - espresso
     - cuda
-<<<<<<< HEAD
-    - numa-deactivated
-=======
-    - numa
->>>>>>> cdc1f86e
+    - numa-deactivated
 
 tutorials-samples-maxset:
   <<: *global_job_definition
@@ -376,13 +354,9 @@
     - bash maintainer/CI/build_cmake.sh
   tags:
     - docker
-<<<<<<< HEAD
-    - linux
-    - numa-deactivated
-=======
-    - espresso
-    - cuda
->>>>>>> cdc1f86e
+    - espresso
+    - no-cuda
+    - numa-deactivated
 
 tutorials-samples-default:
   <<: *global_job_definition
@@ -406,6 +380,7 @@
     - docker
     - espresso
     - cuda
+    - numa
   only:
     - schedules
 
@@ -432,6 +407,7 @@
     - docker
     - espresso
     - cuda
+    - numa
   only:
     - schedules
 
@@ -458,6 +434,7 @@
     - docker
     - espresso
     - no-cuda
+    - numa
   only:
     - schedules
 
@@ -563,11 +540,7 @@
     - docker
     - espresso
     - cuda
-<<<<<<< HEAD
-    - numa-deactivated
-=======
-    - numa
->>>>>>> cdc1f86e
+    - numa-deactivated
   only:
     - schedules
 
@@ -588,13 +561,9 @@
     expire_in: 1 week
   tags:
     - docker
-<<<<<<< HEAD
-    - linux
-=======
-    - espresso
-    - no-cuda
->>>>>>> cdc1f86e
-    - numa
+    - espresso
+    - no-cuda
+    - numa-deactivated
 
 maxset_no_gpu:
   <<: *global_job_definition
@@ -608,14 +577,9 @@
     - make -t && make check
   tags:
     - docker
-<<<<<<< HEAD
-    - linux
-    - numa-deactivated
-=======
-    - espresso
-    - no-cuda
-    - numa
->>>>>>> cdc1f86e
+    - espresso
+    - no-cuda
+    - numa-deactivated
 
 maxset_3_cores:
   <<: *global_job_definition
@@ -631,11 +595,7 @@
     - docker
     - espresso
     - cuda
-<<<<<<< HEAD
-    - numa-deactivated
-=======
-    - numa
->>>>>>> cdc1f86e
+    - numa-deactivated
 
 status_success:
   <<: *notification_job_definition
