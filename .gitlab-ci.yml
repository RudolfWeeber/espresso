--- conflicted
+++ resolved
@@ -1,8 +1,4 @@
-<<<<<<< HEAD
-image: ghcr.io/espressomd/docker/ubuntu-20.04:ba17d0a6faeef892b1d1ca2b69e805c9fe1dc495
-=======
 image: ghcr.io/espressomd/docker/ubuntu-20.04:efd89c5f66b8a65f579a7807d0059939fcb4b12f
->>>>>>> a0036870
 
 stages:
   - prepare
@@ -255,11 +251,7 @@
 fast_math:
   <<: *global_job_definition
   stage: build
-<<<<<<< HEAD
-  image: ghcr.io/espressomd/docker/cuda:ba17d0a6faeef892b1d1ca2b69e805c9fe1dc495
-=======
   image: ghcr.io/espressomd/docker/cuda:efd89c5f66b8a65f579a7807d0059939fcb4b12f
->>>>>>> a0036870
   variables:
      CC: 'gcc-9'
      CXX: 'g++-9'
@@ -276,38 +268,10 @@
     - cuda
   when: manual
 
-<<<<<<< HEAD
 cuda11-maxset:
   <<: *global_job_definition
   stage: build
-  image: ghcr.io/espressomd/docker/ubuntu-22.04:ba17d0a6faeef892b1d1ca2b69e805c9fe1dc495
-=======
-cuda11-maxset-ubuntu20.04:
-  <<: *global_job_definition
-  stage: build
-  image: ghcr.io/espressomd/docker/cuda:efd89c5f66b8a65f579a7807d0059939fcb4b12f
-  variables:
-     CC: 'gcc-9'
-     CXX: 'g++-9'
-     GCOV: 'gcov-9'
-     myconfig: 'maxset'
-     with_cuda: 'true'
-     with_coverage: 'true'
-     check_skip_long: 'true'
-     with_scafacos: 'true'
-     with_stokesian_dynamics: 'true'
-  script:
-    - bash maintainer/CI/build_cmake.sh
-  tags:
-    - espresso
-    - cuda
-    - numa
-
-cuda11-maxset-ubuntu22.04:
-  <<: *global_job_definition
-  stage: build
   image: ghcr.io/espressomd/docker/ubuntu-22.04:efd89c5f66b8a65f579a7807d0059939fcb4b12f
->>>>>>> a0036870
   variables:
      CC: 'gcc-10'
      CXX: 'g++-10'
