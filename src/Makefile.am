# Copyright (C) 2007,2008,2009,2010,2011 Olaf Lenz, Axel Arnold
#
# This file is part of ESPResSo.
#
# ESPResSo is free software: you can redistribute it and/or modify
# it under the terms of the GNU General Public License as published by
# the Free Software Foundation, either version 3 of the License, or
# (at your option) any later version.
#
# ESPResSo is distributed in the hope that it will be useful,
# but WITHOUT ANY WARRANTY; without even the implied warranty of
# MERCHANTABILITY or FITNESS FOR A PARTICULAR PURPOSE.  See the
# GNU General Public License for more details.
#
# You should have received a copy of the GNU General Public License
# along with this program.  If not, see <http://www.gnu.org/licenses/>.
#

# List headers that are not used by the program here
noinst_HEADERS = \
	myconfig-default.h

# List the sources of the Espresso binary here
libEspresso_core_la_SOURCES = \
	config.c config.h \
	initialize.c initialize.h \
	global.h \
	tcl_interface/global_tcl.c tcl_interface/global_tcl.h \
	communication.c communication.h \
	binary_file.c binary_file.h \
	interaction_data.c interaction_data.h\
	verlet.c verlet.h \
	grid.c grid.h \
	tcl_interface/grid_tcl.c tcl_interface/grid_tcl.h \
	integrate.c integrate.h \
	tcl_interface/integrate_tcl.c tcl_interface/integrate_tcl.h \
	tcl_interface/imd_tcl.c tcl_interface/imd_tcl.h \
	tcl_interface/random_tcl.c tcl_interface/random_tcl.h \
	tcl_interface/particle_data_tcl.c tcl_interface/particle_data_tcl.h \
	tcl_interface/maggs_tcl.c tcl_interface/maggs_tcl.h \
	cells.c cells.h \
	tcl_interface/cells_tcl.c tcl_interface/cells_tcl.h \
	ghosts.c ghosts.h \
	forces.c forces.h \
	rotation.c rotation.h \
	debug.c debug.h \
	particle_data.c	particle_data.h \
	thermostat.c thermostat.h \
	tcl_interface/thermostat_tcl.c tcl_interface/thermostat_tcl.h \
	dpd.c dpd.h \
	statistics.c statistics.h \
	tcl_interface/statistics_tcl.c tcl_interface/statistics_tcl.h \
	statistics_chain.c statistics_chain.h \
	tcl_interface/statistics_chain_tcl.c tcl_interface/statistics_chain_tcl.h \
	energy.c energy.h \
	pressure.c pressure.h \
	vmdsock.c vmdsock.h \
	imd.c imd.h \
	iccp3m.c iccp3m.h \
	fft-common.c fft-common.h \
	fft.c fft.h \
	fft-dipolar.c fft-dipolar.h \
	p3m-common.c p3m-common.h \
	p3m.c p3m.h \
	p3m-dipolar.c p3m-dipolar.h \
	magnetic_non_p3m_methods.c magnetic_non_p3m_methods.h \
	ewald.c ewald.h \
	random.c random.h \
	blockfile.c blockfile.h \
	blockfile_tcl.c blockfile_tcl.h \
	polymer.c polymer.h \
	specfunc.c specfunc.h \
	tuning.c tuning.h \
	uwerr.c	uwerr.h \
<<<<<<< HEAD
	tcl_interface/uwerr_tcl.c tcl_interface/uwerr_tcl.h \
=======
	tcl_interface/uwerr_tcl.c tcl_interface_uwerr.h \
>>>>>>> 5b660172
	parser.c parser.h \
	domain_decomposition.c domain_decomposition.h \
	nsquare.c nsquare.h \
	layered.c layered.h \
	mmm-common.c mmm-common.h \
	mmm1d.c mmm1d.h \
	mmm2d.c	mmm2d.h \
	modes.c	modes.h \
	topology.c topology.h \
	nemd.c nemd.h \
	statistics_cluster.c statistics_cluster.h \
	elc.c elc.h \
	mdlc_correction.c  mdlc_correction.h \
	statistics_molecule.c statistics_molecule.h \
	errorhandling.c	errorhandling.h \
	constraint.c constraint.h \
	maggs.c maggs.h \
	mol_cut.h \
	rattle.c rattle.h \
	molforces.c molforces.h \
	virtual_sites.c virtual_sites.h \
	virtual_sites_com.c virtual_sites_com.h \
	virtual_sites_relative.c virtual_sites_relative.h \
	metadynamics.c metadynamics.h \
        npt.h \
	lb.c lb.h \
	tcl_interface/lb_tcl.c tcl_interface/lb_tcl.h \
	lb-d3q18.h lb-d3q19.h \
	bin.c bin.h \
	lattice.c lattice.h \
	halo.c halo.h \
	statistics_fluid.c statistics_fluid.h \
	lb-boundaries.c lb-boundaries.h \
	lbgpu_cfile.c \
	utils.c utils.h \
	angle.h \
	pwdist.h \
	angledist.h \
	endangledist.h \
	buckingham.h \
	comfixed.h \
	comforce.h \
	debye_hueckel.h \
	reaction_field.h \
	dihedral.h \
	fene.h \
	gb.h \
	harmonic.h \
	hertzian.h \
	imd.h \
	ljcos2.h \
	ljcos.h \
	lj.h \
	ljgen.c ljgen.h \
	steppot.h \
	bmhtf-nacl.h \
	morse.h \
	polynom.h \
	soft_sphere.h \
	subt_lj.h \
	tab.h \
	overlap.h \
	ljangle.h \
	adresso.c adresso.h \
	tcl_interface/adresso_tcl.c tcl_interface/adresso_tcl.h \
	tunable_slip.h \
	myconfig-final.h


#################################################################
# Build the blockfile library
#################################################################
libespressobf_a_SOURCES = blockfile.c blockfile.h
libespressobf_a_CPPFLAGS = -DBLOCKFILE_STDIO

lib_LIBRARIES = libespressobf.a 
lib_LTLIBRARIES = libEspresso_core.la libespresso_main.la
# pyexecdir_LTLIBRARIES = libespresso_main.la
# All objects are compiled into the library
# noinst_LTLIBRARIES = libEspresso.la

libespresso_main_la_CPPFLAGS = -D 'ESPRESSO_SCRIPTS_DEFAULT="$(buildscriptsdir)"'
libespresso_main_la_SOURCES = scriptsdir.c errexit.c dummy.c
libespresso_main_la_LIBADD = libEspresso_core.la

#################################################################
# Handling of myconfig.h
#################################################################
FORCE:
myconfig-final.h: FORCE
	config_files="\
	  $(top_builddir)/$(myconfig) \
	  $(top_srcdir)/$(myconfig)"; \
	if test $(myconfig) = myconfig.h; then \
	  config_files="$$config_files $(top_srcdir)/src/myconfig-default.h"; \
	fi; \
	for file in $$config_files; do \
	  if test -e $$file; then \
	    myconfig_found=1; \
	    if test -e $@; then \
	      cmp -s $$file $@ || cp $$file $@; \
	    else \
	       cp $$file $@; \
	    fi; \
	    break; \
	  fi; \
	done; \
	if test ! $$myconfig_found; then \
	  echo "ERROR: Couldn't find $(myconfig) anywhere"; \
	  exit 1; \
	fi

$(libEspresso_core_la_OBJECTS): myconfig-final.h

CLEANFILES = myconfig-final.h

#################################################################
# Handling of the MPI fake implementation
#################################################################
if MPI_FAKE
libEspresso_core_la_SOURCES += mpifake/mpi.h mpifake/mpi.c
# mpifake should come before any system includes
AM_CPPFLAGS = -I$(srcdir)/mpifake
endif

##################################################
# CUDA rules
##################################################
if CUDA
SUFFIXES=.cu
.cu.o:
	$(NVCC) -c $(NVCCFLAGS) $(DEFAULT_INCLUDES) $(CPPFLAGS) $(INCLUDES) $(DEFS) -o $@ $<

CUDA_SOURCES= \
	cuda_init.cu \
	cuda_init.h \
	lbgpu.cu lbgpu.h

libEspresso_core_la_SOURCES += $(CUDA_SOURCES)
endif<|MERGE_RESOLUTION|>--- conflicted
+++ resolved
@@ -72,11 +72,7 @@
 	specfunc.c specfunc.h \
 	tuning.c tuning.h \
 	uwerr.c	uwerr.h \
-<<<<<<< HEAD
 	tcl_interface/uwerr_tcl.c tcl_interface/uwerr_tcl.h \
-=======
-	tcl_interface/uwerr_tcl.c tcl_interface_uwerr.h \
->>>>>>> 5b660172
 	parser.c parser.h \
 	domain_decomposition.c domain_decomposition.h \
 	nsquare.c nsquare.h \
