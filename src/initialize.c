/*
  Copyright (C) 2010,2011,2012 The ESPResSo project
  Copyright (C) 2002,2003,2004,2005,2006,2007,2008,2009,2010 
    Max-Planck-Institute for Polymer Research, Theory Group
  
  This file is part of ESPResSo.
  
  ESPResSo is free software: you can redistribute it and/or modify
  it under the terms of the GNU General Public License as published by
  the Free Software Foundation, either version 3 of the License, or
  (at your option) any later version.
  
  ESPResSo is distributed in the hope that it will be useful,
  but WITHOUT ANY WARRANTY; without even the implied warranty of
  MERCHANTABILITY or FITNESS FOR A PARTICULAR PURPOSE.  See the
  GNU General Public License for more details.
  
  You should have received a copy of the GNU General Public License
  along with this program.  If not, see <http://www.gnu.org/licenses/>. 
*/
/** \file initialize.c
    Implementation of \ref initialize.h "initialize.h"
*/
#include "utils.h"
#include "initialize.h"
#include "global.h"
#include "particle_data.h"
#include "interaction_data.h"
#include "integrate.h"
#include "statistics.h"
#include "energy.h"
#include "pressure.h"
#include "polymer.h"
#include "imd.h"
#include "random.h"
#include "communication.h"
#include "cells.h"
#include "grid.h"
#include "thermostat.h"
#include "rotation.h"
#include "p3m.h"
#include "p3m-dipolar.h"
#include "ewald.h"
#include "mmm1d.h"
#include "mmm2d.h"
#include "maggs.h"
#include "elc.h"
#include "lb.h"
#include "ghosts.h"
#include "debye_hueckel.h"
#include "reaction_field.h"
#include "forces.h"
#include "nsquare.h"
#include "nemd.h"
#include "domain_decomposition.h"
#include "errorhandling.h"
#include "rattle.h"
#include "lattice.h"
#include "iccp3m.h" /* -iccp3m- */
#include "adresso.h"
#include "metadynamics.h"
#include "statistics_observable.h"
#include "statistics_correlation.h"
#include "lb-boundaries.h"

/** whether the thermostat has to be reinitialized before integration */
static int reinit_thermo = 1;
static int reinit_electrostatics = 0;
static int reinit_magnetostatics = 0;
#ifdef LB_GPU
static int lb_reinit_particles_gpu = 1;
#endif

void on_program_start()
{
  EVENT_TRACE(fprintf(stderr, "%d: on_program_start\n", this_node));

  /* tell Electric fence that we do realloc(0) on purpose. */
#ifdef EFENCE
  extern int EF_ALLOW_MALLOC_0;
  EF_ALLOW_MALLOC_0 = 1;
#endif

  register_sigint_handler();

  if (this_node == 0) {
    /* master node */
#ifdef FORCE_CORE
    /* core should be the last exit handler (process dies) */
    atexit(core);
#endif
    atexit(mpi_stop);
  }

  /*
    call the initialization of the modules here
  */
  init_random();
  init_bit_random();

  setup_node_grid();
  /* calculate initial minimimal number of cells (see tclcallback_min_num_cells) */
  min_num_cells = calc_processor_min_num_cells();

  /* initially go for domain decomposition */
  dd_topology_init(&local_cells);

  ghost_init();
  /* Initialise force and energy tables */
  force_and_energy_tables_init();
#ifdef ADRESS
#ifdef INTERFACE_CORRECTION
  adress_force_and_energy_tables_init();
#endif
  /* #ifdef THERMODYNAMIC_FORCE */
  tf_tables_init();
  /* #endif */
#endif
#ifdef P3M
  p3m_pre_init();
#endif
#ifdef DP3M
  dp3m_pre_init();
#endif

#ifdef LB_GPU
  if(this_node == 0){
    //lb_pre_init_gpu();
  }
#endif
#ifdef LB
  lb_pre_init();
#endif

  /*
    call all initializations to do only on the master node here.
  */
  if (this_node == 0) {
    /* interaction_data.c: make sure 0<->0 ia always exists */
    make_particle_type_exist(0);
  }
}


void on_integration_start()
{
  char *errtext;

  EVENT_TRACE(fprintf(stderr, "%d: on_integration_start\n", this_node));
  INTEG_TRACE(fprintf(stderr,"%d: on_integration_start: reinit_thermo = %d, resort_particles=%d\n",
		      this_node,reinit_thermo,resort_particles));

  /********************************************/
  /* sanity checks                            */
  /********************************************/

  if ( time_step < 0.0 ) {
    errtext = runtime_error(128);
    ERROR_SPRINTF(errtext, "{010 time_step not set} ");
  }
  if ( skin < 0.0 ) {
    errtext = runtime_error(128);
    ERROR_SPRINTF(errtext,"{011 skin not set} ");
  }
  if ( temperature < 0.0 ) {
    errtext = runtime_error(128);
    ERROR_SPRINTF(errtext,"{012 thermostat not initialized} ");
  }
  
#ifdef NPT
  if (integ_switch == INTEG_METHOD_NPT_ISO) {
    if (nptiso.piston <= 0.0) {
      char *errtext = runtime_error(128);
      ERROR_SPRINTF(errtext,"{014 npt on, but piston mass not set} ");
    }
  
#ifdef ELECTROSTATICS

    switch(coulomb.method) {
    case COULOMB_NONE:  break;
#ifdef P3M
    case COULOMB_P3M:   break;
#endif /*P3M*/
    case COULOMB_EWALD: break;
    default: {
      char *errtext = runtime_error(128);
      ERROR_SPRINTF(errtext,"{014 npt only works with Ewald sum or P3M} ");
    }
    }
#endif /*ELECTROSTATICS*/

#ifdef DIPOLES

    switch (coulomb.Dmethod) {
    case DIPOLAR_NONE: break;
#ifdef DP3M
    case DIPOLAR_P3M: break;
#endif
    default: {
      char *errtext = runtime_error(128);
      ERROR_SPRINTF(errtext,"NpT does not work with your dipolar method, please use P3M.");
    }
    }
#endif  /* ifdef DIPOLES */
  }
#endif /*NPT*/

  if (!check_obs_calc_initialized()) return;

#ifdef LB
  if(lattice_switch & LATTICE_LB) {
    if (lbpar.agrid <= 0.0) {
      errtext = runtime_error(128);
      ERROR_SPRINTF(errtext,"{098 Lattice Boltzmann agrid not set} ");
    }
    if (lbpar.tau <= 0.0) {
      errtext = runtime_error(128);
      ERROR_SPRINTF(errtext,"{099 Lattice Boltzmann time step not set} ");
    }
    if (lbpar.rho <= 0.0) {
      errtext = runtime_error(128);
      ERROR_SPRINTF(errtext,"{100 Lattice Boltzmann fluid density not set} ");
    }
    if (lbpar.viscosity <= 0.0) {
      errtext = runtime_error(128);
      ERROR_SPRINTF(errtext,"{101 Lattice Boltzmann fluid viscosity not set} ");
    }
    if (dd.use_vList && skin>=lbpar.agrid/2.0) {
      errtext = runtime_error(128);
      ERROR_SPRINTF(errtext, "{104 LB requires either no Verlet lists or that the skin of the verlet list to be less than half of lattice-Boltzmann grid spacing.} ");
    }
  }
#endif
#ifdef LB_GPU
if(this_node == 0){
  if(lattice_switch & LATTICE_LB_GPU) {
    if (lbpar_gpu.agrid < 0.0) {
      errtext = runtime_error(128);
      ERROR_SPRINTF(errtext,"{098 Lattice Boltzmann agrid not set} ");
    }
    if (lbpar_gpu.tau < 0.0) {
      errtext = runtime_error(128);
      ERROR_SPRINTF(errtext,"{099 Lattice Boltzmann time step not set} ");
    }
    if (lbpar_gpu.rho < 0.0) {
      errtext = runtime_error(128);
      ERROR_SPRINTF(errtext,"{100 Lattice Boltzmann fluid density not set} ");
    }
    if (lbpar_gpu.viscosity < 0.0) {
      errtext = runtime_error(128);
      ERROR_SPRINTF(errtext,"{101 Lattice Boltzmann fluid viscosity not set} ");
    }
    if (lb_reinit_particles_gpu) {
	lb_realloc_particles_gpu();
	lb_reinit_particles_gpu = 0;
    }
  }
}

#endif

#ifdef METADYNAMICS
  meta_init();
#endif

  /********************************************/
  /* end sanity checks                        */
  /********************************************/


  /* Prepare the thermostat */
  if (reinit_thermo) {
    thermo_init();
    reinit_thermo = 0;
    recalc_forces = 1;
  }

  /* Ensemble preparation: NVT or NPT */
  integrate_ensemble_init();

  /* Update particle and observable information for routines in statistics.c */
  invalidate_obs();
  freePartCfg();

  on_observable_calc();
}

void on_observable_calc()
{
  EVENT_TRACE(fprintf(stderr, "%d: on_observable_calc\n", this_node));
  /* Prepare particle structure: Communication step: number of ghosts and ghost information */

  if(resort_particles)
    cells_resort_particles(CELL_GLOBAL_EXCHANGE);

#ifdef ELECTROSTATICS  
  if(reinit_electrostatics) {
    EVENT_TRACE(fprintf(stderr, "%d: reinit_electrostatics\n", this_node));
    switch (coulomb.method) {
#ifdef P3M
    case COULOMB_ELC_P3M:
    case COULOMB_P3M:
      p3m_count_charged_particles();
      break;
#endif
    case COULOMB_EWALD:
      EWALD_count_charged_particles();
      break;
    case COULOMB_MAGGS: 
      maggs_init(); 
      break;
    default: break;
    }
    reinit_electrostatics = 0;
  }
#endif /*ifdef ELECTROSTATICS */

#ifdef DIPOLES
  if(reinit_magnetostatics) {
    EVENT_TRACE(fprintf(stderr, "%d: reinit_magnetostatics\n", this_node));
    switch (coulomb.Dmethod) {
#ifdef DP3M
    case DIPOLAR_MDLC_P3M:
    case DIPOLAR_P3M:
      dp3m_count_magnetic_particles();
      break;
#endif
    default: break;
    }
    reinit_magnetostatics = 0;
  }
#endif /*ifdef ELECTROSTATICS */
}

void on_particle_change()
{
  EVENT_TRACE(fprintf(stderr, "%d: on_particle_change\n", this_node));
  resort_particles = 1;
  reinit_electrostatics = 1;
  reinit_magnetostatics = 1;

#ifdef LB_GPU
  lb_reinit_particles_gpu = 1;
#endif

  invalidate_obs();

  /* the particle information is no longer valid */
  freePartCfg();
}

void on_coulomb_change()
{
  EVENT_TRACE(fprintf(stderr, "%d: on_coulomb_change\n", this_node));
  invalidate_obs();

  recalc_coulomb_prefactor();

#ifdef ELECTROSTATICS
  switch (coulomb.method) {
  case COULOMB_DH:
    break;    
#ifdef P3M
  case COULOMB_ELC_P3M:
    ELC_init();
    // fall through
  case COULOMB_P3M:
    p3m_init();
    break;
#endif
  case COULOMB_EWALD:
    EWALD_init();
    break;
  case COULOMB_MMM1D:
    MMM1D_init();
    break;
  case COULOMB_MMM2D:
    MMM2D_init();
    break;
  case COULOMB_MAGGS: 
    maggs_init();
    /* Maggs electrostatics needs ghost velocities */
    on_ghost_flags_change();
    break;
  default: break;
  }
#endif  /* ifdef ELECTROSTATICS */

#ifdef DIPOLES
  switch (coulomb.Dmethod) {
#ifdef DP3M
  case DIPOLAR_MDLC_P3M:
    // fall through
  case DIPOLAR_P3M:
    dp3m_init();
    break;
#endif
  default: break;
  }
#endif  /* ifdef DIPOLES */

  /* all Coulomb methods have a short range part, aka near field
     correction. Even in case of switching off, we should call this,
     since the required cutoff might have reduced. */
  on_short_range_ia_change();

  recalc_forces = 1;
}

void on_short_range_ia_change()
{
  EVENT_TRACE(fprintf(stderr, "%d: on_short_range_ia_changes\n", this_node));
  invalidate_obs();

  recalc_maximal_cutoff();
  cells_on_geometry_change(0);

  recalc_forces = 1;
}

void on_constraint_change()
{
  EVENT_TRACE(fprintf(stderr, "%d: on_constraint_change\n", this_node));
  invalidate_obs();
  recalc_forces = 1;
}

void on_lbboundary_change()
{
  EVENT_TRACE(fprintf(stderr, "%d: on_lbboundary_change\n", this_node));
  invalidate_obs();

#ifdef LB_BOUNDARIES
  if(lattice_switch & LATTICE_LB) {
    lb_init_boundaries();
  }
#endif
#ifdef LB_BOUNDARIES_GPU
  if(this_node == 0){
    if(lattice_switch & LATTICE_LB_GPU) {
      lb_init_boundaries();
    }
  }
#endif

  recalc_forces = 1;
}

void on_resort_particles()
{
  EVENT_TRACE(fprintf(stderr, "%d: on_resort_particles\n", this_node));
#ifdef ELECTROSTATICS
  switch (coulomb.method) {
#ifdef P3M
  case COULOMB_ELC_P3M:
    ELC_on_resort_particles();
    break;
#endif
  case COULOMB_MMM2D:
    MMM2D_on_resort_particles();
    break;
  case COULOMB_EWALD:
    EWALD_on_resort_particles();
    break;
  default: break;
  }
#endif /* ifdef ELECTROSTATICS */
  
  /* DIPOLAR interactions so far don't need this */

  recalc_forces = 1;
}

void on_boxl_change() {
  EVENT_TRACE(fprintf(stderr, "%d: on_boxl_change\n", this_node));

  /* Now give methods a chance to react to the change in box length */
#ifdef ELECTROSTATICS
  switch(coulomb.method) {
#ifdef P3M
  case COULOMB_ELC_P3M:
    ELC_init();
    break;
  case COULOMB_P3M:
    p3m_scaleby_box_l();
    break;
#endif
  case COULOMB_EWALD:
    EWALD_scaleby_box_l();
    break;
  case COULOMB_MMM1D:
    MMM1D_init();
    break;
  case COULOMB_MMM2D:
    MMM2D_init();
    break;
  case COULOMB_MAGGS: 
    maggs_init();
    break;
  }
#endif

#ifdef DIPOLES
  switch(coulomb.Dmethod) {
#ifdef DP3M
  case DIPOLAR_P3M:
    dp3m_scaleby_box_l();
    break;
#endif
  }
#endif

#ifdef LB
  if(lattice_switch & LATTICE_LB) {
    lb_init();
  }
#endif
}

void on_cell_structure_change()
{
  EVENT_TRACE(fprintf(stderr, "%d: on_cell_structure_change\n", this_node));

  /* Now give methods a chance to react to the change in cell
     structure.  Most ES methods need to reinitialize, as they depend
     on skin, node grid and so on. Only for a change in box length we
     have separate, faster methods, as this might happend frequently
     in a NpT simulation. */
#ifdef ELECTROSTATICS
  switch (coulomb.method) {
  case COULOMB_DH:
    break;    
#ifdef P3M
  case COULOMB_ELC_P3M:
    ELC_init();
    // fall through
  case COULOMB_P3M:
    p3m_init();
    break;
#endif
  case COULOMB_EWALD:
    EWALD_init();
    break;
  case COULOMB_MMM1D:
    MMM1D_init();
    break;
  case COULOMB_MMM2D:
    MMM2D_init();
    break;
  case COULOMB_MAGGS: 
    maggs_init();
    /* Maggs electrostatics needs ghost velocities */
    on_ghost_flags_change();
    break;
  default: break;
  }
#endif  /* ifdef ELECTROSTATICS */

#ifdef DIPOLES
  switch (coulomb.Dmethod) {
#ifdef DP3M
  case DIPOLAR_MDLC_P3M:
    // fall through
  case DIPOLAR_P3M:
    dp3m_init();
    break;
#endif
  default: break;
  }
#endif  /* ifdef DIPOLES */

#ifdef LB
  if(lattice_switch & LATTICE_LB) {
    lb_init();
  }
#endif
}

void on_temperature_change()
{
  EVENT_TRACE(fprintf(stderr, "%d: on_temperature_change\n", this_node));

#ifdef ELECTROSTATICS

#endif
#ifdef LB
  if (lattice_switch & LATTICE_LB) {
    lb_reinit_parameters();
  }
#endif
#ifdef LB_GPU
  if(this_node == 0) {
    if (lattice_switch & LATTICE_LB_GPU) {
      lb_reinit_parameters_gpu();
    }
  }
#endif
}

void on_parameter_change(int field)
{
  EVENT_TRACE(fprintf(stderr, "%d: on_parameter_change %s\n", this_node, fields[field].name));

  switch (field) {
  case FIELD_BOXL:
    grid_changed_box_l();
    /* Electrostatics cutoffs mostly depend on the system size,
       therefore recalculate them. */
    recalc_maximal_cutoff();
    cells_on_geometry_change(0);
    break;
  case FIELD_SKIN:
    cells_on_geometry_change(0);
  case FIELD_PERIODIC:
    cells_on_geometry_change(CELL_FLAG_GRIDCHANGED);
    break;
  case FIELD_NODEGRID:
    grid_changed_n_nodes();
    cells_on_geometry_change(CELL_FLAG_GRIDCHANGED);
    break;
  case FIELD_MINNUMCELLS:
  case FIELD_MAXNUMCELLS:
    cells_re_init(CELL_STRUCTURE_CURRENT);
  case FIELD_TEMPERATURE:
    on_temperature_change();
    reinit_thermo = 1;
    break;
  case FIELD_TIMESTEP:
  case FIELD_LANGEVIN_GAMMA:
  case FIELD_DPD_TGAMMA:
  case FIELD_DPD_GAMMA:
  case FIELD_NPTISO_G0:
  case FIELD_NPTISO_GV:
  case FIELD_NPTISO_PISTON:
    reinit_thermo = 1;
    break;
#ifdef NPT
  case FIELD_INTEG_SWITCH:
    if (integ_switch != INTEG_METHOD_NPT_ISO)
      nptiso.invalidate_p_vel = 1;
    break;
#endif
  case FIELD_THERMO_SWITCH:
    /* DPD needs ghost velocities, other thermostats not */
    on_ghost_flags_change();
    break;
#ifdef LB
  case FIELD_LATTICE_SWITCH:
    /* LB needs ghost velocities */
    on_ghost_flags_change();
    break;
#endif
  }
}

#ifdef LB
void on_lb_params_change(int field) {
  EVENT_TRACE(fprintf(stderr, "%d: on_lb_params_change\n", this_node));

  if (field == LBPAR_AGRID) {
    lb_init();
  }
  if (field == LBPAR_DENSITY) {
    lb_reinit_fluid();
  }

  lb_reinit_parameters();

}
#endif

#if defined (LB) || defined (LB_GPU)
void on_lb_params_change_gpu(int field) {
  EVENT_TRACE(fprintf(stderr, "%d: on_lb_params_change_gpu\n", this_node));

#ifdef LB_GPU
  if (field == LBPAR_AGRID) {
    lb_init_gpu();
#ifdef LB_BOUNDARIES_GPU
    lb_init_boundaries();
#endif
  }
  if (field == LBPAR_DENSITY) {
    lb_reinit_fluid_gpu();
  }

  lb_reinit_parameters_gpu();
#endif
}
#endif

void on_ghost_flags_change()
{
  EVENT_TRACE(fprintf(stderr, "%d: on_ghost_flags_change\n", this_node));
  /* that's all we change here */
  extern int ghosts_have_v;

  int old_have_v = ghosts_have_v;

  ghosts_have_v = 0;
  
  /* DPD and LB need also ghost velocities */
  if (thermo_switch & THERMO_DPD)
    ghosts_have_v = 1;
#ifdef LB
  if (lattice_switch & LATTICE_LB)
    ghosts_have_v = 1;
#endif
#ifdef BOND_CONSTRAINT
  else if (n_rigidbonds)
    ghosts_have_v = 1;
#endif
#ifdef ELECTROSTATICS
  /* Maggs electrostatics needs ghost velocities too */
  else if(coulomb.method == COULOMB_MAGGS)
      ghosts_have_v = 1;
#endif
#ifdef INTER_DPD
  //maybe we have to add a new global to differ between compile in and acctual use.
  ghosts_have_v = 1;
#endif
#ifdef VIRTUAL_SITES 
  //VIRUTAL_SITES need v to update v of virtual sites
  ghosts_have_v = 1;
#endif

  if (old_have_v != ghosts_have_v)
    cells_re_init(CELL_STRUCTURE_CURRENT);    
}
<<<<<<< HEAD

static void init_tcl(Tcl_Interp *interp)
{
  char cwd[1024];
  char *scriptdir;

  /*
    installation of tcl commands
  */
  register_tcl_commands(interp);

  /* evaluate the Tcl initialization script */
  scriptdir = getenv("ESPRESSO_SCRIPTS");
  if (!scriptdir)
    scriptdir = get_default_scriptsdir();
  
  /*  fprintf(stderr,"Script directory: %s\n", scriptdir);*/

  if ((getcwd(cwd, 1024) == NULL) || (chdir(scriptdir) != 0)) {
    fprintf(stderr,
	    "\n\ncould not change to script dir %s, please check ESPRESSO_SCRIPTS.\n\n\n",
	    scriptdir);
    exit(1);
  }
  if (Tcl_EvalFile(interp, "init.tcl") == TCL_ERROR) {
    fprintf(stderr, "\n\nerror in initialization script: %s\n\n\n",
	    Tcl_GetStringResult(interp));
    exit(1);
  }
  if (chdir(cwd) != 0) {
    fprintf(stderr,
	    "\n\ncould not change back to execution dir %s ????\n\n\n",
	    cwd);
    exit(1);
  }
}
=======
>>>>>>> 6a2eb794
<|MERGE_RESOLUTION|>--- conflicted
+++ resolved
@@ -727,42 +727,3 @@
   if (old_have_v != ghosts_have_v)
     cells_re_init(CELL_STRUCTURE_CURRENT);    
 }
-<<<<<<< HEAD
-
-static void init_tcl(Tcl_Interp *interp)
-{
-  char cwd[1024];
-  char *scriptdir;
-
-  /*
-    installation of tcl commands
-  */
-  register_tcl_commands(interp);
-
-  /* evaluate the Tcl initialization script */
-  scriptdir = getenv("ESPRESSO_SCRIPTS");
-  if (!scriptdir)
-    scriptdir = get_default_scriptsdir();
-  
-  /*  fprintf(stderr,"Script directory: %s\n", scriptdir);*/
-
-  if ((getcwd(cwd, 1024) == NULL) || (chdir(scriptdir) != 0)) {
-    fprintf(stderr,
-	    "\n\ncould not change to script dir %s, please check ESPRESSO_SCRIPTS.\n\n\n",
-	    scriptdir);
-    exit(1);
-  }
-  if (Tcl_EvalFile(interp, "init.tcl") == TCL_ERROR) {
-    fprintf(stderr, "\n\nerror in initialization script: %s\n\n\n",
-	    Tcl_GetStringResult(interp));
-    exit(1);
-  }
-  if (chdir(cwd) != 0) {
-    fprintf(stderr,
-	    "\n\ncould not change back to execution dir %s ????\n\n\n",
-	    cwd);
-    exit(1);
-  }
-}
-=======
->>>>>>> 6a2eb794
