--- conflicted
+++ resolved
@@ -82,13 +82,9 @@
 SCAFACOS_DIPOLES                implies DIPOLES
 SCAFACOS                        requires ELECTROSTATICS
 
-<<<<<<< HEAD
-LB_WALBERLA
 EK_WALBERLA
 EK_BOUNDARIES
 
-=======
->>>>>>> c037131a
 EXPERIMENTAL_FEATURES
 
 /* Debugging */
