/* $Id$
 *
 * This file is part of the ESPResSo distribution (http://www.espresso.mpg.de).
 * It is therefore subject to the ESPResSo license agreement which you
 * accepted upon receiving the distribution and by which you are
 * legally bound while utilizing this file in any form or way.
 * There is NO WARRANTY, not even the implied warranty of
 * MERCHANTABILITY or FITNESS FOR A PARTICULAR PURPOSE. 
 * You should have received a copy of that license along with this
 * program; if not, refer to http://www.espresso.mpg.de/license.html
 * where its current version can be found, or write to
 * Max-Planck-Institute for Polymer Research, Theory Group, 
 * PO Box 3148, 55021 Mainz, Germany. 
 * Copyright (c) 2002-2007; all rights reserved unless otherwise stated.
 */

#include <stdio.h>
#include <cuda.h>
#include <stdlib.h>

extern "C" {
#include "lbgpu.h"
}

#ifdef LB_GPU
#ifndef GAUSSRANDOM
#define GAUSSRANDOM
#endif

/**defining structures residing in global memory */
/** struct for phys. values */
static LB_values_gpu *device_values = NULL;
/** structs for velocity densities */
static LB_nodes_gpu nodes_a;
static LB_nodes_gpu nodes_b;
/** struct for particle force */
static LB_particle_force_gpu *particle_force = NULL;
/** struct for particle position and veloctiy */
static LB_particle_gpu *particle_data = NULL;
/** struct for node force */
static LB_node_force_gpu node_f;
/** struct for storing particle rn seed */
static LB_particle_seed_gpu *part = NULL;

static LB_extern_nodeforce_gpu *extern_nodeforces = NULL;
/** pointer for bound index array*/
static int *boundindex;
/** pointers for additional cuda check flag*/
static int *gpu_check = NULL;
static int *h_gpu_check = NULL;

/** values for the kernel call */
static int threads_per_block;
static int blocks_per_grid_x;
static int blocks_per_grid_y;
dim3 dim_grid(blocks_per_grid_x, blocks_per_grid_y, 1);

/** values for the particle kernel */
static int threads_per_block_particles;
static int blocks_per_grid_particles_x;
static int blocks_per_grid_particles_y;
dim3 dim_grid_particles(blocks_per_grid_particles_x, blocks_per_grid_particles_y, 1);
/** values for the boundary init kernel */
static int threads_per_block_bound;
static int blocks_per_grid_bound_x;
static int blocks_per_grid_bound_y;
dim3 dim_grid_bound(blocks_per_grid_bound_x, blocks_per_grid_bound_y, 1);


static int threads_per_block_exf;
static int blocks_per_grid_exf_x;
static int blocks_per_grid_exf_y;
dim3 dim_grid_exf(blocks_per_grid_exf_x, blocks_per_grid_exf_y, 1);

static int threads_per_block_print;
static int blocks_per_grid_print_x;
static int blocks_per_grid_print_y;
dim3 dim_grid_print(blocks_per_grid_print_x, blocks_per_grid_print_y, 1);


static unsigned int intflag = 1;
/**defining size values for allocating global memory */
static size_t size_of_values;
static size_t size_of_forces;
static size_t size_of_positions;
static size_t size_of_seed;
static size_t size_of_boundindex;
static size_t size_of_extern_nodeforces;

/**parameters residing in constant memory */
static __device__ __constant__ LB_parameters_gpu para;
static const float c_sound_sq = 1.f/3.f;

/**cudasteams for parallel computing on cpu and gpu */
cudaStream_t stream[1];

cudaError_t err;
cudaError_t _err;
/*-------------------------------------------------------*/
/*********************************************************/
/**device funktions call by kernel funktions */
/*********************************************************/
/*-------------------------------------------------------*/


/*-------------------------------------------------------*/

/** atomic add function for sveral cuda architectures */
/*@{
 * @param 
}*/
/*-------------------------------------------------------*/
__device__ inline void atomicadd(float* address, float value){
#if !defined __CUDA_ARCH__ || __CUDA_ARCH__ >= 200 // for Fermi, atomicAdd supports floats
  atomicAdd(address, value);
#elif __CUDA_ARCH__ >= 110
#warning Using slower atomicAdd emulation
// float-atomic-add from 
// [url="http://forums.nvidia.com/index.php?showtopic=158039&view=findpost&p=991561"]http://forums.nvidia.com/index.php?showtop...st&p=991561[/url]
  float old = value;
  while ((old = atomicExch(address, atomicExch(address, 0.0f)+old))!=0.0f);
#else
#error I need at least compute capability 1.1
#endif
}
/*-------------------------------------------------------*/
/**randomgenerator which generates numbers [0,1] */
/*@{
 * @param *rn	Pointer to randomnumber array of the local node or particle 
}*/
/*-------------------------------------------------------*/
__device__ void random_01(LB_randomnr_gpu *rn){

  const float mxi = 1.f/(float)(1ul<<31);
  unsigned int curr = rn->seed;

  curr = 1103515245 * curr + 12345;
  rn->randomnr[0] = (float)(curr & ((1ul<<31)-1))*mxi;
  curr = 1103515245 * curr + 12345;
  rn->randomnr[1] = (float)(curr & ((1ul<<31)-1))*mxi;
  rn->seed = curr;

}
/*-------------------------------------------------------*/
/** gaussian random nummber generator for thermalisation */
/*@{
 * @param *rn	Pointer to randomnumber array of the local node node or particle 
}*/
/*-------------------------------------------------------*/
__device__ void gaussian_random(LB_randomnr_gpu *rn){

  float x1, x2;
  float r2, fac;
  /* On every second call two gaussian random numbers are calculated
   via the Box-Muller transformation.*/
  /* draw two uniform random numbers in the unit circle */
  do {
    random_01(rn);
    x1 = 2.f*rn->randomnr[0]-1.f;
    x2 = 2.f*rn->randomnr[1]-1.f;
    r2 = x1*x1 + x2*x2;
  } while (r2 >= 1.f || r2 == 0.f);

  /* perform Box-Muller transformation */
  fac = sqrtf(-2.f*__logf(r2)/r2);
  rn->randomnr[0] = x2*fac;
  rn->randomnr[1] = x1*fac;
  
}
/*-------------------------------------------------------*/
/**tranformation from 1d array-index to xyz */
/*@{
 * @param index		node index / thread index (Input)
 * @param xyz		Pointer to calculated xyz array (Output)
 */
/*-------------------------------------------------------*/
__device__ void index_to_xyz(unsigned int index, unsigned int *xyz){

  xyz[0] = index%para.dim_x;
  index /= para.dim_x;
  xyz[1] = index%para.dim_y;
  index /= para.dim_y;
  xyz[2] = index;
}
/*-------------------------------------------------------*/
/**calculation of the modes from the velocitydensities (space-transform.)*/
/*@{
 * @param n_a		Pointer to local node residing in array a (Input)
 * @param index		node index / thread index (Input)
 * @param mode		Pointer to the local register values mode (Output)
}*/
/*-------------------------------------------------------*/
__device__ void calc_m_from_n(LB_nodes_gpu n_a, unsigned int index, float *mode){

  /* mass mode */
  mode[0] = n_a.vd[0*para.number_of_nodes + index] + n_a.vd[1*para.number_of_nodes + index] + n_a.vd[2*para.number_of_nodes + index]
          + n_a.vd[3*para.number_of_nodes + index] + n_a.vd[4*para.number_of_nodes + index] + n_a.vd[5*para.number_of_nodes + index]
          + n_a.vd[6*para.number_of_nodes + index] + n_a.vd[7*para.number_of_nodes + index] + n_a.vd[8*para.number_of_nodes + index]
          + n_a.vd[9*para.number_of_nodes + index] + n_a.vd[10*para.number_of_nodes + index] + n_a.vd[11*para.number_of_nodes + index] + n_a.vd[12*para.number_of_nodes + index]
          + n_a.vd[13*para.number_of_nodes + index] + n_a.vd[14*para.number_of_nodes + index] + n_a.vd[15*para.number_of_nodes + index] + n_a.vd[16*para.number_of_nodes + index]
          + n_a.vd[17*para.number_of_nodes + index] + n_a.vd[18*para.number_of_nodes + index];

  /* momentum modes */
  mode[1] = (n_a.vd[1*para.number_of_nodes + index] - n_a.vd[2*para.number_of_nodes + index]) + (n_a.vd[7*para.number_of_nodes + index] - n_a.vd[8*para.number_of_nodes + index])
          + (n_a.vd[9*para.number_of_nodes + index] - n_a.vd[10*para.number_of_nodes + index]) + (n_a.vd[11*para.number_of_nodes + index] - n_a.vd[12*para.number_of_nodes + index])
          + (n_a.vd[13*para.number_of_nodes + index] - n_a.vd[14*para.number_of_nodes + index]);
  mode[2] = (n_a.vd[3*para.number_of_nodes + index] - n_a.vd[4*para.number_of_nodes + index]) + (n_a.vd[7*para.number_of_nodes + index] - n_a.vd[8*para.number_of_nodes + index])
          - (n_a.vd[9*para.number_of_nodes + index] - n_a.vd[10*para.number_of_nodes + index]) + (n_a.vd[15*para.number_of_nodes + index] - n_a.vd[16*para.number_of_nodes + index])
          + (n_a.vd[17*para.number_of_nodes + index] - n_a.vd[18*para.number_of_nodes + index]);
  mode[3] = (n_a.vd[5*para.number_of_nodes + index] - n_a.vd[6*para.number_of_nodes + index]) + (n_a.vd[11*para.number_of_nodes + index] - n_a.vd[12*para.number_of_nodes + index])
          - (n_a.vd[13*para.number_of_nodes + index] - n_a.vd[14*para.number_of_nodes + index]) + (n_a.vd[15*para.number_of_nodes + index] - n_a.vd[16*para.number_of_nodes + index])
          - (n_a.vd[17*para.number_of_nodes + index] - n_a.vd[18*para.number_of_nodes + index]);

  /* stress modes */
  mode[4] = -(n_a.vd[0*para.number_of_nodes + index]) + n_a.vd[7*para.number_of_nodes + index] + n_a.vd[8*para.number_of_nodes + index] + n_a.vd[9*para.number_of_nodes + index] + n_a.vd[10*para.number_of_nodes + index]
          + n_a.vd[11*para.number_of_nodes + index] + n_a.vd[12*para.number_of_nodes + index] + n_a.vd[13*para.number_of_nodes + index] + n_a.vd[14*para.number_of_nodes + index]
          + n_a.vd[15*para.number_of_nodes + index] + n_a.vd[16*para.number_of_nodes + index] + n_a.vd[17*para.number_of_nodes + index] + n_a.vd[18*para.number_of_nodes + index];
  mode[5] = n_a.vd[1*para.number_of_nodes + index] + n_a.vd[2*para.number_of_nodes + index] - (n_a.vd[3*para.number_of_nodes + index] + n_a.vd[4*para.number_of_nodes + index])
          + (n_a.vd[11*para.number_of_nodes + index] + n_a.vd[12*para.number_of_nodes + index]) + (n_a.vd[13*para.number_of_nodes + index] + n_a.vd[14*para.number_of_nodes + index])
          - (n_a.vd[15*para.number_of_nodes + index] + n_a.vd[16*para.number_of_nodes + index]) - (n_a.vd[17*para.number_of_nodes + index] + n_a.vd[18*para.number_of_nodes + index]);
  mode[6] = (n_a.vd[1*para.number_of_nodes + index] + n_a.vd[2*para.number_of_nodes + index]) + (n_a.vd[3*para.number_of_nodes + index] + n_a.vd[4*para.number_of_nodes + index])
          - (n_a.vd[11*para.number_of_nodes + index] + n_a.vd[12*para.number_of_nodes + index]) - (n_a.vd[13*para.number_of_nodes + index] + n_a.vd[14*para.number_of_nodes + index])
          - (n_a.vd[15*para.number_of_nodes + index] + n_a.vd[16*para.number_of_nodes + index]) - (n_a.vd[17*para.number_of_nodes + index] + n_a.vd[18*para.number_of_nodes + index])
          - 2.f*(n_a.vd[5*para.number_of_nodes + index] + n_a.vd[6*para.number_of_nodes + index] - (n_a.vd[7*para.number_of_nodes + index] + n_a.vd[8*para.number_of_nodes + index])
          - (n_a.vd[9*para.number_of_nodes + index] +n_a.vd[10*para.number_of_nodes + index]));
  mode[7] = n_a.vd[7*para.number_of_nodes + index] + n_a.vd[8*para.number_of_nodes + index] - (n_a.vd[9*para.number_of_nodes + index] + n_a.vd[10*para.number_of_nodes + index]);
  mode[8] = n_a.vd[11*para.number_of_nodes + index] + n_a.vd[12*para.number_of_nodes + index] - (n_a.vd[13*para.number_of_nodes + index] + n_a.vd[14*para.number_of_nodes + index]);
  mode[9] = n_a.vd[15*para.number_of_nodes + index] + n_a.vd[16*para.number_of_nodes + index] - (n_a.vd[17*para.number_of_nodes + index] + n_a.vd[18*para.number_of_nodes + index]);

  /* kinetic modes */
  mode[10] = -2.f*(n_a.vd[1*para.number_of_nodes + index] - n_a.vd[2*para.number_of_nodes + index]) + (n_a.vd[7*para.number_of_nodes + index] - n_a.vd[8*para.number_of_nodes + index])
           + (n_a.vd[9*para.number_of_nodes + index] - n_a.vd[10*para.number_of_nodes + index]) + (n_a.vd[11*para.number_of_nodes + index] - n_a.vd[12*para.number_of_nodes + index])
           + (n_a.vd[13*para.number_of_nodes + index] - n_a.vd[14*para.number_of_nodes + index]);
  mode[11] = -2.f*(n_a.vd[3*para.number_of_nodes + index] - n_a.vd[4*para.number_of_nodes + index]) + (n_a.vd[7*para.number_of_nodes + index] - n_a.vd[8*para.number_of_nodes + index])
           - (n_a.vd[9*para.number_of_nodes + index] - n_a.vd[10*para.number_of_nodes + index]) + (n_a.vd[15*para.number_of_nodes + index] - n_a.vd[16*para.number_of_nodes + index])
           + (n_a.vd[17*para.number_of_nodes + index] - n_a.vd[18*para.number_of_nodes + index]);
  mode[12] = -2.f*(n_a.vd[5*para.number_of_nodes + index] - n_a.vd[6*para.number_of_nodes + index]) + (n_a.vd[11*para.number_of_nodes + index] - n_a.vd[12*para.number_of_nodes + index])
           - (n_a.vd[13*para.number_of_nodes + index] - n_a.vd[14*para.number_of_nodes + index]) + (n_a.vd[15*para.number_of_nodes + index] - n_a.vd[16*para.number_of_nodes + index])
           - (n_a.vd[17*para.number_of_nodes + index] - n_a.vd[18*para.number_of_nodes + index]);
  mode[13] = (n_a.vd[7*para.number_of_nodes + index] - n_a.vd[8*para.number_of_nodes + index]) + (n_a.vd[9*para.number_of_nodes + index] - n_a.vd[10*para.number_of_nodes + index])
           - (n_a.vd[11*para.number_of_nodes + index] - n_a.vd[12*para.number_of_nodes + index]) - (n_a.vd[13*para.number_of_nodes + index] - n_a.vd[14*para.number_of_nodes + index]);
  mode[14] = (n_a.vd[7*para.number_of_nodes + index] - n_a.vd[8*para.number_of_nodes + index]) - (n_a.vd[9*para.number_of_nodes + index] - n_a.vd[10*para.number_of_nodes + index])
           - (n_a.vd[15*para.number_of_nodes + index] - n_a.vd[16*para.number_of_nodes + index]) - (n_a.vd[17*para.number_of_nodes + index] - n_a.vd[18*para.number_of_nodes + index]);
  mode[15] = (n_a.vd[11*para.number_of_nodes + index] - n_a.vd[12*para.number_of_nodes + index]) - (n_a.vd[13*para.number_of_nodes + index] - n_a.vd[14*para.number_of_nodes + index])
           - (n_a.vd[15*para.number_of_nodes + index] - n_a.vd[16*para.number_of_nodes + index]) + (n_a.vd[17*para.number_of_nodes + index] - n_a.vd[18*para.number_of_nodes + index]);
  mode[16] = n_a.vd[0*para.number_of_nodes + index] + n_a.vd[7*para.number_of_nodes + index] + n_a.vd[8*para.number_of_nodes + index] + n_a.vd[9*para.number_of_nodes + index] + n_a.vd[10*para.number_of_nodes + index]
           + n_a.vd[11*para.number_of_nodes + index] + n_a.vd[12*para.number_of_nodes + index] + n_a.vd[13*para.number_of_nodes + index] + n_a.vd[14*para.number_of_nodes + index]
           + n_a.vd[15*para.number_of_nodes + index] + n_a.vd[16*para.number_of_nodes + index] + n_a.vd[17*para.number_of_nodes + index] + n_a.vd[18*para.number_of_nodes + index]
           - 2.f*((n_a.vd[1*para.number_of_nodes + index] + n_a.vd[2*para.number_of_nodes + index]) + (n_a.vd[3*para.number_of_nodes + index] + n_a.vd[4*para.number_of_nodes + index])
           + (n_a.vd[5*para.number_of_nodes + index] + n_a.vd[6*para.number_of_nodes + index]));
  mode[17] = -(n_a.vd[1*para.number_of_nodes + index] + n_a.vd[2*para.number_of_nodes + index]) + (n_a.vd[3*para.number_of_nodes + index] + n_a.vd[4*para.number_of_nodes + index])
           + (n_a.vd[11*para.number_of_nodes + index] + n_a.vd[12*para.number_of_nodes + index]) + (n_a.vd[13*para.number_of_nodes + index] + n_a.vd[14*para.number_of_nodes + index])
           - (n_a.vd[15*para.number_of_nodes + index] + n_a.vd[16*para.number_of_nodes + index]) - (n_a.vd[17*para.number_of_nodes + index] + n_a.vd[18*para.number_of_nodes + index]);
  mode[18] = -(n_a.vd[1*para.number_of_nodes + index] + n_a.vd[2*para.number_of_nodes + index]) - (n_a.vd[3*para.number_of_nodes + index] + n_a.vd[4*para.number_of_nodes + index])
           - (n_a.vd[11*para.number_of_nodes + index] + n_a.vd[12*para.number_of_nodes + index]) - (n_a.vd[13*para.number_of_nodes + index] + n_a.vd[14*para.number_of_nodes + index])
           - (n_a.vd[15*para.number_of_nodes + index] + n_a.vd[16*para.number_of_nodes + index]) - (n_a.vd[17*para.number_of_nodes + index] + n_a.vd[18*para.number_of_nodes + index])
           + 2.f*((n_a.vd[5*para.number_of_nodes + index] + n_a.vd[6*para.number_of_nodes + index]) + (n_a.vd[7*para.number_of_nodes + index] + n_a.vd[8*para.number_of_nodes + index])
           + (n_a.vd[9*para.number_of_nodes + index] + n_a.vd[10*para.number_of_nodes + index]));

}
/*-------------------------------------------------------*/
/**lb_relax_modes, means collision*/
/*@{
 * @param n_a		Pointer to local node residing in array a (Input)
 * @param index		node index / thread index (Input)
 * @param mode		Pointer to the local register values mode (Input/Output)
 * @param node_f	Pointer to local node force (Input)
}*/
/*-------------------------------------------------------*/
__device__ void relax_modes(float *mode, unsigned int index, LB_node_force_gpu node_f){

  float Rho = mode[0] + para.rho*para.agrid*para.agrid*para.agrid;
  float j[3], pi_eq[6];

  /* re-construct the real density
  * remember that the populations are stored as differences to their
  * equilibrium value */

  j[0] = mode[1];
  j[1] = mode[2];
  j[2] = mode[3];

  /* if forces are present, the momentum density is redefined to
  * inlcude one half-step of the force action.  See the
  * Chapman-Enskog expansion in [Ladd & Verberg]. */

  j[0] += 0.5f*node_f.force[0*para.number_of_nodes + index];
  j[1] += 0.5f*node_f.force[1*para.number_of_nodes + index];
  j[2] += 0.5f*node_f.force[2*para.number_of_nodes + index];

  /* equilibrium part of the stress modes (eq13 schiller)*/
  pi_eq[0] = ((j[0]*j[0])+(j[1]*j[1])+(j[2]*j[2]))/Rho;
  pi_eq[1] = ((j[0]*j[0])-(j[1]*j[1]))/Rho;
  pi_eq[2] = (((j[0]*j[0])+(j[1]*j[1])+(j[2]*j[2])) - 3.0f*(j[2]*j[2]))/Rho;
  pi_eq[3] = j[0]*j[1]/Rho;
  pi_eq[4] = j[0]*j[2]/Rho;
  pi_eq[5] = j[1]*j[2]/Rho;

  /* relax the stress modes (eq14 schiller)*/
  mode[4] = pi_eq[0] + para.gamma_bulk*(mode[4] - pi_eq[0]);
  mode[5] = pi_eq[1] + para.gamma_shear*(mode[5] - pi_eq[1]);
  mode[6] = pi_eq[2] + para.gamma_shear*(mode[6] - pi_eq[2]);
  mode[7] = pi_eq[3] + para.gamma_shear*(mode[7] - pi_eq[3]);
  mode[8] = pi_eq[4] + para.gamma_shear*(mode[8] - pi_eq[4]);
  mode[9] = pi_eq[5] + para.gamma_shear*(mode[9] - pi_eq[5]);

  /* relax the ghost modes (project them out) */
  /* ghost modes have no equilibrium part due to orthogonality */
  mode[10] = para.gamma_odd*mode[10];
  mode[11] = para.gamma_odd*mode[11];
  mode[12] = para.gamma_odd*mode[12];
  mode[13] = para.gamma_odd*mode[13];
  mode[14] = para.gamma_odd*mode[14];
  mode[15] = para.gamma_odd*mode[15];
  mode[16] = para.gamma_even*mode[16];
  mode[17] = para.gamma_even*mode[17];
  mode[18] = para.gamma_even*mode[18];

}
/*-------------------------------------------------------*/
/**thermalization of the modes with gaussian random numbers*/
/*@{
 * @param index		node index / thread index (Input)
 * @param mode		Pointer to the local register values mode (Input/Output)
 * @param *rn		Pointer to randomnumber array of the local node
 */
/*-------------------------------------------------------*/
__device__ void thermalize_modes(float *mode, unsigned int index, LB_randomnr_gpu *rn){

  float Rho = mode[0] + para.rho*para.agrid*para.agrid*para.agrid;

#ifdef GAUSSRANDOM
  /* stress modes */
  gaussian_random(rn);
  mode[4] += sqrt(Rho*(para.mu*(2.f/3.f)*(1.f-(para.gamma_bulk*para.gamma_bulk)))) * rn->randomnr[1];
  mode[5] += sqrt(Rho*(para.mu*(4.f/9.f)*(1.f-(para.gamma_shear*para.gamma_shear)))) * rn->randomnr[0];

  gaussian_random(rn);
  mode[6] += sqrt(Rho*(para.mu*(4.f/3.f)*(1.f-(para.gamma_shear*para.gamma_shear)))) * rn->randomnr[1];
  mode[7] += sqrt(Rho*(para.mu*(1.f/9.f)*(1.f-(para.gamma_shear*para.gamma_shear)))) * rn->randomnr[0];

  gaussian_random(rn);
  mode[8] += sqrt(Rho*(para.mu*(1.f/9.f)*(1.f-(para.gamma_shear*para.gamma_shear)))) * rn->randomnr[1];
  mode[9] += sqrt(Rho*(para.mu*(1.f/9.f)*(1.f-(para.gamma_shear*para.gamma_shear)))) * rn->randomnr[0];
 
  /* ghost modes */
  gaussian_random(rn);
  mode[10] += sqrt(Rho*(para.mu*(2.f/3.f))) * rn->randomnr[1];
  mode[11] += sqrt(Rho*(para.mu*(2.f/3.f))) * rn->randomnr[0];

  gaussian_random(rn);
  mode[12] += sqrt(Rho*(para.mu*(2.f/3.f))) * rn->randomnr[1];
  mode[13] += sqrt(Rho*(para.mu*(2.f/9.f))) * rn->randomnr[0];

  gaussian_random(rn);
  mode[14] += sqrt(Rho*(para.mu*(2.f/9.f))) * rn->randomnr[1];
  mode[15] += sqrt(Rho*(para.mu*(2.f/9.f))) * rn->randomnr[0];

  gaussian_random(rn);
  mode[16] += sqrt(Rho*(para.mu*(2.f))) * rn->randomnr[1];
  mode[17] += sqrt(Rho*(para.mu*(4.f/9.f))) * rn->randomnr[0];

  gaussian_random(rn);
  mode[18] += sqrt(Rho*(para.mu*(4.f/3.f))) * rn->randomnr[1];
#else
  /* stress modes */
  random_01(rn);
  mode[4] += sqrt(12.f*Rho*para.mu*(2.f/3.f)*(1.f-(para.gamma_bulk*para.gamma_bulk))) * (rn->randomnr[1]-0.5f);
  mode[5] += sqrt(12.f*Rho*para.mu*(4.f/9.f)*(1.f-(para.gamma_shear*para.gamma_shear))) * (rn->randomnr[0]-0.5f);

  random_01(rn);
  mode[6] += sqrt(12.f*Rho*para.mu*(4.f/3.f)*(1.f-(para.gamma_shear*para.gamma_shear))) * (rn->randomnr[1]-0.5f);
  mode[7] += sqrt(12.f*Rho*para.mu*(1.f/9.f)*(1.f-(para.gamma_shear*para.gamma_shear))) * (rn->randomnr[0]-0.5f);

  random_01(rn);
  mode[8] += sqrt(12.f*para.mu*(1.f/9.f)*(1.f-(para.gamma_shear*para.gamma_shear))) * (rn->randomnr[1]-0.5f);
  mode[9] += sqrt(12.f*para.mu*(1.f/9.f)*(1.f-(para.gamma_shear*para.gamma_shear))) * (rn->randomnr[0]-0.5f);
 
  /* ghost modes */
  random_01(rn);
  mode[10] += sqrt(12.f*Rho*para.mu*(2.f/3.f)) * (rn->randomnr[1]-0.5f);
  mode[11] += sqrt(12.f*Rho*para.mu*(2.f/3.f)) * (rn->randomnr[0]-0.5f);

  random_01(rn);
  mode[12] += sqrt(12.f*Rho*para.mu*(2.f/3.f)) * (rn->randomnr[1]-0.5f);
  mode[13] += sqrt(12.f*Rho*para.mu*(2.f/9.f)) * (rn->randomnr[0]-0.5f);

  random_01(rn);
  mode[14] += sqrt(12.f*Rho*para.mu*(2.f/9.f)) * (rn->randomnr[1]-0.5f);
  mode[15] += sqrt(12.f*Rho*para.mu*(2.f/9.f)) * (rn->randomnr[0]-0.5f);

  random_01(rn);
  mode[16] += sqrt(12.f*Rho*para.mu*(2.f)) * (rn->randomnr[1]-0.5f);
  mode[17] += sqrt(12.f*Rho*para.mu*(4.f/9.f)) * (rn->randomnr[0]-0.5f);

  random_01(rn);
  mode[18] += sqrt(12.f*Rho*para.mu*(4.f/3.f)) * (rn->randomnr[1]-0.5f);
#endif
}
/*-------------------------------------------------------*/
/**normalization of the modes need befor backtransformation into velocity space*/
/*@{
 * @param mode		Pointer to the local register values mode (Input/Output)
}*/
/*-------------------------------------------------------*/
__device__ void normalize_modes(float* mode){

  /* normalization factors enter in the back transformation */
  /* the following values are the (weighted) lengths of the vectors */
  mode[0] *= 1.f;
  mode[1] *= 3.f;
  mode[2] *= 3.f;
  mode[3] *= 3.f;
  mode[4] *= 3.f/2.f;
  mode[5] *= 9.f/4.f;
  mode[6] *= 3.f/4.f;
  mode[7] *= 9.f;
  mode[8] *= 9.f;
  mode[9] *= 9.f;
  mode[10] *= 3.f/2.f;
  mode[11] *= 3.f/2.f;
  mode[12] *= 3.f/2.f;
  mode[13] *= 9.f/2.f;
  mode[14] *= 9.f/2.f;
  mode[15] *= 9.f/2.f;
  mode[16] *= 1.f/2.f;
  mode[17] *= 9.f/4.f;
  mode[18] *= 3.f/4.f;

}
/*-------------------------------------------------------*/
/**backtransformation from modespace to desityspace and streaming with the push method using pbc*/
/*@{
 * @param index		node index / thread index (Input)
 * @param mode		Pointer to the local register values mode (Input)
 * @param *n_b		Pointer to local node residing in array b (Output)
}*/
/*-------------------------------------------------------*/
__device__ void calc_n_from_modes_push(LB_nodes_gpu n_b, float *mode, unsigned int index){

  unsigned int xyz[3];
  index_to_xyz(index, xyz);
  unsigned int x = xyz[0];
  unsigned int y = xyz[1];
  unsigned int z = xyz[2];

  n_b.vd[0*para.number_of_nodes + x + para.dim_x*y + para.dim_x*para.dim_y*z] = 1.f/3.f * (mode[0] - mode[4] + mode[16]);
  n_b.vd[1*para.number_of_nodes + (x+1)%para.dim_x + para.dim_x*y + para.dim_x*para.dim_y*z] = 1.f/18.f * (mode[0] + mode[1] + mode[5] + mode[6] - mode[17] - mode[18] - 2.f*(mode[10] + mode[16]));
  n_b.vd[2*para.number_of_nodes + (para.dim_x+x-1)%para.dim_x + para.dim_x*y + para.dim_x*para.dim_y*z] = 1.f/18.f * (mode[0] - mode[1] + mode[5] + mode[6] - mode[17] - mode[18] + 2.f*(mode[10] - mode[16]));
  n_b.vd[3*para.number_of_nodes + x + para.dim_x*((y+1)%para.dim_y) + para.dim_x*para.dim_y*z] = 1.f/18.f * (mode[0] + mode[2] - mode[5] + mode[6] + mode[17] - mode[18] - 2.f*(mode[11] + mode[16]));
  n_b.vd[4*para.number_of_nodes + x + para.dim_x*((para.dim_y+y-1)%para.dim_y) + para.dim_x*para.dim_y*z] = 1.f/18.f * (mode[0] - mode[2] - mode[5] + mode[6] + mode[17] - mode[18] + 2.f*(mode[11] - mode[16]));
  n_b.vd[5*para.number_of_nodes + x + para.dim_x*y + para.dim_x*para.dim_y*((z+1)%para.dim_z)] = 1.f/18.f * (mode[0] + mode[3] - 2.f*(mode[6] + mode[12] + mode[16] - mode[18]));
  n_b.vd[6*para.number_of_nodes + x + para.dim_x*y + para.dim_x*para.dim_y*((para.dim_z+z-1)%para.dim_z)] = 1.f/18.f * (mode[0] - mode[3] - 2.f*(mode[6] - mode[12] + mode[16] - mode[18]));
  n_b.vd[7*para.number_of_nodes + (x+1)%para.dim_x + para.dim_x*((y+1)%para.dim_y) + para.dim_x*para.dim_y*z] = 1.f/36.f * (mode[0] + mode[1] + mode[2] + mode[4] + 2.f*mode[6] + mode[7] + mode[10] + mode[11] + mode[13] + mode[14] + mode[16] + 2.f*mode[18]);
  n_b.vd[8*para.number_of_nodes + (para.dim_x+x-1)%para.dim_x + para.dim_x*((para.dim_y+y-1)%para.dim_y) + para.dim_x*para.dim_y*z] = 1.f/36.f * (mode[0] - mode[1] - mode[2] + mode[4] + 2.f*mode[6] + mode[7] - mode[10] - mode[11] - mode[13] - mode[14] + mode[16] + 2.f*mode[18]);
  n_b.vd[9*para.number_of_nodes + (x+1)%para.dim_x + para.dim_x*((para.dim_y+y-1)%para.dim_y) + para.dim_x*para.dim_y*z] = 1.f/36.f * (mode[0] + mode[1] - mode[2] + mode[4] + 2.f*mode[6] - mode[7] + mode[10] - mode[11] + mode[13] - mode[14] + mode[16] + 2.f*mode[18]);
  n_b.vd[10*para.number_of_nodes + (para.dim_x+x-1)%para.dim_x + para.dim_x*((y+1)%para.dim_y) + para.dim_x*para.dim_y*z] = 1.f/36.f * (mode[0] - mode[1] + mode[2] + mode[4] + 2.f*mode[6] - mode[7] - mode[10] + mode[11] - mode[13] + mode[14] + mode[16] + 2.f*mode[18]);
  n_b.vd[11*para.number_of_nodes + (x+1)%para.dim_x + para.dim_x*y + para.dim_x*para.dim_y*((z+1)%para.dim_z)] = 1.f/36.f * (mode[0] + mode[1] + mode[3] + mode[4] + mode[5] - mode[6] + mode[8] + mode[10] + mode[12] - mode[13] + mode[15] + mode[16] + mode[17] - mode[18]);
  n_b.vd[12*para.number_of_nodes + (para.dim_x+x-1)%para.dim_x + para.dim_x*y + para.dim_x*para.dim_y*((para.dim_z+z-1)%para.dim_z)] = 1.f/36.f * (mode[0] - mode[1] - mode[3] + mode[4] + mode[5] - mode[6] + mode[8] - mode[10] - mode[12] + mode[13] - mode[15] + mode[16] + mode[17] - mode[18]);
  n_b.vd[13*para.number_of_nodes + (x+1)%para.dim_x + para.dim_x*y + para.dim_x*para.dim_y*((para.dim_z+z-1)%para.dim_z)] = 1.f/36.f * (mode[0] + mode[1] - mode[3] + mode[4] + mode[5] - mode[6] - mode[8] + mode[10] - mode[12] - mode[13] - mode[15] + mode[16] + mode[17] - mode[18]);
  n_b.vd[14*para.number_of_nodes + (para.dim_x+x-1)%para.dim_x + para.dim_x*y + para.dim_x*para.dim_y*((z+1)%para.dim_z)] = 1.f/36.f * (mode[0] - mode[1] + mode[3] + mode[4] + mode[5] - mode[6] - mode[8] - mode[10] + mode[12] + mode[13] + mode[15] + mode[16] + mode[17] - mode[18]);
  n_b.vd[15*para.number_of_nodes + x + para.dim_x*((y+1)%para.dim_y) + para.dim_x*para.dim_y*((z+1)%para.dim_z)] = 1.f/36.f * (mode[0] + mode[2] + mode[3] + mode[4] - mode[5] - mode[6] + mode[9] + mode[11] + mode[12] - mode[14] - mode[15] + mode[16] - mode[17] - mode[18]);
  n_b.vd[16*para.number_of_nodes + x + para.dim_x*((para.dim_y+y-1)%para.dim_y) + para.dim_x*para.dim_y*((para.dim_z+z-1)%para.dim_z)] = 1.f/36.f * (mode[0] - mode[2] - mode[3] + mode[4] - mode[5] - mode[6] + mode[9] - mode[11] - mode[12] + mode[14] + mode[15] + mode[16] - mode[17] - mode[18]);
  n_b.vd[17*para.number_of_nodes + x + para.dim_x*((y+1)%para.dim_y) + para.dim_x*para.dim_y*((para.dim_z+z-1)%para.dim_z)] = 1.f/36.f * (mode[0] + mode[2] - mode[3] + mode[4] - mode[5] - mode[6] - mode[9] + mode[11] - mode[12] - mode[14] + mode[15] + mode[16] - mode[17] - mode[18]);
  n_b.vd[18*para.number_of_nodes + x + para.dim_x*((para.dim_y+y-1)%para.dim_y) + para.dim_x*para.dim_y*((z+1)%para.dim_z)] = 1.f/36.f * (mode[0] - mode[2] + mode[3] + mode[4] - mode[5] - mode[6] - mode[9] - mode[11] + mode[12] + mode[14] - mode[15] + mode[16] - mode[17] - mode[18]);

}
/*-------------------------------------------------------*/
/** Bounce back boundary conditions.
 * The populations that have propagated into a boundary node
 * are bounced back to the node they came from. This results
 * in no slip boundary conditions.
 *
 * [cf. Ladd and Verberg, J. Stat. Phys. 104(5/6):1191-1251, 2001]
 */
/*@{
 * @param index			node index / thread index (Input)
 * @param n_b			Pointer to local node residing in array b (Input)
 * @param n_a			Pointer to local node residing in array a (Output) (temp stored in buffer a)
}*/
/*-------------------------------------------------------*/
__device__ void bounce_back_read(LB_nodes_gpu n_b, LB_nodes_gpu n_a, unsigned int index){
    
  unsigned int xyz[3];

  if(n_b.boundary[index] == 1){
    index_to_xyz(index, xyz);
    unsigned int x = xyz[0];
    unsigned int y = xyz[1];
    unsigned int z = xyz[2];

    /* stream vd from boundary node back to origin node */
    n_a.vd[1*para.number_of_nodes + (x+1)%para.dim_x + para.dim_x*y + para.dim_x*para.dim_y*z] = n_b.vd[2*para.number_of_nodes + index];
    n_a.vd[2*para.number_of_nodes + (para.dim_x+x-1)%para.dim_x + para.dim_x*y + para.dim_x*para.dim_y*z] = n_b.vd[1*para.number_of_nodes + index];
    n_a.vd[3*para.number_of_nodes + x + para.dim_x*((y+1)%para.dim_y) + para.dim_x*para.dim_y*z] = n_b.vd[4*para.number_of_nodes + index];
    n_a.vd[4*para.number_of_nodes + x + para.dim_x*((para.dim_y+y-1)%para.dim_y) + para.dim_x*para.dim_y*z] = n_b.vd[3*para.number_of_nodes + index];
    n_a.vd[5*para.number_of_nodes + x + para.dim_x*y + para.dim_x*para.dim_y*((z+1)%para.dim_z)] = n_b.vd[6*para.number_of_nodes + index];
    n_a.vd[6*para.number_of_nodes + x + para.dim_x*y + para.dim_x*para.dim_y*((para.dim_z+z-1)%para.dim_z)] = n_b.vd[5*para.number_of_nodes + index];
    n_a.vd[7*para.number_of_nodes + (x+1)%para.dim_x + para.dim_x*((y+1)%para.dim_y) + para.dim_x*para.dim_y*z] = n_b.vd[8*para.number_of_nodes + index];
    n_a.vd[8*para.number_of_nodes + (para.dim_x+x-1)%para.dim_x + para.dim_x*((para.dim_y+y-1)%para.dim_y) + para.dim_x*para.dim_y*z] = n_b.vd[7*para.number_of_nodes + index];
    n_a.vd[9*para.number_of_nodes + (x+1)%para.dim_x + para.dim_x*((para.dim_y+y-1)%para.dim_y) + para.dim_x*para.dim_y*z] = n_b.vd[10*para.number_of_nodes + index];
    n_a.vd[10*para.number_of_nodes + (para.dim_x+x-1)%para.dim_x + para.dim_x*((y+1)%para.dim_y) + para.dim_x*para.dim_y*z] = n_b.vd[9*para.number_of_nodes + index];
    n_a.vd[11*para.number_of_nodes + (x+1)%para.dim_x + para.dim_x*y + para.dim_x*para.dim_y*((z+1)%para.dim_z)] = n_b.vd[12*para.number_of_nodes + index];
    n_a.vd[12*para.number_of_nodes + (para.dim_x+x-1)%para.dim_x + para.dim_x*y + para.dim_x*para.dim_y*((para.dim_z+z-1)%para.dim_z)] = n_b.vd[11*para.number_of_nodes + index]; 
    n_a.vd[13*para.number_of_nodes + (x+1)%para.dim_x + para.dim_x*y + para.dim_x*para.dim_y*((para.dim_z+z-1)%para.dim_z)] = n_b.vd[14*para.number_of_nodes + index]; 
    n_a.vd[14*para.number_of_nodes + (para.dim_x+x-1)%para.dim_x + para.dim_x*y + para.dim_x*para.dim_y*((z+1)%para.dim_z)] = n_b.vd[13*para.number_of_nodes + index]; 
    n_a.vd[15*para.number_of_nodes + x + para.dim_x*((y+1)%para.dim_y) + para.dim_x*para.dim_y*((z+1)%para.dim_z)] = n_b.vd[16*para.number_of_nodes + index];
    n_a.vd[16*para.number_of_nodes + x + para.dim_x*((para.dim_y+y-1)%para.dim_y) + para.dim_x*para.dim_y*((para.dim_z+z-1)%para.dim_z)] = n_b.vd[15*para.number_of_nodes + index];
    n_a.vd[17*para.number_of_nodes + x + para.dim_x*((y+1)%para.dim_y) + para.dim_x*para.dim_y*((para.dim_z+z-1)%para.dim_z)] = n_b.vd[18*para.number_of_nodes + index]; 
    n_a.vd[18*para.number_of_nodes + x + para.dim_x*((para.dim_y+y-1)%para.dim_y) + para.dim_x*para.dim_y*((z+1)%para.dim_z)] = n_b.vd[17*para.number_of_nodes + index];
  }
}
/*-------------------------------------------------------*/
/*@{
 * @param index			node index / thread index (Input)
 * @param n_b			Pointer to local node residing in array b (Input)
 * @param n_a			Pointer to local node residing in array a (Output) (temp stored in buffer a)
}*/
/*-------------------------------------------------------*/
__device__ void bounce_back_write(LB_nodes_gpu n_b, LB_nodes_gpu n_a, unsigned int index){

  unsigned int xyz[3];

  if(n_b.boundary[index] == 1){
    index_to_xyz(index, xyz);
    unsigned int x = xyz[0];
    unsigned int y = xyz[1];
    unsigned int z = xyz[2];

    n_b.vd[1*para.number_of_nodes + (x+1)%para.dim_x + para.dim_x*y + para.dim_x*para.dim_y*z] = n_a.vd[1*para.number_of_nodes + (x+1)%para.dim_x + para.dim_x*y + para.dim_x*para.dim_y*z];
    n_b.vd[2*para.number_of_nodes + (para.dim_x+x-1)%para.dim_x + para.dim_x*y + para.dim_x*para.dim_y*z] = n_a.vd[2*para.number_of_nodes + (para.dim_x+x-1)%para.dim_x + para.dim_x*y + para.dim_x*para.dim_y*z];
    n_b.vd[3*para.number_of_nodes + x + para.dim_x*((y+1)%para.dim_y) + para.dim_x*para.dim_y*z] = n_a.vd[3*para.number_of_nodes + x + para.dim_x*((y+1)%para.dim_y) + para.dim_x*para.dim_y*z];
    n_b.vd[4*para.number_of_nodes + x + para.dim_x*((para.dim_y+y-1)%para.dim_y) + para.dim_x*para.dim_y*z] = n_a.vd[4*para.number_of_nodes + x + para.dim_x*((para.dim_y+y-1)%para.dim_y) + para.dim_x*para.dim_y*z];
    n_b.vd[5*para.number_of_nodes + x + para.dim_x*y + para.dim_x*para.dim_y*((z+1)%para.dim_z)] = n_a.vd[5*para.number_of_nodes + x + para.dim_x*y + para.dim_x*para.dim_y*((z+1)%para.dim_z)];
    n_b.vd[6*para.number_of_nodes + x + para.dim_x*y + para.dim_x*para.dim_y*((para.dim_z+z-1)%para.dim_z)] = n_a.vd[6*para.number_of_nodes + x + para.dim_x*y + para.dim_x*para.dim_y*((para.dim_z+z-1)%para.dim_z)];
    n_b.vd[7*para.number_of_nodes + (x+1)%para.dim_x + para.dim_x*((y+1)%para.dim_y) + para.dim_x*para.dim_y*z] = n_a.vd[7*para.number_of_nodes + (x+1)%para.dim_x + para.dim_x*((y+1)%para.dim_y) + para.dim_x*para.dim_y*z];
    n_b.vd[8*para.number_of_nodes + (para.dim_x+x-1)%para.dim_x + para.dim_x*((para.dim_y+y-1)%para.dim_y) + para.dim_x*para.dim_y*z] = n_a.vd[8*para.number_of_nodes + (para.dim_x+x-1)%para.dim_x + para.dim_x*((para.dim_y+y-1)%para.dim_y) + para.dim_x*para.dim_y*z];
    n_b.vd[9*para.number_of_nodes + (x+1)%para.dim_x + para.dim_x*((para.dim_y+y-1)%para.dim_y) + para.dim_x*para.dim_y*z] = n_a.vd[9*para.number_of_nodes + (x+1)%para.dim_x + para.dim_x*((para.dim_y+y-1)%para.dim_y) + para.dim_x*para.dim_y*z];
    n_b.vd[10*para.number_of_nodes + (para.dim_x+x-1)%para.dim_x + para.dim_x*((y+1)%para.dim_y) + para.dim_x*para.dim_y*z] = n_a.vd[10*para.number_of_nodes + (para.dim_x+x-1)%para.dim_x + para.dim_x*((y+1)%para.dim_y) + para.dim_x*para.dim_y*z];
    n_b.vd[11*para.number_of_nodes + (x+1)%para.dim_x + para.dim_x*y + para.dim_x*para.dim_y*((z+1)%para.dim_z)] = n_a.vd[11*para.number_of_nodes + (x+1)%para.dim_x + para.dim_x*y + para.dim_x*para.dim_y*((z+1)%para.dim_z)];
    n_b.vd[12*para.number_of_nodes + (para.dim_x+x-1)%para.dim_x + para.dim_x*y + para.dim_x*para.dim_y*((para.dim_z+z-1)%para.dim_z)] = n_a.vd[12*para.number_of_nodes + (para.dim_x+x-1)%para.dim_x + para.dim_x*y + para.dim_x*para.dim_y*((para.dim_z+z-1)%para.dim_z)];
    n_b.vd[13*para.number_of_nodes + (x+1)%para.dim_x + para.dim_x*y + para.dim_x*para.dim_y*((para.dim_z+z-1)%para.dim_z)] = n_a.vd[13*para.number_of_nodes + (x+1)%para.dim_x + para.dim_x*y + para.dim_x*para.dim_y*((para.dim_z+z-1)%para.dim_z)];
    n_b.vd[14*para.number_of_nodes + (para.dim_x+x-1)%para.dim_x + para.dim_x*y + para.dim_x*para.dim_y*((z+1)%para.dim_z)] = n_a.vd[14*para.number_of_nodes + (para.dim_x+x-1)%para.dim_x + para.dim_x*y + para.dim_x*para.dim_y*((z+1)%para.dim_z)];
    n_b.vd[15*para.number_of_nodes + x + para.dim_x*((y+1)%para.dim_y) + para.dim_x*para.dim_y*((z+1)%para.dim_z)] = n_a.vd[15*para.number_of_nodes + x + para.dim_x*((y+1)%para.dim_y) + para.dim_x*para.dim_y*((z+1)%para.dim_z)];
    n_b.vd[16*para.number_of_nodes + x + para.dim_x*((para.dim_y+y-1)%para.dim_y) + para.dim_x*para.dim_y*((para.dim_z+z-1)%para.dim_z)] = n_a.vd[16*para.number_of_nodes + x + para.dim_x*((para.dim_y+y-1)%para.dim_y) + para.dim_x*para.dim_y*((para.dim_z+z-1)%para.dim_z)];
    n_b.vd[17*para.number_of_nodes + x + para.dim_x*((y+1)%para.dim_y) + para.dim_x*para.dim_y*((para.dim_z+z-1)%para.dim_z)] = n_a.vd[17*para.number_of_nodes + x + para.dim_x*((y+1)%para.dim_y) + para.dim_x*para.dim_y*((para.dim_z+z-1)%para.dim_z)];
    n_b.vd[18*para.number_of_nodes + x + para.dim_x*((para.dim_y+y-1)%para.dim_y) + para.dim_x*para.dim_y*((z+1)%para.dim_z)] = n_a.vd[18*para.number_of_nodes + x + para.dim_x*((para.dim_y+y-1)%para.dim_y) + para.dim_x*para.dim_y*((z+1)%para.dim_z)];
  }
}

/*-------------------------------------------------------*/
/**used for reset the field to create qickanddirty non periodic bc !!only for advanced users!!*/
/*@{
 * @param index			node index / thread index (Input)
 * @param n_a			Pointer to local node residing in array a (Input)
 * @param *n_b			Pointer to local node residing in array b (Output)
}*/
/*-------------------------------------------------------*/
__device__ void reset_pop(LB_nodes_gpu n_b, LB_nodes_gpu n_a, unsigned int index){	

  //float avg_rho = para.rho*para.agrid*para.agrid*para.agrid;
  /* delete populations */
#if 1
  if(n_b.boundary[index] == 2){
    n_b.vd[0*para.number_of_nodes + index] = n_b.vd[0*para.number_of_nodes + index+1];
    n_b.vd[1*para.number_of_nodes + index] = n_b.vd[1*para.number_of_nodes + index+1];
    n_b.vd[2*para.number_of_nodes + index] = n_b.vd[2*para.number_of_nodes + index+1];
    n_b.vd[3*para.number_of_nodes + index] = n_b.vd[3*para.number_of_nodes + index+1];
    n_b.vd[4*para.number_of_nodes + index] = n_b.vd[4*para.number_of_nodes + index+1];
    n_b.vd[5*para.number_of_nodes + index] = n_b.vd[5*para.number_of_nodes + index+1];
    n_b.vd[6*para.number_of_nodes + index] = n_b.vd[6*para.number_of_nodes + index+1];
    n_b.vd[7*para.number_of_nodes + index]  = n_b.vd[7*para.number_of_nodes + index+1];
    n_b.vd[8*para.number_of_nodes + index]  = n_b.vd[8*para.number_of_nodes + index+1];
    n_b.vd[9*para.number_of_nodes + index]  = n_b.vd[9*para.number_of_nodes + index+1];
    n_b.vd[10*para.number_of_nodes + index] = n_b.vd[10*para.number_of_nodes + index+1];
    n_b.vd[11*para.number_of_nodes + index] = n_b.vd[11*para.number_of_nodes + index+1];
    n_b.vd[12*para.number_of_nodes + index] = n_b.vd[12*para.number_of_nodes + index+1];
    n_b.vd[13*para.number_of_nodes + index] = n_b.vd[13*para.number_of_nodes + index+1];
    n_b.vd[14*para.number_of_nodes + index] = n_b.vd[14*para.number_of_nodes + index+1];
    n_b.vd[15*para.number_of_nodes + index] = n_b.vd[15*para.number_of_nodes + index+1];
    n_b.vd[16*para.number_of_nodes + index] = n_b.vd[16*para.number_of_nodes + index+1];
    n_b.vd[17*para.number_of_nodes + index] = n_b.vd[17*para.number_of_nodes + index+1];
    n_b.vd[18*para.number_of_nodes + index] = n_b.vd[18*para.number_of_nodes + index+1];
  }
#endif
}
/*-------------------------------------------------------*/
/** add of (external) forces within the modespace, needed for particle-interaction */
/*@{
 * @param index		node index / thread index (Input)
 * @param mode		Pointer to the local register values mode (Input/Output)
 * @param node_f	Pointer to local node force (Input)
}*/
/*-------------------------------------------------------*/
__device__ void apply_forces(unsigned int index, float *mode, LB_node_force_gpu node_f) {

  float Rho, u[3], C[6];
  Rho = mode[0] + para.rho*para.agrid*para.agrid*para.agrid;

  /* hydrodynamic momentum density is redefined when forces present */
  u[0] = (mode[1] + 0.5f*node_f.force[0*para.number_of_nodes + index])/Rho;
  u[1] = (mode[2] + 0.5f*node_f.force[1*para.number_of_nodes + index])/Rho;
  u[2] = (mode[3] + 0.5f*node_f.force[2*para.number_of_nodes + index])/Rho;

  C[0] = (1.f + para.gamma_bulk)*u[0]*node_f.force[0*para.number_of_nodes + index] + 1.f/3.f*(para.gamma_bulk-para.gamma_shear)*(u[0]*node_f.force[0*para.number_of_nodes + index] + u[1]*node_f.force[1*para.number_of_nodes + index] + u[2]*node_f.force[2*para.number_of_nodes + index]);
  C[2] = (1.f + para.gamma_bulk)*u[1]*node_f.force[1*para.number_of_nodes + index] + 1.f/3.f*(para.gamma_bulk-para.gamma_shear)*(u[0]*node_f.force[0*para.number_of_nodes + index] + u[1]*node_f.force[1*para.number_of_nodes + index] + u[2]*node_f.force[2*para.number_of_nodes + index]);
  C[5] = (1.f + para.gamma_bulk)*u[2]*node_f.force[2*para.number_of_nodes + index] + 1.f/3.f*(para.gamma_bulk-para.gamma_shear)*(u[0]*node_f.force[0*para.number_of_nodes + index] + u[1]*node_f.force[1*para.number_of_nodes + index] + u[2]*node_f.force[2*para.number_of_nodes + index]);
  C[1] = 1.f/2.f*(1.f+para.gamma_shear)*(u[0]*node_f.force[1*para.number_of_nodes + index]+u[1]*node_f.force[0*para.number_of_nodes + index]);
  C[3] = 1.f/2.f*(1.f+para.gamma_shear)*(u[0]*node_f.force[2*para.number_of_nodes + index]+u[2]*node_f.force[0*para.number_of_nodes + index]);
  C[4] = 1.f/2.f*(1.f+para.gamma_shear)*(u[1]*node_f.force[2*para.number_of_nodes + index]+u[2]*node_f.force[1*para.number_of_nodes + index]);

  /* update momentum modes */
  mode[1] += node_f.force[0*para.number_of_nodes + index];
  mode[2] += node_f.force[1*para.number_of_nodes + index];
  mode[3] += node_f.force[2*para.number_of_nodes + index];
  	
  /* update stress modes */
  mode[4] += C[0] + C[2] + C[5];
  mode[5] += C[0] - C[2];
  mode[6] += C[0] + C[2] - 2.f*C[5];
  mode[7] += C[1];
  mode[8] += C[3];
  mode[9] += C[4];

#ifdef EXTERNAL_FORCES
  if(para.external_force){
    node_f.force[0*para.number_of_nodes + index] = para.ext_force[0]*para.agrid*para.agrid*para.tau*para.tau;
    node_f.force[1*para.number_of_nodes + index] = para.ext_force[1]*para.agrid*para.agrid*para.tau*para.tau;
    node_f.force[2*para.number_of_nodes + index] = para.ext_force[2]*para.agrid*para.agrid*para.tau*para.tau;
  }
  else{
  node_f.force[0*para.number_of_nodes + index] = 0.f;
  node_f.force[1*para.number_of_nodes + index] = 0.f;
  node_f.force[2*para.number_of_nodes + index] = 0.f;
  }
#else
  /* reset force */
  node_f.force[0*para.number_of_nodes + index] = 0.f;
  node_f.force[1*para.number_of_nodes + index] = 0.f;
  node_f.force[2*para.number_of_nodes + index] = 0.f;
#endif
}
/*-------------------------------------------------------*/
/**function used to calc physical values of every node*/
/*@{
 * @param index		node index / thread index (Input)
 * @param mode		Pointer to the local register values mode (Input)
 * @param n_a		Pointer to local node residing in array a for boundary flag(Input)
 * @param *d_v		Pointer to local device values (Input/Output)
}*/
/*-------------------------------------------------------*/
__device__ void calc_values(LB_nodes_gpu n_a, float *mode, LB_values_gpu *d_v, unsigned int index, unsigned int singlenode){

  float Rho = mode[0] + para.rho*para.agrid*para.agrid*para.agrid;
	
  /**implemented due to the problem of division via zero*/
  if(n_a.boundary[index] == 1){
    Rho = 1.0f;
    mode[1] = 0.f;
    mode[2] = 0.f;
    mode[3] = 0.f;
  }

  if(singlenode == 1){
    d_v[0].rho = Rho;
    d_v[0].v[0] = mode[1]/Rho/para.agrid/para.tau;
    d_v[0].v[1] = mode[2]/Rho/para.agrid/para.tau;
    d_v[0].v[2] = mode[3]/Rho/para.agrid/para.tau;
  }
  else{
    d_v[index].rho = Rho;
    d_v[index].v[0] = mode[1]/Rho/para.agrid/para.tau;
    d_v[index].v[1] = mode[2]/Rho/para.agrid/para.tau;
    d_v[index].v[2] = mode[3]/Rho/para.agrid/para.tau;
  }
#if 0
  if(singlenode == 1){
    /* equilibrium part of the stress modes */
    /**to print out the stress tensor entries, ensure that in lbgpu.h struct the values are available*/
    d_v[0].pi[0] = ((mode[1]*mode[1]) + (mode[2]*mode[2]) + (mode[3]*mode[3]))/para.rho;
    d_v[0].pi[1] = ((mode[1]*mode[1]) - (mode[2]*mode[2]))/para.rho;
    d_v[0].pi[2] = ((mode[1]*mode[1]) + (mode[2]*mode[2])  + (mode[3]*mode[3])) - 3.0f*(mode[3]*mode[3]))/para.rho;
    d_v[0].pi[3] = mode[1]*mode[2]/para.rho;
    d_v[0].pi[4] = mode[1]*mode[3]/para.rho;
    d_v[0].pi[5] = mode[2]*mode[3]/para.rho;
  else{
    d_v[index].pi[0] = ((mode[1]*mode[1]) + (mode[2]*mode[2]) + (mode[3]*mode[3]))/para.rho;
    d_v[index].pi[1] = ((mode[1]*mode[1]) - (mode[2]*mode[2]))/para.rho;
    d_v[index].pi[2] = ((mode[1]*mode[1]) + (mode[2]*mode[2])  + (mode[3]*mode[3])) - 3.0f*(mode[3]*mode[3]))/para.rho;
    d_v[index].pi[3] = mode[1]*mode[2]/para.rho;
    d_v[index].pi[4] = mode[1]*mode[3]/para.rho;
    d_v[index].pi[5] = mode[2]*mode[3]/para.rho;
  }
#endif
}
/*-------------------------------------------------------*/
/*@{
 * @param node_index	node index around (8) particle (Input)
 * @param *mode			Pointer to the local register values mode (Output)
 * @param n_a			Pointer to local node residing in array a(Input)
}*/
/*-------------------------------------------------------*/
__device__ void calc_mode(float *mode, LB_nodes_gpu n_a, unsigned int node_index){
	
  /* mass mode */
  mode[0] = n_a.vd[0*para.number_of_nodes + node_index] + n_a.vd[1*para.number_of_nodes + node_index] + n_a.vd[2*para.number_of_nodes + node_index]
          + n_a.vd[3*para.number_of_nodes + node_index] + n_a.vd[4*para.number_of_nodes + node_index] + n_a.vd[5*para.number_of_nodes + node_index]
          + n_a.vd[6*para.number_of_nodes + node_index] + n_a.vd[7*para.number_of_nodes + node_index] + n_a.vd[8*para.number_of_nodes + node_index]
          + n_a.vd[9*para.number_of_nodes + node_index] + n_a.vd[10*para.number_of_nodes + node_index] + n_a.vd[11*para.number_of_nodes + node_index] + n_a.vd[12*para.number_of_nodes + node_index]
          + n_a.vd[13*para.number_of_nodes + node_index] + n_a.vd[14*para.number_of_nodes + node_index] + n_a.vd[15*para.number_of_nodes + node_index] + n_a.vd[16*para.number_of_nodes + node_index]
          + n_a.vd[17*para.number_of_nodes + node_index] + n_a.vd[18*para.number_of_nodes + node_index];

  /* momentum modes */
  mode[1] = (n_a.vd[1*para.number_of_nodes + node_index] - n_a.vd[2*para.number_of_nodes + node_index]) + (n_a.vd[7*para.number_of_nodes + node_index] - n_a.vd[8*para.number_of_nodes + node_index])
          + (n_a.vd[9*para.number_of_nodes + node_index] - n_a.vd[10*para.number_of_nodes + node_index]) + (n_a.vd[11*para.number_of_nodes + node_index] - n_a.vd[12*para.number_of_nodes + node_index])
          + (n_a.vd[13*para.number_of_nodes + node_index] - n_a.vd[14*para.number_of_nodes + node_index]);
  mode[2] = (n_a.vd[3*para.number_of_nodes + node_index] - n_a.vd[4*para.number_of_nodes + node_index]) + (n_a.vd[7*para.number_of_nodes + node_index] - n_a.vd[8*para.number_of_nodes + node_index])
          - (n_a.vd[9*para.number_of_nodes + node_index] - n_a.vd[10*para.number_of_nodes + node_index]) + (n_a.vd[15*para.number_of_nodes + node_index] - n_a.vd[16*para.number_of_nodes + node_index])
          + (n_a.vd[17*para.number_of_nodes + node_index] - n_a.vd[18*para.number_of_nodes + node_index]);
  mode[3] = (n_a.vd[5*para.number_of_nodes + node_index] - n_a.vd[6*para.number_of_nodes + node_index]) + (n_a.vd[11*para.number_of_nodes + node_index] - n_a.vd[12*para.number_of_nodes + node_index])
          - (n_a.vd[13*para.number_of_nodes + node_index] - n_a.vd[14*para.number_of_nodes + node_index]) + (n_a.vd[15*para.number_of_nodes + node_index] - n_a.vd[16*para.number_of_nodes + node_index])
          - (n_a.vd[17*para.number_of_nodes + node_index] - n_a.vd[18*para.number_of_nodes + node_index]);
}
/*********************************************************/
/** \name Coupling part */
/*********************************************************/
/*-------------------------------------------------------*/
/**(Eq. (12) Ahlrichs and Duenweg, JCP 111(17):8225 (1999))*/
/*@{
 * @param n_a			Pointer to local node residing in array a (Input)
 * @param *delta		Pointer for the weighting of particle position (Output)
 * @param *delta_j		Pointer for the weighting of particle momentum (Output)
 * @param *particle_data	Pointer to the particle position and velocity (Input)
 * @param *particle_force	Pointer to the particle force (Input)
 * @param part_index		particle id / thread id (Input)
 * @param *rn			Pointer to randomnumber array of the particle
 * @param node_index		node index around (8) particle (Output)
}*/
/*-------------------------------------------------------*/
__device__ void calc_viscous_force(LB_nodes_gpu n_a, float *delta, LB_particle_gpu *particle_data, LB_particle_force_gpu *particle_force, unsigned int part_index, LB_randomnr_gpu *rn_part, float *delta_j, unsigned int *node_index){
	
  float mode[4];
  unsigned int my_left[3];
  float interpolated_u1, interpolated_u2, interpolated_u3;
  float Rho;
  interpolated_u1 = interpolated_u2 = interpolated_u3 = 0.f;

  float temp_delta[6];
  float temp_delta_half[6];

/** see ahlrichs + duennweg page 8227 equ (10) and (11) */
  #pragma unroll
  for(int i=0; i<3; ++i){
    float scaledpos = particle_data[part_index].p[i]/para.agrid;
    my_left[i] = (unsigned int)(floorf(scaledpos));
    temp_delta[3+i] = scaledpos - my_left[i];
    temp_delta[i] = 1.f - temp_delta[3+i];
    /**further value used for interpolation of fluid velocity at part pos near boundaries */
    temp_delta_half[3+i] = (scaledpos - my_left[i])*2.f;
    temp_delta_half[i] = 2.f - temp_delta_half[3+i];
  }

  delta[0] = temp_delta[0] * temp_delta[1] * temp_delta[2];
  delta[1] = temp_delta[3] * temp_delta[1] * temp_delta[2];
  delta[2] = temp_delta[0] * temp_delta[4] * temp_delta[2];
  delta[3] = temp_delta[3] * temp_delta[4] * temp_delta[2];
  delta[4] = temp_delta[0] * temp_delta[1] * temp_delta[5];
  delta[5] = temp_delta[3] * temp_delta[1] * temp_delta[5];
  delta[6] = temp_delta[0] * temp_delta[4] * temp_delta[5];
  delta[7] = temp_delta[3] * temp_delta[4] * temp_delta[5];

  unsigned int x = my_left[0];
  unsigned int y = my_left[1];
  unsigned int z = my_left[2];

  node_index[0] = x                + para.dim_x*y                  + para.dim_x*para.dim_y*z;
  node_index[1] = (x+1)%para.dim_x + para.dim_x*y                  + para.dim_x*para.dim_y*z;
  node_index[2] = x                + para.dim_x*((y+1)%para.dim_y) + para.dim_x*para.dim_y*z;
  node_index[3] = (x+1)%para.dim_x + para.dim_x*((y+1)%para.dim_y) + para.dim_x*para.dim_y*z;
  node_index[4] = x                + para.dim_x*y                  + para.dim_x*para.dim_y*((z+1)%para.dim_z);
  node_index[5] = (x+1)%para.dim_x + para.dim_x*y                  + para.dim_x*para.dim_y*((z+1)%para.dim_z);
  node_index[6] = x                + para.dim_x*((y+1)%para.dim_y) + para.dim_x*para.dim_y*((z+1)%para.dim_z);
  node_index[7] = (x+1)%para.dim_x + para.dim_x*((y+1)%para.dim_y) + para.dim_x*para.dim_y*((z+1)%para.dim_z);
	
#if 0
	/** calc of the interpolated verlocity at the position of the particle !!!still under investigation and development!!!*/
  if(n_a.boundary[node_index[0]] == 1){
    delta[1] = temp_delta_half[3] * temp_delta[1] * temp_delta[2];
    delta[2] = temp_delta[0] * temp_delta_half[4] * temp_delta[2];
    delta[4] = temp_delta[0] * temp_delta[1] * temp_delta_half[5];
  }
  if(n_a.boundary[node_index[1]] == 1){		
    delta[0] = temp_delta_half[0] * temp_delta[1] * temp_delta[2];
    delta[3] = temp_delta[3] * temp_delta_half[4] * temp_delta[2];
    delta[5] = temp_delta[3] * temp_delta[1] * temp_delta_half[5];
  }
  if(n_a.boundary[node_index[2]] == 1){		
    delta[0] = temp_delta_half[0] * temp_delta[1] * temp_delta[2];
    delta[3] = temp_delta[3] * temp_delta_half[4] * temp_delta[2];
    delta[6] = temp_delta[0] * temp_delta[4] * temp_delta_half[5];
  }
  if(n_a.boundary[node_index[3]] == 1){		
    delta[1] = temp_delta[3] * temp_delta_half[1] * temp_delta[2];
    delta[2] = temp_delta_half[0] * temp_delta[4] * temp_delta[2];
    delta[7] = temp_delta[3] * temp_delta[4] * temp_delta_half[5];
  }
  if(n_a.boundary[node_index[4]] == 1){		
    delta[0] = temp_delta[0] * temp_delta[1] * temp_delta_half[2];
    delta[5] = temp_delta_half[3] * temp_delta[1] * temp_delta[5];
    delta[6] = temp_delta[0] * temp_delta_half[4] * temp_delta[5];
  }
  if(n_a.boundary[node_index[5]] == 1){		
    delta[1] = temp_delta[3] * temp_delta[1] * temp_delta_half[2];
    delta[4] = temp_delta_half[0] * temp_delta[1] * temp_delta[5];
    delta[7] = temp_delta[3] * temp_delta_half[4] * temp_delta[5];
  }
  if(n_a.boundary[node_index[6]] == 1){		
    delta[2] = temp_delta[0] * temp_delta[4] * temp_delta_half[2];
    delta[4] = temp_delta[0] * temp_delta_half[1] * temp_delta[5];
    delta[7] = temp_delta_half[3] * temp_delta[4] * temp_delta[5];
  }
  if(n_a.boundary[node_index[7]] == 1){		
    delta[3] = temp_delta[3] * temp_delta[4] * temp_delta_half[2];
    delta[5] = temp_delta[3] * temp_delta_half[1] * temp_delta[5];
    delta[6] = temp_delta_half[0] * temp_delta[4] * temp_delta[5];
  }
#endif
#if 0
  if(n_a.boundary[node_index[0]] == 1)delta[0] = 0.f;

  if(n_a.boundary[node_index[1]] == 1)delta[1] = 0.f;

  if(n_a.boundary[node_index[2]] == 1)delta[2] = 0.f;

  if(n_a.boundary[node_index[3]] == 1)delta[3] = 0.f;

  if(n_a.boundary[node_index[4]] == 1)delta[4] = 0.f;

  if(n_a.boundary[node_index[5]] == 1)delta[5] = 0.f;

  if(n_a.boundary[node_index[6]] == 1)delta[6] = 0.f;

  if(n_a.boundary[node_index[7]] == 1)delta[7] = 0.f;
#endif

 #pragma unroll
  for(int i=0; i<8; ++i){
    calc_mode(mode, n_a, node_index[i]);
    Rho = mode[0] + para.rho*para.agrid*para.agrid*para.agrid;	
    interpolated_u1 += delta[i]*mode[1]/(Rho);
    interpolated_u2 += delta[i]*mode[2]/(Rho);
    interpolated_u3 += delta[i]*mode[3]/(Rho);
  }

	/* calculate viscous force
	* take care to rescale velocities with time_step and transform to MD units
 	* (Eq. (9) Ahlrichs and Duenweg, JCP 111(17):8225 (1999)) */
#ifdef LB_ELECTROHYDRODYNAMICS
  particle_force[part_index].f[0] = - para.friction * (particle_data[part_index].v[0]/para.time_step - interpolated_u1*para.agrid/para.tau - particle_data[part_index].mu_E[0]);
  particle_force[part_index].f[1] = - para.friction * (particle_data[part_index].v[1]/para.time_step - interpolated_u2*para.agrid/para.tau - particle_data[part_index].mu_E[1]);
  particle_force[part_index].f[2] = - para.friction * (particle_data[part_index].v[2]/para.time_step - interpolated_u3*para.agrid/para.tau - particle_data[part_index].mu_E[2]);
#else
  particle_force[part_index].f[0] = - para.friction * (particle_data[part_index].v[0]/para.time_step - interpolated_u1*para.agrid/para.tau);
  particle_force[part_index].f[1] = - para.friction * (particle_data[part_index].v[1]/para.time_step - interpolated_u2*para.agrid/para.tau);
  particle_force[part_index].f[2] = - para.friction * (particle_data[part_index].v[2]/para.time_step - interpolated_u3*para.agrid/para.tau);
#endif
	/** add stochastik force of zero mean (Ahlrichs, Duennweg equ. 15)*/
#ifdef GAUSSRANDOM
  gaussian_random(rn_part);
  particle_force[part_index].f[0] += para.lb_coupl_pref2*rn_part->randomnr[0];
  particle_force[part_index].f[1] += para.lb_coupl_pref2*rn_part->randomnr[1];
  gaussian_random(rn_part);
  particle_force[part_index].f[2] += para.lb_coupl_pref2*rn_part->randomnr[0];
#else
  random_01(rn_part);
  particle_force[part_index].f[0] += para.lb_coupl_pref*(rn_part->randomnr[0]-0.5f);
  particle_force[part_index].f[1] += para.lb_coupl_pref*(rn_part->randomnr[1]-0.5f);
  random_01(rn_part);
  particle_force[part_index].f[2] += para.lb_coupl_pref*(rn_part->randomnr[0]-0.5f);
#endif	  
  /* delta_j for transform momentum transfer to lattice units which is done in calc_node_force
  (Eq. (12) Ahlrichs and Duenweg, JCP 111(17):8225 (1999)) */
  delta_j[0] = - particle_force[part_index].f[0]*para.time_step*para.tau/para.agrid;
  delta_j[1] = - particle_force[part_index].f[1]*para.time_step*para.tau/para.agrid;
  delta_j[2] = - particle_force[part_index].f[2]*para.time_step*para.tau/para.agrid;  	
															  																	  
}
/*-------------------------------------------------------*/
/**calcutlation of the node force caused by the particles, with atomicadd due to avoiding race conditions 
	(Eq. (14) Ahlrichs and Duenweg, JCP 111(17):8225 (1999))*/
/*@{

 * @param *delta		Pointer for the weighting of particle position (Input)
 * @param *delta_j		Pointer for the weighting of particle momentum (Input)
 * @param node_index		node index around (8) particle (Input)
 * @param node_f    		Pointer to the node force (Output).
}*/
/*-------------------------------------------------------*/
__device__ void calc_node_force(float *delta, float *delta_j, unsigned int *node_index, LB_node_force_gpu node_f){

  atomicadd(&(node_f.force[0*para.number_of_nodes + node_index[0]]), (delta[0]*delta_j[0]));
  atomicadd(&(node_f.force[1*para.number_of_nodes + node_index[0]]), (delta[0]*delta_j[1]));
  atomicadd(&(node_f.force[2*para.number_of_nodes + node_index[0]]), (delta[0]*delta_j[2]));

  atomicadd(&(node_f.force[0*para.number_of_nodes + node_index[1]]), (delta[1]*delta_j[0]));
  atomicadd(&(node_f.force[1*para.number_of_nodes + node_index[1]]), (delta[1]*delta_j[1]));
  atomicadd(&(node_f.force[2*para.number_of_nodes + node_index[1]]), (delta[1]*delta_j[2]));

  atomicadd(&(node_f.force[0*para.number_of_nodes + node_index[2]]), (delta[2]*delta_j[0]));
  atomicadd(&(node_f.force[1*para.number_of_nodes + node_index[2]]), (delta[2]*delta_j[1]));
  atomicadd(&(node_f.force[2*para.number_of_nodes + node_index[2]]), (delta[2]*delta_j[2]));

  atomicadd(&(node_f.force[0*para.number_of_nodes + node_index[3]]), (delta[3]*delta_j[0]));
  atomicadd(&(node_f.force[1*para.number_of_nodes + node_index[3]]), (delta[3]*delta_j[1]));
  atomicadd(&(node_f.force[2*para.number_of_nodes + node_index[3]]), (delta[3]*delta_j[2]));

  atomicadd(&(node_f.force[0*para.number_of_nodes + node_index[4]]), (delta[4]*delta_j[0]));
  atomicadd(&(node_f.force[1*para.number_of_nodes + node_index[4]]), (delta[4]*delta_j[1]));
  atomicadd(&(node_f.force[2*para.number_of_nodes + node_index[4]]), (delta[4]*delta_j[2]));

  atomicadd(&(node_f.force[0*para.number_of_nodes + node_index[5]]), (delta[5]*delta_j[0]));
  atomicadd(&(node_f.force[1*para.number_of_nodes + node_index[5]]), (delta[5]*delta_j[1]));
  atomicadd(&(node_f.force[2*para.number_of_nodes + node_index[5]]), (delta[5]*delta_j[2]));

  atomicadd(&(node_f.force[0*para.number_of_nodes + node_index[6]]), (delta[6]*delta_j[0]));
  atomicadd(&(node_f.force[1*para.number_of_nodes + node_index[6]]), (delta[6]*delta_j[1]));
  atomicadd(&(node_f.force[2*para.number_of_nodes + node_index[6]]), (delta[6]*delta_j[2]));

  atomicadd(&(node_f.force[0*para.number_of_nodes + node_index[7]]), (delta[7]*delta_j[0]));
  atomicadd(&(node_f.force[1*para.number_of_nodes + node_index[7]]), (delta[7]*delta_j[1]));
  atomicadd(&(node_f.force[2*para.number_of_nodes + node_index[7]]), (delta[7]*delta_j[2]));

}
/*-------------------------------------------------------*/
/**additional check if the particles are within the box */
/*@{
 * @param *particle_data	Pointer to the particle data (Input).
 * @param part_index		index of the particle == thread index (Input).		
}*/
/*-------------------------------------------------------*/
#if 0
__device__ void check_part_posis(LB_particle_gpu *particle_data, unsigned int part_index){

#if !defined __CUDA_ARCH__ || __CUDA_ARCH__ >= 200 // for Fermi with native printf
  if(particle_data[part_index].p[0]/para.agrid < 0.f || particle_data[part_index].p[0]/para.agrid > para.dim_x){
    printf("particle out of box! (dim_x) \t %u \t %f \n", part_index, particle_data[part_index].p[0]); 
  }
  if(particle_data[part_index].p[1]/para.agrid < 0.f || particle_data[part_index].p[1]/para.agrid > para.dim_y){
    printf("particle out of box! (dim_y) \t %u \t %f \n", part_index, particle_data[part_index].p[1]); 
  }
  if(particle_data[part_index].p[2]/para.agrid < 0.f || particle_data[part_index].p[2]/para.agrid > para.dim_z){
    printf("particle out of box! (dim_z) \t %u \t %f \n", part_index, particle_data[part_index].p[2]); 
  }
#endif

}
#endif
/*-------------------------------------------------------*/
/**kernel to calculate local populations from hydrodynamic fields given by the tcl values.
 *
 * The mapping is given in terms of the equilibrium distribution.
 *
 * Eq. (2.15) Ladd, J. Fluid Mech. 271, 295-309 (1994)
 * Eq. (4) in Berk Usta, Ladd and Butler, JCP 122, 094902 (2005)
 *
 * @param n_a		 Pointer to the lattice site (Input).
 * @param node_f    Pointer to the node force (Input).
 * @param *gpu_check additional check if gpu kernel are executed(Input).
 */
/*-------------------------------------------------------*/
__global__ void calc_n_equilibrium(LB_nodes_gpu n_a, LB_node_force_gpu node_f, int *gpu_check) {

  unsigned int index = blockIdx.y * gridDim.x * blockDim.x + blockDim.x * blockIdx.x + threadIdx.x;

  if(index<para.number_of_nodes){

    /*temp gesetzt aus lb_reinit_fluid() wären Anfangs-Werte die aus tcl übergeben werden*/
    /* default values for fields in lattice units */
    gpu_check[0] = 1;

    float Rho = para.rho*para.agrid*para.agrid*para.agrid;
    float v[3] = { 0.0f, 0.0f, 0.0f };
    float pi[6] = { Rho*c_sound_sq, 0.0f, Rho*c_sound_sq, 0.0f, 0.0f, Rho*c_sound_sq };

    float rhoc_sq = Rho*c_sound_sq;
    float avg_rho = para.rho*para.agrid*para.agrid*para.agrid;
    float local_rho, local_j[3], *local_pi, trace;

    local_rho  = Rho;

    local_j[0] = Rho * v[0];
    local_j[1] = Rho * v[1];
    local_j[2] = Rho * v[2];

    local_pi = pi;

    /* reduce the pressure tensor to the part needed here */
    local_pi[0] -= rhoc_sq;
    local_pi[2] -= rhoc_sq;
    local_pi[5] -= rhoc_sq;

    trace = local_pi[0] + local_pi[2] + local_pi[5];

    float rho_times_coeff;
    float tmp1,tmp2;

    /* update the q=0 sublattice */
    n_a.vd[0*para.number_of_nodes + index] = 1.f/3.f * (local_rho-avg_rho) - 1.f/2.f*trace;

    /* update the q=1 sublattice */
    rho_times_coeff = 1.f/18.f * (local_rho-avg_rho);

    n_a.vd[1*para.number_of_nodes + index] = rho_times_coeff + 1.f/6.f*local_j[0] + 1.f/4.f*local_pi[0] - 1.f/12.f*trace;
    n_a.vd[2*para.number_of_nodes + index] = rho_times_coeff - 1.f/6.f*local_j[0] + 1.f/4.f*local_pi[0] - 1.f/12.f*trace;
    n_a.vd[3*para.number_of_nodes + index] = rho_times_coeff + 1.f/6.f*local_j[1] + 1.f/4.f*local_pi[2] - 1.f/12.f*trace;
    n_a.vd[4*para.number_of_nodes + index] = rho_times_coeff - 1.f/6.f*local_j[1] + 1.f/4.f*local_pi[2] - 1.f/12.f*trace;
    n_a.vd[5*para.number_of_nodes + index] = rho_times_coeff + 1.f/6.f*local_j[2] + 1.f/4.f*local_pi[5] - 1.f/12.f*trace;
    n_a.vd[6*para.number_of_nodes + index] = rho_times_coeff - 1.f/6.f*local_j[2] + 1.f/4.f*local_pi[5] - 1.f/12.f*trace;

    /* update the q=2 sublattice */
    rho_times_coeff = 1.f/36.f * (local_rho-avg_rho);

    tmp1 = local_pi[0] + local_pi[2];
    tmp2 = 2.0f*local_pi[1];
    n_a.vd[7*para.number_of_nodes + index]  = rho_times_coeff + 1.f/12.f*(local_j[0]+local_j[1]) + 1.f/8.f*(tmp1+tmp2) - 1.f/24.f*trace;
    n_a.vd[8*para.number_of_nodes + index]  = rho_times_coeff - 1.f/12.f*(local_j[0]+local_j[1]) + 1.f/8.f*(tmp1+tmp2) - 1.f/24.f*trace;
    n_a.vd[9*para.number_of_nodes + index]  = rho_times_coeff + 1.f/12.f*(local_j[0]-local_j[1]) + 1.f/8.f*(tmp1-tmp2) - 1.f/24.f*trace;
    n_a.vd[10*para.number_of_nodes + index] = rho_times_coeff - 1.f/12.f*(local_j[0]-local_j[1]) + 1.f/8.f*(tmp1-tmp2) - 1.f/24.f*trace;

    tmp1 = local_pi[0] + local_pi[5];
    tmp2 = 2.0f*local_pi[3];

    n_a.vd[11*para.number_of_nodes + index] = rho_times_coeff + 1.f/12.f*(local_j[0]+local_j[2]) + 1.f/8.f*(tmp1+tmp2) - 1.f/24.f*trace;
    n_a.vd[12*para.number_of_nodes + index] = rho_times_coeff - 1.f/12.f*(local_j[0]+local_j[2]) + 1.f/8.f*(tmp1+tmp2) - 1.f/24.f*trace;
    n_a.vd[13*para.number_of_nodes + index] = rho_times_coeff + 1.f/12.f*(local_j[0]-local_j[2]) + 1.f/8.f*(tmp1-tmp2) - 1.f/24.f*trace;
    n_a.vd[14*para.number_of_nodes + index] = rho_times_coeff - 1.f/12.f*(local_j[0]-local_j[2]) + 1.f/8.f*(tmp1-tmp2) - 1.f/24.f*trace;

    tmp1 = local_pi[2] + local_pi[5];
    tmp2 = 2.0f*local_pi[4];

    n_a.vd[15*para.number_of_nodes + index] = rho_times_coeff + 1.f/12.f*(local_j[1]+local_j[2]) + 1.f/8.f*(tmp1+tmp2) - 1.f/24.f*trace;
    n_a.vd[16*para.number_of_nodes + index] = rho_times_coeff - 1.f/12.f*(local_j[1]+local_j[2]) + 1.f/8.f*(tmp1+tmp2) - 1.f/24.f*trace;
    n_a.vd[17*para.number_of_nodes + index] = rho_times_coeff + 1.f/12.f*(local_j[1]-local_j[2]) + 1.f/8.f*(tmp1-tmp2) - 1.f/24.f*trace;
    n_a.vd[18*para.number_of_nodes + index] = rho_times_coeff - 1.f/12.f*(local_j[1]-local_j[2]) + 1.f/8.f*(tmp1-tmp2) - 1.f/24.f*trace;

    /*set different seed for randomgen on every node */
    n_a.seed[index] = para.your_seed + index;
  }
}
/*-------------------------------------------------------*/
/** kernel for the initalisation of the particle force array*/
/*@{
 * @param *particle_force	Pointer to local particle force (Output)
 * @param *part				Pointer to the particle rn seed storearray (Output)
}*/
/*-------------------------------------------------------*/
__global__ void init_particle_force(LB_particle_force_gpu *particle_force, LB_particle_seed_gpu *part){
	
  unsigned int part_index = blockIdx.y * gridDim.x * blockDim.x + blockDim.x * blockIdx.x + threadIdx.x;
	
  if(part_index<para.number_of_particles){
    particle_force[part_index].f[0] = 0.0f;
    particle_force[part_index].f[1] = 0.0f;
    particle_force[part_index].f[2] = 0.0f;
	
    part[part_index].seed = para.your_seed + part_index;
  }
			
}
/*-------------------------------------------------------*/
/** kernel for the initalisation of the partikel force array */
/*@{
 * @param *particle_force	pointer to local particle force (Input)
}*/
/*-------------------------------------------------------*/
__global__ void reset_particle_force(LB_particle_force_gpu *particle_force){
	
  unsigned int part_index = blockIdx.y * gridDim.x * blockDim.x + blockDim.x * blockIdx.x + threadIdx.x;
	
  if(part_index<para.number_of_particles){
    particle_force[part_index].f[0] = 0.0f;
    particle_force[part_index].f[1] = 0.0f;
    particle_force[part_index].f[2] = 0.0f;
  }			
}
/*-------------------------------------------------------*/
/** (re-)initialization of the node force / set up of external force in lb units */
/*@{
 * @param node_f		Pointer to local node force (Input)
}*/
/*-------------------------------------------------------*/
__global__ void reinit_node_force(LB_node_force_gpu node_f){

  unsigned int index = blockIdx.y * gridDim.x * blockDim.x + blockDim.x * blockIdx.x + threadIdx.x;

  if(index<para.number_of_nodes){
#ifdef EXTERNAL_FORCE
    if(para.external_force){
      node_f.force[0*para.number_of_nodes + index] = para.ext_force[0]*para.agrid*para.agrid*para.tau*para.tau;
      node_f.force[1*para.number_of_nodes + index] = para.ext_force[1]*para.agrid*para.agrid*para.tau*para.tau;
      node_f.force[2*para.number_of_nodes + index] = para.ext_force[2]*para.agrid*para.agrid*para.tau*para.tau;
    }
    else{
      node_f.force[0*para.number_of_nodes + index] = 0.0f;
      node_f.force[1*para.number_of_nodes + index] = 0.0f;
      node_f.force[2*para.number_of_nodes + index] = 0.0f;
    }
#else
    node_f.force[0*para.number_of_nodes + index] = 0.0f;
    node_f.force[1*para.number_of_nodes + index] = 0.0f;
    node_f.force[2*para.number_of_nodes + index] = 0.0f;
#endif
  }
}

/*-------------------------------------------------------*/
/**hard coded boundary kernel for custom made boundaries */
/**just for advanced LB users to setup special boundaries or mark some nodes with
	the boundary flag e.g. to reset this nodes*/
/*@{
 * @param n_a		Pointer to local node residing in array a (Input/Output)
 * @param n_b		Pointer to local node residing in array b (Input/Output)
}*/
/*-------------------------------------------------------*/
__global__ void init_boundaries_hardcoded(LB_nodes_gpu n_a, LB_nodes_gpu n_b){
	
  unsigned int index = blockIdx.y * gridDim.x * blockDim.x + blockDim.x * blockIdx.x + threadIdx.x;

  if(index<para.number_of_nodes){	
#if 1
    unsigned int xyz[3];
    index_to_xyz(index, xyz);
    unsigned int x = xyz[0];
#endif
#if 0
    unsigned int y = xyz[1];
    unsigned int z = xyz[2];

    n_a.boundary[index] = n_b.boundary[index] = 0;
	
    /* bottomplate || topplate*/	
    if(index < para.dim_x*para.dim_y || index >= (para.dim_z-1)*para.dim_x*para.dim_y){
      n_a.boundary[index] = n_b.boundary[index] = 1;	
    }
#endif
#if 0
    if(x == (para.dim_x/8) && y > ((35*para.dim_y)/100)  && y < ((65*para.dim_y)/100) && z > (25*para.dim_z/100) && z < (75*para.dim_z/100)){
      n_a.boundary[index] = n_b.boundary[index] = 1;
    }
#endif	
#if 1
    if(x == 0){
      n_a.boundary[index] = n_b.boundary[index] = 2;
    }
#endif	
  }
}

/*-------------------------------------------------------*/
/**set the boundary flag for all boundary nodes */
/*@{
 * @param *boundindex	Pointer to the 1d index of the boundnode (Input)
 * @param n_a			Pointer to local node residing in array a (Input)
 * @param n_b			Pointer to local node residing in array b (Input)
}*/
/*-------------------------------------------------------*/
__global__ void init_boundaries(int *boundindex, int number_of_boundnodes, LB_nodes_gpu n_a, LB_nodes_gpu n_b){

  unsigned int index = blockIdx.y * gridDim.x * blockDim.x + blockDim.x * blockIdx.x + threadIdx.x;

  if(index<number_of_boundnodes){
    n_a.boundary[boundindex[index]] = n_b.boundary[boundindex[index]] = 1;
  }	
}
/*-------------------------------------------------------*/
/**reset the boundary flag of every node */
/*@{
 * @param n_a		Pointer to local node residing in array a (Input)
 * @param n_b		Pointer to local node residing in array b (Input)	
}*/
/*-------------------------------------------------------*/
__global__ void reset_boundaries(LB_nodes_gpu n_a, LB_nodes_gpu n_b){

  unsigned int index = blockIdx.y * gridDim.x * blockDim.x + blockDim.x * blockIdx.x + threadIdx.x;

  if(index<para.number_of_nodes){
    n_a.boundary[index] = n_b.boundary[index] = 0;
  }
}
/*-------------------------------------------------------*/
/** integrationstep of the lb-fluid-solver */
/*@{
 * @param n_a		Pointer to local node residing in array a (Input)
 * @param n_b		Pointer to local node residing in array b (Input)
 * @param *d_v		Pointer to local device values (Input)
 * @param node_f	Pointer to local node force (Input)
}*/
/*-------------------------------------------------------*/
__global__ void integrate(LB_nodes_gpu n_a, LB_nodes_gpu n_b, LB_values_gpu *d_v, LB_node_force_gpu node_f){
    
  /**every node is connected to a thread via the index*/
  unsigned int index = blockIdx.y * gridDim.x * blockDim.x + blockDim.x * blockIdx.x + threadIdx.x;
  /**the 19 moments (modes) are only temporary register values */
  float mode[19];
  LB_randomnr_gpu rng;

  if(index<para.number_of_nodes){
    /** storing the seed into a register value*/
    rng.seed = n_a.seed[index];
    /**calc_m_from_n*/
    calc_m_from_n(n_a, index, mode);
    /**lb_relax_modes*/
    relax_modes(mode, index, node_f);
    /**lb_thermalize_modes */
    if (para.fluct) thermalize_modes(mode, index, &rng);
#ifdef EXTERNAL_FORCES
    /**if external force is used apply node force */
    apply_forces(index, mode, node_f);
#else
    /**if partcles are used apply node forces*/
    if (para.number_of_particles) apply_forces(index, mode, node_f); 
#endif
    /**lb_calc_n_from_modes_push*/
    normalize_modes(mode);
    /**calc of velocity densities and streaming with pbc*/
    calc_n_from_modes_push(n_b, mode, index);
    /** rewriting the seed back to the global memory*/
    n_b.seed[index] = rng.seed;
  }  
}
/*-------------------------------------------------------*/
/** part interaction kernel */
/*@{
 * @param n_a				Pointer to local node residing in array a (Input)
 * @param *particle_data	Pointer to the particle position and velocity (Input)
 * @param *particle_force	Pointer to the particle force (Input)
 * @param *part				Pointer to the rn array of the particles (Input)
 * @param node_f			Pointer to local node force (Input)
}*/
/*-------------------------------------------------------*/
__global__ void calc_fluid_particle_ia(LB_nodes_gpu n_a, LB_particle_gpu *particle_data, LB_particle_force_gpu *particle_force, LB_node_force_gpu node_f, LB_particle_seed_gpu *part){
	
  unsigned int part_index = blockIdx.y * gridDim.x * blockDim.x + blockDim.x * blockIdx.x + threadIdx.x;
  unsigned int node_index[8];
  float delta[8];
  float delta_j[3];
  LB_randomnr_gpu rng_part;
	
  if(part_index<para.number_of_particles){
#if 0		
    /** check if particles are in the box*/
    check_part_posis(particle_data, part_index);		
#endif
    rng_part.seed = part[part_index].seed;
    /**calc of the force which act on the particle */
    calc_viscous_force(n_a, delta, particle_data, particle_force, part_index, &rng_part, delta_j, node_index);
    /**calc of the force which acts back to the fluid node */
    calc_node_force(delta, delta_j, node_index, node_f);
    part[part_index].seed = rng_part.seed;		
  }
}
/*-------------------------------------------------------*/
/**Bounce back boundary read kernel*/
/*@{
 * @param n_a					Pointer to local node residing in array a (Input)
 * @param n_b					Pointer to local node residing in array b (Input)
}*/
/*-------------------------------------------------------*/
__global__ void bb_read(LB_nodes_gpu n_a, LB_nodes_gpu n_b){

  unsigned int index = blockIdx.y * gridDim.x * blockDim.x + blockDim.x * blockIdx.x + threadIdx.x;

  if(index<para.number_of_nodes){
    bounce_back_read(n_b, n_a, index);
  }
}
/*-------------------------------------------------------*/
/**Bounce back boundary write kernel*/
/*@{
 * @param n_a					Pointer to local node residing in array a (Input)
 * @param n_b					Pointer to local node residing in array b (Input)
}*/
/*-------------------------------------------------------*/
__global__ void bb_write(LB_nodes_gpu n_a, LB_nodes_gpu n_b){

  unsigned int index = blockIdx.y * gridDim.x * blockDim.x + blockDim.x * blockIdx.x + threadIdx.x;

  if(index<para.number_of_nodes){
    bounce_back_write(n_b, n_a, index);
  }
}
/*-------------------------------------------------------*/
/*@{
 * @param n_a		Pointer to local node residing in array a (Input)
 * @param n_b		Pointer to local node residing in array b (Input)
}*/
/*-------------------------------------------------------*/
__global__ void reset_population(LB_nodes_gpu n_b, LB_nodes_gpu n_a){
 	
  unsigned int index = blockIdx.y * gridDim.x * blockDim.x + blockDim.x * blockIdx.x + threadIdx.x;

  if(index<para.number_of_nodes){
    reset_pop(n_b, n_a, index);
  }
}
/*-------------------------------------------------------*/
/*@{
 * @param n_a		Pointer to local node residing in array a (Input)
 * @param *d_v		Pointer to local device values (Input)
}*/
/*-------------------------------------------------------*/
__global__ void values(LB_nodes_gpu n_a, LB_values_gpu *d_v){

  float mode[19];
  unsigned int singlenode = 0;
  unsigned int index = blockIdx.y * gridDim.x * blockDim.x + blockDim.x * blockIdx.x + threadIdx.x;

  if(index<para.number_of_nodes){
    calc_mode(mode, n_a, index);
    calc_values(n_a, mode, d_v, index, singlenode);
  }
}

__global__ void init_extern_nodeforces(int n_extern_nodeforces, LB_extern_nodeforce_gpu *extern_nodeforces, LB_node_force_gpu node_f){

  unsigned int index = blockIdx.y * gridDim.x * blockDim.x + blockDim.x * blockIdx.x + threadIdx.x;

  if(index<n_extern_nodeforces){
    node_f.force[0*para.number_of_nodes + extern_nodeforces[index].index] = extern_nodeforces[index].force[0]*para.agrid*para.agrid*para.tau*para.tau;
    node_f.force[1*para.number_of_nodes + extern_nodeforces[index].index] = extern_nodeforces[index].force[1]*para.agrid*para.agrid*para.tau*para.tau;
    node_f.force[2*para.number_of_nodes + extern_nodeforces[index].index] = extern_nodeforces[index].force[2]*para.agrid*para.agrid*para.tau*para.tau;
  }
}
__global__ void lb_print_node(int single_nodeindex, LB_values_gpu *d_p_v, LB_nodes_gpu n_a){
	
  float mode[19];
  unsigned int singlenode = 1;
  unsigned int index = blockIdx.y * gridDim.x * blockDim.x + blockDim.x * blockIdx.x + threadIdx.x;

  if(index == 0){
    calc_mode(mode, n_a, single_nodeindex);
    calc_values(n_a, mode, d_p_v, single_nodeindex, singlenode);
  }	
}
__global__ void momentum(LB_nodes_gpu n_a, float* sum, LB_node_force_gpu node_f) {
  float mode[19];

<<<<<<< HEAD
void cuda_safe_mem(cudaError_t err){
    if( cudaSuccess != err) {                                             
      fprintf(stderr, "Could not allocate gpu memory.\n");
      printf("CUDA error: %s\n", cudaGetErrorString(err));
      exit(EXIT_FAILURE);
=======
  unsigned int index = blockIdx.y * gridDim.x * blockDim.x + blockDim.x * blockIdx.x + threadIdx.x;

  if(index<para.number_of_nodes){
    calc_mode(mode, n_a, index);
    if(n_a.boundary[index]){
      mode[1] = mode[2] = mode[3] = 0.f;
>>>>>>> c39ad86d
    }
    atomicadd(&(sum[0]), mode[1]+node_f.force[0*para.number_of_nodes + index]);
    atomicadd(&(sum[1]), mode[2]+node_f.force[1*para.number_of_nodes + index]);
    atomicadd(&(sum[2]), mode[3]+node_f.force[2*para.number_of_nodes + index]);
  }
}
__global__ void temperature(LB_nodes_gpu n_a, float* cpu_jsquared, LB_node_force_gpu node_f) {
  float mode[19];
  float jsquared = 0.f;
  unsigned int index = blockIdx.y * gridDim.x * blockDim.x + blockDim.x * blockIdx.x + threadIdx.x;

  if(index<para.number_of_nodes){
    calc_mode(mode, n_a, index);
    if(n_a.boundary[index]){
      jsquared = 0.f;
    }
    else{
      jsquared = mode[1]*mode[1]+mode[2]*mode[2]+mode[3]*mode[3];
    }
    atomicadd(cpu_jsquared, jsquared);
  }
}

void _cuda_safe_mem(cudaError_t err, char *file, unsigned int line){
    if( cudaSuccess != err) {                                             
<<<<<<< HEAD
      fprintf(stderr, "cuda kernel failed!\n");
=======
      fprintf(stderr, "Could not allocate gpu memory at %s:%u.\n", file, line);
>>>>>>> c39ad86d
      printf("CUDA error: %s\n", cudaGetErrorString(err));
      exit(EXIT_FAILURE);
    }
}
<<<<<<< HEAD
=======
#define cuda_safe_mem(a) _cuda_safe_mem((a), __FILE__, __LINE__)
>>>>>>> c39ad86d
#define KERNELCALL(_f, _a, _b, _params) \
_f<<<_a, _b, 0, stream[0]>>>_params; \
_err=cudaGetLastError(); \
if (_err!=cudaSuccess){ \
<<<<<<< HEAD
  printf("CUDA error: %s\n", cudaGetErrorString(err)); \
  fprintf(stderr, "error calling %s with #block %d #thpb %d in %s:%u\n", #_f, _a, _b, __FILE__, __LINE__); \
=======
  printf("CUDA error: %s\n", cudaGetErrorString(_err)); \
  fprintf(stderr, "error calling %s with #thpb %d in %s:%u\n", #_f, _b, __FILE__, __LINE__); \
>>>>>>> c39ad86d
  exit(EXIT_FAILURE); \
}
/**********************************************************************/
/* Host funktions to setup and call kernels*/
/**********************************************************************/
/**-------------------------------------------------------*/
/*@{
 * @param *lbpar_gpu	Pointer to parameters to setup the lb field
}*/
/**-------------------------------------------------------*/
void lb_init_GPU(LB_parameters_gpu *lbpar_gpu){

  // Allocate lattice-struct in device memory
  size_of_values = lbpar_gpu->number_of_nodes * sizeof(LB_values_gpu);
  size_of_forces = lbpar_gpu->number_of_particles * sizeof(LB_particle_force_gpu);
  size_of_positions = lbpar_gpu->number_of_particles * sizeof(LB_particle_gpu);
  size_of_seed = lbpar_gpu->number_of_particles * sizeof(LB_particle_seed_gpu);

  cuda_safe_mem(cudaMalloc((void**)&device_values, size_of_values));


  cuda_safe_mem(cudaMalloc((void**)&nodes_a.vd, lbpar_gpu->number_of_nodes * 19 * sizeof(float)));
  cuda_safe_mem(cudaMalloc((void**)&nodes_b.vd, lbpar_gpu->number_of_nodes * 19 * sizeof(float)));                                           

  cuda_safe_mem(cudaMalloc((void**)&nodes_a.seed, lbpar_gpu->number_of_nodes * sizeof(unsigned int)));
  cuda_safe_mem(cudaMalloc((void**)&nodes_a.boundary, lbpar_gpu->number_of_nodes * sizeof(unsigned int)));
  cuda_safe_mem(cudaMalloc((void**)&nodes_b.seed, lbpar_gpu->number_of_nodes * sizeof(unsigned int)));
  cuda_safe_mem(cudaMalloc((void**)&nodes_b.boundary, lbpar_gpu->number_of_nodes * sizeof(unsigned int)));

  cuda_safe_mem(cudaMalloc((void**)&node_f.force, lbpar_gpu->number_of_nodes * 3 * sizeof(float)));  
  cuda_safe_mem(cudaMalloc((void**)&particle_force, size_of_forces));
  cuda_safe_mem(cudaMalloc((void**)&particle_data, size_of_positions));	
  cuda_safe_mem(cudaMalloc((void**)&part, size_of_seed));
	
  /**write parameters in const memory*/
  cuda_safe_mem(cudaMemcpyToSymbol(para, lbpar_gpu, sizeof(LB_parameters_gpu)));
  /**check flag if lb gpu init works*/
  cuda_safe_mem(cudaMalloc((void**)&gpu_check, sizeof(int)));
  h_gpu_check = (int*)malloc(sizeof(int));

  /** values for the kernel call */
<<<<<<< HEAD
  if((lbpar_gpu->dim_x*lbpar_gpu->dim_y*lbpar_gpu->dim_z/64) > 65535){
    threads_per_block = 128;
  }else
    threads_per_block = 64;

  cudaStreamCreate(&stream[0]);

  blocks_per_grid = (lbpar_gpu->number_of_nodes + threads_per_block - 1) /(threads_per_block);
=======
  threads_per_block = 64;
  blocks_per_grid_y = 4;
  blocks_per_grid_x = (lbpar_gpu->number_of_nodes + threads_per_block * blocks_per_grid_y - 1) /(threads_per_block * blocks_per_grid_y);
>>>>>>> c39ad86d

  dim_grid = make_uint3(blocks_per_grid_x, blocks_per_grid_y, 1);
  cudaStreamCreate(&stream[0]);
  /** values for the particle kernel */
  threads_per_block_particles = 64;
  blocks_per_grid_particles_y = 4;
  blocks_per_grid_particles_x = (lbpar_gpu->number_of_particles + threads_per_block_particles * blocks_per_grid_particles_y - 1)/(threads_per_block_particles * blocks_per_grid_particles_y);

  dim_grid_particles = make_uint3(blocks_per_grid_particles_x, blocks_per_grid_particles_y, 1);

  KERNELCALL(reset_boundaries, dim_grid, threads_per_block, (nodes_a, nodes_b));

<<<<<<< HEAD
  KERNELCALL(reset_boundaries, blocks_per_grid, threads_per_block, (nodes_a, nodes_b));
  /** calc of veloctiydensities from given parameters and initialize the Node_Force array with zero */
  KERNELCALL(calc_n_equilibrium, blocks_per_grid, threads_per_block, (nodes_a, node_f, gpu_check));	
  /** init part forces with zero*/
  if(lbpar_gpu->number_of_particles) KERNELCALL(init_particle_force, blocks_per_grid_particles, threads_per_block_particles, (particle_force, part));
  KERNELCALL(reinit_node_force, blocks_per_grid, threads_per_block, (node_f));
=======
  /** calc of veloctiydensities from given parameters and initialize the Node_Force array with zero */
  KERNELCALL(calc_n_equilibrium, dim_grid, threads_per_block, (nodes_a, node_f, gpu_check));	
  /** init part forces with zero*/
  if(lbpar_gpu->number_of_particles) KERNELCALL(init_particle_force, dim_grid_particles, threads_per_block_particles, (particle_force, part));
  KERNELCALL(reinit_node_force, dim_grid, threads_per_block, (node_f));
>>>>>>> c39ad86d

  h_gpu_check[0] = 0;
  cuda_safe_mem(cudaMemcpy(h_gpu_check, gpu_check, sizeof(int), cudaMemcpyDeviceToHost));

  cudaThreadSynchronize();

  if(!h_gpu_check[0]){
    fprintf(stderr, "initialization of lb gpu code failed! \n");
    errexit();	
  }	
}
/**-------------------------------------------------------------------------*/
/**setup and call particle reallocation from the host */
/*@{
 * @param *lbpar_gpu	Pointer to parameters to setup the lb field
}*/
/**-------------------------------------------------------------------------*/
void lb_realloc_particle_GPU(LB_parameters_gpu *lbpar_gpu, LB_particle_gpu **host_data){

  /* Allocate struct for particle positions */
  size_of_forces = lbpar_gpu->number_of_particles * sizeof(LB_particle_force_gpu);
  size_of_positions = lbpar_gpu->number_of_particles * sizeof(LB_particle_gpu);
  size_of_seed = lbpar_gpu->number_of_particles * sizeof(LB_particle_seed_gpu);

  cudaFreeHost(*host_data);

#if !defined __CUDA_ARCH__ || __CUDA_ARCH__ >= 200
  //pinned memory mode - use special function to get OS-pinned memory
  cudaHostAlloc((void**)host_data, size_of_positions, cudaHostAllocWriteCombined);
#else
  cudaMallocHost((void**)host_data, size_of_positions);
#endif

  cudaFree(particle_force);
  cudaFree(particle_data);
  cudaFree(part);

  cuda_safe_mem(cudaMemcpyToSymbol(para, lbpar_gpu, sizeof(LB_parameters_gpu)));
 
  cuda_safe_mem(cudaMalloc((void**)&particle_force, size_of_forces));
  cuda_safe_mem(cudaMalloc((void**)&particle_data, size_of_positions));
  cuda_safe_mem(cudaMalloc((void**)&part, size_of_seed));

  /** values for the particle kernel */
  threads_per_block_particles = 64;
  blocks_per_grid_particles_y = 4;
  blocks_per_grid_particles_x = (lbpar_gpu->number_of_particles + threads_per_block_particles * blocks_per_grid_particles_y - 1)/(threads_per_block_particles * blocks_per_grid_particles_y);

<<<<<<< HEAD
  if(lbpar_gpu->number_of_particles) KERNELCALL(init_particle_force, blocks_per_grid_particles, threads_per_block_particles, (particle_force, part));	
=======
  dim_grid_particles = make_uint3(blocks_per_grid_particles_x, blocks_per_grid_particles_y, 1);

  if(lbpar_gpu->number_of_particles) KERNELCALL(init_particle_force, dim_grid_particles, threads_per_block_particles, (particle_force, part));	
>>>>>>> c39ad86d
}

/**-------------------------------------------------------------------------*/
/**setup and call boundaries from the host */
/*@{
 * @param *host_boundindex		Pointer to the host bound index
 * @param number_of_boundnodes	number of boundnodes
}*/
/**-------------------------------------------------------------------------*/
void lb_init_boundaries_GPU(int number_of_boundnodes, int *host_boundindex){

  size_of_boundindex = number_of_boundnodes*sizeof(int);
<<<<<<< HEAD
  cudaMemcpyToSymbol(number_of_bnodes, &number_of_boundnodes, sizeof(int));
  cuda_safe_mem(cudaMalloc((void**)&boundindex, size_of_boundindex));
  cudaMemcpy(boundindex, host_boundindex, size_of_boundindex, cudaMemcpyHostToDevice);

  KERNELCALL(reset_boundaries, blocks_per_grid, threads_per_block, (nodes_a, nodes_b));
=======
  cuda_safe_mem(cudaMalloc((void**)&boundindex, size_of_boundindex));
  cudaMemcpy(boundindex, host_boundindex, size_of_boundindex, cudaMemcpyHostToDevice);

  KERNELCALL(reset_boundaries, dim_grid, threads_per_block, (nodes_a, nodes_b));
>>>>>>> c39ad86d

  threads_per_block_bound = 64;
  blocks_per_grid_bound_y = 4;
  blocks_per_grid_bound_x = (number_of_boundnodes + threads_per_block_bound * blocks_per_grid_bound_y - 1) /(threads_per_block_bound * blocks_per_grid_bound_y);

  dim_grid_bound = make_uint3(blocks_per_grid_bound_x, blocks_per_grid_bound_y, 1);

#if 0
  KERNELCALL(init_boundaries_hardcoded, dim_grid_bound, threads_per_block_bound, (nodes_a, nodes_b));
#endif
<<<<<<< HEAD
  KERNELCALL(init_boundaries, blocks_per_grid_bound, threads_per_block_bound, (boundindex, number_of_boundnodes, nodes_a, nodes_b));

  KERNELCALL(calc_n_equilibrium, blocks_per_grid, threads_per_block, (nodes_a, node_f, gpu_check));
=======

  KERNELCALL(init_boundaries, dim_grid_bound, threads_per_block_bound, (boundindex, number_of_boundnodes, nodes_a, nodes_b));

  KERNELCALL(calc_n_equilibrium, dim_grid, threads_per_block, (nodes_a, node_f, gpu_check));
>>>>>>> c39ad86d

  cudaThreadSynchronize();
}
void lb_init_extern_nodeforces_GPU(int n_extern_nodeforces, LB_extern_nodeforce_gpu *host_extern_nodeforces, LB_parameters_gpu *lbpar_gpu){

  size_of_extern_nodeforces = n_extern_nodeforces*sizeof(LB_extern_nodeforce_gpu);
  cuda_safe_mem(cudaMalloc((void**)&extern_nodeforces, size_of_extern_nodeforces));
  cudaMemcpy(extern_nodeforces, host_extern_nodeforces, size_of_extern_nodeforces, cudaMemcpyHostToDevice);

  if(para.external_force == 0)cuda_safe_mem(cudaMemcpyToSymbol(para, lbpar_gpu, sizeof(LB_parameters_gpu))); 

  threads_per_block_exf = 64;
  blocks_per_grid_exf_y = 4;
  blocks_per_grid_exf_x = (n_extern_nodeforces + threads_per_block_exf * blocks_per_grid_exf_y - 1) /(threads_per_block_exf * blocks_per_grid_exf_y);

  dim_grid_exf = make_uint3(blocks_per_grid_exf_x, blocks_per_grid_exf_y, 1);
	
  KERNELCALL(init_extern_nodeforces, dim_grid_exf, threads_per_block_exf, (n_extern_nodeforces, extern_nodeforces, node_f));
	
<<<<<<< HEAD
  KERNELCALL(init_extern_nodeforces, blocks_per_grid_exf, threads_per_block_exf, (n_extern_nodeforces, extern_nodeforces, node_f));
  cuda_safe_kernel(cudaGetLastError());	
=======
>>>>>>> c39ad86d
}

/**-------------------------------------------------------------------------*/
/**setup and call particle kernel from the host */
/*@{
 * @param **host_data		Pointer to the host particle positions and velocities
}*/
/**-------------------------------------------------------------------------*/
void lb_particle_GPU(LB_particle_gpu *host_data){
  	
  /** get espresso md particle values*/
  cudaMemcpyAsync(particle_data, host_data, size_of_positions, cudaMemcpyHostToDevice, stream[0]);

  /** call of the particle kernel */
<<<<<<< HEAD
  KERNELCALL(calc_fluid_particle_ia, blocks_per_grid_particles, threads_per_block_particles, (nodes_a, particle_data, particle_force, node_f, part));
=======
  KERNELCALL(calc_fluid_particle_ia, dim_grid_particles, threads_per_block_particles, (nodes_a, particle_data, particle_force, node_f, part));
>>>>>>> c39ad86d
  	
}
/** setup and call kernel to copy particle forces to host */
void lb_copy_forces_GPU(LB_particle_force_gpu *host_forces){

  /** Copy result from device memory to host memory*/
  cudaMemcpy(host_forces, particle_force, size_of_forces, cudaMemcpyDeviceToHost);

  /** reset part forces with zero*/
<<<<<<< HEAD
  KERNELCALL(reset_particle_force, blocks_per_grid_particles, threads_per_block_particles, (particle_force));
  cuda_safe_kernel(cudaGetLastError());	
=======
  KERNELCALL(reset_particle_force, dim_grid_particles, threads_per_block_particles, (particle_force));
	
>>>>>>> c39ad86d
  cudaThreadSynchronize();
}

/** setup and call kernel for getting macroscopic fluid values of all nodes*/
void lb_get_values_GPU(LB_values_gpu *host_values){

<<<<<<< HEAD
  KERNELCALL(values, blocks_per_grid, threads_per_block, (nodes_a, device_values));
  cuda_safe_kernel(cudaGetLastError());	

=======
  KERNELCALL(values, dim_grid, threads_per_block, (nodes_a, device_values));
>>>>>>> c39ad86d
  cudaMemcpy(host_values, device_values, size_of_values, cudaMemcpyDeviceToHost);

}
/** setup and call kernel for getting macroscopic fluid values of a single node*/
void lb_print_node_GPU(int single_nodeindex, LB_values_gpu *host_print_values){ 
      
  LB_values_gpu *device_print_values;
  cuda_safe_mem(cudaMalloc((void**)&device_print_values, sizeof(LB_values_gpu)));	
  threads_per_block_print = 1;
<<<<<<< HEAD
  blocks_per_grid_print = 1;
  KERNELCALL(lb_print_node, blocks_per_grid_print, threads_per_block_print, (single_nodeindex, device_print_values, nodes_a));
=======
  blocks_per_grid_print_y = 1;
  blocks_per_grid_print_x = 1;

  dim_grid_print = make_uint3(blocks_per_grid_print_x, blocks_per_grid_print_y, 1);

  KERNELCALL(lb_print_node, dim_grid_print, threads_per_block_print, (single_nodeindex, device_print_values, nodes_a));
>>>>>>> c39ad86d
  cudaMemcpy(host_print_values, device_print_values, sizeof(LB_values_gpu), cudaMemcpyDeviceToHost);
  cudaFree(device_print_values);

}

void calc_fluid_momentum_GPU(double* mom){
  float* tot_momentum;
  float cpu_momentum[3] = { 0.f, 0.f, 0.f};
  cuda_safe_mem(cudaMalloc((void**)&tot_momentum, 3*sizeof(float)));
  cudaMemcpy(tot_momentum, cpu_momentum, 3*sizeof(float), cudaMemcpyHostToDevice);
  if (intflag == 1){
    KERNELCALL(momentum, dim_grid, threads_per_block,(nodes_a, tot_momentum, node_f));
  } else {
    KERNELCALL(momentum, dim_grid, threads_per_block,(nodes_b, tot_momentum, node_f));
  }
  
  cudaMemcpy(cpu_momentum, tot_momentum, 3*sizeof(float), cudaMemcpyDeviceToHost);
  
  cudaFree(tot_momentum);
  mom[0]=(double)(cpu_momentum[0]* lbpar_gpu.agrid/lbpar_gpu.tau);
  mom[1]=(double)(cpu_momentum[1]* lbpar_gpu.agrid/lbpar_gpu.tau);
  mom[2]=(double)(cpu_momentum[2]* lbpar_gpu.agrid/lbpar_gpu.tau);
}

void calc_fluid_temperature_GPU(double* cpu_temp){
  float cpu_jsquared = 0.f;
  float* gpu_jsquared;
  cuda_safe_mem(cudaMalloc((void**)&gpu_jsquared, sizeof(float)));
  cudaMemcpy(gpu_jsquared, &cpu_jsquared, sizeof(float), cudaMemcpyHostToDevice);
  if (intflag == 1){
    KERNELCALL(temperature, dim_grid, threads_per_block,(nodes_a, gpu_jsquared, node_f));
  } else {
    KERNELCALL(temperature, dim_grid, threads_per_block,(nodes_b, gpu_jsquared, node_f));
  }
  cudaMemcpy(&cpu_jsquared, gpu_jsquared, sizeof(float), cudaMemcpyDeviceToHost);

  cpu_temp[0] = (double)(cpu_jsquared*1./(3.f*lbpar_gpu.rho*lbpar_gpu.dim_x*lbpar_gpu.dim_y*lbpar_gpu.dim_z*lbpar_gpu.tau*lbpar_gpu.tau*lbpar_gpu.agrid));
}
/**-------------------------------------------------------------------------*/
			/**setup and call integrate kernel from the host */
/**-------------------------------------------------------------------------*/
void lb_integrate_GPU(){
  
  /**call of fluid step*/
  if (intflag == 1){
<<<<<<< HEAD
    KERNELCALL(integrate, blocks_per_grid, threads_per_block, (nodes_a, nodes_b, device_values, node_f));

#if 0		
    KERNELCALL(reset_population, blocks_per_grid, threads_per_block, (nodes_b, nodes_a));

#endif
#ifdef LB_BOUNDARIES_GPU		
    if (lb_boundaries_bb_gpu == 1) KERNELCALL(bb_read, blocks_per_grid, threads_per_block, (nodes_a, nodes_b));
			
    if (lb_boundaries_bb_gpu == 1) KERNELCALL(bb_write, blocks_per_grid, threads_per_block, (nodes_a, nodes_b));

=======
    KERNELCALL(integrate, dim_grid, threads_per_block, (nodes_a, nodes_b, device_values, node_f));

#if 0		
    KERNELCALL(reset_population, dim_grid, threads_per_block, (nodes_b, nodes_a));
#endif
#ifdef LB_BOUNDARIES_GPU		
    if (lb_boundaries_bb_gpu == 1) KERNELCALL(bb_read, dim_grid, threads_per_block, (nodes_a, nodes_b));
			
    if (lb_boundaries_bb_gpu == 1) KERNELCALL(bb_write, dim_grid, threads_per_block, (nodes_a, nodes_b));
>>>>>>> c39ad86d
#endif
    intflag = 0;
  }
  else{
<<<<<<< HEAD
    KERNELCALL(integrate, blocks_per_grid, threads_per_block, (nodes_b, nodes_a, device_values, node_f));
#if 0		
    KERNELCALL(reset_population, blocks_per_grid, threads_per_block, (nodes_a, nodes_b));
#endif
#ifdef LB_BOUNDARIES_GPU		
    if (lb_boundaries_bb_gpu == 1) KERNELCALL(bb_read, blocks_per_grid, threads_per_block, (nodes_b, nodes_a));
			
    if (lb_boundaries_bb_gpu == 1) KERNELCALL(bb_write, blocks_per_grid, threads_per_block, (nodes_b, nodes_a));

=======
    KERNELCALL(integrate, dim_grid, threads_per_block, (nodes_b, nodes_a, device_values, node_f));
#if 0		
    KERNELCALL(reset_population, dim_grid, threads_per_block, (nodes_a, nodes_b));
#endif
#ifdef LB_BOUNDARIES_GPU		
    if (lb_boundaries_bb_gpu == 1) KERNELCALL(bb_read, dim_grid, threads_per_block, (nodes_b, nodes_a));
			
    if (lb_boundaries_bb_gpu == 1) KERNELCALL(bb_write, dim_grid, threads_per_block, (nodes_b, nodes_a));
>>>>>>> c39ad86d
#endif
    intflag = 1;
  }             
}

/**-------------------------------------------------------------------------*/
			/** free gpu memory kernel called from the host */
/**-------------------------------------------------------------------------*/
void lb_free_GPU(){
  // Free device memory
  cudaFree(device_values);
  cudaFree(&para);
  cudaFree(&nodes_a);
  cudaFree(&nodes_b);
  cudaFree(particle_force);
  cudaFree(particle_data);
  cudaFree(&node_f);
  cudaFree(part);
  cudaStreamDestroy(stream[0]);
}
#endif /* LB_GPU */<|MERGE_RESOLUTION|>--- conflicted
+++ resolved
@@ -1345,20 +1345,12 @@
 __global__ void momentum(LB_nodes_gpu n_a, float* sum, LB_node_force_gpu node_f) {
   float mode[19];
 
-<<<<<<< HEAD
-void cuda_safe_mem(cudaError_t err){
-    if( cudaSuccess != err) {                                             
-      fprintf(stderr, "Could not allocate gpu memory.\n");
-      printf("CUDA error: %s\n", cudaGetErrorString(err));
-      exit(EXIT_FAILURE);
-=======
   unsigned int index = blockIdx.y * gridDim.x * blockDim.x + blockDim.x * blockIdx.x + threadIdx.x;
 
   if(index<para.number_of_nodes){
     calc_mode(mode, n_a, index);
     if(n_a.boundary[index]){
       mode[1] = mode[2] = mode[3] = 0.f;
->>>>>>> c39ad86d
     }
     atomicadd(&(sum[0]), mode[1]+node_f.force[0*para.number_of_nodes + index]);
     atomicadd(&(sum[1]), mode[2]+node_f.force[1*para.number_of_nodes + index]);
@@ -1384,30 +1376,18 @@
 
 void _cuda_safe_mem(cudaError_t err, char *file, unsigned int line){
     if( cudaSuccess != err) {                                             
-<<<<<<< HEAD
-      fprintf(stderr, "cuda kernel failed!\n");
-=======
       fprintf(stderr, "Could not allocate gpu memory at %s:%u.\n", file, line);
->>>>>>> c39ad86d
       printf("CUDA error: %s\n", cudaGetErrorString(err));
       exit(EXIT_FAILURE);
     }
 }
-<<<<<<< HEAD
-=======
 #define cuda_safe_mem(a) _cuda_safe_mem((a), __FILE__, __LINE__)
->>>>>>> c39ad86d
 #define KERNELCALL(_f, _a, _b, _params) \
 _f<<<_a, _b, 0, stream[0]>>>_params; \
 _err=cudaGetLastError(); \
 if (_err!=cudaSuccess){ \
-<<<<<<< HEAD
-  printf("CUDA error: %s\n", cudaGetErrorString(err)); \
-  fprintf(stderr, "error calling %s with #block %d #thpb %d in %s:%u\n", #_f, _a, _b, __FILE__, __LINE__); \
-=======
   printf("CUDA error: %s\n", cudaGetErrorString(_err)); \
   fprintf(stderr, "error calling %s with #thpb %d in %s:%u\n", #_f, _b, __FILE__, __LINE__); \
->>>>>>> c39ad86d
   exit(EXIT_FAILURE); \
 }
 /**********************************************************************/
@@ -1449,20 +1429,9 @@
   h_gpu_check = (int*)malloc(sizeof(int));
 
   /** values for the kernel call */
-<<<<<<< HEAD
-  if((lbpar_gpu->dim_x*lbpar_gpu->dim_y*lbpar_gpu->dim_z/64) > 65535){
-    threads_per_block = 128;
-  }else
-    threads_per_block = 64;
-
-  cudaStreamCreate(&stream[0]);
-
-  blocks_per_grid = (lbpar_gpu->number_of_nodes + threads_per_block - 1) /(threads_per_block);
-=======
   threads_per_block = 64;
   blocks_per_grid_y = 4;
   blocks_per_grid_x = (lbpar_gpu->number_of_nodes + threads_per_block * blocks_per_grid_y - 1) /(threads_per_block * blocks_per_grid_y);
->>>>>>> c39ad86d
 
   dim_grid = make_uint3(blocks_per_grid_x, blocks_per_grid_y, 1);
   cudaStreamCreate(&stream[0]);
@@ -1475,20 +1444,11 @@
 
   KERNELCALL(reset_boundaries, dim_grid, threads_per_block, (nodes_a, nodes_b));
 
-<<<<<<< HEAD
-  KERNELCALL(reset_boundaries, blocks_per_grid, threads_per_block, (nodes_a, nodes_b));
-  /** calc of veloctiydensities from given parameters and initialize the Node_Force array with zero */
-  KERNELCALL(calc_n_equilibrium, blocks_per_grid, threads_per_block, (nodes_a, node_f, gpu_check));	
-  /** init part forces with zero*/
-  if(lbpar_gpu->number_of_particles) KERNELCALL(init_particle_force, blocks_per_grid_particles, threads_per_block_particles, (particle_force, part));
-  KERNELCALL(reinit_node_force, blocks_per_grid, threads_per_block, (node_f));
-=======
   /** calc of veloctiydensities from given parameters and initialize the Node_Force array with zero */
   KERNELCALL(calc_n_equilibrium, dim_grid, threads_per_block, (nodes_a, node_f, gpu_check));	
   /** init part forces with zero*/
   if(lbpar_gpu->number_of_particles) KERNELCALL(init_particle_force, dim_grid_particles, threads_per_block_particles, (particle_force, part));
   KERNELCALL(reinit_node_force, dim_grid, threads_per_block, (node_f));
->>>>>>> c39ad86d
 
   h_gpu_check[0] = 0;
   cuda_safe_mem(cudaMemcpy(h_gpu_check, gpu_check, sizeof(int), cudaMemcpyDeviceToHost));
@@ -1537,13 +1497,9 @@
   blocks_per_grid_particles_y = 4;
   blocks_per_grid_particles_x = (lbpar_gpu->number_of_particles + threads_per_block_particles * blocks_per_grid_particles_y - 1)/(threads_per_block_particles * blocks_per_grid_particles_y);
 
-<<<<<<< HEAD
-  if(lbpar_gpu->number_of_particles) KERNELCALL(init_particle_force, blocks_per_grid_particles, threads_per_block_particles, (particle_force, part));	
-=======
   dim_grid_particles = make_uint3(blocks_per_grid_particles_x, blocks_per_grid_particles_y, 1);
 
   if(lbpar_gpu->number_of_particles) KERNELCALL(init_particle_force, dim_grid_particles, threads_per_block_particles, (particle_force, part));	
->>>>>>> c39ad86d
 }
 
 /**-------------------------------------------------------------------------*/
@@ -1556,18 +1512,10 @@
 void lb_init_boundaries_GPU(int number_of_boundnodes, int *host_boundindex){
 
   size_of_boundindex = number_of_boundnodes*sizeof(int);
-<<<<<<< HEAD
-  cudaMemcpyToSymbol(number_of_bnodes, &number_of_boundnodes, sizeof(int));
   cuda_safe_mem(cudaMalloc((void**)&boundindex, size_of_boundindex));
   cudaMemcpy(boundindex, host_boundindex, size_of_boundindex, cudaMemcpyHostToDevice);
 
-  KERNELCALL(reset_boundaries, blocks_per_grid, threads_per_block, (nodes_a, nodes_b));
-=======
-  cuda_safe_mem(cudaMalloc((void**)&boundindex, size_of_boundindex));
-  cudaMemcpy(boundindex, host_boundindex, size_of_boundindex, cudaMemcpyHostToDevice);
-
   KERNELCALL(reset_boundaries, dim_grid, threads_per_block, (nodes_a, nodes_b));
->>>>>>> c39ad86d
 
   threads_per_block_bound = 64;
   blocks_per_grid_bound_y = 4;
@@ -1578,16 +1526,10 @@
 #if 0
   KERNELCALL(init_boundaries_hardcoded, dim_grid_bound, threads_per_block_bound, (nodes_a, nodes_b));
 #endif
-<<<<<<< HEAD
-  KERNELCALL(init_boundaries, blocks_per_grid_bound, threads_per_block_bound, (boundindex, number_of_boundnodes, nodes_a, nodes_b));
-
-  KERNELCALL(calc_n_equilibrium, blocks_per_grid, threads_per_block, (nodes_a, node_f, gpu_check));
-=======
 
   KERNELCALL(init_boundaries, dim_grid_bound, threads_per_block_bound, (boundindex, number_of_boundnodes, nodes_a, nodes_b));
 
   KERNELCALL(calc_n_equilibrium, dim_grid, threads_per_block, (nodes_a, node_f, gpu_check));
->>>>>>> c39ad86d
 
   cudaThreadSynchronize();
 }
@@ -1607,11 +1549,6 @@
 	
   KERNELCALL(init_extern_nodeforces, dim_grid_exf, threads_per_block_exf, (n_extern_nodeforces, extern_nodeforces, node_f));
 	
-<<<<<<< HEAD
-  KERNELCALL(init_extern_nodeforces, blocks_per_grid_exf, threads_per_block_exf, (n_extern_nodeforces, extern_nodeforces, node_f));
-  cuda_safe_kernel(cudaGetLastError());	
-=======
->>>>>>> c39ad86d
 }
 
 /**-------------------------------------------------------------------------*/
@@ -1626,11 +1563,7 @@
   cudaMemcpyAsync(particle_data, host_data, size_of_positions, cudaMemcpyHostToDevice, stream[0]);
 
   /** call of the particle kernel */
-<<<<<<< HEAD
-  KERNELCALL(calc_fluid_particle_ia, blocks_per_grid_particles, threads_per_block_particles, (nodes_a, particle_data, particle_force, node_f, part));
-=======
   KERNELCALL(calc_fluid_particle_ia, dim_grid_particles, threads_per_block_particles, (nodes_a, particle_data, particle_force, node_f, part));
->>>>>>> c39ad86d
   	
 }
 /** setup and call kernel to copy particle forces to host */
@@ -1640,26 +1573,15 @@
   cudaMemcpy(host_forces, particle_force, size_of_forces, cudaMemcpyDeviceToHost);
 
   /** reset part forces with zero*/
-<<<<<<< HEAD
-  KERNELCALL(reset_particle_force, blocks_per_grid_particles, threads_per_block_particles, (particle_force));
-  cuda_safe_kernel(cudaGetLastError());	
-=======
   KERNELCALL(reset_particle_force, dim_grid_particles, threads_per_block_particles, (particle_force));
 	
->>>>>>> c39ad86d
   cudaThreadSynchronize();
 }
 
 /** setup and call kernel for getting macroscopic fluid values of all nodes*/
 void lb_get_values_GPU(LB_values_gpu *host_values){
 
-<<<<<<< HEAD
-  KERNELCALL(values, blocks_per_grid, threads_per_block, (nodes_a, device_values));
-  cuda_safe_kernel(cudaGetLastError());	
-
-=======
   KERNELCALL(values, dim_grid, threads_per_block, (nodes_a, device_values));
->>>>>>> c39ad86d
   cudaMemcpy(host_values, device_values, size_of_values, cudaMemcpyDeviceToHost);
 
 }
@@ -1669,17 +1591,12 @@
   LB_values_gpu *device_print_values;
   cuda_safe_mem(cudaMalloc((void**)&device_print_values, sizeof(LB_values_gpu)));	
   threads_per_block_print = 1;
-<<<<<<< HEAD
-  blocks_per_grid_print = 1;
-  KERNELCALL(lb_print_node, blocks_per_grid_print, threads_per_block_print, (single_nodeindex, device_print_values, nodes_a));
-=======
   blocks_per_grid_print_y = 1;
   blocks_per_grid_print_x = 1;
 
   dim_grid_print = make_uint3(blocks_per_grid_print_x, blocks_per_grid_print_y, 1);
 
   KERNELCALL(lb_print_node, dim_grid_print, threads_per_block_print, (single_nodeindex, device_print_values, nodes_a));
->>>>>>> c39ad86d
   cudaMemcpy(host_print_values, device_print_values, sizeof(LB_values_gpu), cudaMemcpyDeviceToHost);
   cudaFree(device_print_values);
 
@@ -1725,19 +1642,6 @@
   
   /**call of fluid step*/
   if (intflag == 1){
-<<<<<<< HEAD
-    KERNELCALL(integrate, blocks_per_grid, threads_per_block, (nodes_a, nodes_b, device_values, node_f));
-
-#if 0		
-    KERNELCALL(reset_population, blocks_per_grid, threads_per_block, (nodes_b, nodes_a));
-
-#endif
-#ifdef LB_BOUNDARIES_GPU		
-    if (lb_boundaries_bb_gpu == 1) KERNELCALL(bb_read, blocks_per_grid, threads_per_block, (nodes_a, nodes_b));
-			
-    if (lb_boundaries_bb_gpu == 1) KERNELCALL(bb_write, blocks_per_grid, threads_per_block, (nodes_a, nodes_b));
-
-=======
     KERNELCALL(integrate, dim_grid, threads_per_block, (nodes_a, nodes_b, device_values, node_f));
 
 #if 0		
@@ -1747,22 +1651,10 @@
     if (lb_boundaries_bb_gpu == 1) KERNELCALL(bb_read, dim_grid, threads_per_block, (nodes_a, nodes_b));
 			
     if (lb_boundaries_bb_gpu == 1) KERNELCALL(bb_write, dim_grid, threads_per_block, (nodes_a, nodes_b));
->>>>>>> c39ad86d
 #endif
     intflag = 0;
   }
   else{
-<<<<<<< HEAD
-    KERNELCALL(integrate, blocks_per_grid, threads_per_block, (nodes_b, nodes_a, device_values, node_f));
-#if 0		
-    KERNELCALL(reset_population, blocks_per_grid, threads_per_block, (nodes_a, nodes_b));
-#endif
-#ifdef LB_BOUNDARIES_GPU		
-    if (lb_boundaries_bb_gpu == 1) KERNELCALL(bb_read, blocks_per_grid, threads_per_block, (nodes_b, nodes_a));
-			
-    if (lb_boundaries_bb_gpu == 1) KERNELCALL(bb_write, blocks_per_grid, threads_per_block, (nodes_b, nodes_a));
-
-=======
     KERNELCALL(integrate, dim_grid, threads_per_block, (nodes_b, nodes_a, device_values, node_f));
 #if 0		
     KERNELCALL(reset_population, dim_grid, threads_per_block, (nodes_a, nodes_b));
@@ -1771,7 +1663,6 @@
     if (lb_boundaries_bb_gpu == 1) KERNELCALL(bb_read, dim_grid, threads_per_block, (nodes_b, nodes_a));
 			
     if (lb_boundaries_bb_gpu == 1) KERNELCALL(bb_write, dim_grid, threads_per_block, (nodes_b, nodes_a));
->>>>>>> c39ad86d
 #endif
     intflag = 1;
   }             
