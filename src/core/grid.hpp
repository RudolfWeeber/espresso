--- conflicted
+++ resolved
@@ -106,7 +106,6 @@
   return dx;
 }
 
-<<<<<<< HEAD
 /** get the minimal distance vector of two vectors in the current bc.
  *  @param a the vector to subtract from
  *  @param b the vector to subtract
@@ -114,7 +113,7 @@
  */
 
 template <typename T, typename U, typename V>
-inline void get_mi_vector(T &res, U const &a, V const &b) {
+inline void get_mi_vector(T &res, U const &a, V const &b, const BoxGeometry& box) {
   double shift = 0.0;
 #ifdef LEES_EDWARDS
   double offset = lees_edwards_protocol.offset;
@@ -124,34 +123,25 @@
   for (int i = 0; i < 3; i++) {
 #ifdef LEES_EDWARDS
     if (i == lees_edwards_protocol.sheardir &&
-        std::fabs(dist) > half_box_l[lees_edwards_protocol.shearplanenormal]) {
+        std::fabs(dist) > .5* box.length()[lees_edwards_protocol.shearplanenormal]) {
       shift =
           Utils::sgn(dist) *
-          (offset - round(offset * box_l_i[lees_edwards_protocol.sheardir]) *
-                        box_l[lees_edwards_protocol.sheardir]);
+          (offset - round(offset /box.length()[lees_edwards_protocol.sheardir]) *
+                        box.length()[lees_edwards_protocol.sheardir]);
     } else {
       shift = 0.0;
     }
 #endif
-    res[i] = get_mi_coord(a[i] - shift, b[i], i);
+    res[i] = get_mi_coord(a[i] - shift, b[i], box.length()[i], box.periodic(i));
   }
 }
 
 template <typename T, typename U>
-Utils::Vector3d get_mi_vector(T const &a, U const &b) {
+Utils::Vector3d get_mi_vector(T const &a, U const &b, const BoxGeometry& box) {
   Utils::Vector3d res;
-  get_mi_vector(res, a, b);
+  get_mi_vector(res, a, b, box);
 
   return res;
-=======
-template <typename T>
-Utils::Vector<T, 3> get_mi_vector(const Utils::Vector<T, 3> &a,
-                                  const Utils::Vector<T, 3> &b,
-                                  const BoxGeometry &box) {
-  return {get_mi_coord(a[0], b[0], box.length()[0], box.periodic(0)),
-          get_mi_coord(a[1], b[1], box.length()[1], box.periodic(1)),
-          get_mi_coord(a[2], b[2], box.length()[2], box.periodic(2))};
->>>>>>> 6fdf0d12
 }
 
 /** fold a coordinate to primary simulation box.
@@ -220,16 +210,12 @@
   return pos + image_shift(image_box, box);
 }
 
-<<<<<<< HEAD
-inline Utils::Vector3d unfolded_position(Particle const &p) {
-  return unfolded_position(&p);
-}
-
 /** Calculate the velocity difference including the Lees Edwards velocity*/
 inline Utils::Vector3d vel_diff(Utils::Vector3d const &x,
                                 Utils::Vector3d const &y,
                                 Utils::Vector3d const &u,
-                                Utils::Vector3d const &v) {
+                                Utils::Vector3d const &v,
+                                const BoxGeometry& box) {
 
   auto ret = u - v;
 
@@ -237,7 +223,7 @@
   auto shear_velocity = lees_edwards_protocol.velocity;
   auto const dy = std::abs(x[lees_edwards_protocol.shearplanenormal] -
                            y[lees_edwards_protocol.shearplanenormal]);
-  if (dy > 0.5 * box_l[lees_edwards_protocol.shearplanenormal]) {
+  if (dy > 0.5 * box.length()[lees_edwards_protocol.shearplanenormal]) {
     ret[lees_edwards_protocol.sheardir] += Utils::sgn(dy) * shear_velocity;
   }
 #endif
@@ -245,25 +231,7 @@
   return ret;
 }
 
-/** unfold coordinates to physical position.
-    \param pos the position...
-    \param image_box and the box
-
-    Both pos and image_box are I/O, i.e. image_box will be (0,0,0)
-    afterwards.
-*/
-template <typename T1, typename T2>
-void unfold_position(T1 &pos, T2 &image_box) {
-  double v[3];
-  unfold_position(pos, v, image_box);
-}
-
-class PositionUnfolder {
-public:
-  template <typename Particle> void operator()(Particle &p) const {
-    unfold_position(p.r.p, p.l.i);
-  }
-};
+
 
 class PositionFolder {
 public:
@@ -272,7 +240,6 @@
   }
 };
 
-=======
 /**
  * @brief Composition of the simulation box into equal parts for each node.
  *
@@ -284,6 +251,5 @@
 LocalBox<double> regular_decomposition(const BoxGeometry &box,
                                        Utils::Vector3i const &node_pos,
                                        Utils::Vector3i const &node_grid);
->>>>>>> 6fdf0d12
 /*@}*/
 #endif