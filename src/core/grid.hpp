/*
  Copyright (C) 2010-2018 The ESPResSo project
  Copyright (C) 2002,2003,2004,2005,2006,2007,2008,2009,2010
    Max-Planck-Institute for Polymer Research, Theory Group

  This file is part of ESPResSo.

  ESPResSo is free software: you can redistribute it and/or modify
  it under the terms of the GNU General Public License as published by
  the Free Software Foundation, either version 3 of the License, or
  (at your option) any later version.

  ESPResSo is distributed in the hope that it will be useful,
  but WITHOUT ANY WARRANTY; without even the implied warranty of
  MERCHANTABILITY or FITNESS FOR A PARTICULAR PURPOSE.  See the
  GNU General Public License for more details.

  You should have received a copy of the GNU General Public License
  along with this program.  If not, see <http://www.gnu.org/licenses/>.
*/
#ifndef _GRID_H
#define _GRID_H
/** \file
 *  Domain decomposition for parallel computing.
 *
 *  The primary simulation box is divided into orthogonal rectangular
 *  subboxes which are assigned to the different nodes (or processes
 *  or threads if you want). This grid is described in \ref
 *  node_grid. Each node has a number \ref this_node and a position
 *  \ref node_pos in that grid. Each node has also 6 nearest neighbors
 *  \ref node_neighbors which are necessary for the communication
 *  between the nodes (see also \ref ghosts.cpp and \ref p3m.cpp for more
 *  details about the communication.
 *
 *  For the 6 directions \anchor directions we have the following convention:
 *
 *  \image html directions.gif "Convention for the order of the directions"
 *
 *  The Figure illustrates the direction convention used for arrays
 *  with 6 (e.g. \ref node_neighbors, \ref #boundary) and 3 entries
 *  (e.g \ref node_grid, \ref box_l , \ref my_left,...).
 *
 *
 *  For more information on the domain decomposition, see \ref grid.cpp
 * "grid.c".
 */
#include "RuntimeErrorStream.hpp"
#include "communication.hpp"
#include "errorhandling.hpp"
#include "utils.hpp"

#include <climits>

/** Macro that tests for a coordinate being periodic or not. */
#ifdef PARTIAL_PERIODIC
#define PERIODIC(coord) (periodic & (1L << coord))
#else
#define PERIODIC(coord) 1
#endif

/** \name Exported Variables */
/************************************************************/
/*@{*/

/** The number of nodes in each spatial dimension. */
extern int node_grid[3];
/** position of node in node grid */
extern int node_pos[3];
/** the six nearest neighbors of a node in the node grid. */
extern int node_neighbors[6];
/** where to fold particles that leave local box in direction i. */
extern int boundary[6];
/** Flags for all three dimensions whether pbc are applied (default).
    The first three bits give the periodicity */
extern int periodic;

/** Simulation box dimensions. */
extern double box_l[3];
/** Half the box dimensions. Used for get_mi_vector. */
extern double half_box_l[3];
/** 1 / box dimensions. */
extern double box_l_i[3];
/** Smallest simulation box dimension (\ref box_l).
    Remark: with PARTIAL_PERIODIC, only the periodic directions
    are taken into account! */
extern double min_box_l;
/** Dimensions of the box a single node is responsible for. */
extern double local_box_l[3];
/** Smallest local simulation box dimension (\ref local_box_l).
    Remark: with PARTIAL_PERIODIC, only the periodic directions
    are taken into account! */
extern double min_local_box_l;
/** Left (bottom, front) corner of this nodes local box. */
extern double my_left[3];
/** Right (top, back) corner of this nodes local box. */
extern double my_right[3];

/*@}*/

/** \name Exported Functions */
/************************************************************/
/*@{*/

/** Make sure that the node grid is set, eventually
    determine one automatically. */
void init_node_grid();

/** return whether node grid was set. */
int node_grid_is_set();

/** node mapping: array -> node.
 *
 * \param node   rank of the node you want to know the position for.
 * \param pos    position of the node in node grid.
 */
inline void map_node_array(int node, int pos[3]) {
  MPI_Cart_coords(comm_cart, node, 3, pos);
}

/** node mapping: node -> array.
 *
 * \return      rank of the node at position pos.
 * \param pos   position of the node in node grid.
 */
inline int map_array_node(int pos[3]) {
  int rank;
  MPI_Cart_rank(comm_cart, pos, &rank);
  return rank;
}

/** map a spatial position to the node grid */
int map_position_node_array(const Vector3d &pos);

/** fill neighbor lists of node.
 *
 * Calculates the numbers of the nearest neighbors for a node and
 * stores them in \ref node_neighbors.
 *
 * \return     the number of neighbors
 * \param node number of the node.  */
int calc_node_neighbors(int node);

/** called from \ref mpi_bcast_parameter . */
void grid_changed_n_nodes();

/** called from \ref mpi_bcast_parameter . */
void grid_changed_box_l();

/** Calculates the smallest box and local box dimensions for periodic
 * directions.  This is needed to check if the interaction ranges are
 * compatible with the box dimensions and the node grid.
 * see also \ref box_l, \ref local_box_l, \ref min_box_l
 * and \ref min_local_box_l.
 * Remark: In the aperiodic case min_box_l is set to
 * 2 * \ref MAX_INTERACTION_RANGE . */
void calc_minimal_box_dimensions();

/** calculate most square 2d grid. */
void calc_2d_grid(int n, int grid[3]);

/** calculate 'best' mapping between a 2d and 3d grid.
 *  This we need for the communication from 3d domain decomposition
 *  to 2d row decomposition.
 *  The dimensions of the 2d grid are resorted, if necessary, in a way
 *  that they are multiples of the 3d grid dimensions.
 *  \param g3d      3d grid.
 *  \param g2d      2d grid.
 *  \param mult     factors between 3d and 2d grid dimensions
 *  \return         index of the row direction [0,1,2].
 */
int map_3don2d_grid(int g3d[3], int g2d[3], int mult[3]);

/** rescales the box in dimension 'dir' to the new value 'd_new', and rescales
 * the particles accordingly */
void rescale_boxl(int dir, double d_new);

inline double get_mi_coord(double a, double b, int dir) {
  auto dx = a - b;

  if (PERIODIC(dir) && std::fabs(dx) > half_box_l[dir])
    dx -= dround(dx * box_l_i[dir]) * box_l[dir];

  return dx;
}

/** get the minimal distance vector of two vectors in the current bc.
 *  @param a the vector to subtract from
 *  @param b the vector to subtract
 *  @param res where to store the result
 */

template <typename T, typename U, typename V>
inline void get_mi_vector(T &res, U const &a, V const &b) {
  for (int i = 0; i < 3; i++) {
    res[i] = a[i] - b[i];
<<<<<<< HEAD
    if (PERIODIC(i) && std::fabs(res[i]) > half_box_l[i])
      res[i] -= dround(res[i] * box_l_i[i]) * box_l[i];
=======
    if (std::fabs(res[i]) > half_box_l[i] && PERIODIC(i))
      res[i] -= std::round(res[i] * box_l_i[i]) * box_l[i];
>>>>>>> c5ce8a70
  }
}

template <typename T, typename U>
Vector3d get_mi_vector(T const &a, U const &b) {
  Vector3d res;
  get_mi_vector(res, a, b);

  return res;
}

/** fold a coordinate to primary simulation box, including velocity.
    \param pos         the position...
    \param vel         the velocity...
    \param image_box   and the box
    \param dir         the coordinate to fold: dir = 0,1,2 for x, y and z
   coordinate.

    Both pos and image_box are I/O,
    i. e. a previously folded position will be folded correctly.
*/
template <typename T1, typename T2, typename T3>
void fold_coordinate(T1 &pos, T2 &vel, T3 &image_box, int dir) {
  if (PERIODIC(dir)) {
    int img_count = (int)floor(pos[dir] * box_l_i[dir]);
    image_box[dir] += img_count;
    pos[dir] = pos[dir] - img_count * box_l[dir];

    if (pos[dir] * box_l_i[dir] < -ROUND_ERROR_PREC ||
        pos[dir] * box_l_i[dir] >= 1 + ROUND_ERROR_PREC) {

      runtimeErrorMsg() << "particle coordinate out of range, pos = "
                        << pos[dir] << ", image box = " << image_box[dir];

      image_box[dir] = 0;
      pos[dir] = 0;
      return;
    }
  }
}

/** fold a coordinate to primary simulation box, not caring about velocities.
    \param pos         the position...
    \param image_box   and the box
    \param dir         the coordinate to fold: dir = 0,1,2 for x, y and z
   coordinate.

    Both pos and image_box are I/O,
    i. e. a previously folded position will be folded correctly.
*/
template <typename T1, typename T2>
void fold_coordinate(T1 &pos, T2 &image_box, int dir) {
  double v[3];
  fold_coordinate(pos, v, image_box, dir);
}

/** fold particle coordinates to primary simulation box.
    \param pos the position...
    \param vel the velocity...
    \param image_box and the box

    Pos, vel and image_box are I/O,
    i. e. a previously folded position will be folded correctly.
*/
template <typename T1, typename T2, typename T3>
inline void fold_position(T1 &pos, T2 &vel, T3 &image_box) {
  for (int i = 0; i < 3; i++)
    fold_coordinate(pos, vel, image_box, i);
}

/** fold particle coordinates to primary simulation box.
    \param pos the position...
    \param image_box and the box

    Both pos and image_box are I/O,
    i. e. a previously folded position will be folded correctly.
*/
template <typename T1, typename T2> void fold_position(T1 &pos, T2 &image_box) {
  for (int i = 0; i < 3; i++)
    fold_coordinate(pos, image_box, i);
}

/** fold particle coordinates to primary simulation box.
 * The particle is not changed.
 */
inline Vector3d folded_position(Particle const &p) {
  Vector3d pos{p.r.p};

  for (int dir = 0; dir < 3; dir++) {
    if (PERIODIC(dir)) {
      const int img_count =
          static_cast<int>(std::floor(pos[dir] * box_l_i[dir]));

      pos[dir] -= img_count * box_l[dir];
    }
  }

  return pos;
}

/** @overload */
inline Vector3d folded_position(const Particle *p) {
  assert(p);
  return folded_position(*p);
}

/** unfold coordinates to physical position.
    \param pos the position
    \param vel the velocity
    \param image_box and the box

    Both pos and image_box are I/O, i.e. image_box will be (0,0,0)
    afterwards.
*/
template <typename T1, typename T2, typename T3>
void unfold_position(T1 &pos, T2 &vel, T3 &image_box) {
  int i;
  for (i = 0; i < 3; i++) {
    pos[i] = pos[i] + image_box[i] * box_l[i];
    image_box[i] = 0;
  }
}

inline Vector3d unfolded_position(Particle const *p) {
  Vector3d pos{p->r.p};
  for (int i = 0; i < 3; i++) {
    pos[i] += p->l.i[i] * box_l[i];
  }

  return pos;
}

inline Vector3d unfolded_position(Particle const &p) {
  return unfolded_position(&p);
}

/** unfold coordinates to physical position.
    \param pos the position...
    \param image_box and the box

    Both pos and image_box are I/O, i.e. image_box will be (0,0,0)
    afterwards.
*/
template <typename T1, typename T2>
void unfold_position(T1 &pos, T2 &image_box) {
  double v[3];
  unfold_position(pos, v, image_box);
}

class PositionUnfolder {
public:
  template <typename Particle> void operator()(Particle &p) const {
    unfold_position(p.r.p, p.l.i);
  }
};

class PositionFolder {
public:
  template <typename Particle> void operator()(Particle &p) const {
    fold_position(p.r.p, p.l.i);
  }
};

/*@}*/
#endif<|MERGE_RESOLUTION|>--- conflicted
+++ resolved
@@ -193,13 +193,8 @@
 inline void get_mi_vector(T &res, U const &a, V const &b) {
   for (int i = 0; i < 3; i++) {
     res[i] = a[i] - b[i];
-<<<<<<< HEAD
     if (PERIODIC(i) && std::fabs(res[i]) > half_box_l[i])
-      res[i] -= dround(res[i] * box_l_i[i]) * box_l[i];
-=======
-    if (std::fabs(res[i]) > half_box_l[i] && PERIODIC(i))
       res[i] -= std::round(res[i] * box_l_i[i]) * box_l[i];
->>>>>>> c5ce8a70
   }
 }
 
