--- conflicted
+++ resolved
@@ -26,29 +26,8 @@
  *  \ref forces.cpp
 */
 
-<<<<<<< HEAD
+
 #include "config.hpp"
-=======
-#include "interaction_data.hpp"
-#include "particle_data.hpp"
-
-/** Flag to decide wether to allow for fixed particles with DPD */
-extern int dpd_ignore_fixed_particles;
-
-/** DPD Friction coefficient gamma. */
-extern double dpd_gamma;
-/** DPD thermostat cutoff */
-extern double dpd_r_cut;
-/** DPD thermostat weight function */
-extern int dpd_wf;
-
-/** DPD transversal Friction coefficient gamma. */
-extern double dpd_tgamma;
-/** trans DPD thermostat cutoff */
-extern double dpd_tr_cut;
-/** trans DPD thermostat weight function */
-extern int dpd_twf;
->>>>>>> a5e66b2b
 
 #ifdef DPD
 
