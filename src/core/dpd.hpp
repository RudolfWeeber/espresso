/*
  Copyright (C) 2010-2018 The ESPResSo project
  Copyright (C) 2002,2003,2004,2005,2006,2007,2008,2009,2010
    Max-Planck-Institute for Polymer Research, Theory Group

  This file is part of ESPResSo.

  ESPResSo is free software: you can redistribute it and/or modify
  it under the terms of the GNU General Public License as published by
  the Free Software Foundation, either version 3 of the License, or
  (at your option) any later version.

  ESPResSo is distributed in the hope that it will be useful,
  but WITHOUT ANY WARRANTY; without even the implied warranty of
  MERCHANTABILITY or FITNESS FOR A PARTICULAR PURPOSE.  See the
  GNU General Public License for more details.

  You should have received a copy of the GNU General Public License
  along with this program.  If not, see <http://www.gnu.org/licenses/>.
*/
#ifndef CORE_DPD_HPP
#define CORE_DPD_HPP
/** \file
 *  Routines to use dpd as thermostat or pair force
 *  T. Soddemann, B. Duenweg and K. Kremer, Phys. Rev. E 68, 046702 (2003)
 *
 *  Implementation in forces.cpp.
 */

#include "config.hpp"

#ifdef DPD

#include "nonbonded_interactions/nonbonded_interaction_data.hpp"
#include "particle_data.hpp"

void dpd_heat_up();
void dpd_cool_down();
void dpd_switch_off();
int dpd_set_params(int part_type_a, int part_type_b, double gamma, double r_c,
                   int wf, double tgamma, double tr_c, int twf);
void dpd_init();
void dpd_update_params(double pref2_scale);

<<<<<<< HEAD
Vector3d dpd_pair_force(Particle const *p1, Particle const *p2,
                        IA_parameters *ia_params, double const *d, double dist,
                        double dist2, bool include_noise = true);
const Vector<double, 9> dpd_stress();
=======
Utils::Vector3d dpd_pair_force(Particle const *p1, Particle const *p2,
                               IA_parameters *ia_params, double const *d,
                               double dist, double dist2);
>>>>>>> b66eaf5d
#endif

#endif<|MERGE_RESOLUTION|>--- conflicted
+++ resolved
@@ -42,16 +42,10 @@
 void dpd_init();
 void dpd_update_params(double pref2_scale);
 
-<<<<<<< HEAD
-Vector3d dpd_pair_force(Particle const *p1, Particle const *p2,
+Utils::Vector3d dpd_pair_force(Particle const *p1, Particle const *p2,
                         IA_parameters *ia_params, double const *d, double dist,
                         double dist2, bool include_noise = true);
-const Vector<double, 9> dpd_stress();
-=======
-Utils::Vector3d dpd_pair_force(Particle const *p1, Particle const *p2,
-                               IA_parameters *ia_params, double const *d,
-                               double dist, double dist2);
->>>>>>> b66eaf5d
+Utils::Vector9d dpd_stress();
 #endif
 
 #endif