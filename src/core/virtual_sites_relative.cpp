--- conflicted
+++ resolved
@@ -265,7 +265,6 @@
     }
 }
 
-<<<<<<< HEAD
 
 // Setup the virtual_sites_relative properties of a particle so that the given virtaul particle will follow the given real particle
 int vs_relate_to(int part_num, int relate_to)
@@ -285,27 +284,6 @@
     double l;
     calculate_vs_relate_to_params(*(p_current.get()),*(p_relate_to.get()),l,quat);
     
-=======
->>>>>>> e7de8e52
-
-// Setup the virtual_sites_relative properties of a particle so that the given virtaul particle will follow the given real particle
-int vs_relate_to(int part_num, int relate_to)
-{
-    // Get the data for the particle we act on and the one we wnat to relate
-    // it to.
-    auto p_current = get_particle_data(part_num);
-    auto p_relate_to = get_particle_data(relate_to);
-    if (!p_current || !p_relate_to) {
-        ostringstream msg;
-        msg <<"Could not retrieve particle data for the given id";
-        runtimeError(msg);
-      return ES_ERROR;
-    }
-    
-    double quat[4];
-    double l;
-    calculate_vs_relate_to_params(*(p_current.get()),*(p_relate_to.get()),l,quat);
-    
     // Set the particle id of the particle we want to relate to, the distnace
     // and the relative orientation
     if (set_particle_vs_relative(part_num, relate_to, l, quat) == ES_ERROR) {
