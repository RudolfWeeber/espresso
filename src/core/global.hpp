--- conflicted
+++ resolved
@@ -111,10 +111,7 @@
   FIELD_THERMALIZEDBONDS,
   FIELD_FORCE_CAP,
   FIELD_THERMO_VIRTUAL,
-<<<<<<< HEAD
-=======
   FIELD_SWIMMING_PARTICLES_EXIST
->>>>>>> f9d50357
 };
 
 #endif