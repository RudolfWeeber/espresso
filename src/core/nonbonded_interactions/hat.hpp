--- conflicted
+++ resolved
@@ -52,45 +52,25 @@
 }
 
 /** Calculate hat potential force between particle p1 and p2. */
-<<<<<<< HEAD
-inline void add_hat_pair_force(const Particle *const p1,
-                               const Particle *const p2,
-                               IA_parameters *ia_params, double const d[3],
-                               double dist, double force[3]) {
-  if (dist > 0. && dist < ia_params->hat.r) {
-    auto const fac =
-        hat_force_r(ia_params->hat.Fmax, ia_params->hat.r, dist) / dist;
-    for (int j = 0; j < 3; j++)
-      force[j] += fac * d[j];
-=======
 inline void add_hat_pair_force(Particle const *const p1,
                                Particle const *const p2,
                                IA_parameters const *const ia_params,
                                Utils::Vector3d const &d, double dist,
                                Utils::Vector3d &force) {
-  if (dist > 0. && dist < ia_params->HAT_r) {
+  if (dist > 0. && dist < ia_params->hat.r) {
     auto const fac =
-        hat_force_r(ia_params->HAT_Fmax, ia_params->HAT_r, dist) / dist;
+        hat_force_r(ia_params->hat.Fmax, ia_params->hat.r, dist) / dist;
     force += fac * d;
->>>>>>> 13bf0afb
   }
 }
 
 /** Calculate hat energy between particle p1 and p2. */
-<<<<<<< HEAD
-inline double hat_pair_energy(const Particle *p1, const Particle *p2,
-                              const IA_parameters *ia_params, const double d[3],
-                              double dist) {
-  if (dist < ia_params->hat.r) {
-    return hat_energy_r(ia_params->hat.Fmax, ia_params->hat.r, dist);
-=======
 inline double hat_pair_energy(Particle const *const p1,
                               Particle const *const p2,
                               IA_parameters const *const ia_params,
                               Utils::Vector3d const &d, double dist) {
-  if (dist < ia_params->HAT_r) {
-    return hat_energy_r(ia_params->HAT_Fmax, ia_params->HAT_r, dist);
->>>>>>> 13bf0afb
+  if (dist < ia_params->hat.r) {
+    return hat_energy_r(ia_params->hat.Fmax, ia_params->hat.r, dist);
   }
   return 0.0;
 }
