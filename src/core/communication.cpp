/*
  Copyright (C) 2010-2018 The ESPResSo project
  Copyright (C) 2002,2003,2004,2005,2006,2007,2008,2009,2010
    Max-Planck-Institute for Polymer Research, Theory Group

  This file is part of ESPResSo.

  ESPResSo is free software: you can redistribute it and/or modify
  it under the terms of the GNU General Public License as published by
  the Free Software Foundation, either version 3 of the License, or
  (at your option) any later version.

  ESPResSo is distributed in the hope that it will be useful,
  but WITHOUT ANY WARRANTY; without even the implied warranty of
  MERCHANTABILITY or FITNESS FOR A PARTICULAR PURPOSE.  See the
  GNU General Public License for more details.

  You should have received a copy of the GNU General Public License
  along with this program.  If not, see <http://www.gnu.org/licenses/>.
*/
#include <cstdio>
#include <cstdlib>
#include <cstring>
#include <mpi.h>
#ifdef OPEN_MPI
#include <dlfcn.h>
#endif
#include <cassert>

#include "communication.hpp"

#include "errorhandling.hpp"

#include "EspressoSystemInterface.hpp"
#include "bonded_interactions/bonded_tab.hpp"
#include "cells.hpp"
#include "collision.hpp"
#include "cuda_interface.hpp"
#include "electrostatics_magnetostatics/debye_hueckel.hpp"
#include "electrostatics_magnetostatics/elc.hpp"
#include "electrostatics_magnetostatics/icc.hpp"
#include "electrostatics_magnetostatics/maggs.hpp"
#include "electrostatics_magnetostatics/mdlc_correction.hpp"
#include "electrostatics_magnetostatics/mmm1d.hpp"
#include "electrostatics_magnetostatics/mmm2d.hpp"
#include "electrostatics_magnetostatics/p3m-dipolar.hpp"
#include "electrostatics_magnetostatics/p3m.hpp"
#include "electrostatics_magnetostatics/scafacos.hpp"
#include "energy.hpp"
#include "forces.hpp"
#include "galilei.hpp"
#include "global.hpp"
#include "grid.hpp"
#include "grid_based_algorithms/lb.hpp"
#include "grid_based_algorithms/lb_interface.hpp"
#include "grid_based_algorithms/lb_particle_coupling.hpp"
#include "initialize.hpp"
#include "integrate.hpp"
#include "io/mpiio/mpiio.hpp"
#include "minimize_energy.hpp"
#include "nonbonded_interactions/nonbonded_tab.hpp"
#include "nonbonded_interactions/reaction_field.hpp"
#include "npt.hpp"
#include "partCfg_global.hpp"
#include "particle_data.hpp"
#include "pressure.hpp"
#include "rotation.hpp"
#include "statistics.hpp"
#include "statistics_chain.hpp"
#include "statistics_fluid.hpp"
#include "swimmer_reaction.hpp"
#include "topology.hpp"
#include "virtual_sites.hpp"

#include "serialization/IA_parameters.hpp"
#include "serialization/Particle.hpp"
#include "serialization/ParticleParametersSwimming.hpp"
#include "utils.hpp"
#include "utils/Counter.hpp"
#include "utils/make_unique.hpp"
#include "utils/u32_to_u64.hpp"

#include <boost/mpi.hpp>
#include <boost/serialization/array.hpp>
#include <boost/serialization/string.hpp>

using namespace std;

namespace Communication {
auto const &mpi_datatype_cache = boost::mpi::detail::mpi_datatype_cache();
std::unique_ptr<boost::mpi::environment> mpi_env;
} // namespace Communication

boost::mpi::communicator comm_cart;

namespace Communication {
std::unique_ptr<MpiCallbacks> m_callbacks;

/* We use a singleton callback class for now. */
MpiCallbacks &mpiCallbacks() {
  assert(m_callbacks && "Mpi not initialized!");

  return *m_callbacks;
}
} // namespace Communication

using Communication::mpiCallbacks;

int this_node = -1;
int n_nodes = -1;

// if you want to add a callback, add it here, and here only
#define CALLBACK_LIST                                                          \
  CB(mpi_bcast_parameter_slave)                                                \
  CB(mpi_who_has_slave)                                                        \
  CB(mpi_bcast_event_slave)                                                    \
  CB(mpi_place_particle_slave)                                                 \
  CB(mpi_recv_part_slave)                                                      \
  CB(mpi_integrate_slave)                                                      \
  CB(mpi_bcast_ia_params_slave)                                                \
  CB(mpi_bcast_all_ia_params_slave)                                            \
  CB(mpi_bcast_max_seen_particle_type_slave)                                   \
  CB(mpi_gather_stats_slave)                                                   \
  CB(mpi_set_time_step_slave)                                                  \
  CB(mpi_bcast_coulomb_params_slave)                                           \
  CB(mpi_place_new_particle_slave)                                             \
  CB(mpi_remove_particle_slave)                                                \
  CB(mpi_rescale_particles_slave)                                              \
  CB(mpi_bcast_cell_structure_slave)                                           \
  CB(mpi_bcast_nptiso_geom_slave)                                              \
  CB(mpi_update_mol_ids_slave)                                                 \
  CB(mpi_sync_topo_part_info_slave)                                            \
  CB(mpi_send_exclusion_slave)                                                 \
  CB(mpi_bcast_lb_params_slave)                                                \
  CB(mpi_bcast_cuda_global_part_vars_slave)                                    \
  CB(mpi_send_fluid_slave)                                                     \
  CB(mpi_recv_fluid_slave)                                                     \
  CB(mpi_iccp3m_iteration_slave)                                               \
  CB(mpi_iccp3m_init_slave)                                                    \
  CB(mpi_bcast_max_mu_slave)                                                   \
  CB(mpi_recv_fluid_populations_slave)                                         \
  CB(mpi_send_fluid_populations_slave)                                         \
  CB(mpi_recv_fluid_boundary_flag_slave)                                       \
  CB(mpi_kill_particle_motion_slave)                                           \
  CB(mpi_kill_particle_forces_slave)                                           \
  CB(mpi_system_CMS_slave)                                                     \
  CB(mpi_system_CMS_velocity_slave)                                            \
  CB(mpi_galilei_transform_slave)                                              \
  CB(mpi_setup_reaction_slave)                                                 \
  CB(mpi_check_runtime_errors_slave)                                           \
  CB(mpi_minimize_energy_slave)                                                \
  CB(mpi_gather_cuda_devices_slave)                                            \
  CB(mpi_scafacos_set_parameters_slave)                                        \
  CB(mpi_scafacos_set_r_cut_and_tune_slave)                                    \
  CB(mpi_scafacos_free_slave)                                                  \
  CB(mpi_resort_particles_slave)                                               \
  CB(mpi_get_pairs_slave)                                                      \
  CB(mpi_get_particles_slave)                                                  \
  CB(mpi_rotate_system_slave)                                                  \
<<<<<<< HEAD
  CB(mpi_set_lb_coupling_counter)                                              \
  CB(mpi_set_lb_fluid_counter)
=======
  CB(mpi_set_lb_coupling_counter_slave)                                        \
  CB(mpi_set_lb_fluid_counter)                                                 \
  CB(mpi_update_particle_slave)
>>>>>>> 6a245d7e

// create the forward declarations
#define CB(name) void name(int node, int param);
CALLBACK_LIST

#ifdef DOXYGEN
    (void); /* this line prevents an interaction in Doxygen between
               CALLBACK_LIST and the anonymous namespace that follows */
#endif

namespace {

#undef CB
#define CB(name) name,
/// List of callbacks
std::vector<SlaveCallback *> slave_callbacks{CALLBACK_LIST};

#ifdef COMM_DEBUG
// create the list of names
#undef CB
#define CB(name) #name,

/** List of callback names for debugging. */
std::vector<std::string> names{CALLBACK_LIST};
#endif
} // namespace

/** Forward declarations */

int mpi_check_runtime_errors();

/**********************************************
 * procedures
 **********************************************/

#if defined(OPEN_MPI)
/** Workaround for "Read -1, expected XXXXXXX, errno = 14" that sometimes
 *  appears when CUDA is used. This is a bug in OpenMPI 2.0-2.1.2 and 3.0.0
 *  according to
 *  https://www.mail-archive.com/users@lists.open-mpi.org/msg32357.html,
 *  so we set btl_vader_single_copy_mechanism = none.
 */
static void openmpi_fix_vader() {
  if (OMPI_MAJOR_VERSION < 2 || OMPI_MAJOR_VERSION > 3)
    return;
  if (OMPI_MAJOR_VERSION == 2 && OMPI_MINOR_VERSION == 1 &&
      OMPI_RELEASE_VERSION >= 3)
    return;
  if (OMPI_MAJOR_VERSION == 3 &&
      (OMPI_MINOR_VERSION > 0 || OMPI_RELEASE_VERSION > 0))
    return;

  std::string varname = "btl_vader_single_copy_mechanism";
  std::string varval = "none";

  setenv((std::string("OMPI_MCA_") + varname).c_str(), varval.c_str(), 0);
}
#endif

void mpi_init() {
#ifdef OPEN_MPI
  openmpi_fix_vader();

  void *handle = 0;
  int mode = RTLD_NOW | RTLD_GLOBAL;
#ifdef RTLD_NOLOAD
  mode |= RTLD_NOLOAD;
#endif
  void *_openmpi_symbol = dlsym(RTLD_DEFAULT, "MPI_Init");
  if (!_openmpi_symbol) {
    fprintf(stderr, "%d: Aborting because unable to find OpenMPI symbol.\n",
            this_node);
    errexit();
  }
  Dl_info _openmpi_info;
  dladdr(_openmpi_symbol, &_openmpi_info);

  if (!handle)
    handle = dlopen(_openmpi_info.dli_fname, mode);

  if (!handle) {
    fprintf(stderr,
            "%d: Aborting because unable to load libmpi into the "
            "global symbol space.\n",
            this_node);
    errexit();
  }
#endif

#ifdef BOOST_MPI_HAS_NOARG_INITIALIZATION
  Communication::mpi_env = Utils::make_unique<boost::mpi::environment>();
#else
  int argc{};
  char **argv{};
  Communication::mpi_env =
      Utils::make_unique<boost::mpi::environment>(argc, argv);
#endif

  MPI_Comm_size(MPI_COMM_WORLD, &n_nodes);
  MPI_Dims_create(n_nodes, 3, node_grid);

  mpi_reshape_communicator({{node_grid[0], node_grid[1], node_grid[2]}},
                           /* periodicity */ {{1, 1, 1}});
  MPI_Cart_coords(comm_cart, this_node, 3, node_pos);

  Communication::m_callbacks =
      Utils::make_unique<Communication::MpiCallbacks>(comm_cart);

  for (auto &cb : slave_callbacks) {
    mpiCallbacks().add(cb);
  }

  ErrorHandling::init_error_handling(mpiCallbacks());
  partCfg(Utils::make_unique<PartCfg>(mpiCallbacks(), GetLocalParts()));

  on_program_start();
}

void mpi_reshape_communicator(std::array<int, 3> const &node_grid,
                              std::array<int, 3> const &periodicity) {
  MPI_Comm temp_comm;
  MPI_Cart_create(MPI_COMM_WORLD, 3, const_cast<int *>(node_grid.data()),
                  const_cast<int *>(periodicity.data()), 0, &temp_comm);
  comm_cart =
      boost::mpi::communicator(temp_comm, boost::mpi::comm_take_ownership);

  this_node = comm_cart.rank();
}

void mpi_call(SlaveCallback cb, int node, int param) {
#ifdef COMM_DEBUG
  auto it = std::find(slave_callbacks.begin(), slave_callbacks.end(), cb);

  if (it != slave_callbacks.end()) {
    auto const id = it - slave_callbacks.begin();
    COMM_TRACE(fprintf(stderr, "%d: issuing %s %d %d\n", this_node,
                       names[id].c_str(), node, param));
  }
#endif /* COMM_DEBUG */
  mpiCallbacks().call(cb, node, param);

  COMM_TRACE(fprintf(stderr, "%d: finished sending.\n", this_node));
}

/**************** REQ_CHTOPL ***********/
void mpi_bcast_event(int event) {
  mpi_call(mpi_bcast_event_slave, -1, event);
  mpi_bcast_event_slave(-1, event);
}

void mpi_bcast_event_slave(int node, int event) {
  switch (event) {
#ifdef ELECTROSTATICS
#ifdef P3M
  case P3M_COUNT_CHARGES:
    p3m_count_charged_particles();
    break;
#endif
  case MAGGS_COUNT_CHARGES:
    maggs_count_charged_particles();
    break;
#endif
  case CHECK_PARTICLES:
    check_particles();
    break;

#ifdef DP3M
  case P3M_COUNT_DIPOLES:
    dp3m_count_magnetic_particles();
    break;
#endif

  default:;
  }
}

/****************** REQ_PLACE/REQ_PLACE_NEW ************/

void mpi_place_particle(int pnode, int part, double p[3]) {
  mpi_call(mpi_place_particle_slave, pnode, part);

  if (pnode == this_node)
    local_place_particle(part, p, 0);
  else
    MPI_Send(p, 3, MPI_DOUBLE, pnode, SOME_TAG, comm_cart);

  set_resort_particles(Cells::RESORT_GLOBAL);
  on_particle_change();
}

void mpi_place_particle_slave(int pnode, int part) {

  if (pnode == this_node) {
    double p[3];
    MPI_Recv(p, 3, MPI_DOUBLE, 0, SOME_TAG, comm_cart, MPI_STATUS_IGNORE);
    local_place_particle(part, p, 0);
  }

  set_resort_particles(Cells::RESORT_GLOBAL);
  on_particle_change();
}

void mpi_place_new_particle(int pnode, int part, double p[3]) {
  mpi_call(mpi_place_new_particle_slave, pnode, part);
  added_particle(part);

  if (pnode == this_node)
    local_place_particle(part, p, 1);
  else
    MPI_Send(p, 3, MPI_DOUBLE, pnode, SOME_TAG, comm_cart);

  on_particle_change();
}

void mpi_place_new_particle_slave(int pnode, int part) {

  added_particle(part);

  if (pnode == this_node) {
    double p[3];
    MPI_Recv(p, 3, MPI_DOUBLE, 0, SOME_TAG, comm_cart, MPI_STATUS_IGNORE);
    local_place_particle(part, p, 1);
  }

  on_particle_change();
}

/****************** REQ_GET_PART ************/
Particle mpi_recv_part(int pnode, int part) {
  Particle ret;

  mpi_call(mpi_recv_part_slave, pnode, part);
  comm_cart.recv(pnode, SOME_TAG, ret);

  return ret;
}

void mpi_recv_part_slave(int pnode, int part) {
  if (pnode != this_node)
    return;

  assert(local_particles[part]);
  comm_cart.send(0, SOME_TAG, *local_particles[part]);
}

/****************** REQ_REM_PART ************/
void mpi_remove_particle(int pnode, int part) {
  mpi_call(mpi_remove_particle_slave, pnode, part);
  mpi_remove_particle_slave(pnode, part);
}

void mpi_remove_particle_slave(int pnode, int part) {
  if (part != -1) {
    n_part--;

    if (pnode == this_node)
      local_remove_particle(part);

    remove_all_bonds_to(part);
  } else
    local_remove_all_particles();

  on_particle_change();
}

/********************* REQ_MIN_ENERGY ********/

int mpi_minimize_energy() {
  mpi_call(mpi_minimize_energy_slave, 0, 0);
  return minimize_energy();
}

void mpi_minimize_energy_slave(int, int) { minimize_energy(); }

/********************* REQ_INTEGRATE ********/
int mpi_integrate(int n_steps, int reuse_forces) {
  mpi_call(mpi_integrate_slave, n_steps, reuse_forces);
  integrate_vv(n_steps, reuse_forces);
  COMM_TRACE(
      fprintf(stderr, "%d: integration task %d done.\n", this_node, n_steps));
  return mpi_check_runtime_errors();
}

void mpi_integrate_slave(int n_steps, int reuse_forces) {
  integrate_vv(n_steps, reuse_forces);
  COMM_TRACE(fprintf(
      stderr, "%d: integration for %d n_steps with %d reuse_forces done.\n",
      this_node, n_steps, reuse_forces));
}

/*************** REQ_BCAST_IA ************/
void mpi_bcast_all_ia_params() {
  mpi_call(mpi_bcast_all_ia_params_slave, -1, -1);
  boost::mpi::broadcast(comm_cart, ia_params, 0);
}

void mpi_bcast_all_ia_params_slave(int, int) {
  boost::mpi::broadcast(comm_cart, ia_params, 0);
}

void mpi_bcast_ia_params(int i, int j) {
  mpi_call(mpi_bcast_ia_params_slave, i, j);

  if (j >= 0) {
    /* non-bonded interaction parameters */
    boost::mpi::broadcast(comm_cart, *get_ia_param(i, j), 0);

    *get_ia_param(j, i) = *get_ia_param(i, j);
  } else {
    /* bonded interaction parameters */
    MPI_Bcast(&(bonded_ia_params[i]), sizeof(Bonded_ia_parameters), MPI_BYTE, 0,
              comm_cart);
#ifdef TABULATED
    /* For tabulated potentials we have to send the tables extra */
    if (bonded_ia_params[i].type == BONDED_IA_TABULATED) {
      boost::mpi::broadcast(comm_cart, *bonded_ia_params[i].p.tab.pot, 0);
    }
#endif
  }

  on_short_range_ia_change();
}

void mpi_bcast_ia_params_slave(int i, int j) {
  if (j >= 0) { /* non-bonded interaction parameters */

    boost::mpi::broadcast(comm_cart, *get_ia_param(i, j), 0);

    *get_ia_param(j, i) = *get_ia_param(i, j);

  } else {                   /* bonded interaction parameters */
    make_bond_type_exist(i); /* realloc bonded_ia_params on slave nodes! */
    MPI_Bcast(&(bonded_ia_params[i]), sizeof(Bonded_ia_parameters), MPI_BYTE, 0,
              comm_cart);
#ifdef TABULATED
    /* For tabulated potentials we have to send the tables extra */
    if (bonded_ia_params[i].type == BONDED_IA_TABULATED) {
      auto *tab_pot = new TabulatedPotential();
      boost::mpi::broadcast(comm_cart, *tab_pot, 0);

      bonded_ia_params[i].p.tab.pot = tab_pot;
    }
#endif
  }

  on_short_range_ia_change();
}

/*************** REQ_BCAST_IA_SIZE ************/

void mpi_bcast_max_seen_particle_type(int ns) {
  mpi_call(mpi_bcast_max_seen_particle_type_slave, -1, ns);
  mpi_bcast_max_seen_particle_type_slave(-1, ns);
}

void mpi_bcast_max_seen_particle_type_slave(int, int ns) {
  realloc_ia_params(ns);
}

/*************** REQ_GATHER ************/
void mpi_gather_stats(int job, void *result, void *result_t, void *result_nb,
                      void *result_t_nb) {
  switch (job) {
  case 1:
    mpi_call(mpi_gather_stats_slave, -1, 1);
    energy_calc((double *)result);
    break;
  case 2:
    /* calculate and reduce (sum up) virials for 'analyze pressure' or
       'analyze stress_tensor' */
    mpi_call(mpi_gather_stats_slave, -1, 2);
    pressure_calc((double *)result, (double *)result_t, (double *)result_nb,
                  (double *)result_t_nb, 0);
    break;
  case 3:
    mpi_call(mpi_gather_stats_slave, -1, 3);
    pressure_calc((double *)result, (double *)result_t, (double *)result_nb,
                  (double *)result_t_nb, 1);
    break;
  case 4:
    mpi_call(mpi_gather_stats_slave, -1, 4);
    predict_momentum_particles((double *)result);
    break;
#ifdef LB
  case 5:
    mpi_call(mpi_gather_stats_slave, -1, 5);
    lb_calc_fluid_mass((double *)result);
    break;
  case 6:
    mpi_call(mpi_gather_stats_slave, -1, 6);
    lb_calc_fluid_momentum((double *)result);
    break;
  case 7:
    mpi_call(mpi_gather_stats_slave, -1, 7);
    lb_calc_fluid_temp((double *)result);
    break;
#ifdef LB_BOUNDARIES
  case 8:
    mpi_call(mpi_gather_stats_slave, -1, 8);
    lb_collect_boundary_forces((double *)result);
    break;
#endif
#endif
  default:
    fprintf(
        stderr,
        "%d: INTERNAL ERROR: illegal request %d for mpi_gather_stats_slave\n",
        this_node, job);
    errexit();
  }
}

void mpi_gather_stats_slave(int, int job) {
  switch (job) {
  case 1:
    /* calculate and reduce (sum up) energies */
    energy_calc(nullptr);
    break;
  case 2:
    /* calculate and reduce (sum up) virials for 'analyze pressure' or 'analyze
     * stress_tensor'*/
    pressure_calc(nullptr, nullptr, nullptr, nullptr, 0);
    break;
  case 3:
    /* calculate and reduce (sum up) virials, revert velocities half a timestep
     * for 'analyze p_inst' */
    pressure_calc(nullptr, nullptr, nullptr, nullptr, 1);
    break;
  case 4:
    predict_momentum_particles(nullptr);
    break;
#ifdef LB
  case 5:
    lb_calc_fluid_mass(nullptr);
    break;
  case 6:
    lb_calc_fluid_momentum(nullptr);
    break;
  case 7:
    lb_calc_fluid_temp(nullptr);
    break;
#ifdef LB_BOUNDARIES
  case 8:
    lb_collect_boundary_forces(nullptr);
    break;
#endif
#endif
  default:
    fprintf(
        stderr,
        "%d: INTERNAL ERROR: illegal request %d for mpi_gather_stats_slave\n",
        this_node, job);
    errexit();
  }
}

/*************** REQ_SET_TIME_STEP ************/
void mpi_set_time_step(double time_s) {
  double old_ts = time_step;

  mpi_call(mpi_set_time_step_slave, -1, 0);

  time_step = time_s;

  time_step_squared = time_step * time_step;
  time_step_squared_half = time_step_squared / 2.;
  time_step_half = time_step / 2.;

  MPI_Bcast(&time_step, 1, MPI_DOUBLE, 0, comm_cart);

  on_parameter_change(FIELD_TIMESTEP);
}

void mpi_set_time_step_slave(int, int) {
  MPI_Bcast(&time_step, 1, MPI_DOUBLE, 0, comm_cart);
  on_parameter_change(FIELD_TIMESTEP);
  time_step_squared = time_step * time_step;
  time_step_squared_half = time_step_squared / 2.;
  time_step_half = time_step / 2.;
}

int mpi_check_runtime_errors() {
  mpi_call(mpi_check_runtime_errors_slave, 0, 0);
  return check_runtime_errors();
}

void mpi_check_runtime_errors_slave(int, int) { check_runtime_errors(); }

/*************** REQ_BCAST_COULOMB ************/
void mpi_bcast_coulomb_params() {
#if defined(ELECTROSTATICS) || defined(DIPOLES)
  mpi_call(mpi_bcast_coulomb_params_slave, 1, 0);
  mpi_bcast_coulomb_params_slave(-1, 0);
#endif
}

void mpi_bcast_coulomb_params_slave(int, int) {

#if defined(ELECTROSTATICS) || defined(DIPOLES)
  MPI_Bcast(&coulomb, sizeof(Coulomb_parameters), MPI_BYTE, 0, comm_cart);

#ifdef ELECTROSTATICS
  switch (coulomb.method) {
  case COULOMB_NONE:
  // fall through, scafacos has internal parameter propagation
  case COULOMB_SCAFACOS:
    break;
#ifdef P3M
  case COULOMB_ELC_P3M:
    MPI_Bcast(&elc_params, sizeof(ELC_struct), MPI_BYTE, 0, comm_cart);
  // fall through
  case COULOMB_P3M_GPU:
  case COULOMB_P3M:
    MPI_Bcast(&p3m.params, sizeof(p3m_parameter_struct), MPI_BYTE, 0,
              comm_cart);
    break;
#endif
  case COULOMB_DH:
    MPI_Bcast(&dh_params, sizeof(Debye_hueckel_params), MPI_BYTE, 0, comm_cart);
    break;
  case COULOMB_MMM1D:
  case COULOMB_MMM1D_GPU:
    MPI_Bcast(&mmm1d_params, sizeof(MMM1D_struct), MPI_BYTE, 0, comm_cart);
    break;
  case COULOMB_MMM2D:
    MPI_Bcast(&mmm2d_params, sizeof(MMM2D_struct), MPI_BYTE, 0, comm_cart);
    break;
  case COULOMB_MAGGS:
    MPI_Bcast(&maggs, sizeof(MAGGS_struct), MPI_BYTE, 0, comm_cart);
    break;
  case COULOMB_RF:
  case COULOMB_INTER_RF:
    MPI_Bcast(&rf_params, sizeof(Reaction_field_params), MPI_BYTE, 0,
              comm_cart);
    break;
  default:
    fprintf(stderr,
            "%d: INTERNAL ERROR: cannot bcast coulomb params for "
            "unknown method %d\n",
            this_node, coulomb.method);
    errexit();
  }
#endif

#ifdef DIPOLES
  set_dipolar_method_local(coulomb.Dmethod);

  switch (coulomb.Dmethod) {
  case DIPOLAR_NONE:
    break;
#ifdef DP3M
  case DIPOLAR_MDLC_P3M:
    MPI_Bcast(&dlc_params, sizeof(DLC_struct), MPI_BYTE, 0, comm_cart);
  // fall through
  case DIPOLAR_P3M:
    MPI_Bcast(&dp3m.params, sizeof(p3m_parameter_struct), MPI_BYTE, 0,
              comm_cart);
    break;
#endif
  case DIPOLAR_ALL_WITH_ALL_AND_NO_REPLICA:
    break;
  case DIPOLAR_MDLC_DS:
  // fall trough
  case DIPOLAR_DS:
    break;
  case DIPOLAR_DS_GPU:
    break;
#ifdef DIPOLAR_BARNES_HUT
  case DIPOLAR_BH_GPU:
    break;
#endif
  case DIPOLAR_SCAFACOS:
    break;
  default:
    fprintf(stderr,
            "%d: INTERNAL ERROR: cannot bcast dipolar params for "
            "unknown method %d\n",
            this_node, coulomb.Dmethod);
    errexit();
  }

#endif

  on_coulomb_change();
#endif
}

/****************** REQ_SET_PERM ************/

void mpi_send_permittivity_slave(int node, int) {
#ifdef ELECTROSTATICS
  if (node == this_node) {
    double data[3];
    int indices[3];
    MPI_Recv(data, 3, MPI_DOUBLE, 0, SOME_TAG, comm_cart, MPI_STATUS_IGNORE);
    MPI_Recv(indices, 3, MPI_INT, 0, SOME_TAG, comm_cart, MPI_STATUS_IGNORE);
    for (int d = 0; d < 3; d++) {
      maggs_set_permittivity(indices[0], indices[1], indices[2], d, data[d]);
    }
  }
#endif
}

void mpi_send_permittivity(int node, int index, int *indices,
                           double *permittivity) {
#ifdef ELECTROSTATICS
  if (node == this_node) {
    for (int d = 0; d < 3; d++) {
      maggs_set_permittivity(indices[0], indices[1], indices[2], d,
                             permittivity[d]);
    }
  } else {
    mpi_call(mpi_send_permittivity_slave, node, index);
    MPI_Send(permittivity, 3, MPI_DOUBLE, node, SOME_TAG, comm_cart);
    MPI_Send(indices, 3, MPI_INT, node, SOME_TAG, comm_cart);
  }
#endif
}

/****************** REQ_RESCALE_PART ************/

void mpi_rescale_particles(int dir, double scale) {
  int pnode;

  mpi_call(mpi_rescale_particles_slave, -1, dir);
  for (pnode = 0; pnode < n_nodes; pnode++) {
    if (pnode == this_node) {
      local_rescale_particles(dir, scale);
    } else {
      MPI_Send(&scale, 1, MPI_DOUBLE, pnode, SOME_TAG, comm_cart);
    }
  }
  on_particle_change();
}

void mpi_rescale_particles_slave(int, int dir) {
  double scale = 0.0;
  MPI_Recv(&scale, 1, MPI_DOUBLE, 0, SOME_TAG, comm_cart, MPI_STATUS_IGNORE);
  local_rescale_particles(dir, scale);
  on_particle_change();
}

/*************** REQ_BCAST_CS *****************/

void mpi_bcast_cell_structure(int cs) {
  mpi_call(mpi_bcast_cell_structure_slave, -1, cs);
  cells_re_init(cs);
}

void mpi_bcast_cell_structure_slave(int, int cs) { cells_re_init(cs); }

/*************** REQ_BCAST_NPTISO_GEOM *****************/

void mpi_bcast_nptiso_geom() {
  mpi_call(mpi_bcast_nptiso_geom_slave, -1, 0);
  mpi_bcast_nptiso_geom_slave(-1, 0);
}

void mpi_bcast_nptiso_geom_slave(int, int) {
  MPI_Bcast(&nptiso.geometry, 1, MPI_INT, 0, comm_cart);
  MPI_Bcast(&nptiso.dimension, 1, MPI_INT, 0, comm_cart);
  MPI_Bcast(&nptiso.cubic_box, 1, MPI_INT, 0, comm_cart);
  MPI_Bcast(&nptiso.non_const_dim, 1, MPI_INT, 0, comm_cart);
}

/***************REQ_UPDATE_MOL_IDS *********************/

void mpi_update_mol_ids() {
  mpi_call(mpi_update_mol_ids_slave, -1, 0);
  mpi_update_mol_ids_slave(-1, 0);
}

void mpi_update_mol_ids_slave(int, int) { update_mol_ids_setchains(); }

/******************* REQ_SYNC_TOPO ********************/
int mpi_sync_topo_part_info() {
  int i;
  int molsize = 0;
  int moltype = 0;

  mpi_call(mpi_sync_topo_part_info_slave, -1, 0);
  int n_mols = topology.size();
  MPI_Bcast(&n_mols, 1, MPI_INT, 0, comm_cart);

  for (i = 0; i < n_mols; i++) {
    molsize = topology[i].part.n;
    moltype = topology[i].type;

#ifdef MOLFORCES
    MPI_Bcast(&(topology[i].trap_flag), 1, MPI_INT, 0, comm_cart);
    MPI_Bcast(topology[i].trap_center, 3, MPI_DOUBLE, 0, comm_cart);
    MPI_Bcast(&(topology[i].trap_spring_constant), 1, MPI_DOUBLE, 0, comm_cart);
    MPI_Bcast(&(topology[i].drag_constant), 1, MPI_DOUBLE, 0, comm_cart);
    MPI_Bcast(&(topology[i].noforce_flag), 1, MPI_INT, 0, comm_cart);
    MPI_Bcast(&(topology[i].isrelative), 1, MPI_INT, 0, comm_cart);
    MPI_Bcast(&(topology[i].favcounter), 1, MPI_INT, 0, comm_cart);
    if (topology[i].favcounter == -1)
      MPI_Bcast(topology[i].fav, 3, MPI_DOUBLE, 0, comm_cart);
    /* check if any molecules are trapped */
    if ((topology[i].trap_flag != 32) && (topology[i].noforce_flag != 32)) {
      IsTrapped = 1;
    }
#endif

    MPI_Bcast(&molsize, 1, MPI_INT, 0, comm_cart);
    MPI_Bcast(&moltype, 1, MPI_INT, 0, comm_cart);
    MPI_Bcast(topology[i].part.e, topology[i].part.n, MPI_INT, 0, comm_cart);
    MPI_Bcast(&topology[i].type, 1, MPI_INT, 0, comm_cart);
  }

  sync_topo_part_info();

  return 1;
}

void mpi_sync_topo_part_info_slave(int, int) {
  int i;
  int molsize = 0;
  int moltype = 0;
  int n_mols = 0;

  MPI_Bcast(&n_mols, 1, MPI_INT, 0, comm_cart);
  realloc_topology(n_mols);
  for (i = 0; i < n_mols; i++) {

#ifdef MOLFORCES
    MPI_Bcast(&(topology[i].trap_flag), 1, MPI_INT, 0, comm_cart);
    MPI_Bcast(topology[i].trap_center, 3, MPI_DOUBLE, 0, comm_cart);
    MPI_Bcast(&(topology[i].trap_spring_constant), 1, MPI_DOUBLE, 0, comm_cart);
    MPI_Bcast(&(topology[i].drag_constant), 1, MPI_DOUBLE, 0, comm_cart);
    MPI_Bcast(&(topology[i].noforce_flag), 1, MPI_INT, 0, comm_cart);
    MPI_Bcast(&(topology[i].isrelative), 1, MPI_INT, 0, comm_cart);
    MPI_Bcast(&(topology[i].favcounter), 1, MPI_INT, 0, comm_cart);
    if (topology[i].favcounter == -1)
      MPI_Bcast(topology[i].fav, 3, MPI_DOUBLE, 0, comm_cart);
    /* check if any molecules are trapped */
    if ((topology[i].trap_flag != 32) && (topology[i].noforce_flag != 32)) {
      IsTrapped = 1;
    }
#endif

    MPI_Bcast(&molsize, 1, MPI_INT, 0, comm_cart);
    MPI_Bcast(&moltype, 1, MPI_INT, 0, comm_cart);
    topology[i].type = moltype;
    topology[i].part.resize(molsize);

    MPI_Bcast(topology[i].part.e, topology[i].part.n, MPI_INT, 0, comm_cart);
    MPI_Bcast(&topology[i].type, 1, MPI_INT, 0, comm_cart);
  }

  sync_topo_part_info();
}

/******************* REQ_BCAST_LBPAR ********************/

void mpi_bcast_lb_params(int field, int value) {
#ifdef LB
  mpi_call(mpi_bcast_lb_params_slave, field, value);
  mpi_bcast_lb_params_slave(field, value);
#endif
}

void mpi_bcast_lb_params_slave(int field, int) {
#ifdef LB
  MPI_Bcast(&lbpar, sizeof(LB_Parameters), MPI_BYTE, 0, comm_cart);
  lb_lbfluid_on_lb_params_change(field);
#endif
}

void mpi_set_lb_coupling_counter(uint64_t counter) {
  uint32_t high, low;
  std::tie(high, low) = Utils::u64_to_u32(counter);
  mpi_call(mpi_set_lb_coupling_counter_slave, high, low);
  mpi_set_lb_coupling_counter_slave(high, low);
}

/******************* REQ_BCAST_CUDA_GLOBAL_PART_VARS ********************/

void mpi_bcast_cuda_global_part_vars() {
#ifdef CUDA
  mpi_call(mpi_bcast_cuda_global_part_vars_slave, 1,
           0); // third parameter is meaningless
  mpi_bcast_cuda_global_part_vars_slave(-1, 0);
#endif
}

void mpi_bcast_cuda_global_part_vars_slave(int, int) {
#ifdef CUDA
  MPI_Bcast(gpu_get_global_particle_vars_pointer_host(),
            sizeof(CUDA_global_part_vars), MPI_BYTE, 0, comm_cart);
  espressoSystemInterface.requestParticleStructGpu();
#endif
}

/********************* REQ_SET_EXCL ********/
void mpi_send_exclusion(int part1, int part2, int _delete) {
#ifdef EXCLUSIONS
  mpi_call(mpi_send_exclusion_slave, part1, part2);

  MPI_Bcast(&_delete, 1, MPI_INT, 0, comm_cart);
  local_change_exclusion(part1, part2, _delete);
  on_particle_change();
#endif
}

void mpi_send_exclusion_slave(int part1, int part2) {
#ifdef EXCLUSIONS
  int _delete = 0;
  MPI_Bcast(&_delete, 1, MPI_INT, 0, comm_cart);
  local_change_exclusion(part1, part2, _delete);
  on_particle_change();
#endif
}

/************** REQ_SET_FLUID **************/
void mpi_send_fluid(int node, int index, double rho,
                    const std::array<double, 3> &j,
                    const std::array<double, 6> &pi) {
#ifdef LB
  if (node == this_node) {
    lb_calc_n_from_rho_j_pi(index, rho, j, pi);
  } else {
    double data[10] = {rho,   j[0],  j[1],  j[2],  pi[0],
                       pi[1], pi[2], pi[3], pi[4], pi[5]};
    mpi_call(mpi_send_fluid_slave, node, index);
    MPI_Send(data, 10, MPI_DOUBLE, node, SOME_TAG, comm_cart);
  }
#endif
}

void mpi_send_fluid_slave(int node, int index) {
#ifdef LB
  if (node == this_node) {
    double data[10];
    MPI_Recv(data, 10, MPI_DOUBLE, 0, SOME_TAG, comm_cart, MPI_STATUS_IGNORE);
    std::array<double, 3> j = {{data[1], data[2], data[3]}};
    std::array<double, 6> pi = {
        {data[4], data[5], data[6], data[7], data[8], data[9]}};
    lb_calc_n_from_rho_j_pi(index, data[0], j, pi);
  }
#endif
}

/************** REQ_GET_FLUID **************/
void mpi_recv_fluid(int node, int index, double *rho, double *j, double *pi) {
#ifdef LB
  if (node == this_node) {
    lb_calc_local_fields(index, rho, j, pi);
  } else {
    double data[10];
    mpi_call(mpi_recv_fluid_slave, node, index);
    MPI_Recv(data, 10, MPI_DOUBLE, node, SOME_TAG, comm_cart,
             MPI_STATUS_IGNORE);
    *rho = data[0];
    j[0] = data[1];
    j[1] = data[2];
    j[2] = data[3];
    pi[0] = data[4];
    pi[1] = data[5];
    pi[2] = data[6];
    pi[3] = data[7];
    pi[4] = data[8];
    pi[5] = data[9];
  }
#endif
}

void mpi_recv_fluid_slave(int node, int index) {
#ifdef LB
  if (node == this_node) {
    double data[10];
    lb_calc_local_fields(index, &data[0], &data[1], &data[4]);
    MPI_Send(data, 10, MPI_DOUBLE, 0, SOME_TAG, comm_cart);
  }
#endif
}

/************** REQ_LB_GET_BOUNDARY_FLAG **************/
void mpi_recv_fluid_boundary_flag(int node, int index, int *boundary) {
#ifdef LB_BOUNDARIES
  if (node == this_node) {
    lb_local_fields_get_boundary_flag(index, boundary);
  } else {
    int data = 0;
    mpi_call(mpi_recv_fluid_boundary_flag_slave, node, index);
    MPI_Recv(&data, 1, MPI_INT, node, SOME_TAG, comm_cart, MPI_STATUS_IGNORE);
    *boundary = data;
  }
#endif
}

void mpi_recv_fluid_boundary_flag_slave(int node, int index) {
#ifdef LB_BOUNDARIES
  if (node == this_node) {
    int data;
    lb_local_fields_get_boundary_flag(index, &data);
    MPI_Send(&data, 1, MPI_INT, 0, SOME_TAG, comm_cart);
  }
#endif
}

/********************* REQ_ICCP3M_ITERATION ********/
int mpi_iccp3m_iteration() {
#ifdef ELECTROSTATICS
  mpi_call(mpi_iccp3m_iteration_slave, -1, 0);

  iccp3m_iteration();

  return check_runtime_errors();
#else
  return 0;
#endif
}

void mpi_iccp3m_iteration_slave(int, int) {
#ifdef ELECTROSTATICS
  iccp3m_iteration();

  check_runtime_errors();
#endif
}

/********************* REQ_ICCP3M_INIT********/
int mpi_iccp3m_init() {
#ifdef ELECTROSTATICS
  mpi_call(mpi_iccp3m_init_slave, -1, -1);

  boost::mpi::broadcast(comm_cart, iccp3m_cfg, 0);
  return check_runtime_errors();
#else
  return 0;
#endif
}

void mpi_iccp3m_init_slave(int, int) {
#ifdef ELECTROSTATICS
  boost::mpi::broadcast(comm_cart, iccp3m_cfg, 0);

  check_runtime_errors();
#endif
}

void mpi_recv_fluid_populations(int node, int index, double *pop) {
#ifdef LB
  if (node == this_node) {
    lb_get_populations(index, pop);
  } else {
    mpi_call(mpi_recv_fluid_populations_slave, node, index);
    MPI_Recv(pop, 19, MPI_DOUBLE, node, SOME_TAG, comm_cart, MPI_STATUS_IGNORE);
  }
#endif
}

void mpi_recv_fluid_populations_slave(int node, int index) {
#ifdef LB
  if (node == this_node) {
    double data[19];
    lb_get_populations(index, data);
    MPI_Send(data, 19, MPI_DOUBLE, 0, SOME_TAG, comm_cart);
  }
#endif
}

void mpi_send_fluid_populations(int node, int index,
                                const Vector<19, double> &pop) {
#ifdef LB
  if (node == this_node) {
    lb_set_populations(index, pop);
  } else {
    mpi_call(mpi_send_fluid_populations_slave, node, index);
    MPI_Send(pop.data(), 19, MPI_DOUBLE, node, SOME_TAG, comm_cart);
  }
#endif
}

void mpi_send_fluid_populations_slave(int node, int index) {
#ifdef LB
  if (node == this_node) {
    Vector<19, double> populations;
    MPI_Recv(populations.data(), 19, MPI_DOUBLE, 0, SOME_TAG, comm_cart,
             MPI_STATUS_IGNORE);
    lb_set_populations(index, populations);
  }
#endif
}

/****************************************************/

void mpi_bcast_max_mu() {
#if defined(DIPOLES) and defined(DP3M)
  mpi_call(mpi_bcast_max_mu_slave, -1, 0);

  calc_mu_max();

#endif
}

void mpi_bcast_max_mu_slave(int, int) {
#if defined(DIPOLES) and defined(DP3M)

  calc_mu_max();

#endif
}

/***** GALILEI TRANSFORM AND ASSOCIATED FUNCTIONS ****/

void mpi_kill_particle_motion(int rotation) {
  mpi_call(mpi_kill_particle_motion_slave, -1, rotation);
  local_kill_particle_motion(rotation);
  on_particle_change();
}

void mpi_kill_particle_motion_slave(int, int rotation) {
  local_kill_particle_motion(rotation);
  on_particle_change();
}

void mpi_kill_particle_forces(int torque) {
  mpi_call(mpi_kill_particle_forces_slave, -1, torque);
  local_kill_particle_forces(torque);
  on_particle_change();
}

void mpi_kill_particle_forces_slave(int, int torque) {
  local_kill_particle_forces(torque);
  on_particle_change();
}

void mpi_system_CMS() {
  int pnode;
  double data[4];
  double rdata[4];
  double *pdata = rdata;

  data[0] = 0.0;
  data[1] = 0.0;
  data[2] = 0.0;
  data[3] = 0.0;

  mpi_call(mpi_system_CMS_slave, -1, 0);

  for (pnode = 0; pnode < n_nodes; pnode++) {
    if (pnode == this_node) {
      local_system_CMS(pdata);
      data[0] += rdata[0];
      data[1] += rdata[1];
      data[2] += rdata[2];
      data[3] += rdata[3];
    } else {
      MPI_Recv(rdata, 4, MPI_DOUBLE, MPI_ANY_SOURCE, SOME_TAG, comm_cart,
               MPI_STATUS_IGNORE);
      data[0] += rdata[0];
      data[1] += rdata[1];
      data[2] += rdata[2];
      data[3] += rdata[3];
    }
  }

  gal.cms[0] = data[0] / data[3];
  gal.cms[1] = data[1] / data[3];
  gal.cms[2] = data[2] / data[3];
}

void mpi_system_CMS_slave(int, int) {
  double rdata[4];
  double *pdata = rdata;
  local_system_CMS(pdata);
  MPI_Send(rdata, 4, MPI_DOUBLE, 0, SOME_TAG, comm_cart);
}

void mpi_system_CMS_velocity() {
  int pnode;
  double data[4];
  double rdata[4];
  double *pdata = rdata;

  data[0] = 0.0;
  data[1] = 0.0;
  data[2] = 0.0;
  data[3] = 0.0;

  mpi_call(mpi_system_CMS_velocity_slave, -1, 0);

  for (pnode = 0; pnode < n_nodes; pnode++) {
    if (pnode == this_node) {
      local_system_CMS_velocity(pdata);
      data[0] += rdata[0];
      data[1] += rdata[1];
      data[2] += rdata[2];
      data[3] += rdata[3];
    } else {
      MPI_Recv(rdata, 4, MPI_DOUBLE, MPI_ANY_SOURCE, SOME_TAG, comm_cart,
               MPI_STATUS_IGNORE);
      data[0] += rdata[0];
      data[1] += rdata[1];
      data[2] += rdata[2];
      data[3] += rdata[3];
    }
  }

  gal.cms_vel[0] = data[0] / data[3];
  gal.cms_vel[1] = data[1] / data[3];
  gal.cms_vel[2] = data[2] / data[3];
}

void mpi_system_CMS_velocity_slave(int, int) {
  double rdata[4];
  double *pdata = rdata;
  local_system_CMS_velocity(pdata);
  MPI_Send(rdata, 4, MPI_DOUBLE, 0, SOME_TAG, comm_cart);
}

void mpi_galilei_transform() {
  double cmsvel[3];

  mpi_system_CMS_velocity();
  memmove(cmsvel, gal.cms_vel, 3 * sizeof(double));

  mpi_call(mpi_galilei_transform_slave, -1, 0);
  MPI_Bcast(cmsvel, 3, MPI_DOUBLE, 0, comm_cart);

  local_galilei_transform(cmsvel);

  on_particle_change();
}

void mpi_galilei_transform_slave(int, int) {
  double cmsvel[3];
  MPI_Bcast(cmsvel, 3, MPI_DOUBLE, 0, comm_cart);

  local_galilei_transform(cmsvel);
  on_particle_change();
}

/******************** REQ_SWIMMER_REACTIONS ********************/

void mpi_setup_reaction() {
#ifdef SWIMMER_REACTIONS
  mpi_call(mpi_setup_reaction_slave, -1, 0);
  local_setup_reaction();
#endif
}

void mpi_setup_reaction_slave(int, int) {
#ifdef SWIMMER_REACTIONS
  local_setup_reaction();
#endif
}

/*********************** MAIN LOOP for slaves ****************/

void mpi_loop() {
  if (this_node != 0)
    mpiCallbacks().loop();
}

/*********************** other stuff ****************/

#ifdef CUDA
std::vector<EspressoGpuDevice> mpi_gather_cuda_devices() {
  mpi_call(mpi_gather_cuda_devices_slave, 0, 0);
  return cuda_gather_gpus();
}
#endif

void mpi_gather_cuda_devices_slave(int, int) {
#ifdef CUDA
  cuda_gather_gpus();
#endif
}

std::vector<int> mpi_resort_particles(int global_flag) {
  mpi_call(mpi_resort_particles_slave, global_flag, 0);
  cells_resort_particles(global_flag);

  std::vector<int> n_parts;
  boost::mpi::gather(comm_cart, cells_get_n_particles(), n_parts, 0);

  return n_parts;
}

void mpi_resort_particles_slave(int global_flag, int) {
  cells_resort_particles(global_flag);

  boost::mpi::gather(comm_cart, cells_get_n_particles(), 0);
}<|MERGE_RESOLUTION|>--- conflicted
+++ resolved
@@ -157,14 +157,9 @@
   CB(mpi_get_pairs_slave)                                                      \
   CB(mpi_get_particles_slave)                                                  \
   CB(mpi_rotate_system_slave)                                                  \
-<<<<<<< HEAD
-  CB(mpi_set_lb_coupling_counter)                                              \
-  CB(mpi_set_lb_fluid_counter)
-=======
   CB(mpi_set_lb_coupling_counter_slave)                                        \
   CB(mpi_set_lb_fluid_counter)                                                 \
   CB(mpi_update_particle_slave)
->>>>>>> 6a245d7e
 
 // create the forward declarations
 #define CB(name) void name(int node, int param);
