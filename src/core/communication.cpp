--- conflicted
+++ resolved
@@ -37,17 +37,6 @@
 #include "cells.hpp"
 #include "collision.hpp"
 #include "cuda_interface.hpp"
-<<<<<<< HEAD
-#include "electrostatics_magnetostatics/debye_hueckel.hpp"
-#include "electrostatics_magnetostatics/elc.hpp"
-#include "electrostatics_magnetostatics/icc.hpp"
-#include "electrostatics_magnetostatics/mdlc_correction.hpp"
-#include "electrostatics_magnetostatics/mmm1d.hpp"
-#include "electrostatics_magnetostatics/mmm2d.hpp"
-#include "electrostatics_magnetostatics/p3m-dipolar.hpp"
-#include "electrostatics_magnetostatics/p3m.hpp"
-=======
->>>>>>> 31292d64
 #include "energy.hpp"
 #include "event.hpp"
 #include "forces.hpp"
@@ -72,24 +61,17 @@
 #include "swimmer_reaction.hpp"
 #include "virtual_sites.hpp"
 
-<<<<<<< HEAD
-=======
 #include "electrostatics_magnetostatics/coulomb.hpp"
 #include "electrostatics_magnetostatics/dipole.hpp"
 #include "electrostatics_magnetostatics/icc.hpp"
 #include "electrostatics_magnetostatics/mdlc_correction.hpp"
 
->>>>>>> 31292d64
 #include "serialization/IA_parameters.hpp"
 #include "serialization/Particle.hpp"
 #include "serialization/ParticleParametersSwimming.hpp"
 
 #include "utils.hpp"
 #include "utils/Counter.hpp"
-<<<<<<< HEAD
-#include "utils/make_unique.hpp"
-=======
->>>>>>> 31292d64
 #include "utils/u32_to_u64.hpp"
 
 #include <boost/mpi.hpp>
@@ -138,10 +120,6 @@
   CB(mpi_bcast_cell_structure_slave)                                           \
   CB(mpi_bcast_nptiso_geom_slave)                                              \
   CB(mpi_bcast_cuda_global_part_vars_slave)                                    \
-<<<<<<< HEAD
-  CB(mpi_iccp3m_iteration_slave)                                               \
-=======
->>>>>>> 31292d64
   CB(mpi_bcast_max_mu_slave)                                                   \
   CB(mpi_kill_particle_motion_slave)                                           \
   CB(mpi_kill_particle_forces_slave)                                           \
@@ -526,7 +504,6 @@
   case 1:
     /* calculate and reduce (sum up) energies */
     energy_calc(nullptr);
-<<<<<<< HEAD
     break;
   case 2:
     /* calculate and reduce (sum up) virials for 'analyze pressure' or 'analyze
@@ -597,128 +574,6 @@
 void mpi_bcast_coulomb_params_slave(int, int) {
 
 #if defined(ELECTROSTATICS) || defined(DIPOLES)
-  MPI_Bcast(&coulomb, sizeof(Coulomb_parameters), MPI_BYTE, 0, comm_cart);
-
-#ifdef ELECTROSTATICS
-  switch (coulomb.method) {
-  case COULOMB_NONE:
-  // fall through, scafacos has internal parameter propagation
-  case COULOMB_SCAFACOS:
-    break;
-#ifdef P3M
-  case COULOMB_ELC_P3M:
-    MPI_Bcast(&elc_params, sizeof(ELC_struct), MPI_BYTE, 0, comm_cart);
-  // fall through
-  case COULOMB_P3M_GPU:
-  case COULOMB_P3M:
-    MPI_Bcast(&p3m.params, sizeof(p3m_parameter_struct), MPI_BYTE, 0,
-              comm_cart);
-    break;
-#endif
-  case COULOMB_DH:
-    MPI_Bcast(&dh_params, sizeof(Debye_hueckel_params), MPI_BYTE, 0, comm_cart);
-    break;
-  case COULOMB_MMM1D:
-  case COULOMB_MMM1D_GPU:
-    MPI_Bcast(&mmm1d_params, sizeof(MMM1D_struct), MPI_BYTE, 0, comm_cart);
-    break;
-  case COULOMB_MMM2D:
-    MPI_Bcast(&mmm2d_params, sizeof(MMM2D_struct), MPI_BYTE, 0, comm_cart);
-    break;
-  case COULOMB_RF:
-  case COULOMB_INTER_RF:
-    MPI_Bcast(&rf_params, sizeof(Reaction_field_params), MPI_BYTE, 0,
-              comm_cart);
-    break;
-  default:
-    fprintf(stderr,
-            "%d: INTERNAL ERROR: cannot bcast coulomb params for "
-            "unknown method %d\n",
-            this_node, coulomb.method);
-    errexit();
-  }
-#endif
-
-#ifdef DIPOLES
-  set_dipolar_method_local(coulomb.Dmethod);
-
-  switch (coulomb.Dmethod) {
-  case DIPOLAR_NONE:
-=======
->>>>>>> 31292d64
-    break;
-  case 2:
-    /* calculate and reduce (sum up) virials for 'analyze pressure' or 'analyze
-     * stress_tensor'*/
-    pressure_calc(nullptr, nullptr, nullptr, nullptr, 0);
-    break;
-  case 3:
-    /* calculate and reduce (sum up) virials, revert velocities half a timestep
-     * for 'analyze p_inst' */
-    pressure_calc(nullptr, nullptr, nullptr, nullptr, 1);
-    break;
-  case 4:
-    predict_momentum_particles(nullptr);
-    break;
-#ifdef LB
-  case 6:
-    lb_calc_fluid_momentum(nullptr);
-    break;
-  case 7:
-    break;
-#ifdef LB_BOUNDARIES
-  case 8:
-    lb_collect_boundary_forces(nullptr);
-    break;
-#endif
-#endif
-  default:
-    fprintf(
-        stderr,
-        "%d: INTERNAL ERROR: illegal request %d for mpi_gather_stats_slave\n",
-        this_node, job);
-    errexit();
-  }
-<<<<<<< HEAD
-
-=======
-}
-
-/*************** REQ_SET_TIME_STEP ************/
-void mpi_set_time_step_slave(double dt) {
-  time_step = dt;
-  time_step_squared = time_step * time_step;
-  time_step_squared_half = time_step_squared / 2.;
-  time_step_half = time_step / 2.;
-
-  on_parameter_change(FIELD_TIMESTEP);
-}
-
-REGISTER_CALLBACK(mpi_set_time_step_slave)
-
-void mpi_set_time_step(double time_s) {
-  mpiCallbacks().call(mpi_set_time_step_slave, time_s);
-  mpi_set_time_step_slave(time_s);
-}
-
-int mpi_check_runtime_errors() {
-  mpi_call(mpi_check_runtime_errors_slave, 0, 0);
-  return check_runtime_errors();
-}
-
-void mpi_check_runtime_errors_slave(int, int) { check_runtime_errors(); }
-
-/*************** REQ_BCAST_COULOMB ************/
-void mpi_bcast_coulomb_params() {
-#if defined(ELECTROSTATICS) || defined(DIPOLES)
-  mpi_call(mpi_bcast_coulomb_params_slave, 1, 0);
-  mpi_bcast_coulomb_params_slave(-1, 0);
-#endif
-}
-
-void mpi_bcast_coulomb_params_slave(int, int) {
-
-#if defined(ELECTROSTATICS) || defined(DIPOLES)
 
 #ifdef ELECTROSTATICS
   MPI_Bcast(&coulomb, sizeof(Coulomb_parameters), MPI_BYTE, 0, comm_cart);
@@ -732,7 +587,6 @@
   Dipole::set_method_local(dipole.method);
 
   Dipole::bcast_params(comm_cart);
->>>>>>> 31292d64
 #endif
 
   on_coulomb_change();
@@ -835,41 +689,18 @@
 #endif
 }
 
-<<<<<<< HEAD
-/********************* REQ_ICCP3M_INIT********/
-#ifdef ELECTROSTATICS
-void mpi_iccp3m_init_slave(const iccp3m_struct &iccp3m_cfg_) {
-#ifdef ELECTROSTATICS
-  iccp3m_cfg = iccp3m_cfg_;
-
-  check_runtime_errors();
-#endif
-}
-
 REGISTER_CALLBACK(mpi_iccp3m_init_slave)
 
 int mpi_iccp3m_init() {
 #ifdef ELECTROSTATICS
-=======
-REGISTER_CALLBACK(mpi_iccp3m_init_slave)
-
-int mpi_iccp3m_init() {
-#ifdef ELECTROSTATICS
->>>>>>> 31292d64
   mpi_call(mpi_iccp3m_init_slave, iccp3m_cfg);
 
   return check_runtime_errors();
 #else
   return 0;
-<<<<<<< HEAD
-#endif
-}
-#endif
-=======
-#endif
-}
-#endif
->>>>>>> 31292d64
+#endif
+}
+#endif
 
 Vector3d mpi_recv_lb_interpolated_velocity(int node, Vector3d const &pos) {
 #ifdef LB
