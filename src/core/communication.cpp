/*
  Copyright (C) 2010,2011,2012,2013,2014,2015,2016 The ESPResSo project
  Copyright (C) 2002,2003,2004,2005,2006,2007,2008,2009,2010
    Max-Planck-Institute for Polymer Research, Theory Group

  This file is part of ESPResSo.

  ESPResSo is free software: you can redistribute it and/or modify
  it under the terms of the GNU General Public License as published by
  the Free Software Foundation, either version 3 of the License, or
  (at your option) any later version.

  ESPResSo is distributed in the hope that it will be useful,
  but WITHOUT ANY WARRANTY; without even the implied warranty of
  MERCHANTABILITY or FITNESS FOR A PARTICULAR PURPOSE.  See the
  GNU General Public License for more details.

  You should have received a copy of the GNU General Public License
  along with this program.  If not, see <http://www.gnu.org/licenses/>.
*/
#include <cstdio>
#include <cstdlib>
#include <cstring>
#include <mpi.h>
#ifdef OPEN_MPI
#include <dlfcn.h>
#endif
#include <cassert>

#include "communication.hpp"

#include "errorhandling.hpp"

#include "EspressoSystemInterface.hpp"
#include "buckingham.hpp"
#include "cells.hpp"
#include "collision.hpp"
#include "cuda_interface.hpp"
#include "debye_hueckel.hpp"
#include "elc.hpp"
#include "energy.hpp"
#include "forces.hpp"
#include "galilei.hpp"
#include "gb.hpp"
#include "global.hpp"
#include "grid.hpp"
#include "iccp3m.hpp"
#include "initialize.hpp"
#include "integrate.hpp"
#include "interaction_data.hpp"
#include "io/mpiio/mpiio.hpp"
#include "lb.hpp"
#include "lbboundaries.hpp"
#include "lbboundaries/LBBoundary.hpp"
#include "lj.hpp"
#include "ljangle.hpp"
#include "ljcos.hpp"
#include "ljcos2.hpp"
#include "ljgen.hpp"
#include "maggs.hpp"
#include "mdlc_correction.hpp"
#include "minimize_energy.hpp"
#include "mmm1d.hpp"
#include "mmm2d.hpp"
#include "molforces.hpp"
#include "morse.hpp"
#include "npt.hpp"
#include "p3m-dipolar.hpp"
#include "p3m.hpp"
#include "partCfg_global.hpp"
#include "particle_data.hpp"
#include "pressure.hpp"
#include "reaction_field.hpp"
#include "rotation.hpp"
#include "scafacos.hpp"
#include "statistics.hpp"
#include "statistics_chain.hpp"
#include "statistics_fluid.hpp"
#include "swimmer_reaction.hpp"
#include "tab.hpp"
#include "topology.hpp"
#include "virtual_sites.hpp"

#include "utils.hpp"
#include "utils/make_unique.hpp"
#include "utils/serialization/IA_parameters.hpp"
#include "utils/serialization/Particle.hpp"

#include <boost/mpi.hpp>
#include <boost/serialization/array.hpp>
#include <boost/serialization/string.hpp>

using namespace std;

namespace Communication {
auto const &mpi_datatype_cache = boost::mpi::detail::mpi_datatype_cache();
std::unique_ptr<boost::mpi::environment> mpi_env;
}

boost::mpi::communicator comm_cart;

namespace Communication {
std::unique_ptr<MpiCallbacks> m_callbacks;

/* We use a singelton callback class for now. */
MpiCallbacks &mpiCallbacks() {
  assert(m_callbacks && "Mpi not initialized!");

  return *m_callbacks;
}
}

using Communication::mpiCallbacks;

int this_node = -1;
int n_nodes = -1;

int graceful_exit = 0;
/* whether there is already a termination going on. */
static int terminated = 0;

// if you want to add a callback, add it here, and here only
#define CALLBACK_LIST                                                          \
  CB(mpi_bcast_parameter_slave)                                                \
  CB(mpi_who_has_slave)                                                        \
  CB(mpi_bcast_event_slave)                                                    \
  CB(mpi_place_particle_slave)                                                 \
  CB(mpi_send_v_slave)                                                         \
  CB(mpi_send_swimming_slave)                                                  \
  CB(mpi_send_f_slave)                                                         \
  CB(mpi_send_q_slave)                                                         \
  CB(mpi_send_type_slave)                                                      \
  CB(mpi_send_bond_slave)                                                      \
  CB(mpi_recv_part_slave)                                                      \
  CB(mpi_integrate_slave)                                                      \
  CB(mpi_bcast_ia_params_slave)                                                \
  CB(mpi_bcast_max_seen_particle_type_slave)                                         \
  CB(mpi_gather_stats_slave)                                                   \
  CB(mpi_set_time_step_slave)                                                  \
  CB(mpi_bcast_coulomb_params_slave)                                           \
  CB(mpi_bcast_collision_params_slave)                                         \
  CB(mpi_send_ext_force_slave)                                                 \
  CB(mpi_send_ext_torque_slave)                                                \
  CB(mpi_place_new_particle_slave)                                             \
  CB(mpi_remove_particle_slave)                                                \
  CB(mpi_rescale_particles_slave)                                              \
  CB(mpi_bcast_cell_structure_slave)                                           \
  CB(mpi_send_quat_slave)                                                      \
  CB(mpi_send_omega_slave)                                                     \
  CB(mpi_send_torque_slave)                                                    \
  CB(mpi_send_mol_id_slave)                                                    \
  CB(mpi_bcast_nptiso_geom_slave)                                              \
  CB(mpi_update_mol_ids_slave)                                                 \
  CB(mpi_sync_topo_part_info_slave)                                            \
  CB(mpi_send_mass_slave)                                                      \
  CB(mpi_send_solvation_slave)                                                 \
  CB(mpi_send_exclusion_slave)                                                 \
  CB(mpi_bcast_lb_params_slave)                                                \
  CB(mpi_bcast_cuda_global_part_vars_slave)                                    \
  CB(mpi_send_dip_slave)                                                       \
  CB(mpi_send_dipm_slave)                                                      \
  CB(mpi_send_fluid_slave)                                                     \
  CB(mpi_recv_fluid_slave)                                                     \
  CB(mpi_local_stress_tensor_slave)                                            \
  CB(mpi_send_virtual_slave)                                                   \
  CB(mpi_iccp3m_iteration_slave)                                               \
  CB(mpi_iccp3m_init_slave)                                                    \
  CB(mpi_send_rotational_inertia_slave)                                        \
  CB(mpi_send_affinity_slave)                                                  \
  CB(mpi_rotate_particle_slave)                                                \
  CB(mpi_send_out_direction_slave)                                             \
  CB(mpi_send_mu_E_slave)                                                      \
  CB(mpi_bcast_max_mu_slave)                                                   \
  CB(mpi_send_vs_quat_slave)                                                   \
  CB(mpi_send_vs_relative_slave)                                               \
  CB(mpi_recv_fluid_populations_slave)                                         \
  CB(mpi_send_fluid_populations_slave)                                         \
  CB(mpi_recv_fluid_boundary_flag_slave)                                       \
  CB(mpi_set_particle_temperature_slave)                                       \
  CB(mpi_set_particle_gamma_slave)                                             \
  CB(mpi_set_particle_gamma_rot_slave)                                         \
  CB(mpi_kill_particle_motion_slave)                                           \
  CB(mpi_kill_particle_forces_slave)                                           \
  CB(mpi_system_CMS_slave)                                                     \
  CB(mpi_system_CMS_velocity_slave)                                            \
  CB(mpi_galilei_transform_slave)                                              \
  CB(mpi_setup_reaction_slave)                                                 \
  CB(mpi_send_rotation_slave)                                                  \
  CB(mpi_check_runtime_errors_slave)                                           \
  CB(mpi_minimize_energy_slave)                                                \
  CB(mpi_gather_cuda_devices_slave)                                            \
  CB(mpi_scafacos_set_parameters_slave)                                        \
  CB(mpi_scafacos_set_r_cut_and_tune_slave)                                    \
  CB(mpi_scafacos_free_slave)                                                  \
  CB(mpi_resort_particles_slave)                                               \
  CB(mpi_get_pairs_slave)                                                      \
  CB(mpi_get_particles_slave)                                                  \
  CB(mpi_rotate_system_slave)

// create the forward declarations
#define CB(name) void name(int node, int param);
CALLBACK_LIST

namespace {

// create the list of callbacks
#undef CB
#define CB(name) name,
std::vector<SlaveCallback *> slave_callbacks{CALLBACK_LIST};

/** The callback name list is only used for
    debugging.
*/
#ifdef COMM_DEBUG
// create the list of names
#undef CB
#define CB(name) #name,

std::vector<std::string> names{CALLBACK_LIST};
#endif
}

/** Forward declarations */

int mpi_check_runtime_errors(void);

/**********************************************
 * procedures
 **********************************************/

void mpi_init() {
#ifdef OPEN_MPI
  void *handle = 0;
  int mode = RTLD_NOW | RTLD_GLOBAL;
#ifdef RTLD_NOLOAD
  mode |= RTLD_NOLOAD;
#endif
  void *_openmpi_symbol = dlsym(RTLD_DEFAULT, "MPI_Init");
  if (!_openmpi_symbol) {
    fprintf(stderr, "%d: Aborting because unable to find OpenMPI symbol.\n",
            this_node);
    errexit();
  }
  Dl_info _openmpi_info;
  dladdr(_openmpi_symbol, &_openmpi_info);

  if (!handle)
    handle = dlopen(_openmpi_info.dli_fname, mode);

  if (!handle) {
    fprintf(stderr, "%d: Aborting because unable to load libmpi into the "
                    "global symbol space.\n",
            this_node);
    errexit();
  }
#endif

#ifdef BOOST_MPI_HAS_NOARG_INITIALIZATION
  Communication::mpi_env = Utils::make_unique<boost::mpi::environment>();
#else
  int argc{};
  char **argv{};
  Communication::mpi_env =
      Utils::make_unique<boost::mpi::environment>(argc, argv);
#endif

  MPI_Comm_size(MPI_COMM_WORLD, &n_nodes);
  MPI_Dims_create(n_nodes, 3, node_grid);

  mpi_reshape_communicator({{node_grid[0], node_grid[1], node_grid[2]}},
                           /* periodicity */ {{1, 1, 1}});
  MPI_Cart_coords(comm_cart, this_node, 3, node_pos);

  Communication::m_callbacks =
      Utils::make_unique<Communication::MpiCallbacks>(comm_cart);

  for (int i = 0; i < slave_callbacks.size(); ++i) {
    mpiCallbacks().add(slave_callbacks[i]);
  }

  ErrorHandling::init_error_handling(mpiCallbacks());
  partCfg(Utils::make_unique<PartCfg>(mpiCallbacks(), GetLocalParts()));

  on_program_start();
}

void mpi_reshape_communicator(std::array<int, 3> const &node_grid,
                              std::array<int, 3> const &periodicity) {
  MPI_Comm temp_comm;
  MPI_Cart_create(MPI_COMM_WORLD, 3, const_cast<int *>(node_grid.data()),
                  const_cast<int *>(periodicity.data()), 0, &temp_comm);
  comm_cart =
      boost::mpi::communicator(temp_comm, boost::mpi::comm_take_ownership);

  this_node = comm_cart.rank();
}

void mpi_call(SlaveCallback cb, int node, int param) {
#ifdef COMM_DEBUG
  auto it = std::find(slave_callbacks.begin(), slave_callbacks.end(), cb);

  if (it != slave_callbacks.end()) {
    auto const id = it - slave_callbacks.begin();
    COMM_TRACE(fprintf(stderr, "%d: issuing %s %d %d\n", this_node,
                       names[id].c_str(), node, param));
  }
#endif /* COMM_DEBUG */
  mpiCallbacks().call(cb, node, param);

  COMM_TRACE(fprintf(stderr, "%d: finished sending.\n", this_node));
}

/**************** REQ_CHTOPL ***********/
void mpi_bcast_event(int event) {
  mpi_call(mpi_bcast_event_slave, -1, event);
  mpi_bcast_event_slave(-1, event);
}

void mpi_bcast_event_slave(int node, int event) {
  switch (event) {
#ifdef ELECTROSTATICS
#ifdef P3M
  case P3M_COUNT_CHARGES:
    p3m_count_charged_particles();
    break;
#endif
  case MAGGS_COUNT_CHARGES:
    maggs_count_charged_particles();
    break;
#endif
  case CHECK_PARTICLES:
    check_particles();
    break;

#ifdef DP3M
  case P3M_COUNT_DIPOLES:
    dp3m_count_magnetic_particles();
    break;
#endif

  default:;
  }
}

/****************** REQ_PLACE/REQ_PLACE_NEW ************/

void mpi_place_particle(int pnode, int part, double p[3]) {
  mpi_call(mpi_place_particle_slave, pnode, part);

  if (pnode == this_node)
    local_place_particle(part, p, 0);
  else
    MPI_Send(p, 3, MPI_DOUBLE, pnode, SOME_TAG, comm_cart);

  set_resort_particles(Cells::RESORT_GLOBAL);
  on_particle_change();
}

void mpi_place_particle_slave(int pnode, int part) {
  double p[3];

  if (pnode == this_node) {
    MPI_Recv(p, 3, MPI_DOUBLE, 0, SOME_TAG, comm_cart, MPI_STATUS_IGNORE);
    local_place_particle(part, p, 0);
  }

  set_resort_particles(Cells::RESORT_GLOBAL);
  on_particle_change();
}

void mpi_place_new_particle(int pnode, int part, double p[3]) {
  mpi_call(mpi_place_new_particle_slave, pnode, part);
  added_particle(part);

  if (pnode == this_node)
    local_place_particle(part, p, 1);
  else
    MPI_Send(p, 3, MPI_DOUBLE, pnode, SOME_TAG, comm_cart);

  on_particle_change();
}

void mpi_place_new_particle_slave(int pnode, int part) {
  double p[3];

  added_particle(part);

  if (pnode == this_node) {
    MPI_Recv(p, 3, MPI_DOUBLE, 0, SOME_TAG, comm_cart, MPI_STATUS_IGNORE);
    local_place_particle(part, p, 1);
  }

  on_particle_change();
}

/****************** REQ_SET_V ************/
void mpi_send_v(int pnode, int part, double v[3]) {
  mpi_call(mpi_send_v_slave, pnode, part);

  if (pnode == this_node) {
    Particle *p = local_particles[part];

    memmove(p->m.v, v, 3 * sizeof(double));
  } else
    MPI_Send(v, 3, MPI_DOUBLE, pnode, SOME_TAG, comm_cart);

  on_particle_change();
}

void mpi_send_v_slave(int pnode, int part) {
  if (pnode == this_node) {
    Particle *p = local_particles[part];
    MPI_Recv(p->m.v, 3, MPI_DOUBLE, 0, SOME_TAG, comm_cart, MPI_STATUS_IGNORE);
  }

  on_particle_change();
}

/****************** REQ_SET_SWIMMING ************/
void mpi_send_swimming(int pnode, int part, ParticleParametersSwimming swim) {
#ifdef ENGINE
  mpi_call(mpi_send_swimming_slave, pnode, part);

  if (pnode == this_node) {
    Particle *p = local_particles[part];
    p->swim = swim;
  } else {
    MPI_Send(&swim, sizeof(ParticleParametersSwimming), MPI_BYTE, pnode,
             SOME_TAG, comm_cart);
  }

  on_particle_change();
#endif
}

void mpi_send_swimming_slave(int pnode, int part) {
#ifdef ENGINE
  if (pnode == this_node) {
    Particle *p = local_particles[part];
    MPI_Recv(&p->swim, sizeof(ParticleParametersSwimming), MPI_BYTE, 0,
             SOME_TAG, comm_cart, MPI_STATUS_IGNORE);
  }

  on_particle_change();
#endif
}

/****************** REQ_SET_F ************/
void mpi_send_f(int pnode, int part, const Vector3d &F) {
  mpi_call(mpi_send_f_slave, pnode, part);

  if (pnode == this_node) {
    Particle *p = local_particles[part];
<<<<<<< HEAD
    memmove(p->f.f, F, 3 * sizeof(double));
  } else
    MPI_Send(F, 3, MPI_DOUBLE, pnode, SOME_TAG, comm_cart);
=======
    p->f.f = F / p->p.mass;
  } else {
    comm_cart.send(pnode, SOME_TAG, F);
  }
>>>>>>> c8242213

  on_particle_change();
}

void mpi_send_f_slave(int pnode, int part) {
  if (pnode == this_node) {
    Particle *p = local_particles[part];
<<<<<<< HEAD
    MPI_Recv(p->f.f, 3, MPI_DOUBLE, 0, SOME_TAG, comm_cart, MPI_STATUS_IGNORE);
=======
    Vector3d F;
    comm_cart.recv(0, SOME_TAG, F);

    p->f.f = F / p->p.mass;
>>>>>>> c8242213
  }

  on_particle_change();
}

/********************* REQ_SET_Q ********/
void mpi_send_q(int pnode, int part, double q) {
#ifdef ELECTROSTATICS
  mpi_call(mpi_send_q_slave, pnode, part);

  if (pnode == this_node) {
    Particle *p = local_particles[part];
    p->p.q = q;
  } else {
    MPI_Send(&q, 1, MPI_DOUBLE, pnode, SOME_TAG, comm_cart);
  }

  on_particle_charge_change();
#endif
}

void mpi_send_q_slave(int pnode, int part) {
#ifdef ELECTROSTATICS
  if (pnode == this_node) {
    Particle *p = local_particles[part];
    MPI_Recv(&p->p.q, 1, MPI_DOUBLE, 0, SOME_TAG, comm_cart, MPI_STATUS_IGNORE);
  }

  on_particle_charge_change();
#endif
}

/********************* REQ_SET_MU_E ********/
void mpi_send_mu_E(int pnode, int part, double mu_E[3]) {
#ifdef LB_ELECTROHYDRODYNAMICS
  mpi_call(mpi_send_mu_E_slave, pnode, part);

  if (pnode == this_node) {
    Particle *p = local_particles[part];
    p->p.mu_E[0] = mu_E[0];
    p->p.mu_E[1] = mu_E[1];
    p->p.mu_E[2] = mu_E[2];
  } else {
    MPI_Send(mu_E, 3, MPI_DOUBLE, pnode, SOME_TAG, comm_cart);
  }

  on_particle_change();
#endif
}

void mpi_send_mu_E_slave(int pnode, int part) {
#ifdef LB_ELECTROHYDRODYNAMICS
  if (pnode == this_node) {
    Particle *p = local_particles[part];
    MPI_Recv(p->p.mu_E, 3, MPI_DOUBLE, 0, SOME_TAG, comm_cart,
             MPI_STATUS_IGNORE);
  }

  on_particle_change();
#endif
}

/********************* REQ_SET_SOLV ********/
void mpi_send_solvation(int pnode, int part, double *solvation) {
#ifdef SHANCHEN
  int ii;
  mpi_call(mpi_send_solvation_slave, pnode, part);

  if (pnode == this_node) {
    Particle *p = local_particles[part];
    for (ii = 0; ii < 2 * LB_COMPONENTS; ii++)
      p->p.solvation[ii] = solvation[ii];
  } else {
    MPI_Send(&solvation, LB_COMPONENTS, MPI_DOUBLE, pnode, SOME_TAG, comm_cart);
  }

  on_particle_change();
#endif
}

void mpi_send_solvation_slave(int pnode, int part) {
#ifdef SHANCHEN
  if (pnode == this_node) {
    Particle *p = local_particles[part];
    MPI_Recv(&p->p.solvation, 2 * LB_COMPONENTS, MPI_DOUBLE, 0, SOME_TAG,
             comm_cart, MPI_STATUS_IGNORE);
  }

  on_particle_change();
#endif
}

/********************* REQ_SET_M ********/
void mpi_send_mass(int pnode, int part, double mass) {
#ifdef MASS
  mpi_call(mpi_send_mass_slave, pnode, part);

  if (pnode == this_node) {
    Particle *p = local_particles[part];
    p->p.mass = mass;
  } else {
    MPI_Send(&mass, 1, MPI_DOUBLE, pnode, SOME_TAG, comm_cart);
  }

  on_particle_change();
#endif
}

void mpi_send_mass_slave(int pnode, int part) {
#ifdef MASS
  if (pnode == this_node) {
    Particle *p = local_particles[part];
    MPI_Recv(&p->p.mass, 1, MPI_DOUBLE, 0, SOME_TAG, comm_cart,
             MPI_STATUS_IGNORE);
  }

  on_particle_change();
#endif
}

/********************* REQ_SET_RINERTIA ********/

void mpi_send_rotational_inertia(int pnode, int part, double rinertia[3]) {
#ifdef ROTATIONAL_INERTIA
  mpi_call(mpi_send_rotational_inertia_slave, pnode, part);

  if (pnode == this_node) {
    Particle *p = local_particles[part];
    p->p.rinertia[0] = rinertia[0];
    p->p.rinertia[1] = rinertia[1];
    p->p.rinertia[2] = rinertia[2];
  } else {
    MPI_Send(rinertia, 3, MPI_DOUBLE, pnode, SOME_TAG, comm_cart);
  }

  on_particle_change();
#endif
}

void mpi_send_rotational_inertia_slave(int pnode, int part) {
#ifdef ROTATIONAL_INERTIA
  if (pnode == this_node) {
    Particle *p = local_particles[part];
    MPI_Recv(p->p.rinertia, 3, MPI_DOUBLE, 0, SOME_TAG, comm_cart,
             MPI_STATUS_IGNORE);
  }

  on_particle_change();
#endif
}

void mpi_rotate_particle(int pnode, int part, double axis[3], double angle) {
#ifdef ROTATION
  mpi_call(mpi_rotate_particle_slave, pnode, part);

  if (pnode == this_node) {
    Particle *p = local_particles[part];
    local_rotate_particle(p, axis, angle);
  } else {
    MPI_Send(axis, 3, MPI_DOUBLE, pnode, SOME_TAG, comm_cart);
    MPI_Send(&angle, 1, MPI_DOUBLE, pnode, SOME_TAG, comm_cart);
  }

  on_particle_change();
#endif
}

void mpi_rotate_particle_slave(int pnode, int part) {
#ifdef ROTATION
  if (pnode == this_node) {
    Particle *p = local_particles[part];
    double axis[3], angle;
    MPI_Recv(axis, 3, MPI_DOUBLE, 0, SOME_TAG, comm_cart, MPI_STATUS_IGNORE);
    MPI_Recv(&angle, 1, MPI_DOUBLE, 0, SOME_TAG, comm_cart, MPI_STATUS_IGNORE);
    local_rotate_particle(p, axis, angle);
  }

  on_particle_change();
#endif
}

/********************* REQ_SET_BOND_SITE ********/

void mpi_send_affinity_slave(int pnode, int part) {
#ifdef AFFINITY
  if (pnode == this_node) {
    Particle *p = local_particles[part];
    MPI_Recv(p->p.bond_site, 3, MPI_DOUBLE, 0, SOME_TAG, comm_cart,
             MPI_STATUS_IGNORE);
  }

  on_particle_change();
#endif
}

void mpi_send_affinity(int pnode, int part, double bond_site[3]) {
#ifdef AFFINITY
  mpi_call(mpi_send_affinity_slave, pnode, part);

  if (pnode == this_node) {
    Particle *p = local_particles[part];
    p->p.bond_site[0] = bond_site[0];
    p->p.bond_site[1] = bond_site[1];
    p->p.bond_site[2] = bond_site[2];
  } else {
    MPI_Send(bond_site, 3, MPI_DOUBLE, pnode, SOME_TAG, comm_cart);
  }

  on_particle_change();
#endif
}

/********************* REQ_SET_OUT_DIRECTION ********/

void mpi_send_out_direction(int pnode, int part, double out_direction[3]) {
#ifdef MEMBRANE_COLLISION
  mpi_call(mpi_send_out_direction_slave, pnode, part);

  if (pnode == this_node) {
    Particle *p = local_particles[part];
    p->p.out_direction[0] = out_direction[0];
    p->p.out_direction[1] = out_direction[1];
    p->p.out_direction[2] = out_direction[2];
  } else {
    MPI_Send(out_direction, 3, MPI_DOUBLE, pnode, SOME_TAG, comm_cart);
  }

  on_particle_change();
#endif
}

void mpi_send_out_direction_slave(int pnode, int part) {
#ifdef MEMBRANE_COLLISION
  if (pnode == this_node) {
    Particle *p = local_particles[part];
    MPI_Recv(p->p.out_direction, 3, MPI_DOUBLE, 0, SOME_TAG, comm_cart,
             MPI_STATUS_IGNORE);
  }

  on_particle_change();
#endif
}

/********************* REQ_SET_TYPE ********/
void mpi_send_type(int pnode, int part, int type) {
  mpi_call(mpi_send_type_slave, pnode, part);

  if (pnode == this_node) {
    Particle *p = local_particles[part];
    p->p.type = type;
  } else
    MPI_Send(&type, 1, MPI_INT, pnode, SOME_TAG, comm_cart);

  on_particle_change();
}

void mpi_send_type_slave(int pnode, int part) {
  if (pnode == this_node) {
    Particle *p = local_particles[part];
    MPI_Recv(&p->p.type, 1, MPI_INT, 0, SOME_TAG, comm_cart, MPI_STATUS_IGNORE);
  }

  on_particle_change();
}

/********************* REQ_SET_MOLID ********/
void mpi_send_mol_id(int pnode, int part, int mid) {
  mpi_call(mpi_send_mol_id_slave, pnode, part);

  if (pnode == this_node) {
    Particle *p = local_particles[part];
    p->p.mol_id = mid;
  } else
    MPI_Send(&mid, 1, MPI_INT, pnode, SOME_TAG, comm_cart);

  on_particle_change();
}

void mpi_send_mol_id_slave(int pnode, int part) {
  if (pnode == this_node) {
    Particle *p = local_particles[part];
    MPI_Recv(&p->p.mol_id, 1, MPI_INT, 0, SOME_TAG, comm_cart,
             MPI_STATUS_IGNORE);
  }

  on_particle_change();
}

/********************* REQ_SET_QUAT ********/

void mpi_send_quat(int pnode, int part, double quat[4]) {
#ifdef ROTATION
  mpi_call(mpi_send_quat_slave, pnode, part);

  if (pnode == this_node) {
    Particle *p = local_particles[part];
    p->r.quat[0] = quat[0];
    p->r.quat[1] = quat[1];
    p->r.quat[2] = quat[2];
    p->r.quat[3] = quat[3];
    convert_quat_to_quatu(p->r.quat, p->r.quatu);
#ifdef DIPOLES
    convert_quatu_to_dip(p->r.quatu, p->p.dipm, p->r.dip);
#endif
  } else {
    MPI_Send(quat, 4, MPI_DOUBLE, pnode, SOME_TAG, comm_cart);
  }

  on_particle_change();
#endif
}

void mpi_send_quat_slave(int pnode, int part) {
#ifdef ROTATION
  if (pnode == this_node) {
    Particle *p = local_particles[part];
    MPI_Recv(p->r.quat.data(), 4, MPI_DOUBLE, 0, SOME_TAG, comm_cart,
             MPI_STATUS_IGNORE);
    convert_quat_to_quatu(p->r.quat, p->r.quatu);
#ifdef DIPOLES
    convert_quatu_to_dip(p->r.quatu, p->p.dipm, p->r.dip);
#endif
  }

  on_particle_change();
#endif
}

/********************* REQ_SET_OMEGA ********/

void mpi_send_omega(int pnode, int part, double omega[3]) {
#ifdef ROTATION
  mpi_call(mpi_send_omega_slave, pnode, part);

  if (pnode == this_node) {
    Particle *p = local_particles[part];
    /*  memmove(p->omega, omega, 3*sizeof(double));*/
    p->m.omega[0] = omega[0];
    p->m.omega[1] = omega[1];
    p->m.omega[2] = omega[2];
  } else {
    MPI_Send(omega, 3, MPI_DOUBLE, pnode, SOME_TAG, comm_cart);
  }

  on_particle_change();
#endif
}

void mpi_send_omega_slave(int pnode, int part) {
#ifdef ROTATION
  if (pnode == this_node) {
    Particle *p = local_particles[part];
    MPI_Recv(p->m.omega, 3, MPI_DOUBLE, 0, SOME_TAG, comm_cart,
             MPI_STATUS_IGNORE);
  }

  on_particle_change();
#endif
}

/********************* REQ_SET_TORQUE ********/

void mpi_send_torque(int pnode, int part, double torque[3]) {
#ifdef ROTATION
  mpi_call(mpi_send_torque_slave, pnode, part);

  if (pnode == this_node) {
    Particle *p = local_particles[part];
    p->f.torque[0] = torque[0];
    p->f.torque[1] = torque[1];
    p->f.torque[2] = torque[2];
  } else {
    MPI_Send(torque, 3, MPI_DOUBLE, pnode, SOME_TAG, comm_cart);
  }

  on_particle_change();
#endif
}

void mpi_send_torque_slave(int pnode, int part) {
#ifdef ROTATION
  if (pnode == this_node) {
    Particle *p = local_particles[part];
    MPI_Recv(p->f.torque, 3, MPI_DOUBLE, 0, SOME_TAG, comm_cart,
             MPI_STATUS_IGNORE);
  }

  on_particle_change();
#endif
}

/********************* REQ_SET_DIP ********/

void mpi_send_dip(int pnode, int part, double dip[3]) {
#ifdef DIPOLES
  mpi_call(mpi_send_dip_slave, pnode, part);

  if (pnode == this_node) {
    Particle *p = local_particles[part];
    p->r.dip[0] = dip[0];
    p->r.dip[1] = dip[1];
    p->r.dip[2] = dip[2];
#ifdef ROTATION
    convert_dip_to_quat(p->r.dip, p->r.quat, &p->p.dipm);
    convert_quat_to_quatu(p->r.quat, p->r.quatu);
#else
    p->p.dipm = sqrt(p->r.dip[0] * p->r.dip[0] + p->r.dip[1] * p->r.dip[1] +
                     p->r.dip[2] * p->r.dip[2]);
#endif
  } else {
    MPI_Send(dip, 3, MPI_DOUBLE, pnode, SOME_TAG, comm_cart);
  }

  on_particle_change();
#endif
}

void mpi_send_dip_slave(int pnode, int part) {
#ifdef DIPOLES
  if (pnode == this_node) {
    Particle *p = local_particles[part];
    MPI_Recv(p->r.dip.data(), 3, MPI_DOUBLE, 0, SOME_TAG, comm_cart,
             MPI_STATUS_IGNORE);
#ifdef ROTATION
    convert_dip_to_quat(p->r.dip, p->r.quat, &p->p.dipm);
    convert_quat_to_quatu(p->r.quat, p->r.quatu);
#else
    p->p.dipm = sqrt(p->r.dip[0] * p->r.dip[0] + p->r.dip[1] * p->r.dip[1] +
                     p->r.dip[2] * p->r.dip[2]);
#endif
  }

  on_particle_change();
#endif
}

/********************* REQ_SET_DIPM ********/

void mpi_send_dipm(int pnode, int part, double dipm) {
#ifdef DIPOLES
  mpi_call(mpi_send_dipm_slave, pnode, part);

  if (pnode == this_node) {
    Particle *p = local_particles[part];
    p->p.dipm = dipm;
#ifdef ROTATION
    convert_quatu_to_dip(p->r.quatu, p->p.dipm, p->r.dip);
#endif
  } else {
    MPI_Send(&dipm, 1, MPI_DOUBLE, pnode, SOME_TAG, comm_cart);
  }

  on_particle_change();
#endif
}

void mpi_send_dipm_slave(int pnode, int part) {
#ifdef DIPOLES
  if (pnode == this_node) {
    Particle *p = local_particles[part];
    MPI_Recv(&p->p.dipm, 1, MPI_DOUBLE, 0, SOME_TAG, comm_cart,
             MPI_STATUS_IGNORE);
#ifdef ROTATION
    convert_quatu_to_dip(p->r.quatu, p->p.dipm, p->r.dip);
#endif
  }

  on_particle_change();
#endif
}

/********************* REQ_SET_ISVI ********/

void mpi_send_virtual(int pnode, int part, int isVirtual) {
#ifdef VIRTUAL_SITES
  mpi_call(mpi_send_virtual_slave, pnode, part);

  if (pnode == this_node) {
    Particle *p = local_particles[part];
    p->p.isVirtual = isVirtual;
  } else {
    MPI_Send(&isVirtual, 1, MPI_INT, pnode, SOME_TAG, comm_cart);
  }

  on_particle_change();
#endif
}

void mpi_send_virtual_slave(int pnode, int part) {
#ifdef VIRTUAL_SITES
  if (pnode == this_node) {
    Particle *p = local_particles[part];
    MPI_Recv(&(p->p.isVirtual), 1, MPI_INT, 0, SOME_TAG, comm_cart,
             MPI_STATUS_IGNORE);
  }

  on_particle_change();
#endif
}

/********************* REQ_SET_BOND ********/
void mpi_send_vs_quat(int pnode, int part, double *vs_quat) {
#ifdef VIRTUAL_SITES_RELATIVE
  mpi_call(mpi_send_vs_quat_slave, pnode, part);
  if (pnode == this_node) {
    Particle *p = local_particles[part];
    for (int i = 0; i < 4; ++i) {
      p->p.vs_quat[i] = vs_quat[i];
    }
  } else {
    MPI_Send(vs_quat, 4, MPI_DOUBLE, pnode, SOME_TAG, comm_cart);
  }

  on_particle_change();
#endif
}
void mpi_send_vs_quat_slave(int pnode, int part) {
#ifdef VIRTUAL_SITES_RELATIVE
  if (pnode == this_node) {
    Particle *p = local_particles[part];
    MPI_Recv(p->p.vs_quat, 4, MPI_DOUBLE, 0, SOME_TAG, comm_cart,
             MPI_STATUS_IGNORE);
  }

  on_particle_change();
#endif
}

void mpi_send_vs_relative(int pnode, int part, int vs_relative_to,
                          double vs_distance, double *rel_ori) {
#ifdef VIRTUAL_SITES_RELATIVE
  mpi_call(mpi_send_vs_relative_slave, pnode, part);

  // If the particle is on the node on which this function was called
  // set the values locally
  if (pnode == this_node) {
    Particle *p = local_particles[part];
    p->p.vs_relative_to_particle_id = vs_relative_to;
    p->p.vs_relative_distance = vs_distance;
    for (int i = 0; i < 4; i++) {
      p->p.vs_relative_rel_orientation[i] = rel_ori[i];
    }
  } else {
    MPI_Send(&vs_relative_to, 1, MPI_INT, pnode, SOME_TAG, comm_cart);
    MPI_Send(&vs_distance, 1, MPI_DOUBLE, pnode, SOME_TAG, comm_cart);
    MPI_Send(rel_ori, 4, MPI_DOUBLE, pnode, SOME_TAG, comm_cart);
  }

  on_particle_change();
#endif
}

void mpi_send_vs_relative_slave(int pnode, int part) {
#ifdef VIRTUAL_SITES_RELATIVE
  if (pnode == this_node) {
    Particle *p = local_particles[part];
    MPI_Recv(&p->p.vs_relative_to_particle_id, 1, MPI_INT, 0, SOME_TAG,
             comm_cart, MPI_STATUS_IGNORE);
    MPI_Recv(&p->p.vs_relative_distance, 1, MPI_DOUBLE, 0, SOME_TAG, comm_cart,
             MPI_STATUS_IGNORE);
    MPI_Recv(p->p.vs_relative_rel_orientation, 4, MPI_DOUBLE, 0, SOME_TAG,
             comm_cart, MPI_STATUS_IGNORE);
  }

  on_particle_change();
#endif
}

// ********************************

void mpi_send_rotation(int pnode, int part, short int rot) {
  mpi_call(mpi_send_rotation_slave, pnode, part);

  if (pnode == this_node) {
    Particle *p = local_particles[part];
    p->p.rotation = rot;
  } else {
    MPI_Send(&rot, 1, MPI_SHORT, pnode, SOME_TAG, MPI_COMM_WORLD);
  }

  on_particle_change();
}

void mpi_send_rotation_slave(int pnode, int part) {
  if (pnode == this_node) {
    Particle *p = local_particles[part];
    MPI_Status status;
    MPI_Recv(&p->p.rotation, 1, MPI_SHORT, 0, SOME_TAG, MPI_COMM_WORLD,
             &status);
  }

  on_particle_change();
}

/********************* REQ_SET_BOND ********/

int mpi_send_bond(int pnode, int part, int *bond, int _delete) {
  int bond_size, stat = 0;

  mpi_call(mpi_send_bond_slave, pnode, part);

  bond_size = (bond) ? bonded_ia_params[bond[0]].num + 1 : 0;

  if (pnode == this_node) {
    stat = local_change_bond(part, bond, _delete);
    on_particle_change();
    return stat;
  }
  /* else */
  MPI_Send(&bond_size, 1, MPI_INT, pnode, SOME_TAG, comm_cart);
  if (bond_size)
    MPI_Send(bond, bond_size, MPI_INT, pnode, SOME_TAG, comm_cart);
  MPI_Send(&_delete, 1, MPI_INT, pnode, SOME_TAG, comm_cart);
  MPI_Recv(&stat, 1, MPI_INT, pnode, SOME_TAG, comm_cart, MPI_STATUS_IGNORE);
  on_particle_change();
  return stat;
}

void mpi_send_bond_slave(int pnode, int part) {
  int bond_size = 0, *bond, _delete = 0, stat;

  if (pnode == this_node) {
    MPI_Recv(&bond_size, 1, MPI_INT, 0, SOME_TAG, comm_cart, MPI_STATUS_IGNORE);
    if (bond_size) {
      bond = (int *)Utils::malloc(bond_size * sizeof(int));
      MPI_Recv(bond, bond_size, MPI_INT, 0, SOME_TAG, comm_cart,
               MPI_STATUS_IGNORE);
    } else
      bond = nullptr;
    MPI_Recv(&_delete, 1, MPI_INT, 0, SOME_TAG, comm_cart, MPI_STATUS_IGNORE);
    stat = local_change_bond(part, bond, _delete);
    if (bond)
      free(bond);
    MPI_Send(&stat, 1, MPI_INT, 0, SOME_TAG, comm_cart);
  }

  on_particle_change();
}

/****************** REQ_GET_PART ************/
Particle mpi_recv_part(int pnode, int part) {
  Particle ret;

  mpi_call(mpi_recv_part_slave, pnode, part);
  comm_cart.recv(pnode, SOME_TAG, ret);

  return ret;
}

void mpi_recv_part_slave(int pnode, int part) {
  if (pnode != this_node)
    return;

  assert(local_particles[part]);
  comm_cart.send(0, SOME_TAG, *local_particles[part]);
}

/****************** REQ_REM_PART ************/
void mpi_remove_particle(int pnode, int part) {
  mpi_call(mpi_remove_particle_slave, pnode, part);
  mpi_remove_particle_slave(pnode, part);
}

void mpi_remove_particle_slave(int pnode, int part) {
  if (part != -1) {
    n_part--;

    if (pnode == this_node)
      local_remove_particle(part);

    remove_all_bonds_to(part);
  } else
    local_remove_all_particles();

  on_particle_change();
}

/********************* REQ_MIN_ENERGY ********/

int mpi_minimize_energy(void) {
  mpi_call(mpi_minimize_energy_slave, 0, 0);
  return minimize_energy();
}

void mpi_minimize_energy_slave(int a, int b) { minimize_energy(); }

/********************* REQ_INTEGRATE ********/
int mpi_integrate(int n_steps, int reuse_forces) {
  mpi_call(mpi_integrate_slave, n_steps, reuse_forces);
  integrate_vv(n_steps, reuse_forces);
  COMM_TRACE(
      fprintf(stderr, "%d: integration task %d done.\n", this_node, n_steps));
  return mpi_check_runtime_errors();
}

void mpi_integrate_slave(int n_steps, int reuse_forces) {
  integrate_vv(n_steps, reuse_forces);
  COMM_TRACE(fprintf(
      stderr, "%d: integration for %d n_steps with %d reuse_forces done.\n",
      this_node, n_steps, reuse_forces));
}

/*************** REQ_BCAST_IA ************/
void mpi_bcast_ia_params(int i, int j) {
  mpi_call(mpi_bcast_ia_params_slave, i, j);

  if (j >= 0) {
    /* non-bonded interaction parameters */
    boost::mpi::broadcast(comm_cart, *get_ia_param(i, j), 0);

    *get_ia_param(j, i) = *get_ia_param(i, j);
  } else {
    /* bonded interaction parameters */
    MPI_Bcast(&(bonded_ia_params[i]), sizeof(Bonded_ia_parameters), MPI_BYTE, 0,
              comm_cart);
#ifdef TABULATED
    /* For tabulated potentials we have to send the tables extra */
    if (bonded_ia_params[i].type == BONDED_IA_TABULATED) {
      boost::mpi::broadcast(comm_cart, *bonded_ia_params[i].p.tab.pot, 0);
    }
#endif
  }

  on_short_range_ia_change();
}

void mpi_bcast_ia_params_slave(int i, int j) {
  if (j >= 0) { /* non-bonded interaction parameters */

    boost::mpi::broadcast(comm_cart, *get_ia_param(i, j), 0);

    *get_ia_param(j, i) = *get_ia_param(i, j);

  } else {                   /* bonded interaction parameters */
    make_bond_type_exist(i); /* realloc bonded_ia_params on slave nodes! */
    MPI_Bcast(&(bonded_ia_params[i]), sizeof(Bonded_ia_parameters), MPI_BYTE, 0,
              comm_cart);
#ifdef TABULATED
    /* For tabulated potentials we have to send the tables extra */
    if (bonded_ia_params[i].type == BONDED_IA_TABULATED) {
      auto *tab_pot = new TabulatedPotential();
      boost::mpi::broadcast(comm_cart, *tab_pot, 0);

      bonded_ia_params[i].p.tab.pot = tab_pot;
    }
#endif
  }

  on_short_range_ia_change();
}

/*************** REQ_BCAST_IA_SIZE ************/

void mpi_bcast_max_seen_particle_type(int ns) {
  mpi_call(mpi_bcast_max_seen_particle_type_slave, -1, ns);
  mpi_bcast_max_seen_particle_type_slave(-1, ns);
}

void mpi_bcast_max_seen_particle_type_slave(int pnode, int ns) {
  realloc_ia_params(ns);
}

/*************** REQ_GATHER ************/
void mpi_gather_stats(int job, void *result, void *result_t, void *result_nb,
                      void *result_t_nb) {
  switch (job) {
  case 1:
    mpi_call(mpi_gather_stats_slave, -1, 1);
    energy_calc((double *)result);
    break;
  case 2:
    /* calculate and reduce (sum up) virials for 'analyze pressure' or
       'analyze stress_tensor' */
    mpi_call(mpi_gather_stats_slave, -1, 2);
    pressure_calc((double *)result, (double *)result_t, (double *)result_nb,
                  (double *)result_t_nb, 0);
    break;
  case 3:
    mpi_call(mpi_gather_stats_slave, -1, 3);
    pressure_calc((double *)result, (double *)result_t, (double *)result_nb,
                  (double *)result_t_nb, 1);
    break;
  case 4:
    mpi_call(mpi_gather_stats_slave, -1, 4);
    predict_momentum_particles((double *)result);
    break;
#ifdef LB
  case 5:
    mpi_call(mpi_gather_stats_slave, -1, 5);
    lb_calc_fluid_mass((double *)result);
    break;
  case 6:
    mpi_call(mpi_gather_stats_slave, -1, 6);
    lb_calc_fluid_momentum((double *)result);
    break;
  case 7:
    mpi_call(mpi_gather_stats_slave, -1, 7);
    lb_calc_fluid_temp((double *)result);
    break;
#ifdef LB_BOUNDARIES
  case 8:
    mpi_call(mpi_gather_stats_slave, -1, 8);
    lb_collect_boundary_forces((double *)result);
    break;
#endif
#endif
  default:
    fprintf(
        stderr,
        "%d: INTERNAL ERROR: illegal request %d for mpi_gather_stats_slave\n",
        this_node, job);
    errexit();
  }
}

void mpi_gather_stats_slave(int ana_num, int job) {
  switch (job) {
  case 1:
    /* calculate and reduce (sum up) energies */
    energy_calc(nullptr);
    break;
  case 2:
    /* calculate and reduce (sum up) virials for 'analyze pressure' or 'analyze
     * stress_tensor'*/
    pressure_calc(nullptr, nullptr, nullptr, nullptr, 0);
    break;
  case 3:
    /* calculate and reduce (sum up) virials, revert velocities half a timestep
     * for 'analyze p_inst' */
    pressure_calc(nullptr, nullptr, nullptr, nullptr, 1);
    break;
  case 4:
    predict_momentum_particles(nullptr);
    break;
#ifdef LB
  case 5:
    lb_calc_fluid_mass(nullptr);
    break;
  case 6:
    lb_calc_fluid_momentum(nullptr);
    break;
  case 7:
    lb_calc_fluid_temp(nullptr);
    break;
#ifdef LB_BOUNDARIES
  case 8:
    lb_collect_boundary_forces(nullptr);
    break;
#endif
#endif
  default:
    fprintf(
        stderr,
        "%d: INTERNAL ERROR: illegal request %d for mpi_gather_stats_slave\n",
        this_node, job);
    errexit();
  }
}

/*************** REQ_GET_LOCAL_STRESS_TENSOR ************/
void mpi_local_stress_tensor(DoubleList *TensorInBin, int bins[3],
                             int periodic[3], double range_start[3],
                             double range[3]) {

  PTENSOR_TRACE(fprintf(stderr, "%d: mpi_local_stress_tensor: Broadcasting "
                                "local_stress_tensor parameters\n",
                        this_node));

  mpi_call(mpi_local_stress_tensor_slave, -1, 0);

  MPI_Bcast(bins, 3, MPI_INT, 0, comm_cart);
  MPI_Bcast(periodic, 3, MPI_INT, 0, comm_cart);
  MPI_Bcast(range_start, 3, MPI_DOUBLE, 0, comm_cart);
  MPI_Bcast(range, 3, MPI_DOUBLE, 0, comm_cart);

  PTENSOR_TRACE(fprintf(
      stderr, "%d: mpi_local_stress_tensor: Call local_stress_tensor_calc\n",
      this_node));
  local_stress_tensor_calc(TensorInBin, bins, periodic, range_start, range);

  PTENSOR_TRACE(fprintf(stderr, "%d: mpi_local_stress_tensor: Reduce local "
                                "stress tensors with MPI_Reduce\n",
                        this_node));
  for (int i = 0; i < bins[0] * bins[1] * bins[2]; i++) {
    MPI_Reduce(MPI_IN_PLACE, TensorInBin[i].e, 9, MPI_DOUBLE, MPI_SUM, 0,
               comm_cart);
  }
}

void mpi_local_stress_tensor_slave(int ana_num, int job) {
  int bins[3] = {0, 0, 0};
  int periodic[3] = {0, 0, 0};
  double range_start[3] = {0, 0, 0};
  double range[3] = {0, 0, 0};
  int i, j;

  MPI_Bcast(bins, 3, MPI_INT, 0, comm_cart);
  MPI_Bcast(periodic, 3, MPI_INT, 0, comm_cart);
  MPI_Bcast(range_start, 3, MPI_DOUBLE, 0, comm_cart);
  MPI_Bcast(range, 3, MPI_DOUBLE, 0, comm_cart);

  auto TensorInBin =
      std::vector<DoubleList>(bins[0] * bins[1] * bins[2], DoubleList(9, 0.0));

  local_stress_tensor_calc(TensorInBin.data(), bins, periodic, range_start,
                           range);

  for (i = 0; i < bins[0] * bins[1] * bins[2]; i++) {
    MPI_Reduce(TensorInBin[i].e, nullptr, 9, MPI_DOUBLE, MPI_SUM, 0, comm_cart);
    PTENSOR_TRACE(fprintf(
        stderr, "%d: mpi_local_stress_tensor: Tensor sent in bin %d is {",
        this_node, i));
    for (j = 0; j < 9; j++) {
      PTENSOR_TRACE(fprintf(stderr, "%f ", TensorInBin[i].e[j]));
    }
    PTENSOR_TRACE(fprintf(stderr, "}\n"));
  }
}

/*************** REQ_SET_TIME_STEP ************/
void mpi_set_time_step(double time_s) {
  double old_ts = time_step;

  mpi_call(mpi_set_time_step_slave, -1, 0);

  time_step = time_s;

  time_step_squared = time_step * time_step;
  time_step_squared_half = time_step_squared / 2.;
  time_step_half = time_step / 2.;

  MPI_Bcast(&time_step, 1, MPI_DOUBLE, 0, comm_cart);

  rescale_velocities(time_step / old_ts);
  on_parameter_change(FIELD_TIMESTEP);
}

void mpi_set_time_step_slave(int node, int i) {
  double old_ts = time_step;

  MPI_Bcast(&time_step, 1, MPI_DOUBLE, 0, comm_cart);
  rescale_velocities(time_step / old_ts);
  on_parameter_change(FIELD_TIMESTEP);
  time_step_squared = time_step * time_step;
  time_step_squared_half = time_step_squared / 2.;
  time_step_half = time_step / 2.;
}

int mpi_check_runtime_errors(void) {
  mpi_call(mpi_check_runtime_errors_slave, 0, 0);
  return check_runtime_errors();
}

void mpi_check_runtime_errors_slave(int a, int b) { check_runtime_errors(); }

/*************** REQ_BCAST_COULOMB ************/
void mpi_bcast_coulomb_params() {
#if defined(ELECTROSTATICS) || defined(DIPOLES)
  mpi_call(mpi_bcast_coulomb_params_slave, 1, 0);
  mpi_bcast_coulomb_params_slave(-1, 0);
#endif
}

void mpi_bcast_coulomb_params_slave(int node, int parm) {

#if defined(ELECTROSTATICS) || defined(DIPOLES)
  MPI_Bcast(&coulomb, sizeof(Coulomb_parameters), MPI_BYTE, 0, comm_cart);

#ifdef ELECTROSTATICS
  switch (coulomb.method) {
  case COULOMB_NONE:
  // fall through, scafacos has internal parameter propagation
  case COULOMB_SCAFACOS:
    break;
#ifdef P3M
  case COULOMB_ELC_P3M:
    MPI_Bcast(&elc_params, sizeof(ELC_struct), MPI_BYTE, 0, comm_cart);
  // fall through
  case COULOMB_P3M_GPU:
  case COULOMB_P3M:
    MPI_Bcast(&p3m.params, sizeof(p3m_parameter_struct), MPI_BYTE, 0,
              comm_cart);
    break;
#endif
  case COULOMB_DH:
    MPI_Bcast(&dh_params, sizeof(Debye_hueckel_params), MPI_BYTE, 0, comm_cart);
    break;
  case COULOMB_MMM1D:
  case COULOMB_MMM1D_GPU:
    MPI_Bcast(&mmm1d_params, sizeof(MMM1D_struct), MPI_BYTE, 0, comm_cart);
    break;
  case COULOMB_MMM2D:
    MPI_Bcast(&mmm2d_params, sizeof(MMM2D_struct), MPI_BYTE, 0, comm_cart);
    break;
  case COULOMB_MAGGS:
    MPI_Bcast(&maggs, sizeof(MAGGS_struct), MPI_BYTE, 0, comm_cart);
    break;
  case COULOMB_RF:
  case COULOMB_INTER_RF:
    MPI_Bcast(&rf_params, sizeof(Reaction_field_params), MPI_BYTE, 0,
              comm_cart);
    break;
  default:
    fprintf(stderr, "%d: INTERNAL ERROR: cannot bcast coulomb params for "
                    "unknown method %d\n",
            this_node, coulomb.method);
    errexit();
  }
#endif

#ifdef DIPOLES
  set_dipolar_method_local(coulomb.Dmethod);

  switch (coulomb.Dmethod) {
  case DIPOLAR_NONE:
    break;
#ifdef DP3M
  case DIPOLAR_MDLC_P3M:
    MPI_Bcast(&dlc_params, sizeof(DLC_struct), MPI_BYTE, 0, comm_cart);
  // fall through
  case DIPOLAR_P3M:
    MPI_Bcast(&dp3m.params, sizeof(p3m_parameter_struct), MPI_BYTE, 0,
              comm_cart);
    break;
#endif
  case DIPOLAR_ALL_WITH_ALL_AND_NO_REPLICA:
    break;
  case DIPOLAR_MDLC_DS:
  // fall trough
  case DIPOLAR_DS:
    break;
  case DIPOLAR_DS_GPU:
    break;
#ifdef DIPOLAR_BARNES_HUT
  case DIPOLAR_BH_GPU:
    break;
#endif
  case DIPOLAR_SCAFACOS:
    break;
  default:
    fprintf(stderr, "%d: INTERNAL ERROR: cannot bcast dipolar params for "
                    "unknown method %d\n",
            this_node, coulomb.Dmethod);
    errexit();
  }

#endif

  on_coulomb_change();
#endif
}

/*************** REQ_BCAST_COULOMB ************/
void mpi_bcast_collision_params() {
#ifdef COLLISION_DETECTION
  mpi_call(mpi_bcast_collision_params_slave, 1, 0);
  mpi_bcast_collision_params_slave(-1, 0);
#endif
}

void mpi_bcast_collision_params_slave(int node, int parm) {
#ifdef COLLISION_DETECTION
  MPI_Bcast(&collision_params, sizeof(Collision_parameters), MPI_BYTE, 0,
            comm_cart);

  recalc_forces = 1;
#endif
}

/****************** REQ_SET_PERM ************/

void mpi_send_permittivity_slave(int node, int index) {
#ifdef ELECTROSTATICS
  if (node == this_node) {
    double data[3];
    int indices[3];
    MPI_Recv(data, 3, MPI_DOUBLE, 0, SOME_TAG, comm_cart, MPI_STATUS_IGNORE);
    MPI_Recv(indices, 3, MPI_INT, 0, SOME_TAG, comm_cart, MPI_STATUS_IGNORE);
    for (int d = 0; d < 3; d++) {
      maggs_set_permittivity(indices[0], indices[1], indices[2], d, data[d]);
    }
  }
#endif
}

void mpi_send_permittivity(int node, int index, int *indices,
                           double *permittivity) {
#ifdef ELECTROSTATICS
  if (node == this_node) {
    for (int d = 0; d < 3; d++) {
      maggs_set_permittivity(indices[0], indices[1], indices[2], d,
                             permittivity[d]);
    }
  } else {
    mpi_call(mpi_send_permittivity_slave, node, index);
    MPI_Send(permittivity, 3, MPI_DOUBLE, node, SOME_TAG, comm_cart);
    MPI_Send(indices, 3, MPI_INT, node, SOME_TAG, comm_cart);
  }
#endif
}

/****************** REQ_SET_EXT ************/

void mpi_send_ext_torque(int pnode, int part, int flag, int mask,
                         double torque[3]) {
#ifdef EXTERNAL_FORCES
#ifdef ROTATION
  int s_buf[2];
  mpi_call(mpi_send_ext_torque_slave, pnode, part);

  if (pnode == this_node) {
    Particle *p = local_particles[part];
    /* mask out old flags */
    p->p.ext_flag &= ~mask;
    /* set new values */
    p->p.ext_flag |= flag;

    if (mask & PARTICLE_EXT_TORQUE)
      memmove(p->p.ext_torque, torque, 3 * sizeof(double));
  } else {
    s_buf[0] = flag;
    s_buf[1] = mask;
    MPI_Send(s_buf, 2, MPI_INT, pnode, SOME_TAG, comm_cart);
    if (mask & PARTICLE_EXT_TORQUE)
      MPI_Send(torque, 3, MPI_DOUBLE, pnode, SOME_TAG, comm_cart);
  }

  on_particle_change();
#endif
#endif
}

void mpi_send_ext_torque_slave(int pnode, int part) {
#ifdef EXTERNAL_FORCES
#ifdef ROTATION
  int s_buf[2] = {0, 0};
  if (pnode == this_node) {
    Particle *p = local_particles[part];
    MPI_Recv(s_buf, 2, MPI_INT, 0, SOME_TAG, comm_cart, MPI_STATUS_IGNORE);
    /* mask out old flags */
    p->p.ext_flag &= ~s_buf[1];
    /* set new values */
    p->p.ext_flag |= s_buf[0];

    if (s_buf[1] & PARTICLE_EXT_TORQUE)
      MPI_Recv(p->p.ext_torque, 3, MPI_DOUBLE, 0, SOME_TAG, comm_cart,
               MPI_STATUS_IGNORE);
  }

  on_particle_change();
#endif
#endif
}

void mpi_send_ext_force(int pnode, int part, int flag, int mask,
                        double force[3]) {
#ifdef EXTERNAL_FORCES
  int s_buf[2];
  mpi_call(mpi_send_ext_force_slave, pnode, part);

  if (pnode == this_node) {
    Particle *p = local_particles[part];
    /* mask out old flags */
    p->p.ext_flag &= ~mask;
    /* set new values */
    p->p.ext_flag |= flag;
    if (mask & PARTICLE_EXT_FORCE)
      memmove(p->p.ext_force, force, 3 * sizeof(double));
  } else {
    s_buf[0] = flag;
    s_buf[1] = mask;
    MPI_Send(s_buf, 2, MPI_INT, pnode, SOME_TAG, comm_cart);
    if (mask & PARTICLE_EXT_FORCE)
      MPI_Send(force, 3, MPI_DOUBLE, pnode, SOME_TAG, comm_cart);
  }

  on_particle_change();
#endif
}

void mpi_send_ext_force_slave(int pnode, int part) {
#ifdef EXTERNAL_FORCES
  int s_buf[2] = {0, 0};
  if (pnode == this_node) {
    Particle *p = local_particles[part];
    MPI_Recv(s_buf, 2, MPI_INT, 0, SOME_TAG, comm_cart, MPI_STATUS_IGNORE);
    /* mask out old flags */
    p->p.ext_flag &= ~s_buf[1];
    /* set new values */
    p->p.ext_flag |= s_buf[0];

    if (s_buf[1] & PARTICLE_EXT_FORCE)
      MPI_Recv(p->p.ext_force, 3, MPI_DOUBLE, 0, SOME_TAG, comm_cart,
               MPI_STATUS_IGNORE);
  }

  on_particle_change();
#endif
}

/****************** REQ_RESCALE_PART ************/

void mpi_rescale_particles(int dir, double scale) {
  int pnode;

  mpi_call(mpi_rescale_particles_slave, -1, dir);
  for (pnode = 0; pnode < n_nodes; pnode++) {
    if (pnode == this_node) {
      local_rescale_particles(dir, scale);
    } else {
      MPI_Send(&scale, 1, MPI_DOUBLE, pnode, SOME_TAG, comm_cart);
    }
  }
  on_particle_change();
}

void mpi_rescale_particles_slave(int pnode, int dir) {
  double scale = 0.0;
  MPI_Recv(&scale, 1, MPI_DOUBLE, 0, SOME_TAG, comm_cart, MPI_STATUS_IGNORE);
  local_rescale_particles(dir, scale);
  on_particle_change();
}

/*************** REQ_BCAST_CS *****************/

void mpi_bcast_cell_structure(int cs) {
  mpi_call(mpi_bcast_cell_structure_slave, -1, cs);
  cells_re_init(cs);
}

void mpi_bcast_cell_structure_slave(int pnode, int cs) { cells_re_init(cs); }

/*************** REQ_BCAST_NPTISO_GEOM *****************/

void mpi_bcast_nptiso_geom() {
  mpi_call(mpi_bcast_nptiso_geom_slave, -1, 0);
  mpi_bcast_nptiso_geom_slave(-1, 0);
}

void mpi_bcast_nptiso_geom_slave(int node, int parm) {
  MPI_Bcast(&nptiso.geometry, 1, MPI_INT, 0, comm_cart);
  MPI_Bcast(&nptiso.dimension, 1, MPI_INT, 0, comm_cart);
  MPI_Bcast(&nptiso.cubic_box, 1, MPI_INT, 0, comm_cart);
  MPI_Bcast(&nptiso.non_const_dim, 1, MPI_INT, 0, comm_cart);
}

/***************REQ_UPDATE_MOL_IDS *********************/

void mpi_update_mol_ids() {
  mpi_call(mpi_update_mol_ids_slave, -1, 0);
  mpi_update_mol_ids_slave(-1, 0);
}

void mpi_update_mol_ids_slave(int node, int parm) {
  update_mol_ids_setchains();
}

/******************* REQ_SYNC_TOPO ********************/
int mpi_sync_topo_part_info() {
  int i;
  int molsize = 0;
  int moltype = 0;

  mpi_call(mpi_sync_topo_part_info_slave, -1, 0);
  int n_mols = topology.size();
  MPI_Bcast(&n_mols, 1, MPI_INT, 0, comm_cart);

  for (i = 0; i < n_mols; i++) {
    molsize = topology[i].part.n;
    moltype = topology[i].type;

#ifdef MOLFORCES
    MPI_Bcast(&(topology[i].trap_flag), 1, MPI_INT, 0, comm_cart);
    MPI_Bcast(topology[i].trap_center, 3, MPI_DOUBLE, 0, comm_cart);
    MPI_Bcast(&(topology[i].trap_spring_constant), 1, MPI_DOUBLE, 0, comm_cart);
    MPI_Bcast(&(topology[i].drag_constant), 1, MPI_DOUBLE, 0, comm_cart);
    MPI_Bcast(&(topology[i].noforce_flag), 1, MPI_INT, 0, comm_cart);
    MPI_Bcast(&(topology[i].isrelative), 1, MPI_INT, 0, comm_cart);
    MPI_Bcast(&(topology[i].favcounter), 1, MPI_INT, 0, comm_cart);
    if (topology[i].favcounter == -1)
      MPI_Bcast(topology[i].fav, 3, MPI_DOUBLE, 0, comm_cart);
    /* check if any molecules are trapped */
    if ((topology[i].trap_flag != 32) && (topology[i].noforce_flag != 32)) {
      IsTrapped = 1;
    }
#endif

    MPI_Bcast(&molsize, 1, MPI_INT, 0, comm_cart);
    MPI_Bcast(&moltype, 1, MPI_INT, 0, comm_cart);
    MPI_Bcast(topology[i].part.e, topology[i].part.n, MPI_INT, 0, comm_cart);
    MPI_Bcast(&topology[i].type, 1, MPI_INT, 0, comm_cart);
  }

  sync_topo_part_info();

  return 1;
}

void mpi_sync_topo_part_info_slave(int node, int parm) {
  int i;
  int molsize = 0;
  int moltype = 0;
  int n_mols = 0;

  MPI_Bcast(&n_mols, 1, MPI_INT, 0, comm_cart);
  realloc_topology(n_mols);
  for (i = 0; i < n_mols; i++) {

#ifdef MOLFORCES
    MPI_Bcast(&(topology[i].trap_flag), 1, MPI_INT, 0, comm_cart);
    MPI_Bcast(topology[i].trap_center, 3, MPI_DOUBLE, 0, comm_cart);
    MPI_Bcast(&(topology[i].trap_spring_constant), 1, MPI_DOUBLE, 0, comm_cart);
    MPI_Bcast(&(topology[i].drag_constant), 1, MPI_DOUBLE, 0, comm_cart);
    MPI_Bcast(&(topology[i].noforce_flag), 1, MPI_INT, 0, comm_cart);
    MPI_Bcast(&(topology[i].isrelative), 1, MPI_INT, 0, comm_cart);
    MPI_Bcast(&(topology[i].favcounter), 1, MPI_INT, 0, comm_cart);
    if (topology[i].favcounter == -1)
      MPI_Bcast(topology[i].fav, 3, MPI_DOUBLE, 0, comm_cart);
    /* check if any molecules are trapped */
    if ((topology[i].trap_flag != 32) && (topology[i].noforce_flag != 32)) {
      IsTrapped = 1;
    }
#endif

    MPI_Bcast(&molsize, 1, MPI_INT, 0, comm_cart);
    MPI_Bcast(&moltype, 1, MPI_INT, 0, comm_cart);
    topology[i].type = moltype;
    topology[i].part.resize(molsize);

    MPI_Bcast(topology[i].part.e, topology[i].part.n, MPI_INT, 0, comm_cart);
    MPI_Bcast(&topology[i].type, 1, MPI_INT, 0, comm_cart);
  }

  sync_topo_part_info();
}

/******************* REQ_BCAST_LBPAR ********************/

void mpi_bcast_lb_params(int field, int value) {
#ifdef LB
  mpi_call(mpi_bcast_lb_params_slave, field, value);
  mpi_bcast_lb_params_slave(field, value);
#endif
}

void mpi_bcast_lb_params_slave(int field, int value) {
#ifdef LB
  MPI_Bcast(&lbpar, sizeof(LB_Parameters), MPI_BYTE, 0, comm_cart);
  on_lb_params_change(field);
#endif
}

/******************* REQ_BCAST_CUDA_GLOBAL_PART_VARS ********************/

void mpi_bcast_cuda_global_part_vars() {
#ifdef CUDA
  mpi_call(mpi_bcast_cuda_global_part_vars_slave, 1,
           0); // third parameter is meaningless
  mpi_bcast_cuda_global_part_vars_slave(-1, 0);
#endif
}

void mpi_bcast_cuda_global_part_vars_slave(int node, int dummy) {
#ifdef CUDA
  MPI_Bcast(gpu_get_global_particle_vars_pointer_host(),
            sizeof(CUDA_global_part_vars), MPI_BYTE, 0, comm_cart);
  espressoSystemInterface.requestParticleStructGpu();
#endif
}

/********************* REQ_SET_EXCL ********/
void mpi_send_exclusion(int part1, int part2, int _delete) {
#ifdef EXCLUSIONS
  mpi_call(mpi_send_exclusion_slave, part1, part2);

  MPI_Bcast(&_delete, 1, MPI_INT, 0, comm_cart);
  local_change_exclusion(part1, part2, _delete);
  on_particle_change();
#endif
}

void mpi_send_exclusion_slave(int part1, int part2) {
#ifdef EXCLUSIONS
  int _delete = 0;
  MPI_Bcast(&_delete, 1, MPI_INT, 0, comm_cart);
  local_change_exclusion(part1, part2, _delete);
  on_particle_change();
#endif
}

/************** REQ_SET_FLUID **************/
void mpi_send_fluid(int node, int index, double rho, double *j, double *pi) {
#ifdef LB
  if (node == this_node) {
    lb_calc_n_from_rho_j_pi(index, rho, j, pi);
  } else {
    double data[10] = {rho,   j[0],  j[1],  j[2],  pi[0],
                       pi[1], pi[2], pi[3], pi[4], pi[5]};
    mpi_call(mpi_send_fluid_slave, node, index);
    MPI_Send(data, 10, MPI_DOUBLE, node, SOME_TAG, comm_cart);
  }
#endif
}

void mpi_send_fluid_slave(int node, int index) {
#ifdef LB
  if (node == this_node) {
    double data[10];
    MPI_Recv(data, 10, MPI_DOUBLE, 0, SOME_TAG, comm_cart, MPI_STATUS_IGNORE);

    lb_calc_n_from_rho_j_pi(index, data[0], &data[1], &data[4]);
  }
#endif
}

/************** REQ_GET_FLUID **************/
void mpi_recv_fluid(int node, int index, double *rho, double *j, double *pi) {
#ifdef LB
  if (node == this_node) {
    lb_calc_local_fields(index, rho, j, pi);
  } else {
    double data[10];
    mpi_call(mpi_recv_fluid_slave, node, index);
    MPI_Recv(data, 10, MPI_DOUBLE, node, SOME_TAG, comm_cart,
             MPI_STATUS_IGNORE);
    *rho = data[0];
    j[0] = data[1];
    j[1] = data[2];
    j[2] = data[3];
    pi[0] = data[4];
    pi[1] = data[5];
    pi[2] = data[6];
    pi[3] = data[7];
    pi[4] = data[8];
    pi[5] = data[9];
  }
#endif
}

void mpi_recv_fluid_slave(int node, int index) {
#ifdef LB
  if (node == this_node) {
    double data[10];
    lb_calc_local_fields(index, &data[0], &data[1], &data[4]);
    MPI_Send(data, 10, MPI_DOUBLE, 0, SOME_TAG, comm_cart);
  }
#endif
}

/************** REQ_LB_GET_BOUNDARY_FLAG **************/
void mpi_recv_fluid_boundary_flag(int node, int index, int *boundary) {
#ifdef LB_BOUNDARIES
  if (node == this_node) {
    lb_local_fields_get_boundary_flag(index, boundary);
  } else {
    int data = 0;
    mpi_call(mpi_recv_fluid_boundary_flag_slave, node, index);
    MPI_Recv(&data, 1, MPI_INT, node, SOME_TAG, comm_cart, MPI_STATUS_IGNORE);
    *boundary = data;
  }
#endif
}

void mpi_recv_fluid_boundary_flag_slave(int node, int index) {
#ifdef LB_BOUNDARIES
  if (node == this_node) {
    int data;
    lb_local_fields_get_boundary_flag(index, &data);
    MPI_Send(&data, 1, MPI_INT, 0, SOME_TAG, comm_cart);
  }
#endif
}

/********************* REQ_ICCP3M_ITERATION ********/
int mpi_iccp3m_iteration(int dummy) {
#ifdef ELECTROSTATICS
  mpi_call(mpi_iccp3m_iteration_slave, -1, 0);

  iccp3m_iteration();

  COMM_TRACE(fprintf(stderr, "%d: iccp3m iteration task %d done.\n", this_node,
                     dummy));

  return check_runtime_errors();
#else
  return 0;
#endif
}

void mpi_iccp3m_iteration_slave(int dummy, int dummy2) {
#ifdef ELECTROSTATICS
  iccp3m_iteration();
  COMM_TRACE(
      fprintf(stderr, "%d: iccp3m iteration task %d done.\n", dummy, dummy2));

  check_runtime_errors();
#endif
}

/********************* REQ_ICCP3M_INIT********/
int mpi_iccp3m_init(int n_induced_charges) {
#ifdef ELECTROSTATICS
  /* nothing has to be done on the master node, this
   * passes only the number of induced charges, in order for
   * slaves to allocate memory */

  mpi_call(mpi_iccp3m_init_slave, -1, n_induced_charges);

  bcast_iccp3m_cfg();

  COMM_TRACE(fprintf(stderr, "%d: iccp3m init task %d done.\n", this_node,
                     n_induced_charges));

  return check_runtime_errors();
#else
  return 0;
#endif
}

void mpi_iccp3m_init_slave(int node, int dummy) {
#ifdef ELECTROSTATICS
  COMM_TRACE(fprintf(stderr, "%d: iccp3m iteration task %d done.\n", this_node,
                     dummy));

  if (iccp3m_initialized == 0) {
    iccp3m_init();
    iccp3m_initialized = 1;
  }

  bcast_iccp3m_cfg();

  check_runtime_errors();
#endif
}

void mpi_recv_fluid_populations(int node, int index, double *pop) {
#ifdef LB
  if (node == this_node) {
    lb_get_populations(index, pop);
  } else {
    mpi_call(mpi_recv_fluid_populations_slave, node, index);
    MPI_Recv(pop, 19 * LB_COMPONENTS, MPI_DOUBLE, node, SOME_TAG, comm_cart,
             MPI_STATUS_IGNORE);
  }
  lbpar.resend_halo = 1;
#endif
}

void mpi_recv_fluid_populations_slave(int node, int index) {
#ifdef LB
  if (node == this_node) {
    double data[19 * LB_COMPONENTS];
    lb_get_populations(index, data);
    MPI_Send(data, 19 * LB_COMPONENTS, MPI_DOUBLE, 0, SOME_TAG, comm_cart);
  }
  lbpar.resend_halo = 1;
#endif
}

void mpi_send_fluid_populations(int node, int index, double *pop) {
#ifdef LB
  if (node == this_node) {
    lb_set_populations(index, pop);
  } else {
    mpi_call(mpi_send_fluid_populations_slave, node, index);
    MPI_Send(pop, 19 * LB_COMPONENTS, MPI_DOUBLE, node, SOME_TAG, comm_cart);
  }
#endif
}

void mpi_send_fluid_populations_slave(int node, int index) {
#ifdef LB
  if (node == this_node) {
    double data[19 * LB_COMPONENTS];
    MPI_Recv(data, 19 * LB_COMPONENTS, MPI_DOUBLE, 0, SOME_TAG, comm_cart,
             MPI_STATUS_IGNORE);
    lb_set_populations(index, data);
  }
#endif
}

/****************************************************/

void mpi_bcast_max_mu() {
#ifdef DIPOLES
  mpi_call(mpi_bcast_max_mu_slave, -1, 0);

  calc_mu_max();

#endif
}

void mpi_bcast_max_mu_slave(int node, int dummy) {
#ifdef DIPOLES

  calc_mu_max();

#endif
}

#ifdef LANGEVIN_PER_PARTICLE

/******************** REQ_SEND_PARTICLE_T ********************/
void mpi_set_particle_temperature(int pnode, int part, double _T) {
  mpi_call(mpi_set_particle_temperature_slave, pnode, part);

  if (pnode == this_node) {
    Particle *p = local_particles[part];
    /* here the setting actually happens, if the particle belongs to the local
     * node */
    p->p.T = _T;
  } else {
    MPI_Send(&_T, 1, MPI_DOUBLE, pnode, SOME_TAG, comm_cart);
  }

  on_particle_change();
}
#endif

void mpi_set_particle_temperature_slave(int pnode, int part) {
#ifdef LANGEVIN_PER_PARTICLE
  double s_buf = 0.;
  if (pnode == this_node) {
    Particle *p = local_particles[part];
    MPI_Status status;
    MPI_Recv(&s_buf, 1, MPI_DOUBLE, 0, SOME_TAG, comm_cart, &status);
    /* here the setting happens for nonlocal nodes */
    p->p.T = s_buf;
  }

  on_particle_change();
#endif
}

#ifdef LANGEVIN_PER_PARTICLE
#ifndef PARTICLE_ANISOTROPY
void mpi_set_particle_gamma(int pnode, int part, double gamma) {
#else
void mpi_set_particle_gamma(int pnode, int part, Vector3d gamma) {
#endif
  mpi_call(mpi_set_particle_gamma_slave, pnode, part);

  if (pnode == this_node) {
    Particle *p = local_particles[part];
    /* here the setting actually happens, if the particle belongs to the local
     * node */
    p->p.gamma = gamma;
  } else {
    comm_cart.send(pnode, SOME_TAG, gamma);
  }

  on_particle_change();
}
#endif

void mpi_set_particle_gamma_slave(int pnode, int part) {
#ifdef LANGEVIN_PER_PARTICLE
  if (pnode == this_node) {
    Particle *p = local_particles[part];
    comm_cart.recv(0, SOME_TAG, p->p.gamma);
  }

  on_particle_change();
#endif
}

#if defined(LANGEVIN_PER_PARTICLE) && defined(ROTATION)
#ifndef PARTICLE_ANISOTROPY
void mpi_set_particle_gamma_rot(int pnode, int part, double gamma_rot)
#else
void mpi_set_particle_gamma_rot(int pnode, int part, Vector3d gamma_rot)
#endif
{
  mpi_call(mpi_set_particle_gamma_rot_slave, pnode, part);

  if (pnode == this_node) {
    Particle *p = local_particles[part];
    /* here the setting actually happens, if the particle belongs to the local
     * node */
    p->p.gamma_rot = gamma_rot;
  } else {
    comm_cart.send(pnode, SOME_TAG, gamma_rot);
  }

  on_particle_change();
}
#endif

void mpi_set_particle_gamma_rot_slave(int pnode, int part) {
#if defined(LANGEVIN_PER_PARTICLE) && defined(ROTATION)
  if (pnode == this_node) {
    Particle *p = local_particles[part];
    comm_cart.recv(0, SOME_TAG, p->p.gamma_rot);
  }

  on_particle_change();
#endif
}

/***** GALILEI TRANSFORM AND ASSOCIATED FUNCTIONS ****/

void mpi_kill_particle_motion(int rotation) {
  mpi_call(mpi_kill_particle_motion_slave, -1, rotation);
  local_kill_particle_motion(rotation);
  on_particle_change();
}

void mpi_kill_particle_motion_slave(int pnode, int rotation) {
  local_kill_particle_motion(rotation);
  on_particle_change();
}

void mpi_kill_particle_forces(int torque) {
  mpi_call(mpi_kill_particle_forces_slave, -1, torque);
  local_kill_particle_forces(torque);
  on_particle_change();
}

void mpi_kill_particle_forces_slave(int pnode, int torque) {
  local_kill_particle_forces(torque);
  on_particle_change();
}

void mpi_system_CMS() {
  int pnode;
  double data[4];
  double rdata[4];
  double *pdata = rdata;

  data[0] = 0.0;
  data[1] = 0.0;
  data[2] = 0.0;
  data[3] = 0.0;

  mpi_call(mpi_system_CMS_slave, -1, 0);

  for (pnode = 0; pnode < n_nodes; pnode++) {
    if (pnode == this_node) {
      local_system_CMS(pdata);
      data[0] += rdata[0];
      data[1] += rdata[1];
      data[2] += rdata[2];
      data[3] += rdata[3];
    } else {
      MPI_Recv(rdata, 4, MPI_DOUBLE, MPI_ANY_SOURCE, SOME_TAG, comm_cart,
               MPI_STATUS_IGNORE);
      data[0] += rdata[0];
      data[1] += rdata[1];
      data[2] += rdata[2];
      data[3] += rdata[3];
    }
  }

  gal.cms[0] = data[0] / data[3];
  gal.cms[1] = data[1] / data[3];
  gal.cms[2] = data[2] / data[3];
}

void mpi_system_CMS_slave(int node, int index) {
  double rdata[4];
  double *pdata = rdata;
  local_system_CMS(pdata);
  MPI_Send(rdata, 4, MPI_DOUBLE, 0, SOME_TAG, comm_cart);
}

void mpi_system_CMS_velocity() {
  int pnode;
  double data[4];
  double rdata[4];
  double *pdata = rdata;

  data[0] = 0.0;
  data[1] = 0.0;
  data[2] = 0.0;
  data[3] = 0.0;

  mpi_call(mpi_system_CMS_velocity_slave, -1, 0);

  for (pnode = 0; pnode < n_nodes; pnode++) {
    if (pnode == this_node) {
      local_system_CMS_velocity(pdata);
      data[0] += rdata[0];
      data[1] += rdata[1];
      data[2] += rdata[2];
      data[3] += rdata[3];
    } else {
      MPI_Recv(rdata, 4, MPI_DOUBLE, MPI_ANY_SOURCE, SOME_TAG, comm_cart,
               MPI_STATUS_IGNORE);
      data[0] += rdata[0];
      data[1] += rdata[1];
      data[2] += rdata[2];
      data[3] += rdata[3];
    }
  }

  gal.cms_vel[0] = data[0] / data[3];
  gal.cms_vel[1] = data[1] / data[3];
  gal.cms_vel[2] = data[2] / data[3];
}

void mpi_system_CMS_velocity_slave(int node, int index) {
  double rdata[4];
  double *pdata = rdata;
  local_system_CMS_velocity(pdata);
  MPI_Send(rdata, 4, MPI_DOUBLE, 0, SOME_TAG, comm_cart);
}

void mpi_galilei_transform() {
  double cmsvel[3];

  mpi_system_CMS_velocity();
  memmove(cmsvel, gal.cms_vel, 3 * sizeof(double));

  mpi_call(mpi_galilei_transform_slave, -1, 0);
  MPI_Bcast(cmsvel, 3, MPI_DOUBLE, 0, comm_cart);

  local_galilei_transform(cmsvel);

  on_particle_change();
}

void mpi_galilei_transform_slave(int pnode, int i) {
  double cmsvel[3];
  MPI_Bcast(cmsvel, 3, MPI_DOUBLE, 0, comm_cart);

  local_galilei_transform(cmsvel);
  on_particle_change();
}

/******************** REQ_SWIMMER_REACTIONS ********************/

void mpi_setup_reaction() {
#ifdef SWIMMER_REACTIONS
  mpi_call(mpi_setup_reaction_slave, -1, 0);
  local_setup_reaction();
#endif
}

void mpi_setup_reaction_slave(int pnode, int i) {
#ifdef SWIMMER_REACTIONS
  local_setup_reaction();
#endif
}

/*********************** MAIN LOOP for slaves ****************/

void mpi_loop() {
  if (this_node != 0)
    mpiCallbacks().loop();
}

/*********************** error abort ****************/

void mpi_abort() {
  if (terminated)
    return;

  terminated = 1;
  MPI_Abort(comm_cart, -1);
}

/*********************** other stuff ****************/

#ifdef CUDA
std::vector<EspressoGpuDevice> mpi_gather_cuda_devices() {
  mpi_call(mpi_gather_cuda_devices_slave, 0, 0);
  return cuda_gather_gpus();
}
#endif

void mpi_gather_cuda_devices_slave(int dummy1, int dummy2) {
#ifdef CUDA
  cuda_gather_gpus();
#endif
}

std::vector<int> mpi_resort_particles(int global_flag) {
  mpi_call(mpi_resort_particles_slave, global_flag, 0);
  cells_resort_particles(global_flag);

  std::vector<int> n_parts;
  boost::mpi::gather(comm_cart, cells_get_n_particles(), n_parts, 0);

  return n_parts;
}

void mpi_resort_particles_slave(int global_flag, int) {
  cells_resort_particles(global_flag);

  boost::mpi::gather(comm_cart, cells_get_n_particles(), 0);
}<|MERGE_RESOLUTION|>--- conflicted
+++ resolved
@@ -451,16 +451,10 @@
 
   if (pnode == this_node) {
     Particle *p = local_particles[part];
-<<<<<<< HEAD
-    memmove(p->f.f, F, 3 * sizeof(double));
-  } else
-    MPI_Send(F, 3, MPI_DOUBLE, pnode, SOME_TAG, comm_cart);
-=======
-    p->f.f = F / p->p.mass;
+    p->.f.f = F;
   } else {
     comm_cart.send(pnode, SOME_TAG, F);
   }
->>>>>>> c8242213
 
   on_particle_change();
 }
@@ -468,14 +462,10 @@
 void mpi_send_f_slave(int pnode, int part) {
   if (pnode == this_node) {
     Particle *p = local_particles[part];
-<<<<<<< HEAD
-    MPI_Recv(p->f.f, 3, MPI_DOUBLE, 0, SOME_TAG, comm_cart, MPI_STATUS_IGNORE);
-=======
     Vector3d F;
     comm_cart.recv(0, SOME_TAG, F);
 
-    p->f.f = F / p->p.mass;
->>>>>>> c8242213
+    p->f.f = F;
   }
 
   on_particle_change();
