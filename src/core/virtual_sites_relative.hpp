/*
  Copyright (C) 2010,2011,2012,2013,2014,2015,2016 The ESPResSo project
  Copyright (C) 2010,2011 Rudolf Weeber

  This file is part of ESPResSo.

  ESPResSo is free software: you can redistribute it and/or modify
  it under the terms of the GNU General Public License as published by
  the Free Software Foundation, either version 3 of the License, or
  (at your option) any later version.

  ESPResSo is distributed in the hope that it will be useful,
  but WITHOUT ANY WARRANTY; without even the implied warranty of
  MERCHANTABILITY or FITNESS FOR A PARTICULAR PURPOSE.  See the
  GNU General Public License for more details.

  You should have received a copy of the GNU General Public License
  along with this program.  If not, see <http://www.gnu.org/licenses/>.
*/
#ifndef _VIRTUAL_SITES_RELATIVE_H
#define _VIRTUAL_SITES_RELATIVE_H

#include "config.hpp"
#include "particle_data.hpp"

#ifdef VIRTUAL_SITES_RELATIVE

// The following three functions have to be provided by all implementations
// of virtual sites
// Update the vel/pos of the given virtual particle as defined by the real
// particles in the same molecule
void update_mol_pos_particle(Particle *p);
void update_mol_vel_particle(Particle *p);

// Distribute forces that have accumulated on virtual particles to the
// associated real particles
void distribute_mol_force();

// Setup the virtual_sites_relative properties of a particle so that the given
// virtaul particle will follow the given real particle
int vs_relate_to(int part_num, int relate_to);

<<<<<<< HEAD
// Setup the virtual_sites_relative properties of a particle so that the given virtaul particle will follow the given real particle
// Local version, expects both particles to be accessible through local_particles
// and only executes the changes on the virtual site locally
int local_vs_relate_to(int part_num, int relate_to);


=======
>>>>>>> 4a20999a
// Rigid body conribution to scalar pressure and stress tensor
void vs_relative_pressure_and_stress_tensor(double *pressure,
                                            double *stress_tensor);

#endif

#endif<|MERGE_RESOLUTION|>--- conflicted
+++ resolved
@@ -40,15 +40,12 @@
 // virtaul particle will follow the given real particle
 int vs_relate_to(int part_num, int relate_to);
 
-<<<<<<< HEAD
 // Setup the virtual_sites_relative properties of a particle so that the given virtaul particle will follow the given real particle
 // Local version, expects both particles to be accessible through local_particles
 // and only executes the changes on the virtual site locally
 int local_vs_relate_to(int part_num, int relate_to);
 
 
-=======
->>>>>>> 4a20999a
 // Rigid body conribution to scalar pressure and stress tensor
 void vs_relative_pressure_and_stress_tensor(double *pressure,
                                             double *stress_tensor);
