/*
 * Copyright (C) 2010-2019 The ESPResSo project
 * Copyright (C) 2002,2003,2004,2005,2006,2007,2008,2009,2010
 *   Max-Planck-Institute for Polymer Research, Theory Group
 *
 * This file is part of ESPResSo.
 *
 * ESPResSo is free software: you can redistribute it and/or modify
 * it under the terms of the GNU General Public License as published by
 * the Free Software Foundation, either version 3 of the License, or
 * (at your option) any later version.
 *
 * ESPResSo is distributed in the hope that it will be useful,
 * but WITHOUT ANY WARRANTY; without even the implied warranty of
 * MERCHANTABILITY or FITNESS FOR A PARTICULAR PURPOSE.  See the
 * GNU General Public License for more details.
 *
 * You should have received a copy of the GNU General Public License
 * along with this program.  If not, see <http://www.gnu.org/licenses/>.
 */
#ifndef CORE_EVENT_HPP
#define CORE_EVENT_HPP
/** \file
 *  This file contains the hook procedures. These are the ones with names
 *  on_* and are called whenever something is changed in ESPResSo which
 *  might influence other parts. For example, the P3M code has to be
 *  reinitialized whenever the box size changes. The hooking mechanism
 *  allows to keep track of such changes.
 *
 *  For this mechanism to work, two things have to be fulfilled. If
 *  some part of the code changes some property, it has to call the
 *  corresponding hook, i.e. on_particle_change() if a particle
 *  property has been changed or on_short_range_ia_change(), if a short
 *  ranged interaction has been changed. In turn procedures that
 *  depend on particle properties or the box size, should react to
 *  such changes in the corresponding hook procedure.
 *
 *  Implementation in event.cpp.
 */

/** \name Hook procedures
 *  These procedures are called if several significant changes to
 *  the system happen which may make a reinitialization of subsystems
 *  necessary.
 */
/**@{*/

/** called once at the very beginning of the program start. */
void on_program_start();

/** called every time the simulation is continued/started, i.e.
 *  when switching from the script interface to the simulation core.
 */
void on_integration_start(double time_step);

/** called before calculating observables, i.e. energy, pressure or
 *  the integrator (forces). Initialize any methods here which are not
 *  initialized immediately (P3M etc.).
 */
void on_observable_calc();

/** called every time a particle property is changed via the script interface.
 */
void on_particle_change();

/** called every time the charge of a particle has changed. */
void on_particle_charge_change();

/** called every time the Coulomb parameters are changed. */
void on_coulomb_change();

/** called every time short ranged interaction parameters are changed. */
void on_short_range_ia_change();

/** called every time a constraint is changed. */
void on_constraint_change();

/**
 * @brief Called when the box length has changed. This routine is relatively
 * fast, and changing the box length every time step as for example necessary
 * for NpT is more or less ok.
 *
 * @param skip_method_adaption skip the long-range methods adaptions
 */
void on_boxl_change(bool skip_method_adaption = false);

/** called every time a major change to the cell structure has happened,
 *  like the skin or grid have changed. This one is potentially slow.
 */
void on_cell_structure_change();

/** called every time the temperature changes. This one is potentially slow. */
void on_temperature_change();

/** @brief Called when the periodicity changes. Internally calls @ref
 * on_skin_change.
 */
void on_periodicity_change();

/** @brief Called when the skin is changed.
 */
void on_skin_change();

/** @brief Called when parameters of thermostats are changed.
 */
void on_thermostat_param_change();

/** @brief Called when the timestep changed.
 *  Internally calls @ref on_thermostat_param_change.
 */
void on_timestep_change();

/** @brief Called when the simulation time changed.
 */
void on_simtime_change();

/** @brief Called when the force cap changed.
 */
void on_forcecap_change();

/** @brief Called when the node_grid changed.
 */
void on_nodegrid_change();

unsigned global_ghost_flags();

/** called every time the walls for the lb fluid are changed */
void on_lbboundary_change();

<<<<<<< HEAD
/** called every time the boundaries for the ek are changed */
void on_ekboundary_change();
=======
/** @brief Called when the LB boundary conditions are changed
 *  (geometry, slip velocity, or both).
 */
void on_lb_boundary_conditions_change();
>>>>>>> e193c0ae

/** @brief Update particles with properties depending on other particles,
 *  namely virtual sites and ICC charges.
 */
void update_dependent_particles();

/**@}*/

#endif<|MERGE_RESOLUTION|>--- conflicted
+++ resolved
@@ -127,15 +127,13 @@
 /** called every time the walls for the lb fluid are changed */
 void on_lbboundary_change();
 
-<<<<<<< HEAD
-/** called every time the boundaries for the ek are changed */
-void on_ekboundary_change();
-=======
 /** @brief Called when the LB boundary conditions are changed
  *  (geometry, slip velocity, or both).
  */
 void on_lb_boundary_conditions_change();
->>>>>>> e193c0ae
+
+/** called every time the boundaries for the ek are changed */
+void on_ekboundary_change();
 
 /** @brief Update particles with properties depending on other particles,
  *  namely virtual sites and ICC charges.
