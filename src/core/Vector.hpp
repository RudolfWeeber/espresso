/*
  Copyright (C) 2014,2015,2016 The ESPResSo project

  This file is part of ESPResSo.

  ESPResSo is free software: you can redistribute it and/or modify
  it under the terms of the GNU General Public License as published by
  the Free Software Foundation, either version 3 of the License, or
  (at your option) any later version.

  ESPResSo is distributed in the hope that it will be useful,
  but WITHOUT ANY WARRANTY; without even the implied warranty of
  MERCHANTABILITY or FITNESS FOR A PARTICULAR PURPOSE.  See the
  GNU General Public License for more details.

  You should have received a copy of the GNU General Public License
  along with this program.  If not, see <http://www.gnu.org/licenses/>.
*/

#ifndef VECTOR_HPP
#define VECTOR_HPP

#include <algorithm>
#include <array>
#include <cassert>
#include <cmath>
#include <functional>
#include <initializer_list>
#include <iterator>
#include <vector>
#include <numeric>

#include "utils/serialization/array.hpp"

template <size_t n, typename Scalar> class Vector {
private:
  std::array<Scalar, n> d;

public:
  /* Concept Container requirements */
  using size_type = typename std::array<Scalar, n>::size_type;
  using difference_type = typename std::array<Scalar, n>::difference_type;
  using value_type = Scalar;
  using reference = Scalar &;
  using const_reference = const Scalar &;
  using iterator = typename std::array<Scalar, n>::iterator;
  using const_iterator = typename std::array<Scalar, n>::const_iterator;

  Vector() = default;
  Vector(Vector const &) = default;
  Vector &operator=(Vector const &) = default;

  template <typename Container> explicit Vector(Container v) {
    assert(std::distance(std::begin(v), std::end(v)) == n);
    std::copy(std::begin(v), std::end(v), d.begin());
  }

  template <typename T> explicit Vector(T const (&v)[n]) {
    std::copy(std::begin(v), std::end(v), d.begin());
  }

  explicit Vector(std::initializer_list<Scalar> v) {
    /* Convert to static_assert in C++14 */
    assert(v.size() == n);
    std::copy(std::begin(v), std::end(v), d.begin());
  }

  template <typename InputIterator>
  Vector(InputIterator begin, InputIterator end) {
    assert(std::distance(begin, end) == n);
    std::copy(begin, end, d.begin());
  }

  Scalar &operator[](int i) { return d[i]; }
  Scalar const &operator[](int i) const { return d[i]; }



  iterator begin() { return d.begin(); }
  const_iterator begin() const { return d.begin(); }

  iterator end() { return d.end(); }
  const_iterator end() const { return d.end(); }

  reference front() { return d.front(); }
  reference back() { return d.back(); }

  const_reference front() const { return d.front(); }
  const_reference back() const { return d.back(); }

  static constexpr size_t size() { return n; }
  Scalar const *data() const { return d.data(); }
  Scalar *data() { return d.data(); }
  size_type max_size() const { return d.max_size(); }
  bool empty() const { return d.empty(); }

  operator std::array<Scalar, n> const &() const { return d; }

  std::vector<Scalar> as_vector() const {
    return std::vector<Scalar>(std::begin(d), std::end(d));
  }

  operator std::vector<Scalar>() const { return as_vector(); }

  inline Scalar dot(const Vector<n, Scalar> &b) const {
    Scalar sum = 0;
    for (int i = 0; i < n; i++)
      sum += d[i] * b[i];
    return sum;
  }

  inline Scalar norm2(void) const { return dot(*this); }

  inline Scalar norm(void) const { return sqrt(norm2()); }

  inline void normalize(void) {
    const auto N = norm();
    if (N > Scalar(0)) {
      for (int i = 0; i < n; i++)
        d[i] /= N;
    }
  }

  static void cross(const Vector<3, Scalar> &a, const Vector<3, Scalar> &b,
                    Vector<3, Scalar> &c) {
    c[0] = a[1] * b[2] - a[2] * b[1];
    c[1] = a[2] * b[0] - a[0] * b[2];
    c[2] = a[0] * b[1] - a[1] * b[0];
  }

  static Vector<3, Scalar> cross(const Vector<3, Scalar> &a,
                                 const Vector<3, Scalar> &b) {
    Vector<3, Scalar> c;
    cross(a, b, c);
    return c;
  }

  inline Vector<3, Scalar> cross(const Vector<3, Scalar> &a) const {
    return cross(*this, a);
  }

  friend boost::serialization::access;
  template <typename Archive>
  void serialize(Archive &ar, const unsigned int /* version */) {
    ar &d;
  }
};

template<size_t n, typename Scalar>
Vector<n, Scalar> operator*(const Vector<n,Scalar> &v, const Scalar s) {
    Vector<n,Scalar> res({0,0,0});
    for (int i=0;i<n;i++){
      res[i] =v[i] * s;
    }
    return res;
}

template<size_t n, typename Scalar>
Vector<n, Scalar> operator/(const Vector<n,Scalar> v, const Scalar rhs) {
    Vector<n,Scalar> res;
    for (int i=0;i<n;i++){
      res[i] =v[i] / rhs;
    }
    return res;
}

// Useful typedefs

typedef Vector<3, double> Vector3d;
typedef Vector<2, double> Vector2d;

namespace detail {
template <size_t N, typename T, typename Op>
Vector<N, T> binary_op(Vector<N, T> const &a, Vector<N, T> const &b, Op op) {
  Vector<N, T> ret;

  std::transform(std::begin(a), std::end(a), std::begin(b), std::begin(ret),
                 op);

  return ret;
}

template <size_t N, typename T, typename Op>
void binary_op_assign(Vector<N, T> &a, Vector<N, T> const &b, Op op) {
  std::transform(std::begin(a), std::end(a), std::begin(b), std::begin(a), op);
}

template <size_t N, typename T, typename Op>
bool all_of(Vector<N, T> const &a, Vector<N, T> const &b, Op op) {
  for (int i = 0; i < a.size(); i++) {
    /* Short circuit */
    if (!static_cast<bool>(op(a[i], b[i]))) {
      return false;
    }
  }

  return true;
}
}

template <size_t N, typename T>
bool operator<(Vector<N, T> const &a, Vector<N, T> const &b) {
  return detail::all_of(a, b, std::less<T>());
}

template <size_t N, typename T>
bool operator>(Vector<N, T> const &a, Vector<N, T> const &b) {
  return detail::all_of(a, b, std::greater<T>());
}

template <size_t N, typename T>
bool operator<=(Vector<N, T> const &a, Vector<N, T> const &b) {
  return detail::all_of(a, b, std::less_equal<T>());
}

template <size_t N, typename T>
bool operator>=(Vector<N, T> const &a, Vector<N, T> const &b) {
  return detail::all_of(a, b, std::greater_equal<T>());
}

template <size_t N, typename T>
bool operator==(Vector<N, T> const &a, Vector<N, T> const &b) {
  return detail::all_of(a, b, std::equal_to<T>());
}

template <size_t N, typename T>
bool operator!=(Vector<N, T> const &a, Vector<N, T> const &b) {
  return detail::all_of(a, b, std::not_equal_to<T>());
}

template <size_t N, typename T>
Vector<N, T> operator+(Vector<N, T> const a, Vector<N, T> const b) {
  return detail::binary_op(a, b, std::plus<T>());
}

template <size_t N, typename T>
<<<<<<< HEAD
Vector<N, T> operator-(Vector<N, T> const a, Vector<N, T> const b) {
=======
void operator+=(Vector<N, T> &a, Vector<N, T> const &b) {
  return detail::binary_op_assign(a, b, std::plus<T>());
}

template <size_t N, typename T>
Vector<N, T> operator-(Vector<N, T> const &a, Vector<N, T> const &b) {
>>>>>>> 4a20999a
  return detail::binary_op(a, b, std::minus<T>());
}

template <size_t N, typename T>
void operator-=(Vector<N, T> &a, Vector<N, T> const &b) {
  return detail::binary_op_assign(a, b, std::minus<T>());
}

/* Scalar multiplication */
template <size_t N, typename T>
Vector<N, T> operator*(T const &a, Vector<N, T> const &b) {
  Vector<N, T> ret;

  std::transform(b.begin(), b.end(), ret.begin(),
                 [a](T const &val) { return a * val; });

  return ret;
}
template <size_t N, typename T>
Vector<N, T> operator*(Vector<N, T> const &a, T const &b) {
  Vector<N, T> ret;

  std::transform(a.begin(), a.end(), ret.begin(),
                 [b](T const &val) { return b * val; });

  return ret;
}

template <size_t N, typename T> void operator*=(T const &a, Vector<N, T> &b) {
  std::transform(b.begin(), b.end(), b.begin(),
                 [a](T const &val) { return a * val; });
}

/* Scalar division */
template <size_t N, typename T>
Vector<N, T> operator/(Vector<N, T> const &a, T const &b) {
  Vector<N, T> ret;

  std::transform(a.begin(), a.end(), ret.begin(),
                 [b](T const &val) { return val / b; });
  return ret;
}

template <size_t N, typename T> void operator/=(Vector<N, T> &a, T const &b) {
  std::transform(a.begin(), a.end(), a.begin(),
                 [b](T const &val) { return val / b; });
}

/* Scalar product */
template <size_t N, typename T>
T operator*(Vector<N, T> const &a, Vector<N, T> const &b) {
  return std::inner_product(a.begin(), a.end(), b.begin(), T{});
}

#endif<|MERGE_RESOLUTION|>--- conflicted
+++ resolved
@@ -74,8 +74,6 @@
   Scalar &operator[](int i) { return d[i]; }
   Scalar const &operator[](int i) const { return d[i]; }
 
-
-
   iterator begin() { return d.begin(); }
   const_iterator begin() const { return d.begin(); }
 
@@ -145,24 +143,6 @@
     ar &d;
   }
 };
-
-template<size_t n, typename Scalar>
-Vector<n, Scalar> operator*(const Vector<n,Scalar> &v, const Scalar s) {
-    Vector<n,Scalar> res({0,0,0});
-    for (int i=0;i<n;i++){
-      res[i] =v[i] * s;
-    }
-    return res;
-}
-
-template<size_t n, typename Scalar>
-Vector<n, Scalar> operator/(const Vector<n,Scalar> v, const Scalar rhs) {
-    Vector<n,Scalar> res;
-    for (int i=0;i<n;i++){
-      res[i] =v[i] / rhs;
-    }
-    return res;
-}
 
 // Useful typedefs
 
@@ -229,21 +209,17 @@
 }
 
 template <size_t N, typename T>
-Vector<N, T> operator+(Vector<N, T> const a, Vector<N, T> const b) {
+Vector<N, T> operator+(Vector<N, T> const &a, Vector<N, T> const &b) {
   return detail::binary_op(a, b, std::plus<T>());
 }
 
 template <size_t N, typename T>
-<<<<<<< HEAD
-Vector<N, T> operator-(Vector<N, T> const a, Vector<N, T> const b) {
-=======
 void operator+=(Vector<N, T> &a, Vector<N, T> const &b) {
   return detail::binary_op_assign(a, b, std::plus<T>());
 }
 
 template <size_t N, typename T>
 Vector<N, T> operator-(Vector<N, T> const &a, Vector<N, T> const &b) {
->>>>>>> 4a20999a
   return detail::binary_op(a, b, std::minus<T>());
 }
 
