--- conflicted
+++ resolved
@@ -202,50 +202,6 @@
   if (thermo_switch & THERMO_NPT_ISO)
     thermo_init_npt_isotropic();
 #endif
-<<<<<<< HEAD
   if (thermo_switch & THERMO_BROWNIAN)
     thermo_init_brownian();
-}
-
-void langevin_heat_up() {
-  langevin_pref2_buffer = langevin_pref2;
-  langevin_pref2 *= sqrt(3);
-
-  langevin_pref2_rotation_buffer = langevin_pref2_rotation;
-  langevin_pref2_rotation *= sqrt(3);
-}
-
-void thermo_heat_up() {
-  if (thermo_switch & THERMO_LANGEVIN) {
-    langevin_heat_up();
-  }
-#ifdef DPD
-  if (thermo_switch & THERMO_DPD) {
-    dpd_heat_up();
-  }
-#endif
-  if (n_thermalized_bonds) {
-    thermalized_bond_heat_up();
-  }
-}
-
-void langevin_cool_down() {
-  langevin_pref2 = langevin_pref2_buffer;
-  langevin_pref2_rotation = langevin_pref2_rotation_buffer;
-}
-
-void thermo_cool_down() {
-  if (thermo_switch & THERMO_LANGEVIN) {
-    langevin_cool_down();
-  }
-#ifdef DPD
-  if (thermo_switch & THERMO_DPD) {
-    dpd_cool_down();
-  }
-#endif
-  if (n_thermalized_bonds) {
-    thermalized_bond_cool_down();
-  }
-=======
->>>>>>> b7ff4b98
 }