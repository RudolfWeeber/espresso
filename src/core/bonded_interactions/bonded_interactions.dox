--- conflicted
+++ resolved
@@ -61,23 +61,12 @@
  *
  *  * The recommended signatures of the force and energy functions are:
  *    @code{.cpp}
-<<<<<<< HEAD
  *    inline boost::optional<Utils::Vector3d>
- *    calc_fene_pair_force(Particle const *const p1,
- *                         Particle const *const p2,
- *                         Bonded_ia_parameters const *const iaparams,
+ *    calc_fene_pair_force(Bonded_ia_parameters const *const iaparams,
  *                         Utils::Vector3d const &dx);
  *    inline boost::optional<double>
- *    fene_pair_energy(Particle const *const p1,
- *                     Particle const *const p2,
- *                     Bonded_ia_parameters const *const iaparams,
+ *    fene_pair_energy(Bonded_ia_parameters const *const iaparams,
  *                     Utils::Vector3d const &dx);
-=======
- *    inline bool calc_fene_pair_force(Bonded_ia_parameters const *const iaparams,
- *                                     Vector3d const &dx, Vector3d &force);
- *    inline bool fene_pair_energy(Bonded_ia_parameters const *const iaparams,
- *                                 Vector3d const &dx, double *_energy);
->>>>>>> 2a32c8e3
  *    @endcode
  *  * The setter function gets a \p bond_type which is a numerical id
  *    identifying the number of the bond type in the simulation.
@@ -134,11 +123,7 @@
  *      boost::optional<Utils::Vector3d> result;
  *      // ...
  *      case BONDED_IA_FENE:
-<<<<<<< HEAD
  *        result = calc_fene_pair_force(iaparams, dx);
-=======
- *        bond_broken = calc_fene_pair_force(iaparams, dx, force);
->>>>>>> 2a32c8e3
  *        break;
  *      @endcode
  *    - in function @ref add_bonded_force(): add the new interaction to the
@@ -146,13 +131,8 @@
  *      the code looks like this:
  *      @code{.cpp}
  *      case BONDED_IA_ANGLE_HARMONIC:
-<<<<<<< HEAD
  *        std::tie(force1, force2, force3) =
- *          calc_angle_harmonic_force(p1, p2, p3, iaparams);
-=======
- *        bond_broken = calc_angle_harmonic_force(p1->r.p, p2->r.p, p3->r.p,
- *                                                iaparams, force, force2, force3);
->>>>>>> 2a32c8e3
+ *          calc_angle_harmonic_force(p1->r.p, p2->r.p, p3->r.p, iaparams);
  *        break;
  *      @endcode
  *  * In energy_inline.hpp:
@@ -163,11 +143,7 @@
  *      boost::optional<double> retval;
  *      // ...
  *      case BONDED_IA_FENE:
-<<<<<<< HEAD
  *        retval = fene_pair_energy(iaparams, dx);
-=======
- *        bond_broken = fene_pair_energy(iaparams, dx, &ret);
->>>>>>> 2a32c8e3
  *        break;
  *      @endcode
  *  * Pressure, stress tensor and virial calculation: if your bonded
