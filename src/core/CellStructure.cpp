/*
 * Copyright (C) 2010-2020 The ESPResSo project
 * Copyright (C) 2002,2003,2004,2005,2006,2007,2008,2009,2010
 *   Max-Planck-Institute for Polymer Research, Theory Group
 *
 * This file is part of ESPResSo.
 *
 * ESPResSo is free software: you can redistribute it and/or modify
 * it under the terms of the GNU General Public License as published by
 * the Free Software Foundation, either version 3 of the License, or
 * (at your option) any later version.
 *
 * ESPResSo is distributed in the hope that it will be useful,
 * but WITHOUT ANY WARRANTY; without even the implied warranty of
 * MERCHANTABILITY or FITNESS FOR A PARTICULAR PURPOSE.  See the
 * GNU General Public License for more details.
 *
 * You should have received a copy of the GNU General Public License
 * along with this program.  If not, see <http://www.gnu.org/licenses/>.
 */

#include "CellStructure.hpp"

#include "AtomDecomposition.hpp"
#include "CellStructureType.hpp"
#include "RegularDecomposition.hpp"
#include "grid.hpp"
#include "lees_edwards.hpp"

#include "lees_edwards.hpp"

#include <utils/contains.hpp>

#include <algorithm>
#include <iterator>
#include <memory>
#include <stdexcept>
#include <string>
#include <utility>
#include <vector>

void CellStructure::check_particle_index() {
  auto const max_id = get_max_local_particle_id();

  for (auto const &p : local_particles()) {
    auto const id = p.identity();

    if (id < 0 || id > max_id) {
      throw std::runtime_error("Particle id out of bounds.");
    }

    if (get_local_particle(id) != &p) {
      throw std::runtime_error("Invalid local particle index entry.");
    }
  }

  /* checks: local particle id */
  int local_part_cnt = 0;
  for (int n = 0; n < get_max_local_particle_id() + 1; n++) {
    if (get_local_particle(n) != nullptr) {
      local_part_cnt++;
      if (get_local_particle(n)->p.identity != n) {
        throw std::runtime_error("local_particles part has corrupted id.");
      }
    }
  }

  if (local_part_cnt != local_particles().size()) {
    throw std::runtime_error(
        std::to_string(local_particles().size()) + " parts in cells but " +
        std::to_string(local_part_cnt) + " parts in local_particles");
  }
}

void CellStructure::check_particle_sorting() {
  for (auto cell : local_cells()) {
    for (auto const &p : cell->particles()) {
      if (particle_to_cell(p) != cell) {
        throw std::runtime_error("misplaced particle with id " +
                                 std::to_string(p.identity()));
      }
    }
  }
}

Cell *CellStructure::particle_to_cell(const Particle &p) {
  return decomposition().particle_to_cell(p);
}

void CellStructure::remove_particle(int id) {
  auto remove_all_bonds_to = [id](BondList &bl) {
    for (auto it = bl.begin(); it != bl.end();) {
      if (Utils::contains(it->partner_ids(), id)) {
        it = bl.erase(it);
      } else {
        std::advance(it, 1);
      }
    }
  };

  for (auto c : decomposition().local_cells()) {
    auto &parts = c->particles();

    for (auto it = parts.begin(); it != parts.end();) {
      if (it->identity() == id) {
        it = parts.erase(it);
        update_particle_index(id, nullptr);
        update_particle_index(parts);
      } else {
        remove_all_bonds_to(it->bonds());
        it++;
      }
    }
  }
}

Particle *CellStructure::add_local_particle(Particle &&p) {
  auto const sort_cell = particle_to_cell(p);
  if (sort_cell) {

    return std::addressof(
        append_indexed_particle(sort_cell->particles(), std::move(p)));
  }

  return {};
}

Particle *CellStructure::add_particle(Particle &&p) {
  auto const sort_cell = particle_to_cell(p);
  /* There is always at least one cell, so if the particle
   * does not belong to a cell on this node we can put it there. */
  auto cell = sort_cell ? sort_cell : local_cells()[0];

  /* If the particle isn't local a global resort may be
   * needed, otherwise a local resort if sufficient. */
  set_resort_particles(sort_cell ? Cells::RESORT_LOCAL : Cells::RESORT_GLOBAL);

  return std::addressof(
      append_indexed_particle(cell->particles(), std::move(p)));
}

int CellStructure::get_max_local_particle_id() const {
  auto it = std::find_if(m_particle_index.rbegin(), m_particle_index.rend(),
                         [](const Particle *p) { return p != nullptr; });

  return (it != m_particle_index.rend()) ? (*it)->identity() : -1;
}

void CellStructure::remove_all_particles() {
  for (auto c : decomposition().local_cells()) {
    c->particles().clear();
  }

  m_particle_index.clear();
}

/* Map the data parts flags from cells to those used internally
 * by the ghost communication */
static unsigned map_data_parts(unsigned data_parts) {
  using namespace Cells;

  /* clang-format off */
  return GHOSTTRANS_NONE
         | ((DATA_PART_PROPERTIES & data_parts) ? GHOSTTRANS_PROPRTS : 0u)
         | ((DATA_PART_POSITION & data_parts) ? GHOSTTRANS_POSITION : 0u)
         | ((DATA_PART_MOMENTUM & data_parts) ? GHOSTTRANS_MOMENTUM : 0u)
         | ((DATA_PART_FORCE & data_parts) ? GHOSTTRANS_FORCE : 0u)
#ifdef BOND_CONSTRAINT
         | ((DATA_PART_RATTLE & data_parts) ? GHOSTTRANS_RATTLE : 0u)
#endif
         | ((DATA_PART_BONDS & data_parts) ? GHOSTTRANS_BONDS : 0u);
  /* clang-format on */
}

void CellStructure::ghosts_count() {
  ghost_communicator(decomposition().exchange_ghosts_comm(),
                     GHOSTTRANS_PARTNUM);
}
void CellStructure::ghosts_update(unsigned data_parts) {
  ghost_communicator(decomposition().exchange_ghosts_comm(),
                     map_data_parts(data_parts));
}
void CellStructure::ghosts_reduce_forces() {
  ghost_communicator(decomposition().collect_ghost_force_comm(),
                     GHOSTTRANS_FORCE);
}
#ifdef BOND_CONSTRAINT
void CellStructure::ghosts_reduce_rattle_correction() {
  ghost_communicator(decomposition().collect_ghost_force_comm(),
                     GHOSTTRANS_RATTLE);
}
#endif

Utils::Span<Cell *> CellStructure::local_cells() {
  return decomposition().local_cells();
}

ParticleRange CellStructure::local_particles() {
  return Cells::particles(decomposition().local_cells());
}

ParticleRange CellStructure::ghost_particles() {
  return Cells::particles(decomposition().ghost_cells());
}

Utils::Vector3d CellStructure::max_cutoff() const {
  return decomposition().max_cutoff();
}

Utils::Vector3d CellStructure::max_range() const {
  return decomposition().max_range();
}

namespace {
/**
 * @brief Apply a @ref ParticleChange to a particle index.
 */
struct UpdateParticleIndexVisitor {
  CellStructure *cs;

  void operator()(RemovedParticle rp) const {
    cs->update_particle_index(rp.id, nullptr);
  }
  void operator()(ModifiedList mp) const { cs->update_particle_index(mp.pl); }
};
} // namespace

<<<<<<< HEAD
void CellStructure::resort_particles(int global_flag, const BoxGeometry &box) {
=======
void CellStructure::resort_particles(int global_flag, BoxGeometry const &box) {
>>>>>>> 9c40d781
  invalidate_ghosts();

  static std::vector<ParticleChange> diff;
  diff.clear();

  m_decomposition->resort(global_flag, diff);

  for (auto d : diff) {
    boost::apply_visitor(UpdateParticleIndexVisitor{this}, d);
  }

  m_rebuild_verlet_list = true;
<<<<<<< HEAD
  LeesEdwards::on_resort(box);
=======
  m_le_pos_offset_at_last_resort = box.clees_edwards_bc().pos_offset;
>>>>>>> 9c40d781

#ifdef ADDITIONAL_CHECKS
  check_particle_index();
  check_particle_sorting();
#endif
}

void CellStructure::set_atom_decomposition(boost::mpi::communicator const &comm,
                                           BoxGeometry const &box,
                                           LocalBox<double> &local_geo) {
  set_particle_decomposition(std::make_unique<AtomDecomposition>(comm, box));
  m_type = CellStructureType::CELL_STRUCTURE_NSQUARE;
  local_geo.set_cell_structure_type(m_type);
}

void CellStructure::set_regular_decomposition(
    boost::mpi::communicator const &comm, double range, BoxGeometry const &box,
    LocalBox<double> &local_geo) {
  set_particle_decomposition(
      std::make_unique<RegularDecomposition>(comm, range, box, local_geo));
  m_type = CellStructureType::CELL_STRUCTURE_REGULAR;
  local_geo.set_cell_structure_type(m_type);
}<|MERGE_RESOLUTION|>--- conflicted
+++ resolved
@@ -225,11 +225,7 @@
 };
 } // namespace
 
-<<<<<<< HEAD
-void CellStructure::resort_particles(int global_flag, const BoxGeometry &box) {
-=======
 void CellStructure::resort_particles(int global_flag, BoxGeometry const &box) {
->>>>>>> 9c40d781
   invalidate_ghosts();
 
   static std::vector<ParticleChange> diff;
@@ -242,11 +238,7 @@
   }
 
   m_rebuild_verlet_list = true;
-<<<<<<< HEAD
-  LeesEdwards::on_resort(box);
-=======
   m_le_pos_offset_at_last_resort = box.clees_edwards_bc().pos_offset;
->>>>>>> 9c40d781
 
 #ifdef ADDITIONAL_CHECKS
   check_particle_index();
