#include <boost/mpi/collectives.hpp>

#include "ShapeBasedConstraint.hpp"
#include "communication.hpp"
#include "energy_inline.hpp"
#include "errorhandling.hpp"
#include "forces_inline.hpp"
#include "interaction_data.hpp"

namespace Constraints {
Vector3d ShapeBasedConstraint::total_force() const {
  return all_reduce(comm_cart, m_local_force, std::plus<Vector3d>());
}

double ShapeBasedConstraint::total_normal_force() const {
  return all_reduce(comm_cart, m_outer_normal_force, std::plus<double>());
}

double ShapeBasedConstraint::min_dist() {
  double global_mindist = std::numeric_limits<double>::infinity();
  auto parts = local_cells.particles();

  auto const local_mindist = std::accumulate(
      parts.begin(), parts.end(), std::numeric_limits<double>::infinity(),
      [this](double min, Particle const &p) {
        IA_parameters *ia_params;
        ia_params = get_ia_param(p.p.type, part_rep.p.type);
        if (checkIfInteraction(ia_params)) {
          double vec[3], dist;
          m_shape->calculate_dist(folded_position(p).data(), &dist, vec);
          return std::min(min, dist);
        } else
          return min;
      });
  boost::mpi::reduce(comm_cart, local_mindist, global_mindist,
                     boost::mpi::minimum<double>(), 0);
  return global_mindist;
}

<<<<<<< HEAD
ParticleForce ShapeBasedConstraint::force(const Particle *p, const Vector3d &folded_pos) {
=======
void ShapeBasedConstraint::reflect_particle(Particle *p,
                                            const double *distance_vector,
                                            const double *folded_pos) const {
  double vec[3];
  double norm;

  memcpy(vec, distance_vector, 3 * sizeof(double));

  norm = sqrt(vec[0] * vec[0] + vec[1] * vec[1] + vec[2] * vec[2]);
  p->r.p[0] = p->r.p[0] - 2 * vec[0];
  p->r.p[1] = p->r.p[1] - 2 * vec[1];
  p->r.p[2] = p->r.p[2] - 2 * vec[2];

  /* vec seems to be the vector that points from the wall to the particle*/
  /* now normalize it */
  switch (m_reflection_type) {
  case ReflectionType::NORMAL:
    vec[0] /= norm;
    vec[1] /= norm;
    vec[2] /= norm;
    /* calculating scalar product - reusing var norm */
    norm = vec[0] * p->m.v[0] + vec[1] * p->m.v[1] + vec[2] * p->m.v[2];
    /* now add twice the normal component to the velcity */
    p->m.v[0] =
        p->m.v[0] - 2 * vec[0] * norm; /* norm is still the scalar product! */
    p->m.v[1] = p->m.v[1] - 2 * vec[1] * norm;
    p->m.v[2] = p->m.v[2] - 2 * vec[2] * norm;
    break;
  case ReflectionType::NORMAL_TANGENTIAL:
    /* if bounce back, invert velocity */
    p->m.v[0] = -p->m.v[0];
    p->m.v[1] = -p->m.v[1];
    p->m.v[2] = -p->m.v[2];
    break;
  case ReflectionType::NONE:
    break;
  }
}

void ShapeBasedConstraint::add_force(Particle *p, Vector3d& folded_pos) {
>>>>>>> 0bc15d33
  double dist =0.;
  Vector3d dist_vec, force, torque1, torque2, outer_normal_vec;

  IA_parameters *ia_params = get_ia_param(p->p.type, part_rep.p.type);

  for (int j = 0; j < 3; j++) {
    force[j] = 0;
#ifdef ROTATION
    torque1[j] = torque2[j] = 0;
#endif
  }

  if (checkIfInteraction(ia_params)) {
    m_shape->calculate_dist(folded_pos.data(), &dist, dist_vec.data());
    outer_normal_vec=-dist_vec/dist_vec.norm();

    if (dist > 0) {
      auto const dist2 = dist * dist;
      calc_non_bonded_pair_force(p, &part_rep, ia_params, dist_vec.data(), dist, dist2,
                                 force.data(), torque1.data(), torque2.data());
#ifdef DPD
      if (thermo_switch & THERMO_DPD) {
<<<<<<< HEAD
          force += dpd_pair_force(p, &part_rep, ia_params, dist_vec.data(), dist, dist2);
=======
        add_dpd_pair_force(p, &part_rep, ia_params, dist_vec.data(), dist, dist2);
>>>>>>> 0bc15d33
      }
#endif
    } else if (m_penetrable && (dist <= 0)) {
      if ((!m_only_positive) && (dist < 0)) {
        auto const dist2 = dist * dist;
        calc_non_bonded_pair_force(p, &part_rep, ia_params, dist_vec.data(), -1.0 * dist,
                                   dist * dist, force.data(), torque1.data(), torque2.data());
#ifdef DPD
        if (thermo_switch & THERMO_DPD) {
<<<<<<< HEAD
            force += dpd_pair_force(p, &part_rep, ia_params, dist_vec.data(), dist, dist2);
=======
          add_dpd_pair_force(p, &part_rep, ia_params, dist_vec.data(), dist, dist2);
>>>>>>> 0bc15d33
        }
#endif
      }
    } else {
<<<<<<< HEAD
=======
      if (m_reflection_type != ReflectionType::NONE) {
        reflect_particle(p, dist_vec.data(), folded_pos.data());
      } else {
>>>>>>> 0bc15d33
        runtimeErrorMsg() << "Constraint"
                          << " violated by particle " << p->p.identity
                          << " dist " << dist;
    }
  }
<<<<<<< HEAD

    m_local_force -= force;
    m_outer_normal_force-=outer_normal_vec * force;

=======
  for (int j = 0; j < 3; j++) {
    p->f.f[j] += force[j];
>>>>>>> 0bc15d33
#ifdef ROTATION
  part_rep.f.torque += torque2;
  return {force, torque1};
#else
  return force;
#endif
<<<<<<< HEAD
=======
  }
  force=-force; //Newtons third law. Force acting on constraint due to particle is minus the force acting on the particle
  m_local_force += force;
  m_outer_normal_force+=outer_normal_vec.dot(force);  
>>>>>>> 0bc15d33
}

void ShapeBasedConstraint::add_energy(const Particle *p, const Vector3d &folded_pos,
                                      Observable_stat &energy) const {
  double dist, vec[3];
  IA_parameters *ia_params;
  double nonbonded_en = 0.0;

  ia_params = get_ia_param(p->p.type, part_rep.p.type);

  dist = 0.;
  if (checkIfInteraction(ia_params)) {
    m_shape->calculate_dist(folded_pos.data(), &dist, vec);
    if (dist > 0) {
      nonbonded_en = calc_non_bonded_pair_energy(p, &part_rep, ia_params, vec,
                                                 dist, dist * dist);
    } else if ((dist <= 0) && m_penetrable) {
      if (!m_only_positive && (dist < 0)) {
        nonbonded_en = calc_non_bonded_pair_energy(p, &part_rep, ia_params, vec,
                                                   -1.0 * dist, dist * dist);
      }
    } else {
      runtimeErrorMsg() << "Constraint "
                        << " violated by particle " << p->p.identity;
    }
  }
  if (part_rep.p.type >= 0)
    *obsstat_nonbonded(&energy, p->p.type, part_rep.p.type) += nonbonded_en;
}
}<|MERGE_RESOLUTION|>--- conflicted
+++ resolved
@@ -37,50 +37,8 @@
   return global_mindist;
 }
 
-<<<<<<< HEAD
 ParticleForce ShapeBasedConstraint::force(const Particle *p, const Vector3d &folded_pos) {
-=======
-void ShapeBasedConstraint::reflect_particle(Particle *p,
-                                            const double *distance_vector,
-                                            const double *folded_pos) const {
-  double vec[3];
-  double norm;
 
-  memcpy(vec, distance_vector, 3 * sizeof(double));
-
-  norm = sqrt(vec[0] * vec[0] + vec[1] * vec[1] + vec[2] * vec[2]);
-  p->r.p[0] = p->r.p[0] - 2 * vec[0];
-  p->r.p[1] = p->r.p[1] - 2 * vec[1];
-  p->r.p[2] = p->r.p[2] - 2 * vec[2];
-
-  /* vec seems to be the vector that points from the wall to the particle*/
-  /* now normalize it */
-  switch (m_reflection_type) {
-  case ReflectionType::NORMAL:
-    vec[0] /= norm;
-    vec[1] /= norm;
-    vec[2] /= norm;
-    /* calculating scalar product - reusing var norm */
-    norm = vec[0] * p->m.v[0] + vec[1] * p->m.v[1] + vec[2] * p->m.v[2];
-    /* now add twice the normal component to the velcity */
-    p->m.v[0] =
-        p->m.v[0] - 2 * vec[0] * norm; /* norm is still the scalar product! */
-    p->m.v[1] = p->m.v[1] - 2 * vec[1] * norm;
-    p->m.v[2] = p->m.v[2] - 2 * vec[2] * norm;
-    break;
-  case ReflectionType::NORMAL_TANGENTIAL:
-    /* if bounce back, invert velocity */
-    p->m.v[0] = -p->m.v[0];
-    p->m.v[1] = -p->m.v[1];
-    p->m.v[2] = -p->m.v[2];
-    break;
-  case ReflectionType::NONE:
-    break;
-  }
-}
-
-void ShapeBasedConstraint::add_force(Particle *p, Vector3d& folded_pos) {
->>>>>>> 0bc15d33
   double dist =0.;
   Vector3d dist_vec, force, torque1, torque2, outer_normal_vec;
 
@@ -103,11 +61,7 @@
                                  force.data(), torque1.data(), torque2.data());
 #ifdef DPD
       if (thermo_switch & THERMO_DPD) {
-<<<<<<< HEAD
           force += dpd_pair_force(p, &part_rep, ia_params, dist_vec.data(), dist, dist2);
-=======
-        add_dpd_pair_force(p, &part_rep, ia_params, dist_vec.data(), dist, dist2);
->>>>>>> 0bc15d33
       }
 #endif
     } else if (m_penetrable && (dist <= 0)) {
@@ -117,48 +71,26 @@
                                    dist * dist, force.data(), torque1.data(), torque2.data());
 #ifdef DPD
         if (thermo_switch & THERMO_DPD) {
-<<<<<<< HEAD
             force += dpd_pair_force(p, &part_rep, ia_params, dist_vec.data(), dist, dist2);
-=======
-          add_dpd_pair_force(p, &part_rep, ia_params, dist_vec.data(), dist, dist2);
->>>>>>> 0bc15d33
         }
 #endif
       }
     } else {
-<<<<<<< HEAD
-=======
-      if (m_reflection_type != ReflectionType::NONE) {
-        reflect_particle(p, dist_vec.data(), folded_pos.data());
-      } else {
->>>>>>> 0bc15d33
         runtimeErrorMsg() << "Constraint"
                           << " violated by particle " << p->p.identity
                           << " dist " << dist;
     }
   }
-<<<<<<< HEAD
-
+  
     m_local_force -= force;
     m_outer_normal_force-=outer_normal_vec * force;
 
-=======
-  for (int j = 0; j < 3; j++) {
-    p->f.f[j] += force[j];
->>>>>>> 0bc15d33
 #ifdef ROTATION
   part_rep.f.torque += torque2;
   return {force, torque1};
 #else
   return force;
 #endif
-<<<<<<< HEAD
-=======
-  }
-  force=-force; //Newtons third law. Force acting on constraint due to particle is minus the force acting on the particle
-  m_local_force += force;
-  m_outer_normal_force+=outer_normal_vec.dot(force);  
->>>>>>> 0bc15d33
 }
 
 void ShapeBasedConstraint::add_energy(const Particle *p, const Vector3d &folded_pos,
