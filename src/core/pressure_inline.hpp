/*
  Copyright (C) 2010-2018 The ESPResSo project
  Copyright (C) 2002,2003,2004,2005,2006,2007,2008,2009,2010
  Max-Planck-Institute for Polymer Research, Theory Group

  This file is part of ESPResSo.

  ESPResSo is free software: you can redistribute it and/or modify
  it under the terms of the GNU General Public License as published by
  the Free Software Foundation, either version 3 of the License, or
  (at your option) any later version.

  ESPResSo is distributed in the hope that it will be useful,
  but WITHOUT ANY WARRANTY; without even the implied warranty of
  MERCHANTABILITY or FITNESS FOR A PARTICULAR PURPOSE.  See the
  GNU General Public License for more details.

  You should have received a copy of the GNU General Public License
  along with this program.  If not, see <http://www.gnu.org/licenses/>.
*/
/** \file
 *  Pressure calculation. Really similar to energy.hpp.
 */

#ifndef CORE_PRESSURE_INLINE_HPP
#define CORE_PRESSURE_INLINE_HPP

#include "debug.hpp"
#include "forces_inline.hpp"
#include "integrate.hpp"
#include "npt.hpp"
#include "pressure.hpp"
#include "thermostat.hpp"
#include "utils.hpp"

/** Calculate non bonded energies between a pair of particles.
 *  @param p1        pointer to particle 1.
 *  @param p2        pointer to particle 2.
 *  @param d         vector between p1 and p2.
 *  @param dist      distance between p1 and p2.
 *  @param dist2     distance squared between p1 and p2.
 */
inline void add_non_bonded_pair_virials(Particle *p1, Particle *p2, double d[3],
                                        double dist, double dist2) {
  int p1molid, p2molid, k, l;
  double force[3] = {0, 0, 0};

#ifdef EXCLUSIONS
  if (do_nonbonded(p1, p2))
#endif
  {
    calc_non_bonded_pair_force(p1, p2, d, dist, dist2, force);
    *obsstat_nonbonded(&virials, p1->p.type, p2->p.type) +=
        d[0] * force[0] + d[1] * force[1] + d[2] * force[2];

    /* stress tensor part */
    for (k = 0; k < 3; k++)
      for (l = 0; l < 3; l++)
        obsstat_nonbonded(&p_tensor, p1->p.type, p2->p.type)[k * 3 + l] +=
            force[k] * d[l];

    p1molid = p1->p.mol_id;
    p2molid = p2->p.mol_id;
    if (p1molid == p2molid) {
      *obsstat_nonbonded_intra(&virials_non_bonded, p1->p.type, p2->p.type) +=
          d[0] * force[0] + d[1] * force[1] + d[2] * force[2];

      for (k = 0; k < 3; k++)
        for (l = 0; l < 3; l++)
          obsstat_nonbonded_intra(&p_tensor_non_bonded, p1->p.type,
                                  p2->p.type)[k * 3 + l] += force[k] * d[l];
    }
    if (p1molid != p2molid) {
      *obsstat_nonbonded_inter(&virials_non_bonded, p1->p.type, p2->p.type) +=
          d[0] * force[0] + d[1] * force[1] + d[2] * force[2];

      for (k = 0; k < 3; k++)
        for (l = 0; l < 3; l++)
          obsstat_nonbonded_inter(&p_tensor_non_bonded, p1->p.type,
                                  p2->p.type)[k * 3 + l] += force[k] * d[l];
    }
  }

#ifdef ELECTROSTATICS
  /* real space Coulomb */
  if (coulomb.method != COULOMB_NONE) {
    switch (coulomb.method) {
#ifdef P3M
    case COULOMB_P3M_GPU:
    case COULOMB_P3M:
      /**
      Here we calculate the short ranged contribution of the electrostatics.
      These terms are called Pi_{dir, alpha, beta} in the paper by Essmann et al
      "A smooth particle mesh Ewald method", The Journal of Chemical Physics
      103, 8577 (1995); doi: 10.1063/1.470117. The part Pi_{corr, alpha, beta}
      in the Essmann paper is not present here since M is the empty set in our
      simulations.
      */
      force[0] = 0.0;
      force[1] = 0.0;
      force[2] = 0.0;
      p3m_add_pair_force(p1->p.q * p2->p.q, d, dist2, dist, force);
      virials.coulomb[0] += p3m_pair_energy(p1->p.q * p2->p.q, dist);
      for (k = 0; k < 3; k++)
        for (l = 0; l < 3; l++)
          p_tensor.coulomb[k * 3 + l] += force[k] * d[l];

      break;
#endif

    /* short range potentials, where we use the virial */
    /***************************************************/
    case COULOMB_DH: {
      double force[3] = {0, 0, 0};

      add_dh_coulomb_pair_force(p1, p2, d, dist, force);
      for (k = 0; k < 3; k++)
        for (l = 0; l < 3; l++)
          p_tensor.coulomb[k * 3 + l] += force[k] * d[l];
      virials.coulomb[0] += force[0] * d[0] + force[1] * d[1] + force[2] * d[2];
      break;
    }
    case COULOMB_RF: {
      double force[3] = {0, 0, 0};

      add_rf_coulomb_pair_force(p1, p2, d, dist, force);
      for (k = 0; k < 3; k++)
        for (l = 0; l < 3; l++)
          p_tensor.coulomb[k * 3 + l] += force[k] * d[l];
      virials.coulomb[0] += force[0] * d[0] + force[1] * d[1] + force[2] * d[2];
      break;
    }
    case COULOMB_INTER_RF:
      // this is done together with the other short range interactions
      break;
    default:
      fprintf(stderr, "calculating pressure for electrostatics method that "
                      "doesn't have it implemented\n");
      break;
    }
  }
#endif /*ifdef ELECTROSTATICS */

#ifdef DIPOLES
  /* real space magnetic dipole-dipole */
  if (coulomb.Dmethod != DIPOLAR_NONE) {
    fprintf(stderr, "calculating pressure for magnetostatics which doesn't "
                    "have it implemented\n");
  }
#endif /*ifdef DIPOLES */
}

/* calc_three_body_bonded_forces is called by add_three_body_bonded_stress. This
   routine is only entered for angular potentials. */
inline void calc_three_body_bonded_forces(Particle *p1, Particle *p2,
                                          Particle *p3,
                                          Bonded_ia_parameters *iaparams,
                                          Vector3d &force1, Vector3d &force2,
                                          Vector3d &force3) {

#ifdef TABULATED
// char* errtxt;
#endif

  switch (iaparams->type) {
  case BONDED_IA_ANGLE_HARMONIC:
    // p1 is *p_mid, p2 is *p_left, p3 is *p_right
    calc_angle_harmonic_3body_forces(p1, p2, p3, iaparams, force1, force2,
                                     force3);
    break;
  case BONDED_IA_ANGLE_COSINE:
    // p1 is *p_mid, p2 is *p_left, p3 is *p_right
    calc_angle_cosine_3body_forces(p1, p2, p3, iaparams, force1, force2,
                                   force3);
    break;
  case BONDED_IA_ANGLE_COSSQUARE:
    // p1 is *p_mid, p2 is *p_left, p3 is *p_right
    calc_angle_cossquare_3body_forces(p1, p2, p3, iaparams, force1, force2,
                                      force3);
    break;
#ifdef TABULATED
  case BONDED_IA_TABULATED:
    switch (iaparams->p.tab.type) {
    case TAB_BOND_ANGLE:
      // p1 is *p_mid, p2 is *p_left, p3 is *p_right
      calc_angle_3body_tabulated_forces(p1, p2, p3, iaparams, force1, force2,
                                        force3);
      break;
    default:
      runtimeErrorMsg() << "calc_bonded_force: tabulated bond type of atom "
                        << p1->p.identity << " unknown\n";
      return;
    }
    break;
#endif
  default:
    fprintf(stderr, "calc_three_body_bonded_forces: \
            WARNING: Bond type %d , atom %d unhandled, Atom 2: %d\n",
            iaparams->type, p1->p.identity, p2->p.identity);
    break;
  }
}

/** Calculate bonded virials for one particle.
 *  For performance reasons the force routines add their values directly to the
 *  particles. So here we do some tricks to get the value out without changing
 *  the forces.
 *  @param p1 particle for which to calculate virials
 */
inline void add_bonded_virials(Particle *p1) {
  double force[3] = {0, 0, 0};
  // char *errtxt;
  Particle *p2;
  Bonded_ia_parameters *iaparams;

  int i, k, l;
  int type_num;

  i = 0;
  while (i < p1->bl.n) {
    type_num = p1->bl.e[i++];
    iaparams = &bonded_ia_params[type_num];
    if (iaparams->num != 1) {
      i += iaparams->num;
      continue;
    }

    /* fetch particle 2 */
    p2 = local_particles[p1->bl.e[i++]];
    if (!p2) {
      // for harmonic spring:
      // if cutoff was defined and p2 is not there it is anyway outside the
      // cutoff, see calc_maximal_cutoff()
      if ((type_num == BONDED_IA_HARMONIC) && (iaparams->p.harmonic.r_cut > 0))
        return;
      runtimeErrorMsg() << "bond broken between particles " << p1->p.identity
                        << " and " << p1->bl.e[i - 1]
                        << " (particles not stored on the same node)";
      return;
    }

    double a[3] = {p1->r.p[0], p1->r.p[1], p1->r.p[2]};
    double b[3] = {p2->r.p[0], p2->r.p[1], p2->r.p[2]};
    auto dx = get_mi_vector(a, b);
    calc_bond_pair_force(p1, p2, iaparams, dx.data(), force);
    *obsstat_bonded(&virials, type_num) +=
        dx[0] * force[0] + dx[1] * force[1] + dx[2] * force[2];

    /* stress tensor part */
    for (k = 0; k < 3; k++)
      for (l = 0; l < 3; l++)
        obsstat_bonded(&p_tensor, type_num)[k * 3 + l] += force[k] * dx[l];
  }
}

/** Calculate the contribution to the stress tensor from angular potentials.
 *  The central particle of the three-particle interaction is responsible
 *  for the contribution of the entire interaction - this is the coding
 *  not the physics.
 */
inline void add_three_body_bonded_stress(Particle *p1) {
<<<<<<< HEAD
  // char *errtxt;
  Particle *p2;
  Particle *p3;
  Bonded_ia_parameters *iaparams;

  int i, k, j, l;
  int type_num;
  BondedInteraction type;

  i = 0;
=======
  int i = 0;
>>>>>>> e5b6d2cd
  while (i < p1->bl.n) {
    /* scan bond list for angular interactions */
    auto type_num = p1->bl.e[i];
    auto iaparams = &bonded_ia_params[type_num];

    // Skip non-three-particle-bonds
    if (iaparams->num != 2) // number of partners
    {
      i += 1 + iaparams->num;
      continue;
    }
<<<<<<< HEAD
    type = iaparams->type;

    p2 = local_particles[p1->bl.e[i + 1]];
    p3 = local_particles[p1->bl.e[i + 2]];

    auto dx21 = -get_mi_vector(p1->r.p, p2->r.p);
    auto dx31 = get_mi_vector(p3->r.p, p1->r.p);
=======

    auto p2 = local_particles[p1->bl.e[i + 1]];
    auto p3 = local_particles[p1->bl.e[i + 2]];

    auto const dx21 = -get_mi_vector(p1->r.p, p2->r.p);
    auto const dx31 = get_mi_vector(p3->r.p, p1->r.p);

    double force1[3]{};
    double force2[3]{};
    double force3[3]{};
>>>>>>> e5b6d2cd

    Vector3d force1, force2, force3;
    calc_three_body_bonded_forces(p1, p2, p3, iaparams, force1, force2, force3);
    /* three-body bonded interactions contribute to the stress but not the
     * scalar pressure */
    for (int k = 0; k < 3; k++) {
      for (int l = 0; l < 3; l++) {
        obsstat_bonded(&p_tensor, type_num)[3 * k + l] +=
            force2[k] * dx21[l] + force3[k] * dx31[l];
      }
    }
    i += 3; // bond type and 2 partners
  }
}

/** Calculate kinetic pressure (aka energy) for one particle.
 *  @param p1 particle for which to calculate pressure
 *  @param v_comp flag which enables (1) compensation of the velocities required
 *                for deriving a pressure reflecting \ref nptiso_struct::p_inst
 *                (hence it only works with domain decomposition); naturally it
 *                therefore doesn't make sense to use it without NpT.
 */
inline void add_kinetic_virials(Particle *p1, int v_comp) {
  int k, l;
  /* kinetic energy */
  {
    if (v_comp)
      virials.data.e[0] +=
          (Utils::sqr(p1->m.v[0] * time_step -
                      p1->f.f[0] * 0.5 * time_step * time_step / p1->p.mass) +
           Utils::sqr(p1->m.v[1] * time_step -
                      p1->f.f[1] * 0.5 * time_step * time_step / p1->p.mass) +
           Utils::sqr(p1->m.v[2] * time_step -
                      p1->f.f[2] * 0.5 * time_step * time_step / p1->p.mass)) *
          (*p1).p.mass;
    else
      virials.data.e[0] += (Utils::sqr(p1->m.v[0] * time_step) +
                            Utils::sqr(p1->m.v[1] * time_step) +
                            Utils::sqr(p1->m.v[2] * time_step)) *
                           (*p1).p.mass;
  }

  /* ideal gas contribution (the rescaling of the velocities by '/=time_step'
   * each will be done later) */
  for (k = 0; k < 3; k++)
    for (l = 0; l < 3; l++)
      p_tensor.data.e[k * 3 + l] +=
          (p1->m.v[k] * time_step) * (p1->m.v[l] * time_step) * (*p1).p.mass;
}

#endif<|MERGE_RESOLUTION|>--- conflicted
+++ resolved
@@ -259,20 +259,7 @@
  *  not the physics.
  */
 inline void add_three_body_bonded_stress(Particle *p1) {
-<<<<<<< HEAD
-  // char *errtxt;
-  Particle *p2;
-  Particle *p3;
-  Bonded_ia_parameters *iaparams;
-
-  int i, k, j, l;
-  int type_num;
-  BondedInteraction type;
-
-  i = 0;
-=======
   int i = 0;
->>>>>>> e5b6d2cd
   while (i < p1->bl.n) {
     /* scan bond list for angular interactions */
     auto type_num = p1->bl.e[i];
@@ -284,26 +271,11 @@
       i += 1 + iaparams->num;
       continue;
     }
-<<<<<<< HEAD
-    type = iaparams->type;
-
-    p2 = local_particles[p1->bl.e[i + 1]];
-    p3 = local_particles[p1->bl.e[i + 2]];
-
-    auto dx21 = -get_mi_vector(p1->r.p, p2->r.p);
-    auto dx31 = get_mi_vector(p3->r.p, p1->r.p);
-=======
-
     auto p2 = local_particles[p1->bl.e[i + 1]];
     auto p3 = local_particles[p1->bl.e[i + 2]];
 
     auto const dx21 = -get_mi_vector(p1->r.p, p2->r.p);
     auto const dx31 = get_mi_vector(p3->r.p, p1->r.p);
-
-    double force1[3]{};
-    double force2[3]{};
-    double force3[3]{};
->>>>>>> e5b6d2cd
 
     Vector3d force1, force2, force3;
     calc_three_body_bonded_forces(p1, p2, p3, iaparams, force1, force2, force3);
