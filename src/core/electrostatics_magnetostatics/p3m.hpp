--- conflicted
+++ resolved
@@ -57,10 +57,6 @@
 
 #include "debug.hpp"
 #include "fft.hpp"
-<<<<<<< HEAD
-#include "nonbonded_interactions/nonbonded_interaction_data.hpp"
-=======
->>>>>>> 31292d64
 #include "p3m-common.hpp"
 
 #include "utils/math/AS_erfc_part.hpp"
@@ -127,20 +123,11 @@
   double *recv_grid;
 
   fft_data_struct fft;
-<<<<<<< HEAD
-} p3m_data_struct;
-=======
 };
->>>>>>> 31292d64
 
 /** P3M parameters. */
 extern p3m_data_struct p3m;
 
-<<<<<<< HEAD
-void p3m_pre_init();
-
-=======
->>>>>>> 31292d64
 /** Tune P3M parameters to desired accuracy.
  *
  *  The parameters
