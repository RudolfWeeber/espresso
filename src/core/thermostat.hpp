/*
  Copyright (C) 2010,2011,2012,2013,2014 The ESPResSo project
  Copyright (C) 2002,2003,2004,2005,2006,2007,2008,2009,2010 
    Max-Planck-Institute for Polymer Research, Theory Group
  
  This file is part of ESPResSo.
  
  ESPResSo is free software: you can redistribute it and/or modify
  it under the terms of the GNU General Public License as published by
  the Free Software Foundation, either version 3 of the License, or
  (at your option) any later version.
  
  ESPResSo is distributed in the hope that it will be useful,
  but WITHOUT ANY WARRANTY; without even the implied warranty of
  MERCHANTABILITY or FITNESS FOR A PARTICULAR PURPOSE.  See the
  GNU General Public License for more details.
  
  You should have received a copy of the GNU General Public License
  along with this program.  If not, see <http://www.gnu.org/licenses/>. 
*/
#ifndef _THERMOSTAT_H
#define _THERMOSTAT_H
/** \file thermostat.hpp 

*/

#include <cmath>
#include "utils.hpp"
#include "particle_data.hpp"
#include "random.hpp"
#include "global.hpp"
#include "integrate.hpp"
#include "cells.hpp"
#include "lb.hpp"
#include "dpd.hpp"
#include "virtual_sites.hpp"

/** \name Thermostat switches*/
/************************************************************/
/*@{*/

#define THERMO_OFF        0
#define THERMO_LANGEVIN   1
#define THERMO_DPD        2
#define THERMO_NPT_ISO    4
#define THERMO_LB         8
#define THERMO_INTER_DPD  16
#define THERMO_GHMC       32

/*@}*/

#if (!defined(FLATNOISE) && !defined(GAUSSRANDOMCUT) && !defined(GAUSSRANDOM))
#define FLATNOISE
#endif

/************************************************
 * exported variables
 ************************************************/

/** Switch determining which thermostat to use. This is a or'd value
    of the different possible thermostats (defines: \ref THERMO_OFF,
    \ref THERMO_LANGEVIN, \ref THERMO_DPD \ref THERMO_NPT_ISO). If it
    is zero all thermostats are switched off and the temperature is
    set to zero.  */
extern int thermo_switch;

/** temperature. */
extern double temperature;

/** Langevin friction coefficient gamma. */
extern double langevin_gamma;

/** Friction coefficient for nptiso-thermostat's inline-function friction_therm0_nptiso */
extern double nptiso_gamma0;
/** Friction coefficient for nptiso-thermostat's inline-function friction_thermV_nptiso */
extern double nptiso_gammav;

/** Number of NVE-MD steps in GHMC Cycle*/
extern int ghmc_nmd;
/** Phi parameter for GHMC partial momenum update step */
extern double ghmc_phi;

/************************************************
 * functions
 ************************************************/


/** initialize constants of the thermostat on
    start of integration */
void thermo_init();

/** very nasty: if we recalculate force when leaving/reentering the integrator,
    a(t) and a((t-dt)+dt) are NOT equal in the vv algorithm. The random
    numbers are drawn twice, resulting in a different variance of the random force.
    This is corrected by additional heat when restarting the integrator here.
    Currently only works for the Langevin thermostat, although probably also others
    are affected.
*/
void thermo_heat_up();

/** pendant to \ref thermo_heat_up */
void thermo_cool_down();

#ifdef LEES_EDWARDS
/** locally defined funcion to find Vx relative to the LE shear frame
    @param i      coordinate index
    @param vel    velocity vector
    @param pos    position vector
    @return       adjusted (or not) i^th velocity coordinate */
inline double le_frameV(int i, double *vel, double *pos) {

   double relY;

   if( i == 0 ){
       relY  = pos[1] * box_l_i[1] - 0.5;
       return( vel[0] - relY * lees_edwards_rate );
   }
   else
       return vel[i];
}
#endif

#ifdef NPT
/** add velocity-dependend noise and friction for NpT-sims to the particle's velocity 
    @param dt_vj  j-component of the velocity scaled by time_step dt 
    @return       j-component of the noise added to the velocity, also scaled by dt (contained in prefactors) */
inline double friction_therm0_nptiso(double dt_vj) {
  extern double nptiso_pref1, nptiso_pref2;
  if(thermo_switch & THERMO_NPT_ISO)   
#if defined (FLATNOISE)
    return ( nptiso_pref1*dt_vj + nptiso_pref2*(d_random()-0.5) );
#elif defined (GAUSSRANDOMCUT)
    return ( nptiso_pref1*dt_vj + nptiso_pref2*gaussian_random_cut() );
#elif defined (GAUSSRANDOM)
    return ( nptiso_pref1*dt_vj + nptiso_pref2*gaussian_random() );
#else
#error No Noise defined
#endif
  return 0.0;
}

/** add p_diff-dependend noise and friction for NpT-sims to \ref nptiso_struct::p_diff */
inline double friction_thermV_nptiso(double p_diff) {
  extern double nptiso_pref3, nptiso_pref4;
  if(thermo_switch & THERMO_NPT_ISO)   
#if defined (FLATNOISE)
    return ( nptiso_pref3*p_diff + nptiso_pref4*(d_random()-0.5) );
#elif defined (GAUSSRANDOMCUT)
    return ( nptiso_pref3*p_diff + nptiso_pref4*gaussian_random_cut() );
#elif defined (GAUSSRANDOM)
    return ( nptiso_pref3*p_diff + nptiso_pref4*gaussian_random() );
#else
#error No Noise defined
#endif
  return 0.0;
}
#endif

/** overwrite the forces of a particle with
    the friction term, i.e. \f$ F_i= -\gamma v_i + \xi_i\f$.
*/
inline void friction_thermo_langevin(Particle *p)
{
  extern double langevin_pref1, langevin_pref2;
#ifdef LANGEVIN_PER_PARTICLE
  double langevin_pref1_temp, langevin_pref2_temp;
#endif
  
  int j;
#ifdef MASS
  double massf = sqrt(PMASS(*p));
#else
  double massf = 1;
#endif


#ifdef VIRTUAL_SITES
#ifndef VIRTUAL_SITES_THERMOSTAT
  if (ifParticleIsVirtual(p))
  {
    for (j=0;j<3;j++)
    p->f.f[j]=0;

    return;
  }
#endif

#ifdef THERMOSTAT_IGNORE_NON_VIRTUAL
  if (!ifParticleIsVirtual(p))
  {
    for (j=0;j<3;j++)
    p->f.f[j]=0;

    return;
  }
#endif
#endif	  

  for ( j = 0 ; j < 3 ; j++) 
  {
    double velocity = p->m.v[j];
#ifdef ENGINE
    velocity -= p->swim.v_swim*p->r.quatu[j];
#endif

#ifdef EXTERNAL_FORCES
    if (!(p->l.ext_flag & COORD_FIXED(j)))
#endif
    {
#ifdef LANGEVIN_PER_PARTICLE  
      
#if defined (FLATNOISE)
      if(p->p.gamma >= 0.) 
      {
        langevin_pref1_temp = -p->p.gamma/time_step;
        
        if(p->p.T >= 0.)
          langevin_pref2_temp = sqrt(24.0*p->p.T*p->p.gamma/time_step);
        else
          langevin_pref2_temp = sqrt(24.0*temperature*p->p.gamma/time_step);
<<<<<<< HEAD
        
        p->f.f[j] = langevin_pref1_temp*velocity*PMASS(*p) + langevin_pref2_temp*(d_random()-0.5)*massf;
=======
#ifdef LEES_EDWARDS
        p->f.f[j] = langevin_pref1_temp*
                       le_frameV(j, p->m.v, p->r.p)*PMASS(*p) + langevin_pref2_temp*(d_random()-0.5)*massf;
#else
        p->f.f[j] = langevin_pref1_temp*p->m.v[j]*PMASS(*p) + langevin_pref2_temp*(d_random()-0.5)*massf;
#endif

>>>>>>> 397209b6
      }
      else 
      {
        if(p->p.T >= 0.)
          langevin_pref2_temp = sqrt(24.0*p->p.T*langevin_gamma/time_step);
        else          
          langevin_pref2_temp = langevin_pref2;
        
<<<<<<< HEAD
        p->f.f[j] = langevin_pref1*velocity*PMASS(*p) + langevin_pref2_temp*(d_random()-0.5)*massf;
=======
#ifdef LEES_EDWARDS
        p->f.f[j] = langevin_pref1*
                  le_frameV(j, p->m.v, p->r.p)*PMASS(*p) + langevin_pref2_temp*(d_random()-0.5)*massf;
#else
        p->f.f[j] = langevin_pref1*p->m.v[j]*PMASS(*p) + langevin_pref2_temp*(d_random()-0.5)*massf;
#endif

>>>>>>> 397209b6
      }
#elif defined (GAUSSRANDOMCUT)
      if(p->p.gamma >= 0.) 
      {
        langevin_pref1_temp = -p->p.gamma/time_step;
        
        if(p->p.T >= 0.)
          langevin_pref2_temp = sqrt(2.0*p->p.T*p->p.gamma/time_step);
        else
          langevin_pref2_temp = sqrt(2.0*temperature*p->p.gamma/time_step);
        
<<<<<<< HEAD
        p->f.f[j] = langevin_pref1_temp*velocity*PMASS(*p) + langevin_pref2_temp*gaussian_random_cut()*massf;
=======
#ifdef LEES_EDWARDS
        p->f.f[j] = langevin_pref1_temp*
                       le_frameV(j, p->m.v, p->r.p)*PMASS(*p) + langevin_pref2_temp*gaussian_random_cut()*massf;
#else
        p->f.f[j] = langevin_pref1_temp*p->m.v[j]*PMASS(*p) + langevin_pref2_temp*gaussian_random_cut()*massf;
#endif
>>>>>>> 397209b6
      }
      else 
      {
        if(p->p.T >= 0.)
          langevin_pref2_temp = sqrt(2.0*p->p.T*langevin_gamma/time_step);
        else          
          langevin_pref2_temp = langevin_pref2;
        
<<<<<<< HEAD
        p->f.f[j] = langevin_pref1*velocity*PMASS(*p) + langevin_pref2_temp*gaussian_random_cut()*massf;
=======
#ifdef LEES_EDWARDS
        p->f.f[j] = langevin_pref1*
                  le_frameV(j, p->m.v, p->r.p)*PMASS(*p) + langevin_pref2_temp*gaussian_random_cut()*massf;
#else
        p->f.f[j] = langevin_pref1*p->m.v[j]*PMASS(*p) + langevin_pref2_temp*gaussian_random_cut()*massf;
#endif
>>>>>>> 397209b6
      }
#elif defined (GAUSSRANDOM)
      if(p->p.gamma >= 0.) 
      {
        langevin_pref1_temp = -p->p.gamma/time_step;
        
        if(p->p.T >= 0.)
          langevin_pref2_temp = sqrt(2.0*p->p.T*p->p.gamma/time_step);
        else
          langevin_pref2_temp = sqrt(2.0*temperature*p->p.gamma/time_step);
        
<<<<<<< HEAD
        p->f.f[j] = langevin_pref1_temp*velocity*PMASS(*p) + langevin_pref2_temp*gaussian_random()*massf;
=======
#ifdef LEES_EDWARDS
        p->f.f[j] = langevin_pref1_temp*
                       le_frameV(j, p->m.v, p->r.p)*PMASS(*p) + langevin_pref2_temp*gaussian_random()*massf;
#else
        p->f.f[j] = langevin_pref1_temp*p->m.v[j]*PMASS(*p) + langevin_pref2_temp*gaussian_random()*massf;
#endif
>>>>>>> 397209b6
      }
      else 
      {
        if(p->p.T >= 0.)
          langevin_pref2_temp = sqrt(2.0*p->p.T*langevin_gamma/time_step);
        else          
          langevin_pref2_temp = langevin_pref2;
        
<<<<<<< HEAD
        p->f.f[j] = langevin_pref1*velocity*PMASS(*p) + langevin_pref2_temp*gaussian_random()*massf;
=======
#ifdef LEES_EDWARDS
        p->f.f[j] = langevin_pref1*
                  le_frameV(j, p->m.v, p->r.p)*PMASS(*p) + langevin_pref2_temp*gaussian_random()*massf;
#else
        p->f.f[j] = langevin_pref1*p->m.v[j]*PMASS(*p) + langevin_pref2_temp*gaussian_random()*massf;
#endif
>>>>>>> 397209b6
      }
#else
#error No Noise defined
#endif


#else 

#ifdef LEES_EDWARDS
/*******************different shapes of noise */
#if defined (FLATNOISE)
      p->f.f[j] = langevin_pref1*le_frameV(j, p->m.v, p->r.p)
                  * PMASS(*p) + langevin_pref2*(d_random()-0.5)*massf;
#elif defined (GAUSSRANDOMCUT)
      p->f.f[j] = langevin_pref1*le_frameV(j, p->m.v, p->r.p)
                  * PMASS(*p) + langevin_pref2*gaussian_random_cut()*massf;
#elif defined (GAUSSRANDOM)
      p->f.f[j] = langevin_pref1*le_frameV(j, p->m.v, p->r.p)
                  * PMASS(*p) + langevin_pref2*gaussian_random()*massf;
#else
#error No Noise defined
#endif
/*******************end different shapes of noise */

#else //ndef LEES_EDWARDS
/*******************different shapes of noise */
#if defined (FLATNOISE)
      p->f.f[j] = langevin_pref1*velocity*PMASS(*p) + langevin_pref2*(d_random()-0.5)*massf;
#elif defined (GAUSSRANDOMCUT)
      p->f.f[j] = langevin_pref1*velocity*PMASS(*p) + langevin_pref2*gaussian_random_cut()*massf;
#elif defined (GAUSSRANDOM)
      p->f.f[j] = langevin_pref1*velocity*PMASS(*p) + langevin_pref2*gaussian_random()*massf;
#else
#error No Noise defined
#endif
/*******************end different shapes of noise */
#endif //end ifdef LEES_EDWARDS

#endif
    }
#ifdef EXTERNAL_FORCES
    else p->f.f[j] = 0;
#endif
  }
//  printf("%d: %e %e %e %e %e %e\n",p->p.identity, p->f.f[0],p->f.f[1],p->f.f[2], p->m.v[0],p->m.v[1],p->m.v[2]);
  

  ONEPART_TRACE(if(p->p.identity==check_id) fprintf(stderr,"%d: OPT: LANG f = (%.3e,%.3e,%.3e)\n",this_node,p->f.f[0],p->f.f[1],p->f.f[2]));
  THERMO_TRACE(fprintf(stderr,"%d: Thermo: P %d: force=(%.3e,%.3e,%.3e)\n",this_node,p->p.identity,p->f.f[0],p->f.f[1],p->f.f[2]));
}

#ifdef ROTATION
/** set the particle torques to the friction term, i.e. \f$\tau_i=-\gamma w_i + \xi_i\f$.
    The same friction coefficient \f$\gamma\f$ is used as that for translation.
*/
inline void friction_thermo_langevin_rotation(Particle *p)
{
  extern double langevin_pref2;

  int j;
#ifdef VIRTUAL_SITES
#ifndef VIRTUAL_SITES_THERMOSTAT
  if (ifParticleIsVirtual(p))
  {
    for (j=0;j<3;j++)
    p->f.torque[j]=0;

    return;
  }
#endif

#ifdef THERMOSTAT_IGNORE_NON_VIRTUAL
  if (!ifParticleIsVirtual(p))
  {
    for (j=0;j<3;j++)
    p->f.torque[j]=0;

    return;
  }
#endif
#endif	
  
  for ( j = 0 ; j < 3 ; j++) 
  {
#if defined (FLATNOISE)
#ifdef ROTATIONAL_INERTIA
    p->f.torque[j] = -langevin_gamma*p->m.omega[j] *p->p.rinertia[j] + langevin_pref2*sqrt(p->p.rinertia[j]) * (d_random()-0.5);
#else
    p->f.torque[j] = -langevin_gamma*p->m.omega[j] + langevin_pref2*(d_random()-0.5);
#endif
#elif defined (GAUSSRANDOMCUT)
#ifdef ROTATIONAL_INERTIA
    p->f.torque[j] = -langevin_gamma*p->m.omega[j] *p->p.rinertia[j] + langevin_pref2*sqrt(p->p.rinertia[j]) * gaussian_random_cut();
#else
    p->f.torque[j] = -langevin_gamma*p->m.omega[j] + langevin_pref2*gaussian_random_cut();
#endif
#elif defined (GAUSSRANDOM)
#ifdef ROTATIONAL_INERTIA
    p->f.torque[j] = -langevin_gamma*p->m.omega[j] *p->p.rinertia[j] + langevin_pref2*sqrt(p->p.rinertia[j]) * gaussian_random();
#else
    p->f.torque[j] = -langevin_gamma*p->m.omega[j] + langevin_pref2*gaussian_random();
#endif
#else
#error No Noise defined
#endif
  }

  ONEPART_TRACE(if(p->p.identity==check_id) fprintf(stderr,"%d: OPT: LANG f = (%.3e,%.3e,%.3e)\n",this_node,p->f.f[0],p->f.f[1],p->f.f[2]));
  THERMO_TRACE(fprintf(stderr,"%d: Thermo: P %d: force=(%.3e,%.3e,%.3e)\n",this_node,p->p.identity,p->f.f[0],p->f.f[1],p->f.f[2]));
}
#endif


#endif
<|MERGE_RESOLUTION|>--- conflicted
+++ resolved
@@ -218,18 +218,13 @@
           langevin_pref2_temp = sqrt(24.0*p->p.T*p->p.gamma/time_step);
         else
           langevin_pref2_temp = sqrt(24.0*temperature*p->p.gamma/time_step);
-<<<<<<< HEAD
-        
+
+#ifdef LEES_EDWARDS
+        p->f.f[j] = langevin_pref1_temp*
+                       le_frameV(j, velocity, p->r.p)*PMASS(*p) + langevin_pref2_temp*(d_random()-0.5)*massf;
+#else
         p->f.f[j] = langevin_pref1_temp*velocity*PMASS(*p) + langevin_pref2_temp*(d_random()-0.5)*massf;
-=======
-#ifdef LEES_EDWARDS
-        p->f.f[j] = langevin_pref1_temp*
-                       le_frameV(j, p->m.v, p->r.p)*PMASS(*p) + langevin_pref2_temp*(d_random()-0.5)*massf;
-#else
-        p->f.f[j] = langevin_pref1_temp*p->m.v[j]*PMASS(*p) + langevin_pref2_temp*(d_random()-0.5)*massf;
-#endif
-
->>>>>>> 397209b6
+#endif
       }
       else 
       {
@@ -237,20 +232,46 @@
           langevin_pref2_temp = sqrt(24.0*p->p.T*langevin_gamma/time_step);
         else          
           langevin_pref2_temp = langevin_pref2;
+
+#ifdef LEES_EDWARDS
+        p->f.f[j] = langevin_pref1*
+                  le_frameV(j, velocity, p->r.p)*PMASS(*p) + langevin_pref2_temp*(d_random()-0.5)*massf;
+#else
+        p->f.f[j] = langevin_pref1*velocity*PMASS(*p) + langevin_pref2_temp*(d_random()-0.5)*massf;
+#endif
+      }
+#elif defined (GAUSSRANDOMCUT)
+      if(p->p.gamma >= 0.) 
+      {
+        langevin_pref1_temp = -p->p.gamma/time_step;
         
-<<<<<<< HEAD
-        p->f.f[j] = langevin_pref1*velocity*PMASS(*p) + langevin_pref2_temp*(d_random()-0.5)*massf;
-=======
+        if(p->p.T >= 0.)
+          langevin_pref2_temp = sqrt(2.0*p->p.T*p->p.gamma/time_step);
+        else
+          langevin_pref2_temp = sqrt(2.0*temperature*p->p.gamma/time_step);
+
+#ifdef LEES_EDWARDS
+        p->f.f[j] = langevin_pref1_temp*
+                       le_frameV(j, velocity, p->r.p)*PMASS(*p) + langevin_pref2_temp*gaussian_random_cut()*massf;
+#else
+        p->f.f[j] = langevin_pref1_temp*velocity*PMASS(*p) + langevin_pref2_temp*gaussian_random_cut()*massf;
+#endif
+      }
+      else 
+      {
+        if(p->p.T >= 0.)
+          langevin_pref2_temp = sqrt(2.0*p->p.T*langevin_gamma/time_step);
+        else          
+          langevin_pref2_temp = langevin_pref2;
+
 #ifdef LEES_EDWARDS
         p->f.f[j] = langevin_pref1*
-                  le_frameV(j, p->m.v, p->r.p)*PMASS(*p) + langevin_pref2_temp*(d_random()-0.5)*massf;
-#else
-        p->f.f[j] = langevin_pref1*p->m.v[j]*PMASS(*p) + langevin_pref2_temp*(d_random()-0.5)*massf;
-#endif
-
->>>>>>> 397209b6
-      }
-#elif defined (GAUSSRANDOMCUT)
+                  le_frameV(j, velocity, p->r.p)*PMASS(*p) + langevin_pref2_temp*gaussian_random_cut()*massf;
+#else
+        p->f.f[j] = langevin_pref1*velocity*PMASS(*p) + langevin_pref2_temp*gaussian_random_cut()*massf;
+#endif
+      }
+#elif defined (GAUSSRANDOM)
       if(p->p.gamma >= 0.) 
       {
         langevin_pref1_temp = -p->p.gamma/time_step;
@@ -260,16 +281,12 @@
         else
           langevin_pref2_temp = sqrt(2.0*temperature*p->p.gamma/time_step);
         
-<<<<<<< HEAD
-        p->f.f[j] = langevin_pref1_temp*velocity*PMASS(*p) + langevin_pref2_temp*gaussian_random_cut()*massf;
-=======
 #ifdef LEES_EDWARDS
         p->f.f[j] = langevin_pref1_temp*
-                       le_frameV(j, p->m.v, p->r.p)*PMASS(*p) + langevin_pref2_temp*gaussian_random_cut()*massf;
-#else
-        p->f.f[j] = langevin_pref1_temp*p->m.v[j]*PMASS(*p) + langevin_pref2_temp*gaussian_random_cut()*massf;
-#endif
->>>>>>> 397209b6
+                       le_frameV(j, velocity, p->r.p)*PMASS(*p) + langevin_pref2_temp*gaussian_random()*massf;
+#else
+        p->f.f[j] = langevin_pref1_temp*velocity*PMASS(*p) + langevin_pref2_temp*gaussian_random()*massf;
+#endif
       }
       else 
       {
@@ -278,55 +295,12 @@
         else          
           langevin_pref2_temp = langevin_pref2;
         
-<<<<<<< HEAD
-        p->f.f[j] = langevin_pref1*velocity*PMASS(*p) + langevin_pref2_temp*gaussian_random_cut()*massf;
-=======
 #ifdef LEES_EDWARDS
         p->f.f[j] = langevin_pref1*
-                  le_frameV(j, p->m.v, p->r.p)*PMASS(*p) + langevin_pref2_temp*gaussian_random_cut()*massf;
-#else
-        p->f.f[j] = langevin_pref1*p->m.v[j]*PMASS(*p) + langevin_pref2_temp*gaussian_random_cut()*massf;
-#endif
->>>>>>> 397209b6
-      }
-#elif defined (GAUSSRANDOM)
-      if(p->p.gamma >= 0.) 
-      {
-        langevin_pref1_temp = -p->p.gamma/time_step;
-        
-        if(p->p.T >= 0.)
-          langevin_pref2_temp = sqrt(2.0*p->p.T*p->p.gamma/time_step);
-        else
-          langevin_pref2_temp = sqrt(2.0*temperature*p->p.gamma/time_step);
-        
-<<<<<<< HEAD
-        p->f.f[j] = langevin_pref1_temp*velocity*PMASS(*p) + langevin_pref2_temp*gaussian_random()*massf;
-=======
-#ifdef LEES_EDWARDS
-        p->f.f[j] = langevin_pref1_temp*
-                       le_frameV(j, p->m.v, p->r.p)*PMASS(*p) + langevin_pref2_temp*gaussian_random()*massf;
-#else
-        p->f.f[j] = langevin_pref1_temp*p->m.v[j]*PMASS(*p) + langevin_pref2_temp*gaussian_random()*massf;
-#endif
->>>>>>> 397209b6
-      }
-      else 
-      {
-        if(p->p.T >= 0.)
-          langevin_pref2_temp = sqrt(2.0*p->p.T*langevin_gamma/time_step);
-        else          
-          langevin_pref2_temp = langevin_pref2;
-        
-<<<<<<< HEAD
+                  le_frameV(j, velocity, p->r.p)*PMASS(*p) + langevin_pref2_temp*gaussian_random()*massf;
+#else
         p->f.f[j] = langevin_pref1*velocity*PMASS(*p) + langevin_pref2_temp*gaussian_random()*massf;
-=======
-#ifdef LEES_EDWARDS
-        p->f.f[j] = langevin_pref1*
-                  le_frameV(j, p->m.v, p->r.p)*PMASS(*p) + langevin_pref2_temp*gaussian_random()*massf;
-#else
-        p->f.f[j] = langevin_pref1*p->m.v[j]*PMASS(*p) + langevin_pref2_temp*gaussian_random()*massf;
-#endif
->>>>>>> 397209b6
+#endif
       }
 #else
 #error No Noise defined
