--- conflicted
+++ resolved
@@ -42,7 +42,6 @@
 /************************************************************/
 /*@{*/
 
-<<<<<<< HEAD
 #define THERMO_OFF        0
 #define THERMO_LANGEVIN   1
 #define THERMO_DPD        2
@@ -50,16 +49,6 @@
 #define THERMO_LB         8
 #define THERMO_GHMC       32
 #define THERMO_CPU        64
-=======
-#define THERMO_OFF 0
-#define THERMO_LANGEVIN 1
-#define THERMO_DPD 2
-#define THERMO_NPT_ISO 4
-#define THERMO_LB 8
-#define THERMO_INTER_DPD 16
-#define THERMO_GHMC 32
-#define THERMO_CPU 64
->>>>>>> 8adfacc6
 /*@}*/
 
 namespace Thermostat {
