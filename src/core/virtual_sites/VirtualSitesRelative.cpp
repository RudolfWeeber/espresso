--- conflicted
+++ resolved
@@ -18,8 +18,6 @@
  */
 
 #include "VirtualSitesRelative.hpp"
-#include "integrate.hpp"
-#include "lees_edwards/lees_edwards.hpp"
 
 #ifdef VIRTUAL_SITES_RELATIVE
 
@@ -111,25 +109,12 @@
                                Cells::DATA_PART_MOMENTUM);
 
   auto const particles = cell_structure.local_particles();
-  auto le_push = LeesEdwards::Push(box_geo, get_time_step());
   for (auto &p : particles) {
     auto const *p_ref_ptr = get_reference_particle(p);
     if (!p_ref_ptr)
       continue;
 
     auto const &p_ref = *p_ref_ptr;
-<<<<<<< HEAD
-    auto new_pos = p_ref.pos() + connection_vector(p_ref, p);
-    std::cout << p_ref.pos() << "|" << new_pos << std::endl;
-    /* The shift has to respect periodic boundaries: if the reference
-     * particles is not in the same image box, we potentially avoid shifting
-     * to the other side of the box. */
-    p.pos() = new_pos;
-    le_push(p);
-    //    LeesEdwards::Push(p,box_geo);
-    //    std::cout
-    //    <<p.pos()<<","<<box_geo.lees_edwards_bc().pos_offset<<std::endl;
-=======
     p.pos() = p_ref.pos() + connection_vector(p_ref, p);
     //    auto new_pos = p_ref.pos() + connection_vector(p_ref, p);
     //    /* The shift has to respect periodic boundaries: if the reference
@@ -138,31 +123,16 @@
     //     * to the other side of the box. */
     //    auto shift = box_geo.get_mi_vector(new_pos, p.pos());
     //    p.pos() += shift;
->>>>>>> 93f38801
     //    Utils::Vector3i image_shift{};
     //    fold_position(shift, image_shift, box_geo);
     //    p.image_box() = p_ref.image_box() - image_shift;
     //
-<<<<<<< HEAD
-    //    p.v() = velocity(p_ref, p);
-    //
-    //    if (box_geo.type() == BoxType::LEES_EDWARDS) {
-    //      auto const &lebc = box_geo.lees_edwards_bc();
-    //      auto const shear_dir = lebc.shear_direction;
-    //      auto const shear_normal = lebc.shear_plane_normal;
-    //      auto const le_vel = lebc.shear_velocity;
-    //      Utils::Vector3i n_shifts{};
-    //      fold_position(new_pos, n_shifts, box_geo);
-    //      p.v()[shear_dir] -= n_shifts[shear_normal] * le_vel;
-    //    }
-=======
     p.v() = velocity(p_ref, p);
 
     if (box_geo.type() == BoxType::LEES_EDWARDS) {
       auto push = LeesEdwards::Push(box_geo);
       push(p, -1);
     }
->>>>>>> 93f38801
 
     if (have_quaternions())
       p.quat() = p_ref.quat() * p.vs_relative().quat;
