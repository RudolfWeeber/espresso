--- conflicted
+++ resolved
@@ -30,7 +30,7 @@
 #include "particle_data.hpp"
 #include <algorithm>
 
-void VirtualSitesInertialessTracers::after_force_calc() {
+void VirtualSitesInertialessTracers::after_force_calc(double time_step) {
   // Distribute summed-up forces from physical particles to ghosts
   init_forces_ghosts(cell_structure.ghost_particles());
   cells_update_ghosts(Cells::DATA_PART_FORCE);
@@ -45,7 +45,7 @@
       return;
     };
     if (in_local_halo(p.r.p)) {
-      add_md_force(p.r.p / lb_lbfluid_get_agrid(), -p.f.f);
+      add_md_force(p.r.p / lb_lbfluid_get_agrid(), -p.f.f, time_step);
     }
   };
   for (auto const &p : cell_structure.ghost_particles()) {
@@ -56,7 +56,7 @@
       return;
     };
     if (in_local_halo(p.r.p)) {
-      add_md_force(p.r.p / lb_lbfluid_get_agrid(), -p.f.f);
+      add_md_force(p.r.p / lb_lbfluid_get_agrid(), -p.f.f, time_step);
     }
   }
 
@@ -64,9 +64,8 @@
   init_forces_ghosts(cell_structure.ghost_particles());
 }
 
-<<<<<<< HEAD
-void VirtualSitesInertialessTracers::after_lb_propagation() {
-  auto advect_particle = [](auto &p) {
+void VirtualSitesInertialessTracers::after_lb_propagation(double time_step) {
+  auto advect_particle = [time_step](auto &p) {
     if (!p.p.is_virtual)
       return;
     if (lattice_switch == ActiveLB::NONE) {
@@ -88,11 +87,5 @@
 
   for (auto &p : cell_structure.local_particles())
     advect_particle(p);
-=======
-void VirtualSitesInertialessTracers::after_lb_propagation(double time_step) {
-#ifdef VIRTUAL_SITES_INERTIALESS_TRACERS
-  IBM_UpdateParticlePositions(cell_structure.local_particles(), time_step);
-#endif // VS inertialess tracers
->>>>>>> 08f370f4
 }
 #endif