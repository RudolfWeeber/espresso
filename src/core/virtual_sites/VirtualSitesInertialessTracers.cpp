--- conflicted
+++ resolved
@@ -50,34 +50,24 @@
   // Apply particle forces to the LB fluid at particle positions
   // For physical particles, also set particle velocity = fluid velocity
   for (auto &p : cell_structure.local_particles()) {
-    if (!p.p.is_virtual)
+    if (!p.is_virtual())
       continue;
     if (!lb_active_check()) {
       return;
     }
-    if (in_local_halo(p.r.p)) {
-      add_md_force(p.r.p * to_lb_units, -p.f.f, time_step);
+    if (in_local_halo(p.pos())) {
+      add_md_force(p.pos() * to_lb_units, -p.force(), time_step);
     }
   }
-<<<<<<< HEAD
   for (auto const &p : cell_structure.ghost_particles()) {
-    if (!p.p.is_virtual)
+    if (!p.is_virtual())
       continue;
     if (!lb_active_check()) {
       return;
     }
-    if (in_local_halo(p.r.p)) {
-      add_md_force(p.r.p * to_lb_units, -p.f.f, time_step);
+    if (in_local_halo(p.pos())) {
+      add_md_force(p.pos() * to_lb_units, -p.force(), time_step);
     }
-=======
-#endif
-  if (std::any_of(cell_structure.local_particles().begin(),
-                  cell_structure.local_particles().end(),
-                  [](Particle &p) { return p.is_virtual(); })) {
-    runtimeErrorMsg() << "Inertialess Tracers: No LB method was active but "
-                         "virtual sites present.";
-    return;
->>>>>>> afab871a
   }
 
   // Clear ghost forces to avoid double counting later
@@ -90,19 +80,19 @@
 
   // Advect particles
   for (auto &p : cell_structure.local_particles()) {
-    if (!p.p.is_virtual)
+    if (!p.is_virtual())
       continue;
     if (!lb_active_check()) {
       return;
     }
-    p.m.v = lb_lbinterpolation_get_interpolated_velocity(p.r.p) * to_md_units;
+    p.v() = lb_lbinterpolation_get_interpolated_velocity(p.pos()) * to_md_units;
     for (int i = 0; i < 3; i++) {
-      if (!(p.p.ext_flag & COORD_FIXED(i))) {
-        p.r.p[i] += p.m.v[i] * time_step;
+      if (!p.is_fixed_along(i)) {
+        p.pos()[i] += p.v()[i] * time_step;
       }
     }
     // Verlet list update check
-    if ((p.r.p - p.l.p_old).norm2() > skin * skin) {
+    if ((p.pos() - p.pos_at_last_verlet_update()).norm2() > skin * skin) {
       cell_structure.set_resort_particles(Cells::RESORT_LOCAL);
     }
   }
