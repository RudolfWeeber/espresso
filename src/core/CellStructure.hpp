--- conflicted
+++ resolved
@@ -49,19 +49,8 @@
 #include <utility>
 #include <vector>
 
-<<<<<<< HEAD
-=======
 extern BoxGeometry box_geo;
 
-/** Cell Structure */
-enum CellStructureType : int {
-  /** cell structure domain decomposition */
-  CELL_STRUCTURE_DOMDEC = 1,
-  /** cell structure n square */
-  CELL_STRUCTURE_NSQUARE = 2
-};
-
->>>>>>> b822bbf2
 namespace Cells {
 enum Resort : unsigned {
   RESORT_NONE = 0u,
