/*
  Copyright (C) 2018 The ESPResSo project

  This file is part of ESPResSo.

  ESPResSo is free software: you can redistribute it and/or modify
  it under the terms of the GNU General Public License as published by
  the Free Software Foundation, either version 3 of the License, or
  (at your option) any later version.

  ESPResSo is distributed in the hope that it will be useful,
  but WITHOUT ANY WARRANTY; without even the implied warranty of
  MERCHANTABILITY or FITNESS FOR A PARTICULAR PURPOSE.  See the
  GNU General Public License for more details.

  You should have received a copy of the GNU General Public License
  along with this program.  If not, see <http://www.gnu.org/licenses/>.
*/

#define BOOST_TEST_MODULE Utils::Span test
#define BOOST_TEST_DYN_LINK
#include <boost/test/unit_test.hpp>

#include "utils/Span.hpp"
using Utils::Span;

#include <numeric>
#include <vector>
<<<<<<< HEAD
=======

BOOST_AUTO_TEST_CASE(const_expr_ctor) {
  static_assert(4 == Span<int>(nullptr, 4).size(), "");
}

BOOST_AUTO_TEST_CASE(array_ctor) {
  BOOST_CHECK((std::is_constructible<Span<const int>, int[3]>::value));
  BOOST_CHECK((std::is_constructible<Span<const int>, const int[3]>::value));
  BOOST_CHECK(not(std::is_constructible<Span<int>, const int[3]>::value));
  BOOST_CHECK((std::is_convertible<int[3], Span<const int>>::value));
  BOOST_CHECK((std::is_convertible<const int[3], Span<const int>>::value));

  int a[4] = {1, 2, 3, 4};
  Span<int> s(a);

  BOOST_CHECK_EQUAL(s.data(), a);
  BOOST_CHECK_EQUAL(s.size(), 4);
}
>>>>>>> 210fba01

BOOST_AUTO_TEST_CASE(ctor) {
  /* Container conversion rules */
  {
    BOOST_CHECK(
        (std::is_constructible<Span<const int>, std::vector<int>>::value));
    BOOST_CHECK((
        std::is_constructible<Span<const int>, const std::vector<int>>::value));
    BOOST_CHECK(
        not(std::is_constructible<Span<int>, const std::vector<int>>::value));
    BOOST_CHECK(
        (std::is_convertible<std::vector<int>, Span<const int>>::value));
    BOOST_CHECK(
        (std::is_convertible<const std::vector<int>, Span<const int>>::value));
  }

  /* from ptr + size */
  {
    std::vector<int> v(23);

    auto s = Span<int>(v.data(), v.size());

    BOOST_CHECK(v.size() == s.size());
    BOOST_CHECK(v.data() == s.data());
  }

  /* From container */
  {
    std::vector<int> v{{1, 2, 3}};
    auto s = Span<int>(v);

    BOOST_CHECK(v.size() == s.size());
    BOOST_CHECK(v.data() == s.data());
  }
}

BOOST_AUTO_TEST_CASE(iterators) {
  int dummy;
  auto const p = &dummy;
  auto const size = 11u;

  auto s = Span<int>(p, size);

  BOOST_CHECK(s.begin() == p);
  BOOST_CHECK(s.cbegin() == p);
  BOOST_CHECK(s.end() == (p + size));
  BOOST_CHECK(s.cend() == (p + size));
}

BOOST_AUTO_TEST_CASE(element_access) {
  std::vector<int> v(11);
  std::iota(v.begin(), v.end(), 5);

  auto s = Span<int>(v.data(), v.size());

  for (Span<int>::size_type i = 0; i < s.size(); ++i) {
    BOOST_CHECK(v.at(i) == s[i]);
    BOOST_CHECK(v.at(i) == s.at(i));
  }

  BOOST_CHECK_THROW(s.at(s.size()), std::out_of_range);
}<|MERGE_RESOLUTION|>--- conflicted
+++ resolved
@@ -26,8 +26,6 @@
 
 #include <numeric>
 #include <vector>
-<<<<<<< HEAD
-=======
 
 BOOST_AUTO_TEST_CASE(const_expr_ctor) {
   static_assert(4 == Span<int>(nullptr, 4).size(), "");
@@ -46,7 +44,6 @@
   BOOST_CHECK_EQUAL(s.data(), a);
   BOOST_CHECK_EQUAL(s.size(), 4);
 }
->>>>>>> 210fba01
 
 BOOST_AUTO_TEST_CASE(ctor) {
   /* Container conversion rules */
