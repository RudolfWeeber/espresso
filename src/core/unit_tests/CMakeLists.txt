--- conflicted
+++ resolved
@@ -48,32 +48,11 @@
 unit_test(NAME field_coupling_force_field SRC
           field_coupling_force_field_test.cpp DEPENDS Espresso::utils)
 unit_test(NAME periodic_fold_test SRC periodic_fold_test.cpp)
-<<<<<<< HEAD
-unit_test(NAME grid_test SRC grid_test.cpp DEPENDS EspressoCore)
-unit_test(NAME lees_edwards_test SRC lees_edwards_test.cpp DEPENDS EspressoCore)
-unit_test(NAME BoxGeometry_test SRC BoxGeometry_test.cpp DEPENDS EspressoCore)
-unit_test(NAME LocalBox_test SRC LocalBox_test.cpp DEPENDS EspressoCore)
-unit_test(NAME Verlet_list_test SRC Verlet_list_test.cpp DEPENDS EspressoCore
-          NUM_PROC 4)
-unit_test(NAME VerletCriterion_test SRC VerletCriterion_test.cpp DEPENDS
-          EspressoCore)
-unit_test(NAME thermostats_test SRC thermostats_test.cpp DEPENDS EspressoCore)
-unit_test(NAME random_test SRC random_test.cpp DEPENDS EspressoUtils Random123)
-if(WITH_WALBERLA)
-  unit_test(NAME lb_particle_coupling_test SRC lb_particle_coupling_test.cpp
-            DEPENDS EspressoCore WalberlaBridge Boost::mpi MPI::MPI_CXX
-            NUM_PROC 2)
-endif(WITH_WALBERLA)
-unit_test(NAME BondList_test SRC BondList_test.cpp DEPENDS EspressoCore)
-unit_test(NAME energy_test SRC energy_test.cpp DEPENDS EspressoCore)
-=======
 unit_test(NAME grid_test SRC grid_test.cpp DEPENDS Espresso::core)
 unit_test(NAME lees_edwards_test SRC lees_edwards_test.cpp DEPENDS
           Espresso::core)
 unit_test(NAME BoxGeometry_test SRC BoxGeometry_test.cpp DEPENDS Espresso::core)
 unit_test(NAME LocalBox_test SRC LocalBox_test.cpp DEPENDS Espresso::core)
-unit_test(NAME Lattice_test SRC Lattice_test.cpp DEPENDS Espresso::core)
-unit_test(NAME lb_exceptions SRC lb_exceptions.cpp DEPENDS Espresso::core)
 unit_test(NAME Verlet_list_test SRC Verlet_list_test.cpp DEPENDS Espresso::core
           NUM_PROC 4)
 unit_test(NAME VerletCriterion_test SRC VerletCriterion_test.cpp DEPENDS
@@ -83,8 +62,12 @@
           Random123)
 unit_test(NAME BondList_test SRC BondList_test.cpp DEPENDS Espresso::core)
 unit_test(NAME energy_test SRC energy_test.cpp DEPENDS Espresso::core)
->>>>>>> bed97881
 unit_test(NAME bonded_interactions_map_test SRC
           bonded_interactions_map_test.cpp DEPENDS Espresso::core)
 unit_test(NAME bond_breakage_test SRC bond_breakage_test.cpp DEPENDS
-          Espresso::core)+          Espresso::core)
+if(WITH_WALBERLA)
+  unit_test(NAME lb_particle_coupling_test SRC lb_particle_coupling_test.cpp
+            DEPENDS Espresso::core Espresso::walberla
+            Espresso::walberla::cpp_flags Boost::mpi MPI::MPI_CXX NUM_PROC 2)
+endif(WITH_WALBERLA)