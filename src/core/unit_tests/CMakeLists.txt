--- conflicted
+++ resolved
@@ -68,16 +68,13 @@
           bonded_interactions_map_test.cpp DEPENDS espresso::core)
 unit_test(NAME bond_breakage_test SRC bond_breakage_test.cpp DEPENDS
           espresso::core)
-<<<<<<< HEAD
-if(ESPRESSO_BUILD_WITH_WALBERLA)
-  unit_test(NAME lb_particle_coupling_test SRC lb_particle_coupling_test.cpp
-            DEPENDS espresso::core espresso::walberla
-            espresso::walberla::cpp_flags Boost::mpi MPI::MPI_CXX NUM_PROC 2)
-endif(ESPRESSO_BUILD_WITH_WALBERLA)
-=======
 if(NOT CMAKE_CXX_COMPILER_ID STREQUAL "AppleClang")
   # AppleClang doesn't implement C++17's mathematical special functions
   unit_test(NAME specfunc_test SRC specfunc_test.cpp DEPENDS espresso::utils
             espresso::core)
 endif()
->>>>>>> 13f903b8
+if(ESPRESSO_BUILD_WITH_WALBERLA)
+  unit_test(NAME lb_particle_coupling_test SRC lb_particle_coupling_test.cpp
+            DEPENDS espresso::core espresso::walberla
+            espresso::walberla::cpp_flags Boost::mpi MPI::MPI_CXX NUM_PROC 2)
+endif(ESPRESSO_BUILD_WITH_WALBERLA)