--- conflicted
+++ resolved
@@ -48,15 +48,10 @@
 unit_test(NAME lees_edwards_test SRC lees_edwards_test.cpp DEPENDS EspressoCore)
 unit_test(NAME BoxGeometry_test SRC BoxGeometry_test.cpp DEPENDS EspressoCore)
 unit_test(NAME LocalBox_test SRC LocalBox_test.cpp DEPENDS EspressoCore)
-<<<<<<< HEAD
 unit_test(NAME Verlet_list_test SRC Verlet_list_test.cpp DEPENDS EspressoCore
           NUM_PROC 4)
 unit_test(NAME VerletCriterion_test SRC VerletCriterion_test.cpp DEPENDS
           EspressoCore)
-=======
-# unit_test(NAME Verlet_list_test SRC Verlet_list_test.cpp DEPENDS EspressoCore
-#           NUM_PROC 4)  # TODO WALBERLA (regression from Lees-Edwards)
->>>>>>> b822bbf2
 unit_test(NAME thermostats_test SRC thermostats_test.cpp DEPENDS EspressoCore)
 unit_test(NAME random_test SRC random_test.cpp DEPENDS EspressoUtils Random123)
 if(WITH_WALBERLA)
