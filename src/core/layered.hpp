--- conflicted
+++ resolved
@@ -35,12 +35,6 @@
 /** height of the layers, i. e. box_l[2]/n_nodes */
 extern double layer_h, layer_h_i;
 
-<<<<<<< HEAD
-=======
-/** map a position to a cell, if on this node, else returns nullptr. */
-Cell *layered_position_to_cell(const double pos[3]);
-
->>>>>>> 5f19027e
 /// free all data structure that belong to this cell system
 void layered_topology_release();
 
