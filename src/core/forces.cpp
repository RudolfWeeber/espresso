--- conflicted
+++ resolved
@@ -121,19 +121,11 @@
 #endif
   init_forces();
 
-<<<<<<< HEAD
-  calc_long_range_forces();
 #ifdef LB
   if (lattice_switch == ActiveLB::CPU) {
 #ifdef ENGINE
     ghost_communicator(&cell_structure.exchange_ghosts_comm,
                        GHOSTTRANS_SWIMMING);
-=======
-  for (auto &forceActor : forceActors) {
-    forceActor->computeForces(espressoSystemInterface);
-#ifdef ROTATION
-    forceActor->computeTorques(espressoSystemInterface);
->>>>>>> 3ce5c5d9
 #endif
     lb_lbcoupling_calc_particle_lattice_ia(thermo_virtual);
   }
