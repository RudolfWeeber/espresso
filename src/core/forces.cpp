--- conflicted
+++ resolved
@@ -153,15 +153,11 @@
   CALI_CXX_MARK_FUNCTION;
 #endif
 
-<<<<<<< HEAD
-#ifdef CUDA
-#ifdef CALIPER
-  CALI_MARK_BEGIN("copy_particles_to_GPU");
-#endif
-=======
->>>>>>> 3fd0a82a
   auto &espresso_system = System::get_system();
 #ifdef CUDA
+#ifdef CALIPER
+  CALI_MARK_BEGIN("copy_particles_to_GPU");
+#endif
   espresso_system.gpu.update();
 #ifdef CALIPER
   CALI_MARK_END("copy_particles_to_GPU");
