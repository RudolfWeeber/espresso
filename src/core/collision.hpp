--- conflicted
+++ resolved
@@ -37,7 +37,9 @@
 public:
   Collision_parameters()
       : mode(COLLISION_MODE_OFF), distance(0.), bond_centers(-1), bond_vs(-1),
-        bond_three_particles(-1){};
+        bond_three_particles(-1),
+        collision_probability(1.),
+        ignore_time(0.) {};
 
   /// collision handling mode, a combination of constants COLLISION_MODE_*
   int mode;
@@ -74,16 +76,11 @@
   /** Placement of virtual sites for MODE_VS. 0=on same particle as related to,
    * 1=on collision partner. 0.5=in the middle between */
   double vs_placement;
-<<<<<<< HEAD
   /** Probability for binding two colliding particles */
   double collision_probability;
   /** Time to ignore a pair after considering it for a collision */
   double ignore_time;
-} Collision_parameters;
-
-=======
 };
->>>>>>> 433165b1
 /// Parameters for collision detection
 extern Collision_parameters collision_params;
 
