/*
  Copyright (C) 2011,2012,2013,2014,2015,2016 The ESPResSo project
  
  This file is part of ESPResSo.
  
  ESPResSo is free software: you can redistribute it and/or modify
  it under the terms of the GNU General Public License as published by
  the Free Software Foundation, either version 3 of the License, or
  (at your option) any later version.
  
  ESPResSo is distributed in the hope that it will be useful,
  but WITHOUT ANY WARRANTY; without even the implied warranty of
  MERCHANTABILITY or FITNESS FOR A PARTICULAR PURPOSE.  See the
  GNU General Public License for more details.
  
  You should have received a copy of the GNU General Public License
  along with this program.  If not, see <http://www.gnu.org/licenses/>. 
*/
#ifndef _COLLISION_H
#define _COLLISION_H

#include "particle_data.hpp"
#include "interaction_data.hpp"
#include "virtual_sites_relative.hpp"
#include "virtual_sites.hpp"
#include "integrate.hpp"

#ifdef COLLISION_DETECTION

/** \name bits of possible modes for collision handling.
    To be used with \ref collision_detection_set_params.
    The modes can be combined by or-ing together. Not all combinations are possible.
    COLLISION_MODE_ERROR|COLLISION_MODE_BOND.
*/
/*@{*/
/** raise a background error on collision, to allow further processing in Tcl.
    Can be combined with a bonding mode, if desired
 */

#define COLLISION_MODE_OFF 0
/// just create bond between centers of colliding particles
#define COLLISION_MODE_BOND 2
/** create a bond between the centers of the colloiding particles,
    plus two virtual sites at the point of collision and bind them
    together. This prevents the particles from sliding against each
    other. Requires VIRTUAL_SITES_RELATIVE and COLLISION_MODE_BOND*/
#define COLLISION_MODE_VS    4
/** Glue a particle to a speciffic spot on the surface of an other */
#define COLLISION_MODE_GLUE_TO_SURF    8
/// Three particle binding mode
#define COLLISION_MODE_BIND_THREE_PARTICLES 16 
/*@}*/

typedef struct {
  /// bond type used between centers of colliding particles
  int bond_centers;
  /// bond type used between virtual sites 
  int bond_vs;
  /// particle type for virtual sites created on collision
  int vs_particle_type;

  /// collision handling mode, a combination of constants COLLISION_MODE_*
  int mode;
  /** Raise exception on collision */
  bool exception_on_collision;

  /// distance at which particles are bound
  double distance;
  /// For mode "glue to surface": The distance from the particle which is to be glued to the new virtual site
  double dist_glued_part_to_vs;
  /// For mode "glue to surface": The particle type being glued
  int part_type_to_be_glued;
  /// For mode "glue to surface": The particle type to which the virtual site is attached
  int part_type_to_attach_vs_to;
  /// Particle type to which the newly glued particle is converd
  int part_type_after_glueing;
  /// first bond type (for zero degrees)) used for the three-particle bond (angle potential)
  int bond_three_particles;
  /// Number of angle bonds to use (angular resolution)
  /// different angle bonds with different equilibrium angles
  /// Are expected to have ids immediately following to bond_three_particles
  int three_particle_angle_resolution;
  /** Placement of virtual sites for MODE_VS. 0=on same particle as related to, 1=on collision partner. 0.5=in the middle between */
  double vs_placement;
} Collision_parameters;

/// Parameters for collision detection
extern Collision_parameters collision_params;

/** Detect a collision between two particles. In case of collision,
    a bond between the particles is added as marker and the collision is
    recorded in the queue for later processing.
*/
void detect_collision(const Particle* const p1, const Particle* const p2, const double& dist_betw_part);

void prepare_local_collision_queue();

/// Handle the collisions recorded in the queue
void handle_collisions();

/** @brief Validates collision parameters and creates particle types if needed */
bool validate_collision_parameters();
<<<<<<< HEAD
=======

/** @brief add the collision between the given particle ids to the collision queue */
void queue_collision(const int part1,const int part2);

/** @brief Check additional criteria for the glue_to_surface collision mode */
inline bool glue_to_surface_criterion(const Particle* const p1, const Particle* const p2) {
    return  (
       ((p1->p.type==collision_params.part_type_to_be_glued)
       && (p2->p.type ==collision_params.part_type_to_attach_vs_to))
      ||
       ((p2->p.type==collision_params.part_type_to_be_glued)
       && (p1->p.type ==collision_params.part_type_to_attach_vs_to)));
}

/** @brief Detect (and queue) a collision between the given particles. */
inline void detect_collision(const Particle* const p1, const Particle* const p2, const double& dist_betw_part)
{
  if (dist_betw_part > collision_params.distance)
    return;

  // If we are in the glue to surface mode, check that the particles
  // are of the right type
  if (collision_params.mode & COLLISION_MODE_GLUE_TO_SURF)
    if (!glue_to_surface_criterion(p1,p2))
       return;
   

#ifdef VIRTUAL_SITES_RELATIVE
  // Ignore virtual particles
  if ((p1->p.isVirtual) || (p2->p.isVirtual))
    return;
#endif


  // Check, if there's already a bond between the particles
  if (bond_exists(p1,p2, collision_params.bond_centers))
    return;
  
  if (bond_exists(p2,p1, collision_params.bond_centers))
    return;



  /* If we're still here, there is no previous bond between the particles,
     we have a new collision */

  

  // do not create bond between ghost particles
  if (p1->l.ghost && p2->l.ghost) {
     return;
  }
  queue_collision(p1->p.identity,p2->p.identity);
}
>>>>>>> e7de8e52

#endif

#endif<|MERGE_RESOLUTION|>--- conflicted
+++ resolved
@@ -100,8 +100,6 @@
 
 /** @brief Validates collision parameters and creates particle types if needed */
 bool validate_collision_parameters();
-<<<<<<< HEAD
-=======
 
 /** @brief add the collision between the given particle ids to the collision queue */
 void queue_collision(const int part1,const int part2);
@@ -156,7 +154,6 @@
   }
   queue_collision(p1->p.identity,p2->p.identity);
 }
->>>>>>> e7de8e52
 
 #endif
 
