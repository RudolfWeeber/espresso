/*
  Copyright (C) 2010,2011,2012,2013,2014,2015,2016 The ESPResSo project
  Copyright (C) 2002,2003,2004,2005,2006,2007,2008,2009,2010
    Max-Planck-Institute for Polymer Research, Theory Group

  This file is part of ESPResSo.

  ESPResSo is free software: you can redistribute it and/or modify
  it under the terms of the GNU General Public License as published by
  the Free Software Foundation, either version 3 of the License, or
  (at your option) any later version.

  ESPResSo is distributed in the hope that it will be useful,
  but WITHOUT ANY WARRANTY; without even the implied warranty of
  MERCHANTABILITY or FITNESS FOR A PARTICULAR PURPOSE.  See the
  GNU General Public License for more details.

  You should have received a copy of the GNU General Public License
  along with this program.  If not, see <http://www.gnu.org/licenses/>.
*/
#ifndef _INTERACTION_DATA_H
#define _INTERACTION_DATA_H
/** \file interaction_data.hpp
    Various procedures concerning interactions between particles.
*/

#include "particle_data.hpp"
#include "utils.hpp"

#include "TabulatedPotential.hpp"


/** \name Type codes of bonded interactions
    Enumeration of implemented bonded interactions.
*/
/************************************************************/
/*@{*/

enum BondedInteraction {
  /** This bonded interaction was not set. */
  BONDED_IA_NONE = -1,
  /** Type of bonded interaction is a FENE potential
      (to be combined with Lennard Jones). */
  BONDED_IA_FENE,
  /** Type of bonded interaction is a HARMONIC potential. */
  BONDED_IA_HARMONIC,
  /** Type of bonded interaction is a HARMONIC_DUMBBELL potential. */
  BONDED_IA_HARMONIC_DUMBBELL,
  /** Type of bonded interaction is a QUARTIC potential. */
  BONDED_IA_QUARTIC,
  /** Type of bonded interaction is a BONDED_COULOMB */
  BONDED_IA_BONDED_COULOMB,
  /** Type of bonded interaction is a bond angle potential. */
  BONDED_IA_ANGLE_OLD,
  /** Type of bonded interaction is a dihedral potential. */
  BONDED_IA_DIHEDRAL,
  /** Type of tabulated bonded interaction potential,
      may be of bond length, of bond angle or of dihedral type. */
  BONDED_IA_TABULATED,
  /** Type of bonded interaction is a (-LJ) potential. */
  BONDED_IA_SUBT_LJ,
  /** Type of a Rigid/Constrained bond*/
  BONDED_IA_RIGID_BOND,
  /** Type of a virtual bond*/
  BONDED_IA_VIRTUAL_BOND,
  /** Type of bonded interaction is a bond angle -- constraint distance
     potential. */
  BONDED_IA_ANGLEDIST,
  /** Type of bonded interaction is a bond angle -- chain ends have angle with
     wall constraint */
  BONDED_IA_ENDANGLEDIST,
  /** Type of overlapped bonded interaction potential,
      may be of bond length, of bond angle or of dihedral type. */
  BONDED_IA_OVERLAPPED,
  /** Type of bonded interaction is a bond angle cosine potential. */
  BONDED_IA_ANGLE_HARMONIC,
  /** Type of bonded interaction is a bond angle cosine potential. */
  BONDED_IA_ANGLE_COSINE,
  /** Type of bonded interaction is a bond angle cosine potential. */
  BONDED_IA_ANGLE_COSSQUARE,
  /** Type of bonded interaction: oif local forces. */
  BONDED_IA_OIF_LOCAL_FORCES,
  /** Type of bonded interaction: oif global forces. */
  BONDED_IA_OIF_GLOBAL_FORCES,
  /** Type of bonded interaction: determining outward direction of oif membrane.
     */
  BONDED_IA_OIF_OUT_DIRECTION,
  /** Type of bonded interaction for cg DNA */
  BONDED_IA_CG_DNA_BASEPAIR,
  /** Type of bonded interaction for cg DNA */
  BONDED_IA_CG_DNA_STACKING,
  /** Type of bonded interaction for cg DNA */
  BONDED_IA_CG_DNA_BACKBONE,
  /** Type of bonded interaction is a wall repulsion (immersed boundary). */
  BONDED_IA_IBM_TRIEL,
  /** Type of bonded interaction is volume conservation force (immersed
     boundary). */
  BONDED_IA_IBM_VOLUME_CONSERVATION,
  /** Type of bonded interaction is bending force (immersed boundary). */
  BONDED_IA_IBM_TRIBEND,
  /** Type of bonded interaction is umbrella. */
  BONDED_IA_UMBRELLA
};

/** Specify tabulated bonded interactions  */
enum TabulatedBondedInteraction {
  TAB_UNKNOWN = 0,
  TAB_BOND_LENGTH = 1,
  TAB_BOND_ANGLE = 2,
  TAB_BOND_DIHEDRAL = 3
};

/** Specify overlapped bonded interactions  */
enum OverlappedBondedInteraction {
  OVERLAP_UNKNOWN = 0,
  OVERLAP_BOND_LENGTH,
  OVERLAP_BOND_ANGLE,
  OVERLAP_BOND_DIHEDRAL
};

/** cutoff for deactivated interactions. Below 0, so that even particles on
    top of each other don't interact by chance. */
#define INACTIVE_CUTOFF -1.0

/*@}*/

/** \name Type codes for the type of Coulomb interaction
    Enumeration of implemented methods for the electrostatic
    interaction.
*/
/************************************************************/
/*@{*/

#ifdef ELECTROSTATICS
enum CoulombMethod {
  COULOMB_NONE,      //< Coulomb interaction switched off (NONE)
  COULOMB_DH,        //< Coulomb method is Debye-Hueckel
  COULOMB_P3M,       //< Coulomb method is P3M
  COULOMB_MMM1D,     //< Coulomb method is one-dimensional MMM
  COULOMB_MMM2D,     //< Coulomb method is two-dimensional MMM
  COULOMB_MAGGS,     //< Coulomb method is "Maggs"
  COULOMB_ELC_P3M,   //< Coulomb method is P3M plus ELC
  COULOMB_RF,        //< Coulomb method is Reaction-Field
  COULOMB_INTER_RF,  //< Coulomb method is Reaction-Field BUT as interaction
  COULOMB_P3M_GPU,   //< Coulomb method is P3M with GPU based long range part
                     // calculation
  COULOMB_MMM1D_GPU, //< Coulomb method is one-dimensional MMM running on GPU
  COULOMB_EWALD_GPU, //< Coulomb method is Ewald running on GPU
  COULOMB_EK,        //< Coulomb method is electrokinetics
  COULOMB_SCAFACOS,  //< Coulomb method is scafacos
};

#endif
/*@}*/

#ifdef DIPOLES
/** \name Type codes for the type of dipolar interaction
  Enumeration of implemented methods for the magnetostatic
  interaction.
 */
/************************************************************/
/*@{*/
enum DipolarInteraction {
  /** dipolar interation switched off (NONE). */
  DIPOLAR_NONE = 0,
  /** dipolar method is P3M. */
  DIPOLAR_P3M,
  /** Dipolar method is P3M plus DLC. */
  DIPOLAR_MDLC_P3M,
  /** Dipolar method is all with all and no replicas */
  DIPOLAR_ALL_WITH_ALL_AND_NO_REPLICA,
  /** Dipolar method is magnetic dipolar direct sum */
  DIPOLAR_DS,
  /** Dipolar method is direct sum plus DLC. */
  DIPOLAR_MDLC_DS,
  /** Direct summation on gpu */
  DIPOLAR_DS_GPU,
  /** Scafacos library */
  DIPOLAR_SCAFACOS

};
#endif

/* Data Types */
/************************************************************/

/** field containing the interaction parameters for
 *  nonbonded interactions. Access via
 * get_ia_param(i, j), i,j < n_particle_types */
struct IA_parameters {
  /** maximal cutoff for this pair of particle types. This contains
      contributions from the short-ranged interactions, plus any
      cutoffs from global interactions like electrostatics.
  */
  double max_cut = INACTIVE_CUTOFF;

#ifdef LENNARD_JONES
  /** \name Lennard-Jones with shift */
  /*@{*/
  double LJ_eps = 0.0;
  double LJ_sig = 0.0;
  double LJ_cut = 0.0;
  double LJ_shift = 0.0;
  double LJ_offset = 0.0;
  double LJ_min = 0.0;
/*@}*/

#endif

  /** flag that tells whether there is any short-ranged interaction,
      i.e. one that contributes to the "nonbonded" section of the
      energy/pressure. Note that even if there is no short-ranged
      interaction present, the \ref max_cut can be non-zero due to
      e.g. electrostatics. */
  int particlesInteract;

#ifdef LENNARD_JONES_GENERIC
  /** \name Generic Lennard-Jones with shift */
  /*@{*/
  double LJGEN_eps = 0.0;
  double LJGEN_sig = 0.0;
  double LJGEN_cut = INACTIVE_CUTOFF;
  double LJGEN_shift = 0.0;
  double LJGEN_offset = 0.0;
  double LJGEN_a1 = 0.0;
  double LJGEN_a2 = 0.0;
  double LJGEN_b1 = 0.0;
  double LJGEN_b2 = 0.0;
  double LJGEN_lambda = 1.0;
  double LJGEN_softrad = 0.0;
/*@}*/
#endif

#ifdef LJ_ANGLE
  /** \name Directional Lennard-Jones */
  /*@{*/
  double LJANGLE_eps = 0.0;
  double LJANGLE_sig = 0.0;
  double LJANGLE_cut = INACTIVE_CUTOFF;
  /* Locate bonded partners */
  int LJANGLE_bonded1type = 0.0;
  int LJANGLE_bonded1pos = 0.0;
  int LJANGLE_bonded1neg = 0.0;
  int LJANGLE_bonded2pos = 0.0;
  int LJANGLE_bonded2neg = 0.0;
  /* Optional 2nd environment */
  double LJANGLE_z0 = 0.0;
  double LJANGLE_dz = -1.0;
  double LJANGLE_kappa = 0.0;
  double LJANGLE_epsprime = 0.0;
/*@}*/
#endif

#ifdef SMOOTH_STEP
  /** \name smooth step potential */
  /*@{*/
  double SmSt_eps = 0.0;
  double SmSt_sig = 0.0;
  double SmSt_cut = INACTIVE_CUTOFF;
  double SmSt_d = 0.0;
  int SmSt_n = 0.0;
  double SmSt_k0 = 0.0;
/*@}*/
#endif

#ifdef HERTZIAN
  /** \name Hertzian potential */
  /*@{*/
  double Hertzian_eps = 0.0;
  double Hertzian_sig = INACTIVE_CUTOFF;
/*@}*/
#endif

#ifdef GAUSSIAN
  /** \name Gaussian potential */
  /*@{*/
  double Gaussian_eps = 0.0;
  double Gaussian_sig = 1.0;
  double Gaussian_cut = INACTIVE_CUTOFF;
/*@}*/
#endif

#ifdef BMHTF_NACL
  /** \name BMHTF NaCl potential */
  /*@{*/
  double BMHTF_A = 0.0;
  double BMHTF_B = 0.0;
  double BMHTF_C = 0.0;
  double BMHTF_D = 0.0;
  double BMHTF_sig = 0.0;
  double BMHTF_cut = INACTIVE_CUTOFF;
  double BMHTF_computed_shift = 0.0;
/*@}*/
#endif

#ifdef MORSE
  /** \name Morse potential */
  /*@{*/
  double MORSE_eps = INACTIVE_CUTOFF;
  double MORSE_alpha = INACTIVE_CUTOFF;
  double MORSE_rmin = INACTIVE_CUTOFF;
  double MORSE_cut = INACTIVE_CUTOFF;
  double MORSE_rest = INACTIVE_CUTOFF;
/*@}*/
#endif

#ifdef BUCKINGHAM
  /** \name Buckingham potential */
  /*@{*/
  double BUCK_A = 0.0;
  double BUCK_B = 0.0;
  double BUCK_C = 0.0;
  double BUCK_D = 0.0;
  double BUCK_cut = INACTIVE_CUTOFF;
  double BUCK_discont = 0.0;
  double BUCK_shift = 0.0;
  double BUCK_F1 = 0.0;
  double BUCK_F2 = 0.0;
/*@}*/
#endif

#ifdef SOFT_SPHERE
  /** \name soft-sphere potential */
  /*@{*/
  double soft_a = 0.0;
  double soft_n = 0.0;
  double soft_cut = INACTIVE_CUTOFF;
  double soft_offset = 0.0;
/*@}*/
#endif

#ifdef AFFINITY
  /** \name affinity potential */
  /*@{*/
  int affinity_type = INACTIVE_CUTOFF;
  double affinity_kappa = INACTIVE_CUTOFF;
  double affinity_r0 = INACTIVE_CUTOFF;
  double affinity_Kon = INACTIVE_CUTOFF;
  double affinity_Koff = INACTIVE_CUTOFF;
  double affinity_maxBond = INACTIVE_CUTOFF;
  double affinity_cut = INACTIVE_CUTOFF;
/*@}*/
#endif

#ifdef MEMBRANE_COLLISION
  /** \name membrane collision potential */
  /*@{*/
  double membrane_a = 0.0;
  double membrane_n = 0.0;
  double membrane_cut = INACTIVE_CUTOFF;
  double membrane_offset = 0.0;
/*@}*/
#endif

#ifdef HAT
  /** \name hat potential */
  /*@{*/
  double HAT_Fmax = 0.0;
  double HAT_r = INACTIVE_CUTOFF;
/*@}*/
#endif

#ifdef LJCOS
  /** \name Lennard-Jones+Cos potential */
  /*@{*/
  double LJCOS_eps = 0.0;
  double LJCOS_sig = 0.0;
  double LJCOS_cut = INACTIVE_CUTOFF;
  double LJCOS_offset = 0.0;
  double LJCOS_alfa = 0.0;
  double LJCOS_beta = 0.0;
  double LJCOS_rmin = 0.0;
/*@}*/
#endif

#ifdef LJCOS2
  /** \name Lennard-Jones with a different Cos potential */
  /*@{*/
  double LJCOS2_eps = 0.0;
  double LJCOS2_sig = 0.0;
  double LJCOS2_cut = INACTIVE_CUTOFF;
  double LJCOS2_offset = 0.0;
  double LJCOS2_w = 0.0;
  double LJCOS2_rchange = 0.0;
/*@}*/
#endif

#ifdef COS2
  /** \name Cos2 potential */
  /*@{*/
  double COS2_eps = INACTIVE_CUTOFF;
  double COS2_cut = INACTIVE_CUTOFF;
  double COS2_offset = INACTIVE_CUTOFF;
  double COS2_w = INACTIVE_CUTOFF;
/*@}*/
#endif

#ifdef GAY_BERNE
  /** \name Gay-Berne potential */
  /*@{*/
  double GB_eps = 0.0;
  double GB_sig = 0.0;
  double GB_cut = INACTIVE_CUTOFF;
  double GB_k1 = 0.0;
  double GB_k2 = 0.0;
  double GB_mu = 0.0;
  double GB_nu = 0.0;
  double GB_chi1 = 0.0;
  double GB_chi2 = 0.0;
/*@}*/
#endif

#ifdef TABULATED
  /** \name Tabulated potential */
  /*@{*/
  TabulatedPotential TAB;
/*@}*/
#endif

#ifdef DPD
  /** \name DPD as interaction */
  /*@{*/
  int dpd_wf = 0;
  int dpd_twf = 0;
  double dpd_gamma = 0.0;
  double dpd_r_cut = INACTIVE_CUTOFF;
  double dpd_pref1 = 0.0;
  double dpd_pref2 = 0.0;
  double dpd_tgamma = 0.0;
  double dpd_tr_cut = INACTIVE_CUTOFF;
  double dpd_pref3 = 0.0;
  double dpd_pref4 = 0.0;
/*@}*/
#endif

#ifdef INTER_RF
  int rf_on = 0;
#endif

#ifdef TUNABLE_SLIP
  double TUNABLE_SLIP_temp = 0.0;
  double TUNABLE_SLIP_gamma = 0.0;
  double TUNABLE_SLIP_r_cut = INACTIVE_CUTOFF;
  double TUNABLE_SLIP_time = 0.0;
  double TUNABLE_SLIP_vx = 0.0;
  double TUNABLE_SLIP_vy = 0.0;
  double TUNABLE_SLIP_vz = 0.0;
#endif

#ifdef CATALYTIC_REACTIONS
  double REACTION_range = INACTIVE_CUTOFF;
#endif

#ifdef SHANCHEN
  double affinity[LB_COMPONENTS];
  int affinity_on = 0;
#endif

};

/** thermodynamic force parameters */

/** \name Compounds for Coulomb interactions */
/*@{*/

/** field containing the interaction parameters for
 *  the coulomb  interaction.  */
typedef struct {

#ifdef ELECTROSTATICS
  /** bjerrum length times temperature. */
  double prefactor;

  /** Method to treat coulomb interaction. */
  CoulombMethod method;
#endif

#ifdef DIPOLES
  double Dprefactor;
  DipolarInteraction Dmethod;
#endif

} Coulomb_parameters;

#ifdef ELECTROSTATICS

/** Induced field (for const. potential feature). **/
extern double field_induced;
/** Applied field (for const. potential feature) **/
extern double field_applied;

#endif

/*@}*/
/** Parameters for FENE bond Potential.
k - spring constant.
drmax - maximal bond streching.
r0 - equilibrium bond length.
drmax2 - square of drmax (internal parameter).
*/
typedef struct {
  double k;
  double drmax;
  double r0;
  double drmax2;
  double drmax2i;
} Fene_bond_parameters;

#ifdef HYDROGEN_BOND
/** Parameters for the cg_dna potential
    Insert documentation here.
**/
typedef struct {
  double r0;
  double alpha;
  double E0;
  double kd;
  double sigma1;
  double sigma2;
  double psi10;
  double psi20;
  /* Parameters for the sugar base interaction */
  double E0sb;
  double r0sb;
  double alphasb;
  double f2;
  double f3;
} Cg_dna_basepair_parameters;
#endif
#ifdef TWIST_STACK
typedef struct {
  double rm;
  double epsilon;
  double ref_pot;
  double a[8];
  double b[7];
} Cg_dna_stacking_parameters;
#endif

/** Parameters for oif_global_forces */
typedef struct {
  double A0_g;
  double ka_g;
  double V0;
  double kv;
} Oif_global_forces_bond_parameters;

/** Parameters for oif_local_forces */
typedef struct {
  double r0;
  double ks;
  double kslin;
  double phi0;
  double kb;
  double A01;
  double A02;
  double kal;
} Oif_local_forces_bond_parameters;

/** Parameters for oif_out_direction */
typedef struct {

} Oif_out_direction_bond_parameters;

/** Parameters for harmonic bond Potential */
typedef struct {
  double k;
  double r;
  double r_cut;
} Harmonic_bond_parameters;

#ifdef ROTATION
/** Parameters for harmonic dumbbell bond Potential */
typedef struct {
  double k1;
  double k2;
  double r;
  double r_cut;
} Harmonic_dumbbell_bond_parameters;
#endif

/** Parameters for quartic bond Potential */
typedef struct {
  double k0, k1;
  double r;
  double r_cut;
} Quartic_bond_parameters;

/** Parameters for coulomb bond Potential */
typedef struct { double prefactor; } Bonded_coulomb_bond_parameters;

/** Parameters for three body angular potential (bond-angle potentials).
        ATTENTION: Note that there are different implementations of the bond
   angle
        potential which you may chose with a compiler flag in the file \ref
   config.hpp !
        bend - bending constant.
        phi0 - equilibrium angle (default is 180 degrees / Pi) */
typedef struct {
  double bend;
  double phi0;
  double cos_phi0;
  double sin_phi0;

} Angle_bond_parameters;

/** Parameters for three body angular potential (bond_angle_harmonic).
    bend - bending constant.
    phi0 - equilibrium angle (default is 180 degrees / Pi) */
typedef struct {
  double bend;
  double phi0;
} Angle_harmonic_bond_parameters;

/** Parameters for three body angular potential (bond_angle_cosine).
    bend - bending constant.
    phi0 - equilibrium angle (default is 180 degrees / Pi) */
typedef struct {
  double bend;
  double phi0;
  double cos_phi0;
  double sin_phi0;
} Angle_cosine_bond_parameters;

/** Parameters for three body angular potential (bond_angle_cossquare).
    bend - bending constant.
    phi0 - equilibrium angle (default is 180 degrees / Pi) */
typedef struct {
  double bend;
  double phi0;
  double cos_phi0;
} Angle_cossquare_bond_parameters;

/** Parameters for four body angular potential (dihedral-angle potentials). */
typedef struct {
  double mult;
  double bend;
  double phase;
} Dihedral_bond_parameters;

/** Parameters for n-body tabulated potential (n=2,3,4). */
typedef struct {
  TabulatedBondedInteraction type;
  TabulatedPotential *pot;
} Tabulated_bond_parameters;

/** Parameters for n-body overlapped potential (n=2,3,4). */
typedef struct {
  char *filename;
  OverlappedBondedInteraction type;
  double maxval;
  int noverlaps;
  double *para_a;
  double *para_b;
  double *para_c;
} Overlap_bond_parameters;

#ifdef UMBRELLA
/** Parameters for umbrella potential */
typedef struct {
  double k;
  int dir;
  double r;
} Umbrella_bond_parameters;
#endif

/** Dummy parameters for -LJ Potential */
typedef struct {
} Subt_lj_bond_parameters;

/**Parameters for the rigid_bond/SHAKE/RATTLE ALGORITHM*/
typedef struct {
  /**Length of rigid bond/Constrained Bond*/
  // double d;
  /**Square of the length of Constrained Bond*/
  double d2;
  /**Positional Tolerance/Accuracy value for termination of RATTLE/SHAKE
   * iterations during position corrections*/
  double p_tol;
  /**Velocity Tolerance/Accuracy for termination of RATTLE/SHAKE iterations
   * during velocity corrections */
  double v_tol;
} Rigid_bond_parameters;

/** Parameters for three body angular potential (bond-angle potentials) that
    depends on distance to wall constraint.
        ATTENTION: Note that there are different implementations of the bond
   angle
        potential which you may chose with a compiler flag in the file \ref
   config.hpp !
        bend - bending constant.
        phi0 - equilibrium angle (default is 180 degrees / Pi)
        dist0 - equilibrium distance (no default) */
typedef struct {
  double bend;
  double phimin;
  double distmin;
  double phimax;
  double distmax;
  double cos_phi0;
  double sin_phi0;
} Angledist_bond_parameters;

/** Parameters for chainend angular potential with wall  */
typedef struct {
  double bend;
  double phi0;
  double distmin;
  double distmax;
} Endangledist_bond_parameters;

typedef enum { NeoHookean, Skalak } tElasticLaw;

/** Parameters for IBM elastic triangle (triel) **/
typedef struct {
  // These values encode the reference state
  double l0;
  double lp0;
  double sinPhi0;
  double cosPhi0;
  double area0;

  // These values are cache values to speed up computation
  double a1;
  double a2;
  double b1;
  double b2;

  // These are interaction parameters
  // k1 is used for Neo-Hookean
  // k1 and k2 are used Skalak
  double maxdist;
  tElasticLaw elasticLaw;
  double k1;
  double k2;

} IBM_Triel_Parameters;

/** Parameters for IBM volume conservation bond **/
typedef struct {
  int softID; // ID of the large soft particle to which this node belongs
  // Reference volume
  double volRef;
  // Spring constant for volume force
  double kappaV;
  // Whether to write out center-of-mass at each time step
  // Actually this is more of an analysis function and does not strictly belong
  // to volume conservation
  //  bool writeCOM;
} IBM_VolCons_Parameters;

typedef enum { TriangleNormals, NodeNeighbors } tBendingMethod;

/** Parameters for IBM tribend **/
typedef struct {
  // Interaction data
  double kb;
  tBendingMethod method;

  // Reference angle
  double theta0;

} IBM_Tribend_Parameters;

/** Union in which to store the parameters of an individual bonded interaction
 */
typedef union {
  Fene_bond_parameters fene;
  Oif_global_forces_bond_parameters oif_global_forces;
  Oif_local_forces_bond_parameters oif_local_forces;
  Oif_out_direction_bond_parameters oif_out_direction;
  Harmonic_bond_parameters harmonic;
#ifdef ROTATION
  Harmonic_dumbbell_bond_parameters harmonic_dumbbell;
#endif
  Quartic_bond_parameters quartic;
  Bonded_coulomb_bond_parameters bonded_coulomb;
  Angle_bond_parameters angle;
  Angle_harmonic_bond_parameters angle_harmonic;
  Angle_cosine_bond_parameters angle_cosine;
  Angle_cossquare_bond_parameters angle_cossquare;
  Dihedral_bond_parameters dihedral;
  Tabulated_bond_parameters tab;
  Overlap_bond_parameters overlap;
#ifdef UMBRELLA
  Umbrella_bond_parameters umbrella;
#endif
  Subt_lj_bond_parameters subt_lj;
  Rigid_bond_parameters rigid_bond;
  Angledist_bond_parameters angledist;
#if defined(CG_DNA) || defined(HYDROGEN_BOND)
  Cg_dna_basepair_parameters hydrogen_bond;
#endif
#if defined(CG_DNA) || defined(TWIST_STACK)
  Cg_dna_stacking_parameters twist_stack;
#endif
  Endangledist_bond_parameters endangledist;
  IBM_Triel_Parameters ibm_triel;
  IBM_VolCons_Parameters ibmVolConsParameters;
  IBM_Tribend_Parameters ibm_tribend;
} Bond_parameters;

/** Defines parameters for a bonded interaction. */
struct Bonded_ia_parameters {
  /** bonded interaction type. See \ref BONDED_IA_FENE "Type code for bonded" */
  BondedInteraction type;
  /** (Number of particles - 1) interacting for that type */
  int num;
  /** union to store the different bonded interaction parameters. */
  Bond_parameters p;
};

/************************************************
 * exported variables
 ************************************************/

/** Maximal particle type seen so far. */
extern int n_particle_types;

/** Structure containing the coulomb parameters. */
extern Coulomb_parameters coulomb;

/** number of bonded interactions. Not used so far. */
extern int n_bonded_ia;
/** Field containing the paramters of the bonded ia types */
extern Bonded_ia_parameters *bonded_ia_params;

/** Maximal interaction cutoff (real space/short range interactions). */
extern double max_cut;
/** Maximal interaction cutoff (real space/short range non-bonded interactions).
 */
extern double max_cut_nonbonded;
/** Maximal interaction cutoff (real space/short range bonded interactions). */
extern double max_cut_bonded;
/** Cutoff of coulomb real space part */
extern double coulomb_cutoff;
/** Cutoff of dipolar real space part */
extern double dipolar_cutoff;

/** Minimal global interaction cutoff. Particles with a distance
    smaller than this are guaranteed to be available on the same node
    (through ghosts).  */
extern double min_global_cut;

/** Switch for nonbonded interaction exclusion */
extern int ia_excl;

/************************************************
 * exported functions
 ************************************************/

#ifdef ELECTROSTATICS
/** @brief Set the electrostatics prefactor */
int coulomb_set_prefactor(double prefactor);


/** @brief Deactivates the current Coulomb mhthod 
    This was part of coulomb_set_bjerrum()
*/
void deactivate_coulomb_method();
#endif

#ifdef DIPOLES
/** @brief Set the dipolar prefactor */
int dipolar_set_Dprefactor(double prefactor);
#endif

/** get interaction parameters between particle sorts i and j */
inline IA_parameters *get_ia_param(int i, int j) {
  extern std::vector<IA_parameters> ia_params;
  extern int n_particle_types;
  return &ia_params[i * n_particle_types + j];
}

/** get interaction parameters between particle sorts i and j.
    Slower than @ref get_ia_param, but can also be used on not
    yet present particle types*/
IA_parameters *get_ia_param_safe(int i, int j);

/** Makes sure that ia_params is large enough to cover interactions
    for this particle type. The interactions are initialized with values
    such that no physical interaction occurs. */
void make_particle_type_exist(int type);

/** Makes sure that \ref bonded_ia_params is large enough to cover the
    parameters for the bonded interaction type. Attention: 1: There is
    no initialization done here. 2: Use only in connection with
    creating new or overwriting old bond types*/
void make_bond_type_exist(int type);

/** This function increases the LOCAL ia_params field
    to the given size. Better use
    \ref make_particle_type_exist since it takes care of
    the other nodes.  */
void realloc_ia_params(int nsize);

/** calculates the maximal cutoff of all real space
    interactions. these are: bonded, non bonded + real space
    electrostatics. The result is stored in the global variable
    max_cut. The maximal cutoff of the non-bonded + real space
    electrostatic interactions is stored in max_cut_non_bonded. This
    value is used in the verlet pair list algorithm. */
void recalc_maximal_cutoff();

/** check whether all force calculation routines are properly initialized. */
int interactions_sanity_checks();

/**  check if a non bonded interaction is defined */
inline int checkIfInteraction(IA_parameters *data) {
  return data->particlesInteract;
}

/** check if the types of particles i and j have any non bonded
    interaction defined. */
inline int checkIfParticlesInteract(int i, int j) {
  return checkIfInteraction(get_ia_param(i, j));
}

int virtual_set_params(int bond_type);

#ifdef DIPOLES
void set_dipolar_method_local(DipolarInteraction method);
#endif

<<<<<<< HEAD
inline 
bool bond_exists(const Particle* p, const Particle* partner, int bond_type)
=======

/** @brief Checks if particle has a pair bond with a given partner  
*  Note that bonds are stored only on one of the two particles in Espresso
* 
* @param P
* @param p          particle on which the bond may be stored
* @param partner    bond partner 
* @param bond_type  numerical bond type */ 
inline bool pair_bond_exists_on(const Particle* const p, const Particle* const partner, int bond_type)
>>>>>>> 5b71be3e
{
  // First check the bonds of p1
  if (p->bl.e) {
    int i = 0;
    while(i < p->bl.n) {
      int size = bonded_ia_params[p->bl.e[i]].num;
      
      if (p->bl.e[i] == bond_type &&
          p->bl.e[i + 1] == partner->p.identity) {
        // There's a bond, already. Nothing to do for these particles
        return true;
      }
      i += size + 1;
    }
  }
  return false;
}

#include "utils/math/sqr.hpp"

/** Returns true if the particles are to be considered for short range
    interactions */
class VerletCriterion {
  const double m_skin;
  const double m_eff_max_cut2;
  const double m_eff_coulomb_cut2 = 0.;
  const double m_eff_dipolar_cut2 = 0.;
  const double m_collision_cut2 =0.;

public:
  VerletCriterion(double skin, double max_cut, double coulomb_cut = 0.,
                  double dipolar_cut = 0., double collision_detection_cutoff=0.)
      : m_skin(skin), m_eff_max_cut2(Utils::sqr(max_cut + m_skin)),
        m_eff_coulomb_cut2(Utils::sqr(coulomb_cut + m_skin)),
        m_eff_dipolar_cut2(Utils::sqr(dipolar_cut + m_skin)), 
        m_collision_cut2(Utils::sqr(collision_detection_cutoff))
        {}

  template <typename Distance>
  bool operator()(const Particle &p1, const Particle &p2,
                  Distance const &dist) const {
    auto const &dist2 = dist.dist2;
    if (dist2 > m_eff_max_cut2)
      return false;

// Within real space cutoff of electrostatics and both charged
#ifdef ELECTROSTATICS
    if ((dist2 <= m_eff_coulomb_cut2) && (p1.p.q != 0) && (p2.p.q != 0))
      return true;
#endif

// Within dipolar cutoff and both cary magnetic moments
#ifdef DIPOLES
    if ((dist2 <= m_eff_dipolar_cut2) && (p1.p.dipm != 0) && (p2.p.dipm != 0))
      return true;
#endif


// Collision detectoin
#ifdef COLLISION_DETECTION
if (dist2 <= m_collision_cut2)
  return true;
#endif

    // Within short-range distance (incl dpd and the like)
    auto const max_cut = get_ia_param(p1.p.type, p2.p.type)->max_cut;
    if ((max_cut != INACTIVE_CUTOFF) && (dist2 <= Utils::sqr(max_cut + m_skin)))
      return true;

    return false;
  }
};
#endif<|MERGE_RESOLUTION|>--- conflicted
+++ resolved
@@ -922,10 +922,6 @@
 void set_dipolar_method_local(DipolarInteraction method);
 #endif
 
-<<<<<<< HEAD
-inline 
-bool bond_exists(const Particle* p, const Particle* partner, int bond_type)
-=======
 
 /** @brief Checks if particle has a pair bond with a given partner  
 *  Note that bonds are stored only on one of the two particles in Espresso
@@ -935,7 +931,6 @@
 * @param partner    bond partner 
 * @param bond_type  numerical bond type */ 
 inline bool pair_bond_exists_on(const Particle* const p, const Particle* const partner, int bond_type)
->>>>>>> 5b71be3e
 {
   // First check the bonds of p1
   if (p->bl.e) {
