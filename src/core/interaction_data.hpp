/*
  Copyright (C) 2010,2011,2012,2013,2014,2015,2016 The ESPResSo project
  Copyright (C) 2002,2003,2004,2005,2006,2007,2008,2009,2010
    Max-Planck-Institute for Polymer Research, Theory Group

  This file is part of ESPResSo.

  ESPResSo is free software: you can redistribute it and/or modify
  it under the terms of the GNU General Public License as published by
  the Free Software Foundation, either version 3 of the License, or
  (at your option) any later version.

  ESPResSo is distributed in the hope that it will be useful,
  but WITHOUT ANY WARRANTY; without even the implied warranty of
  MERCHANTABILITY or FITNESS FOR A PARTICULAR PURPOSE.  See the
  GNU General Public License for more details.

  You should have received a copy of the GNU General Public License
  along with this program.  If not, see <http://www.gnu.org/licenses/>.
*/
#ifndef _INTERACTION_DATA_H
#define _INTERACTION_DATA_H
/** \file interaction_data.hpp
    Various procedures concerning interactions between particles.
*/

#include "particle_data.hpp"
#include "utils.hpp"

#include "TabulatedPotential.hpp"


/** \name Type codes of bonded interactions
    Enumeration of implemented bonded interactions.
*/
/************************************************************/
/*@{*/

enum BondedInteraction {
  /** This bonded interaction was not set. */
  BONDED_IA_NONE = -1,
  /** Type of bonded interaction is a FENE potential
      (to be combined with Lennard Jones). */
  BONDED_IA_FENE,
  /** Type of bonded interaction is a HARMONIC potential. */
  BONDED_IA_HARMONIC,
  /** Type of bonded interaction is a HARMONIC_DUMBBELL potential. */
  BONDED_IA_HARMONIC_DUMBBELL,
  /** Type of bonded interaction is a QUARTIC potential. */
  BONDED_IA_QUARTIC,
  /** Type of bonded interaction is a BONDED_COULOMB */
  BONDED_IA_BONDED_COULOMB,
  /** Type of bonded interaction is a bond angle potential. */
  BONDED_IA_ANGLE_OLD,
  /** Type of bonded interaction is a dihedral potential. */
  BONDED_IA_DIHEDRAL,
  /** Type of tabulated bonded interaction potential,
      may be of bond length, of bond angle or of dihedral type. */
  BONDED_IA_TABULATED,
  /** Type of bonded interaction is a (-LJ) potential. */
  BONDED_IA_SUBT_LJ,
  /** Type of a Rigid/Constrained bond*/
  BONDED_IA_RIGID_BOND,
  /** Type of a virtual bond*/
  BONDED_IA_VIRTUAL_BOND,
  /** Type of bonded interaction is a bond angle -- constraint distance
     potential. */
  BONDED_IA_ANGLEDIST,
  /** Type of bonded interaction is a bond angle -- chain ends have angle with
     wall constraint */
  BONDED_IA_ENDANGLEDIST,
  /** Type of overlapped bonded interaction potential,
      may be of bond length, of bond angle or of dihedral type. */
  BONDED_IA_OVERLAPPED,
  /** Type of bonded interaction is a bond angle cosine potential. */
  BONDED_IA_ANGLE_HARMONIC,
  /** Type of bonded interaction is a bond angle cosine potential. */
  BONDED_IA_ANGLE_COSINE,
  /** Type of bonded interaction is a bond angle cosine potential. */
  BONDED_IA_ANGLE_COSSQUARE,
  /** Type of bonded interaction: oif local forces. */
  BONDED_IA_OIF_LOCAL_FORCES,
  /** Type of bonded interaction: oif global forces. */
  BONDED_IA_OIF_GLOBAL_FORCES,
  /** Type of bonded interaction: determining outward direction of oif membrane.
     */
  BONDED_IA_OIF_OUT_DIRECTION,
  /** Type of bonded interaction for cg DNA */
  BONDED_IA_CG_DNA_BASEPAIR,
  /** Type of bonded interaction for cg DNA */
  BONDED_IA_CG_DNA_STACKING,
  /** Type of bonded interaction for cg DNA */
  BONDED_IA_CG_DNA_BACKBONE,
  /** Type of bonded interaction is a wall repulsion (immersed boundary). */
  BONDED_IA_IBM_TRIEL,
  /** Type of bonded interaction is volume conservation force (immersed
     boundary). */
  BONDED_IA_IBM_VOLUME_CONSERVATION,
  /** Type of bonded interaction is bending force (immersed boundary). */
  BONDED_IA_IBM_TRIBEND,
  /** Type of bonded interaction is umbrella. */
  BONDED_IA_UMBRELLA
};

/** Specify tabulated bonded interactions  */
enum TabulatedBondedInteraction {
  TAB_UNKNOWN = 0,
  TAB_BOND_LENGTH = 1,
  TAB_BOND_ANGLE = 2,
  TAB_BOND_DIHEDRAL = 3
};

/** Specify overlapped bonded interactions  */
enum OverlappedBondedInteraction {
  OVERLAP_UNKNOWN = 0,
  OVERLAP_BOND_LENGTH,
  OVERLAP_BOND_ANGLE,
  OVERLAP_BOND_DIHEDRAL
};

/** cutoff for deactivated interactions. Below 0, so that even particles on
    top of each other don't interact by chance. */
#define INACTIVE_CUTOFF -1.0

/*@}*/

/** \name Type codes for the type of Coulomb interaction
    Enumeration of implemented methods for the electrostatic
    interaction.
*/
/************************************************************/
/*@{*/

#ifdef ELECTROSTATICS
enum CoulombMethod {
  COULOMB_NONE,      //< Coulomb interaction switched off (NONE)
  COULOMB_DH,        //< Coulomb method is Debye-Hueckel
  COULOMB_P3M,       //< Coulomb method is P3M
  COULOMB_MMM1D,     //< Coulomb method is one-dimensional MMM
  COULOMB_MMM2D,     //< Coulomb method is two-dimensional MMM
  COULOMB_MAGGS,     //< Coulomb method is "Maggs"
  COULOMB_ELC_P3M,   //< Coulomb method is P3M plus ELC
  COULOMB_RF,        //< Coulomb method is Reaction-Field
  COULOMB_INTER_RF,  //< Coulomb method is Reaction-Field BUT as interaction
  COULOMB_P3M_GPU,   //< Coulomb method is P3M with GPU based long range part
                     // calculation
  COULOMB_MMM1D_GPU, //< Coulomb method is one-dimensional MMM running on GPU
  COULOMB_EWALD_GPU, //< Coulomb method is Ewald running on GPU
  COULOMB_EK,        //< Coulomb method is electrokinetics
  COULOMB_SCAFACOS,  //< Coulomb method is scafacos
};

#endif
/*@}*/

#ifdef DIPOLES
/** \name Type codes for the type of dipolar interaction
  Enumeration of implemented methods for the magnetostatic
  interaction.
 */
/************************************************************/
/*@{*/
enum DipolarInteraction {
  /** dipolar interation switched off (NONE). */
  DIPOLAR_NONE = 0,
  /** dipolar method is P3M. */
  DIPOLAR_P3M,
  /** Dipolar method is P3M plus DLC. */
  DIPOLAR_MDLC_P3M,
  /** Dipolar method is all with all and no replicas */
  DIPOLAR_ALL_WITH_ALL_AND_NO_REPLICA,
  /** Dipolar method is magnetic dipolar direct sum */
  DIPOLAR_DS,
  /** Dipolar method is direct sum plus DLC. */
  DIPOLAR_MDLC_DS,
  /** Direct summation on gpu */
  DIPOLAR_DS_GPU,
  /** Scafacos library */
  DIPOLAR_SCAFACOS

};
#endif

/* Data Types */
/************************************************************/

/** field containing the interaction parameters for
 *  nonbonded interactions. Access via
 * get_ia_param(i, j), i,j < n_particle_types */
struct IA_parameters {
  /** maximal cutoff for this pair of particle types. This contains
      contributions from the short-ranged interactions, plus any
      cutoffs from global interactions like electrostatics.
  */
  double max_cut = INACTIVE_CUTOFF;

#ifdef LENNARD_JONES
  /** \name Lennard-Jones with shift */
  /*@{*/
  double LJ_eps = 0.0;
  double LJ_sig = 0.0;
  double LJ_cut = 0.0;
  double LJ_shift = 0.0;
  double LJ_offset = 0.0;
  double LJ_min = 0.0;
/*@}*/

#endif

  /** flag that tells whether there is any short-ranged interaction,
      i.e. one that contributes to the "nonbonded" section of the
      energy/pressure. Note that even if there is no short-ranged
      interaction present, the \ref max_cut can be non-zero due to
      e.g. electrostatics. */
  int particlesInteract;

#ifdef LENNARD_JONES_GENERIC
  /** \name Generic Lennard-Jones with shift */
  /*@{*/
  double LJGEN_eps = 0.0;
  double LJGEN_sig = 0.0;
  double LJGEN_cut = INACTIVE_CUTOFF;
  double LJGEN_shift = 0.0;
  double LJGEN_offset = 0.0;
  double LJGEN_a1 = 0.0;
  double LJGEN_a2 = 0.0;
  double LJGEN_b1 = 0.0;
  double LJGEN_b2 = 0.0;
  double LJGEN_lambda = 1.0;
  double LJGEN_softrad = 0.0;
/*@}*/
#endif

#ifdef LJ_ANGLE
  /** \name Directional Lennard-Jones */
  /*@{*/
  double LJANGLE_eps = 0.0;
  double LJANGLE_sig = 0.0;
  double LJANGLE_cut = INACTIVE_CUTOFF;
  /* Locate bonded partners */
  int LJANGLE_bonded1type = 0.0;
  int LJANGLE_bonded1pos = 0.0;
  int LJANGLE_bonded1neg = 0.0;
  int LJANGLE_bonded2pos = 0.0;
  int LJANGLE_bonded2neg = 0.0;
  /* Optional 2nd environment */
  double LJANGLE_z0 = 0.0;
  double LJANGLE_dz = -1.0;
  double LJANGLE_kappa = 0.0;
  double LJANGLE_epsprime = 0.0;
/*@}*/
#endif

#ifdef SMOOTH_STEP
  /** \name smooth step potential */
  /*@{*/
  double SmSt_eps = 0.0;
  double SmSt_sig = 0.0;
  double SmSt_cut = INACTIVE_CUTOFF;
  double SmSt_d = 0.0;
  int SmSt_n = 0.0;
  double SmSt_k0 = 0.0;
/*@}*/
#endif

#ifdef HERTZIAN
  /** \name Hertzian potential */
  /*@{*/
  double Hertzian_eps = 0.0;
  double Hertzian_sig = INACTIVE_CUTOFF;
/*@}*/
#endif

#ifdef GAUSSIAN
  /** \name Gaussian potential */
  /*@{*/
  double Gaussian_eps = 0.0;
  double Gaussian_sig = 1.0;
  double Gaussian_cut = INACTIVE_CUTOFF;
/*@}*/
#endif

#ifdef BMHTF_NACL
  /** \name BMHTF NaCl potential */
  /*@{*/
  double BMHTF_A = 0.0;
  double BMHTF_B = 0.0;
  double BMHTF_C = 0.0;
  double BMHTF_D = 0.0;
  double BMHTF_sig = 0.0;
  double BMHTF_cut = INACTIVE_CUTOFF;
  double BMHTF_computed_shift = 0.0;
/*@}*/
#endif

#ifdef MORSE
  /** \name Morse potential */
  /*@{*/
  double MORSE_eps = INACTIVE_CUTOFF;
  double MORSE_alpha = INACTIVE_CUTOFF;
  double MORSE_rmin = INACTIVE_CUTOFF;
  double MORSE_cut = INACTIVE_CUTOFF;
  double MORSE_rest = INACTIVE_CUTOFF;
/*@}*/
#endif

#ifdef BUCKINGHAM
  /** \name Buckingham potential */
  /*@{*/
  double BUCK_A = 0.0;
  double BUCK_B = 0.0;
  double BUCK_C = 0.0;
  double BUCK_D = 0.0;
  double BUCK_cut = INACTIVE_CUTOFF;
  double BUCK_discont = 0.0;
  double BUCK_shift = 0.0;
  double BUCK_F1 = 0.0;
  double BUCK_F2 = 0.0;
/*@}*/
#endif

#ifdef SOFT_SPHERE
  /** \name soft-sphere potential */
  /*@{*/
  double soft_a = 0.0;
  double soft_n = 0.0;
  double soft_cut = INACTIVE_CUTOFF;
  double soft_offset = 0.0;
/*@}*/
#endif

#ifdef AFFINITY
  /** \name affinity potential */
  /*@{*/
  int affinity_type = INACTIVE_CUTOFF;
  double affinity_kappa = INACTIVE_CUTOFF;
  double affinity_r0 = INACTIVE_CUTOFF;
  double affinity_Kon = INACTIVE_CUTOFF;
  double affinity_Koff = INACTIVE_CUTOFF;
  double affinity_maxBond = INACTIVE_CUTOFF;
  double affinity_cut = INACTIVE_CUTOFF;
/*@}*/
#endif

#ifdef MEMBRANE_COLLISION
  /** \name membrane collision potential */
  /*@{*/
  double membrane_a = 0.0;
  double membrane_n = 0.0;
  double membrane_cut = INACTIVE_CUTOFF;
  double membrane_offset = 0.0;
/*@}*/
#endif

#ifdef HAT
  /** \name hat potential */
  /*@{*/
  double HAT_Fmax = 0.0;
  double HAT_r = INACTIVE_CUTOFF;
/*@}*/
#endif

#ifdef LJCOS
  /** \name Lennard-Jones+Cos potential */
  /*@{*/
  double LJCOS_eps = 0.0;
  double LJCOS_sig = 0.0;
  double LJCOS_cut = INACTIVE_CUTOFF;
  double LJCOS_offset = 0.0;
  double LJCOS_alfa = 0.0;
  double LJCOS_beta = 0.0;
  double LJCOS_rmin = 0.0;
/*@}*/
#endif

#ifdef LJCOS2
  /** \name Lennard-Jones with a different Cos potential */
  /*@{*/
  double LJCOS2_eps = 0.0;
  double LJCOS2_sig = 0.0;
  double LJCOS2_cut = INACTIVE_CUTOFF;
  double LJCOS2_offset = 0.0;
  double LJCOS2_w = 0.0;
  double LJCOS2_rchange = 0.0;
/*@}*/
#endif

#ifdef COS2
  /** \name Cos2 potential */
  /*@{*/
  double COS2_eps = INACTIVE_CUTOFF;
  double COS2_cut = INACTIVE_CUTOFF;
  double COS2_offset = INACTIVE_CUTOFF;
  double COS2_w = INACTIVE_CUTOFF;
/*@}*/
#endif

#ifdef GAY_BERNE
  /** \name Gay-Berne potential */
  /*@{*/
  double GB_eps = 0.0;
  double GB_sig = 0.0;
  double GB_cut = INACTIVE_CUTOFF;
  double GB_k1 = 0.0;
  double GB_k2 = 0.0;
  double GB_mu = 0.0;
  double GB_nu = 0.0;
  double GB_chi1 = 0.0;
  double GB_chi2 = 0.0;
/*@}*/
#endif

#ifdef TABULATED
  /** \name Tabulated potential */
  /*@{*/
  TabulatedPotential TAB;
/*@}*/
#endif

#ifdef DPD
  /** \name DPD as interaction */
  /*@{*/
  int dpd_wf = 0;
  int dpd_twf = 0;
  double dpd_gamma = 0.0;
  double dpd_r_cut = INACTIVE_CUTOFF;
  double dpd_pref1 = 0.0;
  double dpd_pref2 = 0.0;
  double dpd_tgamma = 0.0;
  double dpd_tr_cut = INACTIVE_CUTOFF;
  double dpd_pref3 = 0.0;
  double dpd_pref4 = 0.0;
/*@}*/
#endif

#ifdef INTER_RF
  int rf_on = 0;
#endif

#ifdef TUNABLE_SLIP
  double TUNABLE_SLIP_temp = 0.0;
  double TUNABLE_SLIP_gamma = 0.0;
  double TUNABLE_SLIP_r_cut = INACTIVE_CUTOFF;
  double TUNABLE_SLIP_time = 0.0;
  double TUNABLE_SLIP_vx = 0.0;
  double TUNABLE_SLIP_vy = 0.0;
  double TUNABLE_SLIP_vz = 0.0;
#endif

#ifdef CATALYTIC_REACTIONS
  double REACTION_range = INACTIVE_CUTOFF;
#endif

#ifdef SHANCHEN
  double affinity[LB_COMPONENTS];
  int affinity_on = 0;
#endif

};

/** thermodynamic force parameters */

/** \name Compounds for Coulomb interactions */
/*@{*/

/** field containing the interaction parameters for
 *  the coulomb  interaction.  */
typedef struct {

#ifdef ELECTROSTATICS
  /** bjerrum length times temperature. */
  double prefactor;

  /** Method to treat coulomb interaction. */
  CoulombMethod method;
#endif

#ifdef DIPOLES
  double Dprefactor;
  DipolarInteraction Dmethod;
#endif

} Coulomb_parameters;

#ifdef ELECTROSTATICS

/** Induced field (for const. potential feature). **/
extern double field_induced;
/** Applied field (for const. potential feature) **/
extern double field_applied;

#endif

/*@}*/
/** Parameters for FENE bond Potential.
k - spring constant.
drmax - maximal bond streching.
r0 - equilibrium bond length.
drmax2 - square of drmax (internal parameter).
*/
typedef struct {
  double k;
  double drmax;
  double r0;
  double drmax2;
  double drmax2i;
} Fene_bond_parameters;

#ifdef HYDROGEN_BOND
/** Parameters for the cg_dna potential
    Insert documentation here.
**/
typedef struct {
  double r0;
  double alpha;
  double E0;
  double kd;
  double sigma1;
  double sigma2;
  double psi10;
  double psi20;
  /* Parameters for the sugar base interaction */
  double E0sb;
  double r0sb;
  double alphasb;
  double f2;
  double f3;
} Cg_dna_basepair_parameters;
#endif
#ifdef TWIST_STACK
typedef struct {
  double rm;
  double epsilon;
  double ref_pot;
  double a[8];
  double b[7];
} Cg_dna_stacking_parameters;
#endif

/** Parameters for oif_global_forces */
typedef struct {
  double A0_g;
  double ka_g;
  double V0;
  double kv;
} Oif_global_forces_bond_parameters;

/** Parameters for oif_local_forces */
typedef struct {
  double r0;
  double ks;
  double kslin;
  double phi0;
  double kb;
  double A01;
  double A02;
  double kal;
} Oif_local_forces_bond_parameters;

/** Parameters for oif_out_direction */
typedef struct {

} Oif_out_direction_bond_parameters;

/** Parameters for harmonic bond Potential */
typedef struct {
      double k;
      double r;
      double r_cut;
      bool breakable;
      int bond_id;
} Harmonic_bond_parameters;

#ifdef ROTATION
/** Parameters for harmonic dumbbell bond Potential */
typedef struct {
  double k1;
  double k2;
  double r;
  double r_cut;
} Harmonic_dumbbell_bond_parameters;
#endif

/** Parameters for quartic bond Potential */
typedef struct {
  double k0, k1;
  double r;
  double r_cut;
} Quartic_bond_parameters;

/** Parameters for coulomb bond Potential */
typedef struct { double prefactor; } Bonded_coulomb_bond_parameters;

/** Parameters for three body angular potential (bond-angle potentials).
        ATTENTION: Note that there are different implementations of the bond
   angle
        potential which you may chose with a compiler flag in the file \ref
   config.hpp !
        bend - bending constant.
        phi0 - equilibrium angle (default is 180 degrees / Pi) */
typedef struct {
  double bend;
  double phi0;
  double cos_phi0;
  double sin_phi0;

} Angle_bond_parameters;

/** Parameters for three body angular potential (bond_angle_harmonic).
    bend - bending constant.
    phi0 - equilibrium angle (default is 180 degrees / Pi) */
typedef struct {
  double bend;
  double phi0;
} Angle_harmonic_bond_parameters;

/** Parameters for three body angular potential (bond_angle_cosine).
    bend - bending constant.
    phi0 - equilibrium angle (default is 180 degrees / Pi) */
typedef struct {
  double bend;
  double phi0;
  double cos_phi0;
  double sin_phi0;
} Angle_cosine_bond_parameters;

/** Parameters for three body angular potential (bond_angle_cossquare).
    bend - bending constant.
    phi0 - equilibrium angle (default is 180 degrees / Pi) */
typedef struct {
  double bend;
  double phi0;
  double cos_phi0;
} Angle_cossquare_bond_parameters;

/** Parameters for four body angular potential (dihedral-angle potentials). */
typedef struct {
  double mult;
  double bend;
  double phase;
} Dihedral_bond_parameters;

/** Parameters for n-body tabulated potential (n=2,3,4). */
typedef struct {
<<<<<<< HEAD
      char   *filename;
      TabulatedBondedInteraction    type;
      int    npoints;
      double minval;
      double maxval;
      double invstepsize;
      double *f;
      double *e;
      bool breakable;
      int bond_id;
=======
  TabulatedBondedInteraction type;
  TabulatedPotential *pot;
>>>>>>> 433165b1
} Tabulated_bond_parameters;

/** Parameters for n-body overlapped potential (n=2,3,4). */
typedef struct {
  char *filename;
  OverlappedBondedInteraction type;
  double maxval;
  int noverlaps;
  double *para_a;
  double *para_b;
  double *para_c;
} Overlap_bond_parameters;

#ifdef UMBRELLA
/** Parameters for umbrella potential */
typedef struct {
  double k;
  int dir;
  double r;
} Umbrella_bond_parameters;
#endif

/** Dummy parameters for -LJ Potential */
typedef struct {
} Subt_lj_bond_parameters;

/**Parameters for the rigid_bond/SHAKE/RATTLE ALGORITHM*/
typedef struct {
  /**Length of rigid bond/Constrained Bond*/
  // double d;
  /**Square of the length of Constrained Bond*/
  double d2;
  /**Positional Tolerance/Accuracy value for termination of RATTLE/SHAKE
   * iterations during position corrections*/
  double p_tol;
  /**Velocity Tolerance/Accuracy for termination of RATTLE/SHAKE iterations
   * during velocity corrections */
  double v_tol;
} Rigid_bond_parameters;

/** Parameters for three body angular potential (bond-angle potentials) that
    depends on distance to wall constraint.
        ATTENTION: Note that there are different implementations of the bond
   angle
        potential which you may chose with a compiler flag in the file \ref
   config.hpp !
        bend - bending constant.
        phi0 - equilibrium angle (default is 180 degrees / Pi)
        dist0 - equilibrium distance (no default) */
typedef struct {
  double bend;
  double phimin;
  double distmin;
  double phimax;
  double distmax;
  double cos_phi0;
  double sin_phi0;
} Angledist_bond_parameters;

/** Parameters for chainend angular potential with wall  */
typedef struct {
  double bend;
  double phi0;
  double distmin;
  double distmax;
} Endangledist_bond_parameters;

typedef enum { NeoHookean, Skalak } tElasticLaw;

/** Parameters for IBM elastic triangle (triel) **/
typedef struct {
  // These values encode the reference state
  double l0;
  double lp0;
  double sinPhi0;
  double cosPhi0;
  double area0;

  // These values are cache values to speed up computation
  double a1;
  double a2;
  double b1;
  double b2;

  // These are interaction parameters
  // k1 is used for Neo-Hookean
  // k1 and k2 are used Skalak
  double maxdist;
  tElasticLaw elasticLaw;
  double k1;
  double k2;

} IBM_Triel_Parameters;

/** Parameters for IBM volume conservation bond **/
typedef struct {
  int softID; // ID of the large soft particle to which this node belongs
  // Reference volume
  double volRef;
  // Spring constant for volume force
  double kappaV;
  // Whether to write out center-of-mass at each time step
  // Actually this is more of an analysis function and does not strictly belong
  // to volume conservation
  //  bool writeCOM;
} IBM_VolCons_Parameters;

typedef enum { TriangleNormals, NodeNeighbors } tBendingMethod;

/** Parameters for IBM tribend **/
typedef struct {
  // Interaction data
  double kb;
  tBendingMethod method;

  // Reference angle
  double theta0;

} IBM_Tribend_Parameters;

/** Union in which to store the parameters of an individual bonded interaction
 */
typedef union {
  Fene_bond_parameters fene;
  Oif_global_forces_bond_parameters oif_global_forces;
  Oif_local_forces_bond_parameters oif_local_forces;
  Oif_out_direction_bond_parameters oif_out_direction;
  Harmonic_bond_parameters harmonic;
#ifdef ROTATION
  Harmonic_dumbbell_bond_parameters harmonic_dumbbell;
#endif
  Quartic_bond_parameters quartic;
  Bonded_coulomb_bond_parameters bonded_coulomb;
  Angle_bond_parameters angle;
  Angle_harmonic_bond_parameters angle_harmonic;
  Angle_cosine_bond_parameters angle_cosine;
  Angle_cossquare_bond_parameters angle_cossquare;
  Dihedral_bond_parameters dihedral;
  Tabulated_bond_parameters tab;
  Overlap_bond_parameters overlap;
#ifdef UMBRELLA
  Umbrella_bond_parameters umbrella;
#endif
  Subt_lj_bond_parameters subt_lj;
  Rigid_bond_parameters rigid_bond;
  Angledist_bond_parameters angledist;
#if defined(CG_DNA) || defined(HYDROGEN_BOND)
  Cg_dna_basepair_parameters hydrogen_bond;
#endif
#if defined(CG_DNA) || defined(TWIST_STACK)
  Cg_dna_stacking_parameters twist_stack;
#endif
  Endangledist_bond_parameters endangledist;
  IBM_Triel_Parameters ibm_triel;
  IBM_VolCons_Parameters ibmVolConsParameters;
  IBM_Tribend_Parameters ibm_tribend;
} Bond_parameters;

/** Defines parameters for a bonded interaction. */
struct Bonded_ia_parameters {
  /** bonded interaction type. See \ref BONDED_IA_FENE "Type code for bonded" */
  BondedInteraction type;
  /** (Number of particles - 1) interacting for that type */
  int num;
  /** union to store the different bonded interaction parameters. */
  Bond_parameters p;
};

/************************************************
 * exported variables
 ************************************************/

/** Maximal particle type seen so far. */
extern int n_particle_types;

/** Structure containing the coulomb parameters. */
extern Coulomb_parameters coulomb;

/** number of bonded interactions. Not used so far. */
extern int n_bonded_ia;
/** Field containing the paramters of the bonded ia types */
extern Bonded_ia_parameters *bonded_ia_params;

/** Maximal interaction cutoff (real space/short range interactions). */
extern double max_cut;
/** Maximal interaction cutoff (real space/short range non-bonded interactions).
 */
extern double max_cut_nonbonded;
/** Maximal interaction cutoff (real space/short range bonded interactions). */
extern double max_cut_bonded;
/** Cutoff of coulomb real space part */
extern double coulomb_cutoff;
/** Cutoff of dipolar real space part */
extern double dipolar_cutoff;

/** Minimal global interaction cutoff. Particles with a distance
    smaller than this are guaranteed to be available on the same node
    (through ghosts).  */
extern double min_global_cut;

/** Switch for nonbonded interaction exclusion */
extern int ia_excl;

/************************************************
 * exported functions
 ************************************************/

#ifdef ELECTROSTATICS
/** @brief Set the electrostatics prefactor */
int coulomb_set_prefactor(double prefactor);


/** @brief Deactivates the current Coulomb mhthod 
    This was part of coulomb_set_bjerrum()
*/
void deactivate_coulomb_method();
#endif

#ifdef DIPOLES
/** @brief Set the dipolar prefactor */
int dipolar_set_Dprefactor(double prefactor);
#endif

/** get interaction parameters between particle sorts i and j */
inline IA_parameters *get_ia_param(int i, int j) {
  extern std::vector<IA_parameters> ia_params;
  extern int n_particle_types;
  return &ia_params[i * n_particle_types + j];
}

/** get interaction parameters between particle sorts i and j.
    Slower than @ref get_ia_param, but can also be used on not
    yet present particle types*/
IA_parameters *get_ia_param_safe(int i, int j);

/** Makes sure that ia_params is large enough to cover interactions
    for this particle type. The interactions are initialized with values
    such that no physical interaction occurs. */
void make_particle_type_exist(int type);

/** Makes sure that \ref bonded_ia_params is large enough to cover the
    parameters for the bonded interaction type. Attention: 1: There is
    no initialization done here. 2: Use only in connection with
    creating new or overwriting old bond types*/
void make_bond_type_exist(int type);

/** This function increases the LOCAL ia_params field
    to the given size. Better use
    \ref make_particle_type_exist since it takes care of
    the other nodes.  */
void realloc_ia_params(int nsize);

/** calculates the maximal cutoff of all real space
    interactions. these are: bonded, non bonded + real space
    electrostatics. The result is stored in the global variable
    max_cut. The maximal cutoff of the non-bonded + real space
    electrostatic interactions is stored in max_cut_non_bonded. This
    value is used in the verlet pair list algorithm. */
void recalc_maximal_cutoff();

/** check whether all force calculation routines are properly initialized. */
int interactions_sanity_checks();

/**  check if a non bonded interaction is defined */
inline int checkIfInteraction(IA_parameters *data) {
  return data->particlesInteract;
}

/** check if the types of particles i and j have any non bonded
    interaction defined. */
inline int checkIfParticlesInteract(int i, int j) {
  return checkIfInteraction(get_ia_param(i, j));
}

int virtual_set_params(int bond_type);

#ifdef DIPOLES
void set_dipolar_method_local(DipolarInteraction method);
#endif

<<<<<<< HEAD
inline 
bool bond_exists(Particle* p, Particle* partner, int bond_type)
=======

/** @brief Checks if particle has a pair bond with a given partner  
*  Note that bonds are stored only on one of the two particles in Espresso
* 
* @param P
* @param p          particle on which the bond may be stored
* @param partner    bond partner 
* @param bond_type  numerical bond type */ 
inline bool pair_bond_exists_on(const Particle* const p, const Particle* const partner, int bond_type)
>>>>>>> 433165b1
{
  // First check the bonds of p1
  if (p->bl.e) {
    int i = 0;
    while(i < p->bl.n) {
      int size = bonded_ia_params[p->bl.e[i]].num;
      
      if (p->bl.e[i] == bond_type &&
          p->bl.e[i + 1] == partner->p.identity) {
        // There's a bond, already. Nothing to do for these particles
        return true;
      }
      i += size + 1;
    }
  }
  return false;
}

#include "utils/math/sqr.hpp"

/** Returns true if the particles are to be considered for short range
    interactions */
class VerletCriterion {
  const double m_skin;
  const double m_eff_max_cut2;
  const double m_eff_coulomb_cut2 = 0.;
  const double m_eff_dipolar_cut2 = 0.;
  const double m_collision_cut2 =0.;

public:
  VerletCriterion(double skin, double max_cut, double coulomb_cut = 0.,
                  double dipolar_cut = 0., double collision_detection_cutoff=0.)
      : m_skin(skin), m_eff_max_cut2(Utils::sqr(max_cut + m_skin)),
        m_eff_coulomb_cut2(Utils::sqr(coulomb_cut + m_skin)),
        m_eff_dipolar_cut2(Utils::sqr(dipolar_cut + m_skin)), 
        m_collision_cut2(Utils::sqr(collision_detection_cutoff))
        {}

  template <typename Distance>
  bool operator()(const Particle &p1, const Particle &p2,
                  Distance const &dist) const {
    auto const &dist2 = dist.dist2;
    if (dist2 > m_eff_max_cut2)
      return false;

// Within real space cutoff of electrostatics and both charged
#ifdef ELECTROSTATICS
    if ((dist2 <= m_eff_coulomb_cut2) && (p1.p.q != 0) && (p2.p.q != 0))
      return true;
#endif

// Within dipolar cutoff and both cary magnetic moments
#ifdef DIPOLES
    if ((dist2 <= m_eff_dipolar_cut2) && (p1.p.dipm != 0) && (p2.p.dipm != 0))
      return true;
#endif


// Collision detectoin
#ifdef COLLISION_DETECTION
if (dist2 <= m_collision_cut2)
  return true;
#endif

    // Within short-range distance (incl dpd and the like)
    auto const max_cut = get_ia_param(p1.p.type, p2.p.type)->max_cut;
    if ((max_cut != INACTIVE_CUTOFF) && (dist2 <= Utils::sqr(max_cut + m_skin)))
      return true;

    return false;
  }
};
#endif<|MERGE_RESOLUTION|>--- conflicted
+++ resolved
@@ -642,21 +642,8 @@
 
 /** Parameters for n-body tabulated potential (n=2,3,4). */
 typedef struct {
-<<<<<<< HEAD
-      char   *filename;
-      TabulatedBondedInteraction    type;
-      int    npoints;
-      double minval;
-      double maxval;
-      double invstepsize;
-      double *f;
-      double *e;
-      bool breakable;
-      int bond_id;
-=======
   TabulatedBondedInteraction type;
   TabulatedPotential *pot;
->>>>>>> 433165b1
 } Tabulated_bond_parameters;
 
 /** Parameters for n-body overlapped potential (n=2,3,4). */
@@ -937,10 +924,6 @@
 void set_dipolar_method_local(DipolarInteraction method);
 #endif
 
-<<<<<<< HEAD
-inline 
-bool bond_exists(Particle* p, Particle* partner, int bond_type)
-=======
 
 /** @brief Checks if particle has a pair bond with a given partner  
 *  Note that bonds are stored only on one of the two particles in Espresso
@@ -950,7 +933,6 @@
 * @param partner    bond partner 
 * @param bond_type  numerical bond type */ 
 inline bool pair_bond_exists_on(const Particle* const p, const Particle* const partner, int bond_type)
->>>>>>> 433165b1
 {
   // First check the bonds of p1
   if (p->bl.e) {
