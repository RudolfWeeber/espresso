--- conflicted
+++ resolved
@@ -1152,19 +1152,7 @@
     //ER
     Constraint_ext_magn_field emfield;
     //end ER
-<<<<<<< HEAD
-    Constraint_plane plane;
-  } ConstraintData;
-
-/** Structure to specify a constraint. */
-typedef struct {
-  /** type of the constraint. */
-  ConstraintApplied type;
-
-  ConstraintData c;
-=======
   } c;
->>>>>>> a2205c8b
 
   /** particle representation of this constraint. Actually needed are only the identity,
       the type and the force. */
