/*
  Copyright (C) 2010,2011,2012,2013,2014,2015,2016 The ESPResSo project
  Copyright (C) 2002,2003,2004,2005,2006,2007,2008,2009,2010
    Max-Planck-Institute for Polymer Research, Theory Group

  This file is part of ESPResSo.

  ESPResSo is free software: you can redistribute it and/or modify
  it under the terms of the GNU General Public License as published by
  the Free Software Foundation, either version 3 of the License, or
  (at your option) any later version.

  ESPResSo is distributed in the hope that it will be useful,
  but WITHOUT ANY WARRANTY; without even the implied warranty of
  MERCHANTABILITY or FITNESS FOR A PARTICULAR PURPOSE.  See the
  GNU General Public License for more details.

  You should have received a copy of the GNU General Public License
  along with this program.  If not, see <http://www.gnu.org/licenses/>.
*/
#ifndef _INTERACTION_DATA_H
#define _INTERACTION_DATA_H
/** \file interaction_data.hpp
    Various procedures concerning interactions between particles.
*/

#include "particle_data.hpp" /* needed for constraints */
#include "utils.hpp"

/** \name Type codes of bonded interactions
    Enumeration of implemented bonded interactions.
*/
/************************************************************/
/*@{*/

enum BondedInteraction {
  /** This bonded interaction was not set. */
  BONDED_IA_NONE = -1,
  /** Type of bonded interaction is a FENE potential
      (to be combined with Lennard Jones). */
  BONDED_IA_FENE,
  /** Type of bonded interaction is a HARMONIC potential. */
  BONDED_IA_HARMONIC,
  /** Type of bonded interaction is a HARMONIC_DUMBBELL potential. */
  BONDED_IA_HARMONIC_DUMBBELL,
  /** Type of bonded interaction is a QUARTIC potential. */
  BONDED_IA_QUARTIC,
  /** Type of bonded interaction is a BONDED_COULOMB */
  BONDED_IA_BONDED_COULOMB,
  /** Type of bonded interaction is a bond angle potential. */
  BONDED_IA_ANGLE_OLD,
  /** Type of bonded interaction is a dihedral potential. */
  BONDED_IA_DIHEDRAL,
  /** Type of tabulated bonded interaction potential,
      may be of bond length, of bond angle or of dihedral type. */
  BONDED_IA_TABULATED,
  /** Type of bonded interaction is a (-LJ) potential. */
  BONDED_IA_SUBT_LJ,
  /** Type of a Rigid/Constrained bond*/
  BONDED_IA_RIGID_BOND,
  /** Type of a virtual bond*/
  BONDED_IA_VIRTUAL_BOND,
  /** Type of bonded interaction is a bond angle -- constraint distance
     potential. */
  BONDED_IA_ANGLEDIST,
  /** Type of bonded interaction is a bond angle -- chain ends have angle with
     wall constraint */
  BONDED_IA_ENDANGLEDIST,
  /** Type of overlapped bonded interaction potential,
      may be of bond length, of bond angle or of dihedral type. */
  BONDED_IA_OVERLAPPED,
  /** Type of bonded interaction is a bond angle cosine potential. */
  BONDED_IA_ANGLE_HARMONIC,
  /** Type of bonded interaction is a bond angle cosine potential. */
  BONDED_IA_ANGLE_COSINE,
  /** Type of bonded interaction is a bond angle cosine potential. */
  BONDED_IA_ANGLE_COSSQUARE,
  /** Type of bonded interaction: oif local forces. */
  BONDED_IA_OIF_LOCAL_FORCES,
  /** Type of bonded interaction: oif global forces. */
  BONDED_IA_OIF_GLOBAL_FORCES,
  /** Type of bonded interaction: determining outward direction of oif membrane.
     */
  BONDED_IA_OIF_OUT_DIRECTION,
  /** Type of bonded interaction for cg DNA */
  BONDED_IA_CG_DNA_BASEPAIR,
  /** Type of bonded interaction for cg DNA */
  BONDED_IA_CG_DNA_STACKING,
  /** Type of bonded interaction for cg DNA */
  BONDED_IA_CG_DNA_BACKBONE,
  /** Type of bonded interaction is a wall repulsion (immersed boundary). */
  BONDED_IA_IBM_TRIEL,
  /** Type of bonded interaction is volume conservation force (immersed
     boundary). */
  BONDED_IA_IBM_VOLUME_CONSERVATION,
  /** Type of bonded interaction is bending force (immersed boundary). */
  BONDED_IA_IBM_TRIBEND,
  /** Type of bonded interaction is umbrella. */
  BONDED_IA_UMBRELLA
};

/** Specify tabulated bonded interactions  */
enum TabulatedBondedInteraction{
    TAB_UNKNOWN = 0,
    TAB_BOND_LENGTH = 1,
    TAB_BOND_ANGLE = 2,
    TAB_BOND_DIHEDRAL = 3
};

/** Specify overlapped bonded interactions  */
enum OverlappedBondedInteraction {
  OVERLAP_UNKNOWN = 0,
  OVERLAP_BOND_LENGTH,
  OVERLAP_BOND_ANGLE,
  OVERLAP_BOND_DIHEDRAL
};

/** cutoff for deactivated interactions. Below 0, so that even particles on
    top of each other don't interact by chance. */
#define INACTIVE_CUTOFF -1.0

/*@}*/

/** \name Type codes for the type of Coulomb interaction
    Enumeration of implemented methods for the electrostatic
    interaction.
*/
/************************************************************/
/*@{*/

#ifdef ELECTROSTATICS
enum CoulombMethod {
  COULOMB_NONE,      //< Coulomb interaction switched off (NONE)
  COULOMB_DH,        //< Coulomb method is Debye-Hueckel
  COULOMB_P3M,       //< Coulomb method is P3M
  COULOMB_MMM1D,     //< Coulomb method is one-dimensional MMM
  COULOMB_MMM2D,     //< Coulomb method is two-dimensional MMM
  COULOMB_MAGGS,     //< Coulomb method is "Maggs"
  COULOMB_ELC_P3M,   //< Coulomb method is P3M plus ELC
  COULOMB_RF,        //< Coulomb method is Reaction-Field
  COULOMB_INTER_RF,  //< Coulomb method is Reaction-Field BUT as interaction
  COULOMB_P3M_GPU,   //< Coulomb method is P3M with GPU based long range part
                     //calculation
  COULOMB_MMM1D_GPU, //< Coulomb method is one-dimensional MMM running on GPU
  COULOMB_EWALD_GPU, //< Coulomb method is Ewald running on GPU
  COULOMB_EK,        //< Coulomb method is electrokinetics
  COULOMB_SCAFACOS,  //< Coulomb method is scafacos
};

#endif
/*@}*/

#ifdef DIPOLES
/** \name Type codes for the type of dipolar interaction
  Enumeration of implemented methods for the magnetostatic
  interaction.
 */
/************************************************************/
/*@{*/
enum DipolarInteraction {
  /** dipolar interation switched off (NONE). */
  DIPOLAR_NONE = 0,
  /** dipolar method is P3M. */
  DIPOLAR_P3M,
  /** Dipolar method is P3M plus DLC. */
  DIPOLAR_MDLC_P3M,
  /** Dipolar method is all with all and no replicas */
  DIPOLAR_ALL_WITH_ALL_AND_NO_REPLICA,
  /** Dipolar method is magnetic dipolar direct sum */
  DIPOLAR_DS,
  /** Dipolar method is direct sum plus DLC. */
  DIPOLAR_MDLC_DS,
  /** Direct summation on gpu */
  DIPOLAR_DS_GPU,
  /** Scafacos library */
  DIPOLAR_SCAFACOS

};
#endif

/* Data Types */
/************************************************************/

/** field containing the interaction parameters for
 *  nonbonded interactions. Access via
 * get_ia_param(i, j), i,j < n_particle_types */
typedef struct {

  /** flag that tells whether there is any short-ranged interaction,
   i.e. one that contributes to the "nonbonded" section of the
   energy/pressure. Note that even if there is no short-ranged
   interaction present, the \ref max_cut can be non-zero due to
   e.g. electrostatics. */
  int particlesInteract;

  /** maximal cutoff for this pair of particle types. This contains
      contributions from the short-ranged interactions, plus any
      cutoffs from global interactions like electrostatics.
  */
  double max_cut;

  /** \name Lennard-Jones with shift */
  /*@{*/
  double LJ_eps;
  double LJ_sig;
  double LJ_cut;
  double LJ_shift;
  double LJ_offset;
  double LJ_capradius;
  double LJ_min;
  /*@}*/

  /** \name Generic Lennard-Jones with shift */
  /*@{*/
  double LJGEN_eps;
  double LJGEN_sig;
  double LJGEN_cut;
  double LJGEN_shift;
  double LJGEN_offset;
  double LJGEN_capradius;
  double LJGEN_a1;
  double LJGEN_a2;
  double LJGEN_b1;
  double LJGEN_b2;
  double LJGEN_lambda;
  double LJGEN_softrad;
/*@}*/

#ifdef LJ_ANGLE
  /** \name Directional Lennard-Jones */
  /*@{*/
  double LJANGLE_eps;
  double LJANGLE_sig;
  double LJANGLE_cut;
  /* Locate bonded partners */
  int LJANGLE_bonded1type;
  int LJANGLE_bonded1pos;
  int LJANGLE_bonded1neg;
  int LJANGLE_bonded2pos;
  int LJANGLE_bonded2neg;
  /* Cap */
  double LJANGLE_capradius;
  /* Optional 2nd environment */
  double LJANGLE_z0;
  double LJANGLE_dz;
  double LJANGLE_kappa;
  double LJANGLE_epsprime;
/*@}*/
#endif

#ifdef SMOOTH_STEP
  /** \name smooth step potential */
  /*@{*/
  double SmSt_eps;
  double SmSt_sig;
  double SmSt_cut;
  double SmSt_d;
  int SmSt_n;
  double SmSt_k0;
/*@}*/
#endif

#ifdef HERTZIAN
  /** \name Hertzian potential */
  /*@{*/
  double Hertzian_eps;
  double Hertzian_sig;
/*@}*/
#endif

#ifdef GAUSSIAN
  /** \name Gaussian potential */
  /*@{*/
  double Gaussian_eps;
  double Gaussian_sig;
  double Gaussian_cut;
/*@}*/
#endif

#ifdef BMHTF_NACL
  /** \name BMHTF NaCl potential */
  /*@{*/
  double BMHTF_A;
  double BMHTF_B;
  double BMHTF_C;
  double BMHTF_D;
  double BMHTF_sig;
  double BMHTF_cut;
  double BMHTF_computed_shift;
/*@}*/
#endif

#ifdef MORSE
  /** \name Morse potential */
  /*@{*/
  double MORSE_eps;
  double MORSE_alpha;
  double MORSE_rmin;
  double MORSE_cut;
  double MORSE_rest;
  double MORSE_capradius;
/*@}*/
#endif

#ifdef BUCKINGHAM
  /** \name Buckingham potential */
  /*@{*/
  double BUCK_A;
  double BUCK_B;
  double BUCK_C;
  double BUCK_D;
  double BUCK_cut;
  double BUCK_discont;
  double BUCK_shift;
  double BUCK_capradius;
  double BUCK_F1;
  double BUCK_F2;
/*@}*/
#endif

#ifdef SOFT_SPHERE
  /** \name soft-sphere potential */
  /*@{*/
  double soft_a;
  double soft_n;
  double soft_cut;
  double soft_offset;
/*@}*/
#endif

#ifdef AFFINITY
  /** \name affinity potential */
  /*@{*/
  int affinity_type;
  double affinity_kappa;
  double affinity_r0;
  double affinity_Kon;
  double affinity_Koff;
  double affinity_maxBond;
  double affinity_cut;
/*@}*/
#endif

#ifdef MEMBRANE_COLLISION
  /** \name membrane collision potential */
  /*@{*/
  double membrane_a;
  double membrane_n;
  double membrane_cut;
  double membrane_offset;
/*@}*/
#endif

#ifdef HAT
  /** \name hat potential */
  /*@{*/
  double HAT_Fmax;
  double HAT_r;
/*@}*/
#endif

#ifdef LJCOS
  /** \name Lennard-Jones+Cos potential */
  /*@{*/
  double LJCOS_eps;
  double LJCOS_sig;
  double LJCOS_cut;
  double LJCOS_offset;
  double LJCOS_alfa;
  double LJCOS_beta;
  double LJCOS_rmin;
/*@}*/
#endif

#ifdef LJCOS2
  /** \name Lennard-Jones with a different Cos potential */
  /*@{*/
  double LJCOS2_eps;
  double LJCOS2_sig;
  double LJCOS2_cut;
  double LJCOS2_offset;
  double LJCOS2_w;
  double LJCOS2_rchange;
  double LJCOS2_capradius;
/*@}*/
#endif

#ifdef COS2
  /** \name Cos2 potential */
  /*@{*/
  double COS2_eps;
  double COS2_cut;
  double COS2_offset;
  double COS2_w;
/*@}*/
#endif

#ifdef GAY_BERNE
  /** \name Gay-Berne potential */
  /*@{*/
  double GB_eps;
  double GB_sig;
  double GB_cut;
  double GB_k1;
  double GB_k2;
  double GB_mu;
  double GB_nu;
  double GB_chi1;
  double GB_chi2;
/*@}*/
#endif

#ifdef TABULATED
  /** \name Tabulated potential */
  /*@{*/
  int TAB_npoints;
  int TAB_startindex;
  double TAB_minval;
  double TAB_minval2;
  double TAB_maxval;
  double TAB_stepsize;
/** The maximum allowable filename length for a tabulated potential file*/
#define MAXLENGTH_TABFILE_NAME 256
  char TAB_filename[MAXLENGTH_TABFILE_NAME];
/*@}*/
#endif

#ifdef COMFORCE
  /** \name center of mass directed force */
  /*@{*/
  int COMFORCE_flag;
  int COMFORCE_dir;
  double COMFORCE_force;
  double COMFORCE_fratio;
/*@}*/
#endif

#ifdef COMFIXED
  /** \name center of mass directed force */
  /*@{*/
  int COMFIXED_flag;
/*@}*/
#endif

#ifdef INTER_DPD
  /** \name DPD as interaction */
  /*@{*/
  double dpd_gamma;
  double dpd_r_cut;
  int dpd_wf;
  double dpd_pref1;
  double dpd_pref2;
  double dpd_tgamma;
  double dpd_tr_cut;
  int dpd_twf;
  double dpd_pref3;
  double dpd_pref4;
/*@}*/
#endif

#ifdef INTER_RF
  int rf_on;
#endif

#ifdef TUNABLE_SLIP
  double TUNABLE_SLIP_temp;
  double TUNABLE_SLIP_gamma;
  double TUNABLE_SLIP_r_cut;
  double TUNABLE_SLIP_time;
  double TUNABLE_SLIP_vx;
  double TUNABLE_SLIP_vy;
  double TUNABLE_SLIP_vz;
#endif

#ifdef CATALYTIC_REACTIONS
  double REACTION_range;
#endif

#ifdef SHANCHEN
  double affinity[LB_COMPONENTS];
  int affinity_on;
#endif

} IA_parameters;

/** thermodynamic force parameters */

/** \name Compounds for Coulomb interactions */
/*@{*/

/** field containing the interaction parameters for
 *  the coulomb  interaction.  */
typedef struct {

#ifdef ELECTROSTATICS
  /** Bjerrum length. */
  double bjerrum;
  /** bjerrum length times temperature. */
  double prefactor;

  /** Method to treat coulomb interaction. */
  CoulombMethod method;
#endif

#ifdef DIPOLES
  double Dbjerrum;
  double Dprefactor;
  DipolarInteraction Dmethod;
#endif

} Coulomb_parameters;

#ifdef ELECTROSTATICS

/** Induced field (for const. potential feature). **/
extern double field_induced;
/** Applied field (for const. potential feature) **/
extern double field_applied;

#endif

/*@}*/
/** Parameters for FENE bond Potential.
k - spring constant.
drmax - maximal bond streching.
r0 - equilibrium bond length.
drmax2 - square of drmax (internal parameter).
*/
typedef struct {
  double k;
  double drmax;
  double r0;
  double drmax2;
  double drmax2i;
} Fene_bond_parameters;

#ifdef HYDROGEN_BOND
/** Parameters for the cg_dna potential
    Insert documentation here.
**/
typedef struct {
  double r0;
  double alpha;
  double E0;
  double kd;
  double sigma1;
  double sigma2;
  double psi10;
  double psi20;
  /* Parameters for the sugar base interaction */
  double E0sb;
  double r0sb;
  double alphasb;
  double f2;
  double f3;
} Cg_dna_basepair_parameters;
#endif
#ifdef TWIST_STACK
typedef struct {
  double rm;
  double epsilon;
  double ref_pot;
  double a[8];
  double b[7];
} Cg_dna_stacking_parameters;
#endif

/** Parameters for oif_global_forces */
typedef struct {
  double A0_g;
  double ka_g;
  double V0;
  double kv;
} Oif_global_forces_bond_parameters;

/** Parameters for oif_local_forces */
typedef struct {
  double r0;
  double ks;
  double kslin;
  double phi0;
  double kb;
  double A01;
  double A02;
  double kal;
} Oif_local_forces_bond_parameters;

/** Parameters for oif_out_direction */
typedef struct {

} Oif_out_direction_bond_parameters;

/** Parameters for harmonic bond Potential */
typedef struct {
  double k;
  double r;
  double r_cut;
} Harmonic_bond_parameters;

#ifdef ROTATION
/** Parameters for harmonic dumbbell bond Potential */
typedef struct {
  double k1;
  double k2;
  double r;
  double r_cut;
} Harmonic_dumbbell_bond_parameters;
#endif

/** Parameters for quartic bond Potential */
typedef struct {
  double k0, k1;
  double r;
  double r_cut;
} Quartic_bond_parameters;

/** Parameters for coulomb bond Potential */
typedef struct { double prefactor; } Bonded_coulomb_bond_parameters;

/** Parameters for three body angular potential (bond-angle potentials).
        ATTENTION: Note that there are different implementations of the bond
   angle
        potential which you may chose with a compiler flag in the file \ref
   config.hpp !
        bend - bending constant.
        phi0 - equilibrium angle (default is 180 degrees / Pi) */
typedef struct {
  double bend;
  double phi0;
  double cos_phi0;
  double sin_phi0;

} Angle_bond_parameters;

/** Parameters for three body angular potential (bond_angle_harmonic).
    bend - bending constant.
    phi0 - equilibrium angle (default is 180 degrees / Pi) */
typedef struct {
  double bend;
  double phi0;
} Angle_harmonic_bond_parameters;

/** Parameters for three body angular potential (bond_angle_cosine).
    bend - bending constant.
    phi0 - equilibrium angle (default is 180 degrees / Pi) */
typedef struct {
  double bend;
  double phi0;
  double cos_phi0;
  double sin_phi0;
} Angle_cosine_bond_parameters;

/** Parameters for three body angular potential (bond_angle_cossquare).
    bend - bending constant.
    phi0 - equilibrium angle (default is 180 degrees / Pi) */
typedef struct {
  double bend;
  double phi0;
  double cos_phi0;
} Angle_cossquare_bond_parameters;

/** Parameters for four body angular potential (dihedral-angle potentials). */
typedef struct {
  double mult;
  double bend;
  double phase;
} Dihedral_bond_parameters;

/** Parameters for n-body tabulated potential (n=2,3,4). */
typedef struct {
  char *filename;
  TabulatedBondedInteraction type;
  int npoints;
  double minval;
  double maxval;
  double invstepsize;
  double *f;
  double *e;
} Tabulated_bond_parameters;

/** Parameters for n-body overlapped potential (n=2,3,4). */
typedef struct {
  char *filename;
  OverlappedBondedInteraction type;
  double maxval;
  int noverlaps;
  double *para_a;
  double *para_b;
  double *para_c;
} Overlap_bond_parameters;

#ifdef UMBRELLA
/** Parameters for umbrella potential */
typedef struct {
  double k;
  int dir;
  double r;
} Umbrella_bond_parameters;
#endif

/** Dummy parameters for -LJ Potential */
typedef struct {
  double k;
  double r;
  double r2;
} Subt_lj_bond_parameters;

/**Parameters for the rigid_bond/SHAKE/RATTLE ALGORITHM*/
typedef struct {
  /**Length of rigid bond/Constrained Bond*/
  // double d;
  /**Square of the length of Constrained Bond*/
  double d2;
  /**Positional Tolerance/Accuracy value for termination of RATTLE/SHAKE
   * iterations during position corrections*/
  double p_tol;
  /**Velocity Tolerance/Accuracy for termination of RATTLE/SHAKE iterations
   * during velocity corrections */
  double v_tol;
} Rigid_bond_parameters;

/** Parameters for three body angular potential (bond-angle potentials) that
    depends on distance to wall constraint.
        ATTENTION: Note that there are different implementations of the bond
   angle
        potential which you may chose with a compiler flag in the file \ref
   config.hpp !
        bend - bending constant.
        phi0 - equilibrium angle (default is 180 degrees / Pi)
        dist0 - equilibrium distance (no default) */
typedef struct {
  double bend;
  double phimin;
  double distmin;
  double phimax;
  double distmax;
  double cos_phi0;
  double sin_phi0;
} Angledist_bond_parameters;

/** Parameters for chainend angular potential with wall  */
typedef struct {
  double bend;
  double phi0;
  double distmin;
  double distmax;
} Endangledist_bond_parameters;

typedef enum { NeoHookean, Skalak } tElasticLaw;

/** Parameters for IBM elastic triangle (triel) **/
typedef struct {
  // These values encode the reference state
  double l0;
  double lp0;
  double sinPhi0;
  double cosPhi0;
  double area0;

  // These values are cache values to speed up computation
  double a1;
  double a2;
  double b1;
  double b2;

  // These are interaction parameters
  // k1 is used for Neo-Hookean
  // k1 and k2 are used Skalak
  double maxdist;
  tElasticLaw elasticLaw;
  double k1;
  double k2;

} IBM_Triel_Parameters;

/** Parameters for IBM volume conservation bond **/
typedef struct {
  int softID; // ID of the large soft particle to which this node belongs
  // Reference volume
  double volRef;
  // Spring constant for volume force
  double kappaV;
  // Whether to write out center-of-mass at each time step
  // Actually this is more of an analysis function and does not strictly belong
  // to volume conservation
  //  bool writeCOM;
} IBM_VolCons_Parameters;

typedef enum { TriangleNormals, NodeNeighbors } tBendingMethod;

/** Parameters for IBM tribend **/
typedef struct {
  // Interaction data
  double kb;
  tBendingMethod method;

  // Reference angle
  double theta0;

} IBM_Tribend_Parameters;

/** Union in which to store the parameters of an individual bonded interaction
 */
typedef union {
  Fene_bond_parameters fene;
  Oif_global_forces_bond_parameters oif_global_forces;
  Oif_local_forces_bond_parameters oif_local_forces;
  Oif_out_direction_bond_parameters oif_out_direction;
  Harmonic_bond_parameters harmonic;
#ifdef ROTATION
  Harmonic_dumbbell_bond_parameters harmonic_dumbbell;
#endif
  Quartic_bond_parameters quartic;
  Bonded_coulomb_bond_parameters bonded_coulomb;
  Angle_bond_parameters angle;
  Angle_harmonic_bond_parameters angle_harmonic;
  Angle_cosine_bond_parameters angle_cosine;
  Angle_cossquare_bond_parameters angle_cossquare;
  Dihedral_bond_parameters dihedral;
  Tabulated_bond_parameters tab;
  Overlap_bond_parameters overlap;
#ifdef UMBRELLA
  Umbrella_bond_parameters umbrella;
#endif
  Subt_lj_bond_parameters subt_lj;
  Rigid_bond_parameters rigid_bond;
  Angledist_bond_parameters angledist;
#if defined(CG_DNA) || defined(HYDROGEN_BOND)
  Cg_dna_basepair_parameters hydrogen_bond;
#endif
#if defined(CG_DNA) || defined(TWIST_STACK)
  Cg_dna_stacking_parameters twist_stack;
#endif
  Endangledist_bond_parameters endangledist;
  IBM_Triel_Parameters ibm_triel;
  IBM_VolCons_Parameters ibmVolConsParameters;
  IBM_Tribend_Parameters ibm_tribend;
} Bond_parameters;

/** Defines parameters for a bonded interaction. */
typedef struct {
  /** bonded interaction type. See \ref BONDED_IA_FENE "Type code for bonded" */
  BondedInteraction type;
  /** (Number of particles - 1) interacting for that type */
  int num;
  /** union to store the different bonded interaction parameters. */
  Bond_parameters p;
} Bonded_ia_parameters;

/************************************************
 * exported variables
 ************************************************/

/** Maximal particle type seen so far. */
extern int n_particle_types;
/* Number of nonbonded (short range) interactions. Not used so far.*/
extern int n_interaction_types;

/** Structure containing the coulomb parameters. */
extern Coulomb_parameters coulomb;

/** number of bonded interactions. Not used so far. */
extern int n_bonded_ia;
/** Field containing the paramters of the bonded ia types */
extern Bonded_ia_parameters *bonded_ia_params;

/** Array containing all tabulated forces*/
extern DoubleList tabulated_forces;
/** Array containing all tabulated energies*/
extern DoubleList tabulated_energies;

/** Maximal interaction cutoff (real space/short range interactions). */
extern double max_cut;
/** Maximal interaction cutoff (real space/short range non-bonded interactions).
 */
extern double max_cut_nonbonded;
/** Maximal interaction cutoff (real space/short range bonded interactions). */
extern double max_cut_bonded;
/** Cutoff of coulomb real space part */
extern double coulomb_cutoff;
/** Cutoff of dipolar real space part */
extern double dipolar_cutoff;

/** Minimal global interaction cutoff. Particles with a distance
    smaller than this are guaranteed to be available on the same node
    (through ghosts).  */
extern double min_global_cut;

/** Switch for nonbonded interaction exclusion */
extern int ia_excl;

/************************************************
 * exported functions
 ************************************************/
/** Function for initializing force and energy tables */
void force_and_energy_tables_init();

#ifdef ELECTROSTATICS
int coulomb_set_bjerrum(double bjerrum);
#endif

#ifdef DIPOLES
int dipolar_set_Dbjerrum(double bjerrum);
#endif

/** copy a set of interaction parameters. */
void copy_ia_params(IA_parameters *dst, IA_parameters *src);

/** get interaction parameters between particle sorts i and j */
inline IA_parameters *get_ia_param(int i, int j) {
  extern IA_parameters *ia_params;
  extern int n_particle_types;
  return &ia_params[i * n_particle_types + j];
}

/** get interaction parameters between particle sorts i and j.
    Slower than @ref get_ia_param, but can also be used on not
    yet present particle types*/
IA_parameters *get_ia_param_safe(int i, int j);

/** Makes sure that ia_params is large enough to cover interactions
    for this particle type. The interactions are initialized with values
    such that no physical interaction occurs. */
void make_particle_type_exist(int type);

/** Makes sure that \ref bonded_ia_params is large enough to cover the
    parameters for the bonded interaction type. Attention: 1: There is
    no initialization done here. 2: Use only in connection with
    creating new or overwriting old bond types*/
void make_bond_type_exist(int type);

/** This function increases the LOCAL ia_params field
    to the given size. Better use
    \ref make_particle_type_exist since it takes care of
    the other nodes.  */
void realloc_ia_params(int nsize);

/** calculates the maximal cutoff of all real space
    interactions. these are: bonded, non bonded + real space
    electrostatics. The result is stored in the global variable
    max_cut. The maximal cutoff of the non-bonded + real space
    electrostatic interactions is stored in max_cut_non_bonded. This
    value is used in the verlet pair list algorithm (see \ref
    verlet.hpp). */
void recalc_maximal_cutoff();

/** call when the temperature changes, for Bjerrum length adjusting. */
void recalc_coulomb_prefactor();

/** check whether all force calculation routines are properly initialized. */
int interactions_sanity_checks();

/**  check if a non bonded interaction is defined */
inline int checkIfInteraction(IA_parameters *data) {
  return data->particlesInteract;
}

/** check if the types of particles i and j have any non bonded
    interaction defined. */
inline int checkIfParticlesInteract(int i, int j) {
  return checkIfInteraction(get_ia_param(i, j));
}

///
const char *get_name_of_bonded_ia(BondedInteraction type);

#ifdef BOND_VIRTUAL
int virtual_set_params(int bond_type);
#endif

#ifdef DIPOLES
void set_dipolar_method_local(DipolarInteraction method);
#endif

<<<<<<< HEAD
inline 
bool bond_exists(const Particle* p, const Particle* partner, int bond_type)
=======

/** @brief Checks if particle has a pair bond with a given partner  
*  Note that bonds are stored only on one of the two particles in Espresso
* 
* @param P
* @param p          particle on which the bond may be stored
* @param partner    bond partner 
* @param bond_type  numerical bond type */ 
inline bool bond_exists(const Particle* const p, const Particle* const partner, int bond_type)
>>>>>>> e7de8e52
{
  // First check the bonds of p1
  if (p->bl.e) {
    int i = 0;
    while(i < p->bl.n) {
      int size = bonded_ia_params[p->bl.e[i]].num;
      
      if (p->bl.e[i] == bond_type &&
          p->bl.e[i + 1] == partner->p.identity) {
        // There's a bond, already. Nothing to do for these particles
        return true;
      }
      i += size + 1;
    }
  }
  return false;
}

#endif<|MERGE_RESOLUTION|>--- conflicted
+++ resolved
@@ -972,10 +972,6 @@
 void set_dipolar_method_local(DipolarInteraction method);
 #endif
 
-<<<<<<< HEAD
-inline 
-bool bond_exists(const Particle* p, const Particle* partner, int bond_type)
-=======
 
 /** @brief Checks if particle has a pair bond with a given partner  
 *  Note that bonds are stored only on one of the two particles in Espresso
@@ -985,7 +981,6 @@
 * @param partner    bond partner 
 * @param bond_type  numerical bond type */ 
 inline bool bond_exists(const Particle* const p, const Particle* const partner, int bond_type)
->>>>>>> e7de8e52
 {
   // First check the bonds of p1
   if (p->bl.e) {
