--- conflicted
+++ resolved
@@ -34,11 +34,7 @@
  */
 
 #include "magnetic_non_p3m_methods.hpp"
-<<<<<<< HEAD
-#include "domain_decomposition.hpp"
-=======
 #include "thermostat.hpp"
->>>>>>> d4a023a0
 
 #ifdef DIPOLES
 
