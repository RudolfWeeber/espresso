--- conflicted
+++ resolved
@@ -47,11 +47,8 @@
   rotate_system.cpp
   rotation.cpp
   Observable_stat.cpp
-<<<<<<< HEAD
   SystemInterface.cpp
   short_range_data.cpp
-=======
->>>>>>> 52923c73
   thermostat.cpp
   tuning.cpp
   virtual_sites.cpp
