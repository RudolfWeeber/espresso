set(EspressoCore_SRC
<<<<<<< HEAD
    accumulators.cpp
    cells.cpp
    collision.cpp
    comfixed_global.cpp
    communication.cpp
    constraints.cpp
    cuda_init.cpp
    cuda_interface.cpp
    debug.cpp
    domain_decomposition.cpp
    dpd.cpp
    energy.cpp
    errorhandling.cpp
    EspressoSystemInterface.cpp
    fft-common.cpp
    fft.cpp
    fft-dipolar.cpp
    forcecap.cpp
    forces.cpp
    galilei.cpp
    ghmc.cpp
    ghosts.cpp
    global.cpp
    grid.cpp
    immersed_boundaries.cpp
    initialize.cpp
    integrate.cpp
    layered.cpp
    metadynamics.cpp
    minimize_energy.cpp
    MpiCallbacks.cpp
    nemd.cpp
    npt.cpp
    nsquare.cpp
    partCfg_global.cpp
    particle_data.cpp
    PdbParser.cpp
    polymer.cpp
    polynom.cpp
    pressure.cpp
    random.cpp
    rattle.cpp
    reaction_ensemble.cpp
    rotate_system.cpp
    rotation.cpp
    RuntimeErrorCollector.cpp
    RuntimeError.cpp
    RuntimeErrorStream.cpp
    specfunc.cpp
    statistics_chain.cpp
    statistics_cluster.cpp
    statistics.cpp
    statistics_fluid.cpp
    swimmer_reaction.cpp
    SystemInterface.cpp
    thermostat.cpp
    topology.cpp
    tuning.cpp
    virtual_sites.cpp
)


add_custom_command(
  OUTPUT ${CMAKE_BINARY_DIR}/src/core/config-features.hpp ${CMAKE_BINARY_DIR}/src/core/config-features.cpp
  COMMAND
  ${PYTHON_EXECUTABLE} ${CMAKE_SOURCE_DIR}/src/core/gen_featureconfig.py
  ${CMAKE_SOURCE_DIR}/src/features.def
  ${CMAKE_BINARY_DIR}/src/core/config-features.hpp
  ${CMAKE_BINARY_DIR}/src/core/config-features.cpp
  DEPENDS ${CMAKE_SOURCE_DIR}/src/features.def ${CMAKE_SOURCE_DIR}/src/core/gen_featureconfig.py
=======
  accumulators.cpp
  cells.cpp
  collision.cpp
  comfixed_global.cpp
  communication.cpp
  constraints.cpp
  debug.cpp
  domain_decomposition.cpp
  dpd.cpp
  energy.cpp
  errorhandling.cpp
  EspressoSystemInterface.cpp
  forcecap.cpp
  forces.cpp
  galilei.cpp
  ghosts.cpp
  global.cpp
  grid.cpp
  halo.cpp
  immersed_boundaries.cpp
  initialize.cpp
  integrate.cpp
  lattice.cpp
  layered.cpp
  metadynamics.cpp
  minimize_energy.cpp
  MpiCallbacks.cpp
  npt.cpp
  nsquare.cpp
  partCfg_global.cpp
  particle_data.cpp
  PdbParser.cpp
  polymer.cpp
  polynom.cpp
  pressure.cpp
  random.cpp
  rattle.cpp
  reaction_ensemble.cpp
  rotate_system.cpp
  rotation.cpp
  RuntimeErrorCollector.cpp
  RuntimeError.cpp
  RuntimeErrorStream.cpp
  specfunc.cpp
  statistics_chain.cpp
  statistics_cluster.cpp
  statistics.cpp
  statistics_fluid.cpp
  swimmer_reaction.cpp
  SystemInterface.cpp
  thermostat.cpp
  topology.cpp
  tuning.cpp
  virtual_sites.cpp
  accumulators/Correlator.cpp
  accumulators/MeanVarianceCalculator.cpp
  actor/ActorList.cpp
  actor/DipolarBarnesHut.cpp
  actor/DipolarDirectSum.cpp
  actor/HarmonicOrientationWell.cpp
  actor/HarmonicWell.cpp
  actor/Mmm1dgpuForce.cpp
  bonded_interactions/angle_cosine.cpp
  bonded_interactions/angle_cossquare.cpp
  bonded_interactions/angle_harmonic.cpp
  bonded_interactions/bonded_coulomb.cpp
  bonded_interactions/bonded_coulomb_p3m_sr.cpp
  bonded_interactions/bonded_interaction_data.cpp
  bonded_interactions/bonded_tab.cpp
  bonded_interactions/dihedral.cpp
  bonded_interactions/fene.cpp
  bonded_interactions/harmonic.cpp
  bonded_interactions/harmonic_dumbbell.cpp
  bonded_interactions/quartic.cpp
  bonded_interactions/subt_lj.cpp
  bonded_interactions/thermalized_bond.cpp
  bonded_interactions/umbrella.cpp
  constraints/HomogeneousMagneticField.cpp
  constraints/ShapeBasedConstraint.cpp
  electrostatics_magnetostatics/debye_hueckel.cpp
  electrostatics_magnetostatics/elc.cpp
  electrostatics_magnetostatics/icc.cpp
  electrostatics_magnetostatics/maggs.cpp
  electrostatics_magnetostatics/magnetic_non_p3m_methods.cpp
  electrostatics_magnetostatics/mdlc_correction.cpp
  electrostatics_magnetostatics/mmm1d.cpp
  electrostatics_magnetostatics/mmm2d.cpp
  electrostatics_magnetostatics/mmm-common.cpp
  electrostatics_magnetostatics/p3m-common.cpp
  electrostatics_magnetostatics/p3m.cpp
  electrostatics_magnetostatics/p3m-dipolar.cpp
  electrostatics_magnetostatics/p3m_gpu.cpp
  electrostatics_magnetostatics/scafacos.cpp
  electrostatics_magnetostatics/fft-common.cpp
  electrostatics_magnetostatics/fft.cpp
  grid_based_algorithms/lbboundaries.cpp
  grid_based_algorithms/lb.cpp
  grid_based_algorithms/lb_interface.cpp
  grid_based_algorithms/lb_particle_coupling.cpp
  immersed_boundary/ibm_tribend.cpp
  immersed_boundary/ibm_triel.cpp
  immersed_boundary/ImmersedBoundaries.cpp
  nonbonded_interactions/bmhtf-nacl.cpp
  nonbonded_interactions/buckingham.cpp
  nonbonded_interactions/cos2.cpp
  nonbonded_interactions/gaussian.cpp
  nonbonded_interactions/gb.cpp
  nonbonded_interactions/hat.cpp
  nonbonded_interactions/hertzian.cpp
  nonbonded_interactions/ljcos2.cpp
  nonbonded_interactions/ljcos.cpp
  nonbonded_interactions/lj.cpp
  nonbonded_interactions/ljgen.cpp
  nonbonded_interactions/morse.cpp
  nonbonded_interactions/nonbonded_interaction_data.cpp
  nonbonded_interactions/nonbonded_tab.cpp
  nonbonded_interactions/reaction_field.cpp
  nonbonded_interactions/soft_sphere.cpp
  nonbonded_interactions/steppot.cpp
  nonbonded_interactions/thole.cpp
  nonbonded_interactions/wca.cpp
  object-in-fluid/affinity.cpp
  object-in-fluid/membrane_collision.cpp
  object-in-fluid/oif_global_forces.cpp
  object-in-fluid/oif_local_forces.cpp
  object-in-fluid/out_direction.cpp
  observables/CylindricalLBFluxDensityProfileAtParticlePositions.cpp
  observables/CylindricalLBVelocityProfileAtParticlePositions.cpp
  observables/CylindricalLBVelocityProfile.cpp
  observables/LBVelocityProfile.cpp
  virtual_sites/lb_inertialess_tracers.cpp
  virtual_sites/lb_inertialess_tracers_cuda_interface.cpp
  virtual_sites/virtual_sites_com.cpp
  virtual_sites/VirtualSitesInertialessTracers.cpp
  virtual_sites/VirtualSitesRelative.cpp
>>>>>>> 6a245d7e
  )

if(CUDA)
  set(EspressoCuda_SRC
    cuda_common_cuda.cu
    cuda_init.cpp
    cuda_init_cuda.cu
    cuda_interface.cpp
    EspressoSystemInterface_cuda.cu
    actor/DipolarBarnesHut_cuda.cu
    actor/DipolarDirectSum_cuda.cu
    actor/HarmonicOrientationWell_cuda.cu
    actor/HarmonicWell_cuda.cu
    actor/Mmm1dgpuForce_cuda.cu
    electrostatics_magnetostatics/p3m_gpu_cuda.cu
    electrostatics_magnetostatics/p3m_gpu_error_cuda.cu
    grid_based_algorithms/electrokinetics_cuda.cu
    grid_based_algorithms/lbgpu_cuda.cu
    grid_based_algorithms/fd-electrostatics_cuda.cu
    virtual_sites/lb_inertialess_tracers_cuda.cu
    grid_based_algorithms/electrokinetics.cpp
    grid_based_algorithms/electrokinetics_pdb_parse.cpp
    grid_based_algorithms/lbgpu.cpp
    )

  add_gpu_library(EspressoCore SHARED ${EspressoCore_SRC} ${EspressoCuda_SRC})
else(CUDA)
  add_library(EspressoCore SHARED ${EspressoCore_SRC})
endif(CUDA)

install(TARGETS EspressoCore LIBRARY DESTINATION ${PYTHON_INSTDIR}/espressomd)
set_target_properties(EspressoCore PROPERTIES SOVERSION ${SOVERSION})
target_include_directories(EspressoCore PUBLIC ${CMAKE_CURRENT_SOURCE_DIR})
if(WITH_COVERAGE)
  target_compile_options(EspressoCore PUBLIC "$<$<CONFIG:Release>:-g>")
  target_compile_options(EspressoCore PUBLIC "$<$<CONFIG:Release>:-O0>")
  target_compile_options(EspressoCore PUBLIC "$<$<CXX_COMPILER_ID:Clang>:-fprofile-instr-generate>")
  target_compile_options(EspressoCore PUBLIC "$<$<CXX_COMPILER_ID:Clang>:-fcoverage-mapping>")
  target_compile_options(EspressoCore PUBLIC "$<$<NOT:$<CXX_COMPILER_ID:Clang>>:--coverage>")
  target_compile_options(EspressoCore PUBLIC "$<$<NOT:$<CXX_COMPILER_ID:Clang>>:-fprofile-arcs>")
  target_compile_options(EspressoCore PUBLIC "$<$<NOT:$<CXX_COMPILER_ID:Clang>>:-ftest-coverage>")
  if (NOT CMAKE_CXX_COMPILER_ID STREQUAL "Clang")
    target_link_libraries(EspressoCore PUBLIC gcov)
  endif()
endif()

target_link_libraries(EspressoCore PUBLIC EspressoConfig)
target_link_libraries(EspressoCore PUBLIC Boost::serialization Boost::mpi MPI::MPI_CXX Random123)

if(FFTW3_FOUND)
  target_include_directories(EspressoCore PRIVATE SYSTEM ${FFTW3_INCLUDE_DIR})
  target_link_libraries(EspressoCore PRIVATE ${FFTW3_LIBRARIES})
endif()

if(SCAFACOS)
  target_link_libraries(EspressoCore PRIVATE Scafacos)
endif(SCAFACOS)

# Subdirectories
add_subdirectory(io)


if(WITH_UNIT_TESTS)
  add_subdirectory(unit_tests)
endif(WITH_UNIT_TESTS)

add_subdirectory(grid_based_algorithms)
add_subdirectory(shapes)
add_subdirectory(cluster_analysis)
add_subdirectory(electrostatics_magnetostatics)<|MERGE_RESOLUTION|>--- conflicted
+++ resolved
@@ -1,76 +1,4 @@
 set(EspressoCore_SRC
-<<<<<<< HEAD
-    accumulators.cpp
-    cells.cpp
-    collision.cpp
-    comfixed_global.cpp
-    communication.cpp
-    constraints.cpp
-    cuda_init.cpp
-    cuda_interface.cpp
-    debug.cpp
-    domain_decomposition.cpp
-    dpd.cpp
-    energy.cpp
-    errorhandling.cpp
-    EspressoSystemInterface.cpp
-    fft-common.cpp
-    fft.cpp
-    fft-dipolar.cpp
-    forcecap.cpp
-    forces.cpp
-    galilei.cpp
-    ghmc.cpp
-    ghosts.cpp
-    global.cpp
-    grid.cpp
-    immersed_boundaries.cpp
-    initialize.cpp
-    integrate.cpp
-    layered.cpp
-    metadynamics.cpp
-    minimize_energy.cpp
-    MpiCallbacks.cpp
-    nemd.cpp
-    npt.cpp
-    nsquare.cpp
-    partCfg_global.cpp
-    particle_data.cpp
-    PdbParser.cpp
-    polymer.cpp
-    polynom.cpp
-    pressure.cpp
-    random.cpp
-    rattle.cpp
-    reaction_ensemble.cpp
-    rotate_system.cpp
-    rotation.cpp
-    RuntimeErrorCollector.cpp
-    RuntimeError.cpp
-    RuntimeErrorStream.cpp
-    specfunc.cpp
-    statistics_chain.cpp
-    statistics_cluster.cpp
-    statistics.cpp
-    statistics_fluid.cpp
-    swimmer_reaction.cpp
-    SystemInterface.cpp
-    thermostat.cpp
-    topology.cpp
-    tuning.cpp
-    virtual_sites.cpp
-)
-
-
-add_custom_command(
-  OUTPUT ${CMAKE_BINARY_DIR}/src/core/config-features.hpp ${CMAKE_BINARY_DIR}/src/core/config-features.cpp
-  COMMAND
-  ${PYTHON_EXECUTABLE} ${CMAKE_SOURCE_DIR}/src/core/gen_featureconfig.py
-  ${CMAKE_SOURCE_DIR}/src/features.def
-  ${CMAKE_BINARY_DIR}/src/core/config-features.hpp
-  ${CMAKE_BINARY_DIR}/src/core/config-features.cpp
-  DEPENDS ${CMAKE_SOURCE_DIR}/src/features.def ${CMAKE_SOURCE_DIR}/src/core/gen_featureconfig.py
-=======
   accumulators.cpp
   cells.cpp
   collision.cpp
@@ -206,7 +134,6 @@
   virtual_sites/virtual_sites_com.cpp
   virtual_sites/VirtualSitesInertialessTracers.cpp
   virtual_sites/VirtualSitesRelative.cpp
->>>>>>> 6a245d7e
   )
 
 if(CUDA)
