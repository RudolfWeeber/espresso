--- conflicted
+++ resolved
@@ -18,20 +18,12 @@
   global.cpp
   grid.cpp
   immersed_boundaries.cpp
-<<<<<<< HEAD
-        event.cpp
-=======
   event.cpp
->>>>>>> 31292d64
   integrate.cpp
   layered.cpp
   metadynamics.cpp
   minimize_energy.cpp
-<<<<<<< HEAD
-        npt.cpp
-=======
   npt.cpp
->>>>>>> 31292d64
   nsquare.cpp
   partCfg_global.cpp
   particle_data.cpp
@@ -92,15 +84,10 @@
   electrostatics_magnetostatics/p3m-dipolar.cpp
   electrostatics_magnetostatics/p3m_gpu.cpp
   electrostatics_magnetostatics/scafacos.cpp
-<<<<<<< HEAD
-  electrostatics_magnetostatics/fft-common.cpp
-  electrostatics_magnetostatics/fft.cpp
-=======
   electrostatics_magnetostatics/fft.cpp
   electrostatics_magnetostatics/coulomb.cpp
   electrostatics_magnetostatics/dipole.cpp
   electrostatics_magnetostatics/reaction_field.cpp
->>>>>>> 31292d64
   grid_based_algorithms/halo.cpp
   grid_based_algorithms/lattice.cpp
   grid_based_algorithms/lbboundaries.cpp
@@ -125,10 +112,6 @@
   nonbonded_interactions/morse.cpp
   nonbonded_interactions/nonbonded_interaction_data.cpp
   nonbonded_interactions/nonbonded_tab.cpp
-<<<<<<< HEAD
-  nonbonded_interactions/reaction_field.cpp
-=======
->>>>>>> 31292d64
   nonbonded_interactions/soft_sphere.cpp
   nonbonded_interactions/steppot.cpp
   nonbonded_interactions/thole.cpp
