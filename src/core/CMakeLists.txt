if (${CMAKE_BUILD_TYPE} STREQUAL "Debug")
  set(CUDA_NVCC_FLAGS "${CUDA_NVCC_FLAGS} -g -G")
else()
  set(CUDA_NVCC_FLAGS "${CUDA_NVCC_FLAGS} -O3")
endif()
set(CUDA_NVCC_FLAGS "${CUDA_NVCC_FLAGS} -gencode=arch=compute_20,code=sm_20 -gencode=arch=compute_30,code=sm_30")

file(GLOB EspressoCore_SRC
          "*.cpp"
          )

include_directories(${CMAKE_CURRENT_SOURCE_DIR})
include_directories(${CMAKE_CURRENT_BINARY_DIR})

add_custom_command(OUTPUT config-features.cpp config-features.hpp COMMAND
      ${PYTHON_EXECUTABLE} ${CMAKE_SOURCE_DIR}/src/core/gen_featureconfig.py
      ${CMAKE_SOURCE_DIR}/src/features.def
      ${CMAKE_BINARY_DIR}/src/core/config-features.hpp
      ${CMAKE_BINARY_DIR}/src/core/config-features.cpp
      DEPENDS ${CMAKE_SOURCE_DIR}/src/features.def ${CMAKE_BINARY_DIR}/src/core/myconfig-final.hpp
)

add_custom_target(EspressoConfig ALL DEPENDS config-features.cpp config-features.hpp)

add_custom_command(OUTPUT config-version.cpp
                   COMMAND ${CMAKE_SOURCE_DIR}/config/genversion.sh -c > ${CMAKE_BINARY_DIR}/src/core/config-version.cpp
)

add_library(EspressoCore SHARED ${EspressoCore_SRC}
                        ${CMAKE_BINARY_DIR}/src/core/config-features.cpp
                        ${CMAKE_BINARY_DIR}/src/core/config-version.cpp
)
target_link_libraries(EspressoCore ${LIBRARIES} Actor ObjectInFluid Electrostatics ImmersedBoundary)
set_target_properties(EspressoCore PROPERTIES MACOSX_RPATH TRUE)

if(WITH_CUDA)
<<<<<<< HEAD
  if (APPLE)
    set(CUDA_NVCC_FLAGS "${CUDA_NVCC_FLAGS} -Xcompiler -isysroot -Xcompiler ${CMAKE_OSX_SYSROOT}")
  endif()
=======
  file(GLOB EspressoCuda_SRC
          "*.cu"
          )

>>>>>>> 069c19dc
  cuda_include_directories(${CMAKE_CURRENT_SOURCE_DIR})
  cuda_include_directories(${CMAKE_CURRENT_BINARY_DIR})

  cuda_add_library(EspressoCuda SHARED ${EspressoCuda_SRC} config-version.cpp config-features.cpp)
  
  add_dependencies(EspressoCore EspressoCuda)
  set_target_properties(EspressoCuda PROPERTIES MACOSX_RPATH TRUE)
  CUDA_ADD_CUFFT_TO_TARGET(EspressoCuda)
  target_link_libraries(EspressoCore EspressoCuda)
endif(WITH_CUDA)

if(WITH_UNIT_TESTS)
  add_subdirectory(unit_tests)
endif(WITH_UNIT_TESTS)

add_subdirectory(actor)
add_subdirectory(immersed_boundary)
add_subdirectory(object-in-fluid)
add_subdirectory(electrostatics)<|MERGE_RESOLUTION|>--- conflicted
+++ resolved
@@ -1,10 +1,3 @@
-if (${CMAKE_BUILD_TYPE} STREQUAL "Debug")
-  set(CUDA_NVCC_FLAGS "${CUDA_NVCC_FLAGS} -g -G")
-else()
-  set(CUDA_NVCC_FLAGS "${CUDA_NVCC_FLAGS} -O3")
-endif()
-set(CUDA_NVCC_FLAGS "${CUDA_NVCC_FLAGS} -gencode=arch=compute_20,code=sm_20 -gencode=arch=compute_30,code=sm_30")
-
 file(GLOB EspressoCore_SRC
           "*.cpp"
           )
@@ -34,16 +27,10 @@
 set_target_properties(EspressoCore PROPERTIES MACOSX_RPATH TRUE)
 
 if(WITH_CUDA)
-<<<<<<< HEAD
-  if (APPLE)
-    set(CUDA_NVCC_FLAGS "${CUDA_NVCC_FLAGS} -Xcompiler -isysroot -Xcompiler ${CMAKE_OSX_SYSROOT}")
-  endif()
-=======
   file(GLOB EspressoCuda_SRC
           "*.cu"
           )
 
->>>>>>> 069c19dc
   cuda_include_directories(${CMAKE_CURRENT_SOURCE_DIR})
   cuda_include_directories(${CMAKE_CURRENT_BINARY_DIR})
 
