--- conflicted
+++ resolved
@@ -62,13 +62,6 @@
 if(CUDA)
   target_sources(espresso_core PRIVATE cuda_init.cpp cuda_interface.cpp)
   add_gpu_library(
-<<<<<<< HEAD
-    espresso_cuda SHARED cuda_common_cuda.cu cuda_init_cuda.cu
-    CudaHostAllocator.cu magnetostatics/barnes_hut_gpu_cuda.cu
-    magnetostatics/dds_gpu_cuda.cu electrostatics/mmm1d_gpu_cuda.cu
-    electrostatics/p3m_gpu_cuda.cu electrostatics/p3m_gpu_error_cuda.cu
-    EspressoSystemInterface_cuda.cu)
-=======
     espresso_cuda
     SHARED
     cuda_common_cuda.cu
@@ -79,12 +72,7 @@
     electrostatics/mmm1d_gpu_cuda.cu
     electrostatics/p3m_gpu_cuda.cu
     electrostatics/p3m_gpu_error_cuda.cu
-    EspressoSystemInterface_cuda.cu
-    grid_based_algorithms/electrokinetics_cuda.cu
-    grid_based_algorithms/lbgpu_cuda.cu
-    grid_based_algorithms/fd-electrostatics_cuda.cu
-    virtual_sites/lb_inertialess_tracers_cuda.cu)
->>>>>>> e1d0e498
+    EspressoSystemInterface_cuda.cu)
   add_library(espresso::cuda ALIAS espresso_cuda)
   target_link_libraries(
     espresso_cuda PRIVATE CUDA::cuda_driver CUDA::cudart CUDA::cufft
