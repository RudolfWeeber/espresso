--- conflicted
+++ resolved
@@ -59,27 +59,11 @@
   TabulatedPotential.cpp)
 add_library(espresso::core ALIAS espresso_core)
 
-<<<<<<< HEAD
-if(CUDA)
+if(ESPRESSO_BUILD_WITH_CUDA)
   target_sources(espresso_core PRIVATE cuda_init.cpp cuda_interface.cpp)
   add_gpu_library(
     espresso_cuda SHARED cuda_common_cuda.cu cuda_init_cuda.cu
     CudaHostAllocator.cu magnetostatics/barnes_hut_gpu_cuda.cu
-=======
-if(ESPRESSO_BUILD_WITH_CUDA)
-  target_sources(
-    espresso_core
-    PRIVATE cuda_init.cpp cuda_interface.cpp
-            grid_based_algorithms/electrokinetics.cpp
-            grid_based_algorithms/lbgpu.cpp)
-  espresso_add_gpu_library(
-    espresso_cuda
-    SHARED
-    cuda_common_cuda.cu
-    cuda_init_cuda.cu
-    CudaHostAllocator.cu
-    magnetostatics/barnes_hut_gpu_cuda.cu
->>>>>>> 1970f48c
     magnetostatics/dipolar_direct_sum_gpu_cuda.cu
     electrostatics/mmm1d_gpu_cuda.cu electrostatics/p3m_gpu_cuda.cu
     electrostatics/p3m_gpu_error_cuda.cu EspressoSystemInterface_cuda.cu)
