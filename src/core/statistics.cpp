--- conflicted
+++ resolved
@@ -343,99 +343,4 @@
   }
 
   return structure_factor;
-}
-
-/****************************************************************************************
-<<<<<<< HEAD
- *                                 Observables handling
- ****************************************************************************************/
-
-void obsstat_realloc_and_clear(Observable_stat *stat, int n_pre, int n_bonded,
-                               int n_non_bonded, int n_coulomb, int n_dipolar,
-                               int n_vs, int c_size) {
-
-  // Number of doubles to store pressure in
-  const int total =
-      c_size *
-      (n_pre + static_cast<int>(bonded_ia_params.size()) + n_non_bonded +
-       n_coulomb + n_dipolar + n_vs + Observable_stat::n_external_field);
-
-  // Allocate mem for the double list
-  stat->data.resize(total);
-
-  // Number of doubles per interaction (pressure=1, stress tensor=9,...)
-  stat->chunk_size = c_size;
-
-  // Number of chunks for different interaction types
-  stat->n_coulomb = n_coulomb;
-  stat->n_dipolar = n_dipolar;
-  stat->n_virtual_sites = n_vs;
-  // Pointers to the start of different contributions
-  stat->bonded = stat->data.data() + c_size * n_pre;
-  stat->non_bonded = stat->bonded + c_size * bonded_ia_params.size();
-  stat->coulomb = stat->non_bonded + c_size * n_non_bonded;
-  stat->dipolar = stat->coulomb + c_size * n_coulomb;
-  stat->virtual_sites = stat->dipolar + c_size * n_dipolar;
-  stat->external_fields = stat->virtual_sites + c_size * n_vs;
-
-  // Set all observables to zero
-  for (int i = 0; i < total; i++)
-    stat->data[i] = 0.0;
-}
-
-void obsstat_realloc_and_clear_non_bonded(Observable_stat_non_bonded *stat_nb,
-                                          int n_nonbonded, int c_size) {
-  auto const total = c_size * (n_nonbonded + n_nonbonded);
-
-  stat_nb->data_nb.resize(total);
-  stat_nb->chunk_size_nb = c_size;
-  stat_nb->non_bonded_intra = stat_nb->data_nb.data();
-  stat_nb->non_bonded_inter = stat_nb->non_bonded_intra + c_size * n_nonbonded;
-
-  for (int i = 0; i < total; i++)
-    stat_nb->data_nb[i] = 0.0;
-}
-
-void invalidate_obs() {
-  total_energy.init_status = 0;
-  total_pressure.init_status = 0;
-  total_p_tensor.init_status = 0;
-}
-
-void update_pressure(int v_comp) {
-  Utils::Vector3d p_vel;
-  /* if desired (v_comp==1) replace ideal component with instantaneous one */
-  if (total_pressure.init_status != 1 + v_comp) {
-    init_virials(&total_pressure);
-    init_p_tensor(&total_p_tensor);
-
-    init_virials_non_bonded(&total_pressure_non_bonded);
-    init_p_tensor_non_bonded(&total_p_tensor_non_bonded);
-
-    if (v_comp && (integ_switch == INTEG_METHOD_NPT_ISO) &&
-        !(nptiso.invalidate_p_vel)) {
-      if (total_pressure.init_status == 0)
-        master_pressure_calc(0);
-      total_pressure.data[0] = 0.0;
-      MPI_Reduce(nptiso.p_vel.data(), p_vel.data(), 3, MPI_DOUBLE, MPI_SUM, 0,
-                 MPI_COMM_WORLD);
-      for (int i = 0; i < 3; i++)
-        if (nptiso.geometry & nptiso.nptgeom_dir[i])
-          total_pressure.data[0] += p_vel[i];
-      total_pressure.data[0] /= (nptiso.dimension * nptiso.volume);
-      total_pressure.init_status = 1 + v_comp;
-    } else
-      master_pressure_calc(v_comp);
-  }
-=======
- *                                 config storage functions
- ****************************************************************************************/
-
-void analyze_append(PartCfg &partCfg) {
-  std::vector<Utils::Vector3d> config;
-  for (auto const &p : partCfg) {
-    config.emplace_back(p.r.p);
-  }
-  configs.emplace_back(config);
->>>>>>> ff10b538
 }