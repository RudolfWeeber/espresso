--- conflicted
+++ resolved
@@ -312,17 +312,7 @@
 
 #ifdef NPT
   if (integ_switch == INTEG_METHOD_NPT_ISO) {
-<<<<<<< HEAD
     synchronize_npt_state(n_steps);
-=======
-    nptiso.invalidate_p_vel = false;
-    MPI_Bcast(&nptiso.p_inst, 1, MPI_DOUBLE, 0, comm_cart);
-    MPI_Bcast(&nptiso.p_diff, 1, MPI_DOUBLE, 0, comm_cart);
-    MPI_Bcast(&nptiso.volume, 1, MPI_DOUBLE, 0, comm_cart);
-    if (this_node == 0)
-      nptiso.p_inst_av /= 1.0 * n_steps;
-    MPI_Bcast(&nptiso.p_inst_av, 1, MPI_DOUBLE, 0, comm_cart);
->>>>>>> ea237af5
   }
 #endif
 }
