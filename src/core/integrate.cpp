/*
 * Copyright (C) 2010-2022 The ESPResSo project
 * Copyright (C) 2002,2003,2004,2005,2006,2007,2008,2009,2010
 *   Max-Planck-Institute for Polymer Research, Theory Group
 *
 * This file is part of ESPResSo.
 *
 * ESPResSo is free software: you can redistribute it and/or modify
 * it under the terms of the GNU General Public License as published by
 * the Free Software Foundation, either version 3 of the License, or
 * (at your option) any later version.
 *
 * ESPResSo is distributed in the hope that it will be useful,
 * but WITHOUT ANY WARRANTY; without even the implied warranty of
 * MERCHANTABILITY or FITNESS FOR A PARTICULAR PURPOSE.  See the
 * GNU General Public License for more details.
 *
 * You should have received a copy of the GNU General Public License
 * along with this program.  If not, see <http://www.gnu.org/licenses/>.
 */

/** \file
 *  Molecular dynamics integrator.
 *
 *  For more information about the integrator
 *  see \ref integrate.hpp "integrate.hpp".
 */

#include "integrate.hpp"
#include "integrators/brownian_inline.hpp"
#include "integrators/steepest_descent.hpp"
#include "integrators/stokesian_dynamics_inline.hpp"
#include "integrators/velocity_verlet_inline.hpp"
#include "integrators/velocity_verlet_npt.hpp"

#include "ParticleRange.hpp"
#include "accumulators.hpp"
#include "bond_breakage/bond_breakage.hpp"
#include "bonded_interactions/rigid_bond.hpp"
#include "cells.hpp"
#include "collision.hpp"
#include "communication.hpp"
#include "errorhandling.hpp"
#include "event.hpp"
#include "forces.hpp"
#include "grid.hpp"
#include "grid_based_algorithms/ek_container.hpp"
#include "grid_based_algorithms/lb_interface.hpp"
#include "grid_based_algorithms/lb_particle_coupling.hpp"
#include "interactions.hpp"
#include "lees_edwards/lees_edwards.hpp"
#include "nonbonded_interactions/nonbonded_interaction_data.hpp"
#include "npt.hpp"
#include "rattle.hpp"
#include "rotation.hpp"
#include "signalhandling.hpp"
#include "thermostat.hpp"
#include "virtual_sites.hpp"

#include <boost/mpi/collectives/all_reduce.hpp>
#include <boost/mpi/collectives/reduce.hpp>
#include <boost/range/algorithm/min_element.hpp>

#ifdef CALIPER
#include <caliper/cali.h>
#endif

#ifdef VALGRIND
#include <callgrind.h>
#endif

#include <algorithm>
#include <cassert>
#include <cmath>
#include <csignal>
#include <functional>
#include <stdexcept>
#include <utility>

#ifdef WALBERLA
#ifdef WALBERLA_STATIC_ASSERT
#error "waLberla headers should not be visible to the ESPResSo core"
#endif
#endif

int integ_switch = INTEG_METHOD_NVT;
static int default_propagation = 0;

/** Time step for the integration. */
static double time_step = -1.0;

/** Actual simulation time. */
static double sim_time = 0.0;

double skin = 0.0;

/** True iff the user has changed the skin setting. */
static bool skin_set = false;

bool recalc_forces = true;

/** Average number of integration steps the Verlet list has been re-using. */
static double verlet_reuse = 0.0;

static int fluid_step = 0;
static int ek_step = 0;

namespace {
volatile std::sig_atomic_t ctrl_C = 0;
} // namespace

namespace LeesEdwards {
/** @brief Currently active Lees-Edwards protocol. */
static std::shared_ptr<ActiveProtocol> protocol = nullptr;

std::weak_ptr<ActiveProtocol> get_protocol() { return protocol; }

/**
 * @brief Update the Lees-Edwards parameters of the box geometry
 * for the current simulation time.
 */
static void update_box_params() {
  if (box_geo.type() == BoxType::LEES_EDWARDS) {
    assert(protocol != nullptr);
    box_geo.lees_edwards_update(get_pos_offset(sim_time, *protocol),
                                get_shear_velocity(sim_time, *protocol));
  }
}

void set_protocol(std::shared_ptr<ActiveProtocol> new_protocol) {
  box_geo.set_type(BoxType::LEES_EDWARDS);
  protocol = std::move(new_protocol);
  LeesEdwards::update_box_params();
  ::recalc_forces = true;
  cell_structure.set_resort_particles(Cells::RESORT_LOCAL);
}

void unset_protocol() {
  protocol = nullptr;
  box_geo.set_type(BoxType::CUBOID);
  ::recalc_forces = true;
  cell_structure.set_resort_particles(Cells::RESORT_LOCAL);
}

template <class Kernel> void run_kernel() {
  if (box_geo.type() == BoxType::LEES_EDWARDS) {
    auto const kernel = Kernel{box_geo};
    auto const particles = cell_structure.local_particles();
    std::for_each(particles.begin(), particles.end(),
                  [&kernel](auto &p) { kernel(p); });
  }
}
} // namespace LeesEdwards

void integrator_sanity_checks() {
  if (time_step < 0.0) {
    runtimeErrorMsg() << "time_step not set";
  }
  switch (integ_switch) {
  case INTEG_METHOD_STEEPEST_DESCENT:
    if (thermo_switch != THERMO_OFF)
      runtimeErrorMsg()
          << "The steepest descent integrator is incompatible with thermostats";
    break;
  case INTEG_METHOD_NVT:
    if (thermo_switch & (THERMO_NPT_ISO | THERMO_BROWNIAN | THERMO_SD))
      runtimeErrorMsg() << "The VV integrator is incompatible with the "
                           "currently active combination of thermostats";
    break;
#ifdef NPT
  case INTEG_METHOD_NPT_ISO:
    if (thermo_switch != THERMO_OFF and thermo_switch != THERMO_NPT_ISO)
      runtimeErrorMsg() << "The NpT integrator requires the NpT thermostat";
    if (box_geo.type() == BoxType::LEES_EDWARDS)
      runtimeErrorMsg() << "The NpT integrator cannot use Lees-Edwards";
    break;
#endif
  case INTEG_METHOD_BD:
    if (thermo_switch != THERMO_BROWNIAN)
      runtimeErrorMsg() << "The BD integrator requires the BD thermostat";
    break;
#ifdef STOKESIAN_DYNAMICS
  case INTEG_METHOD_SD:
    if (thermo_switch != THERMO_OFF and thermo_switch != THERMO_SD)
      runtimeErrorMsg() << "The SD integrator requires the SD thermostat";
    break;
#endif
  default:
    runtimeErrorMsg() << "Unknown value for integ_switch";
  }
}

template <typename ParticleIterable>
static void resort_particles_if_needed(ParticleIterable const &particles) {
  auto const offset = LeesEdwards::verlet_list_offset(
      box_geo, cell_structure.get_le_pos_offset_at_last_resort());
  if (cell_structure.check_resort_required(particles, skin, offset)) {
    cell_structure.set_resort_particles(Cells::RESORT_LOCAL);
  }
}

/** @brief Calls the hook for propagation kernels before the force calculation
 *  @return whether or not to stop the integration loop early.
 */

static bool integrator_step_1(ParticleRange const &particles) {
  // steepest decent
  if (integ_switch == INTEG_METHOD_STEEPEST_DESCENT)
    return steepest_descent_step(particles);

  int perParticleIntegration =
      PropagationMode::TRANS_LANGEVIN + PropagationMode::ROT_LANGEVIN;
  std::vector<int> SplittableINTEG = {INTEG_METHOD_NVT};
  bool doesDefaultcontainSplittable =
      std::any_of(SplittableINTEG.begin(), SplittableINTEG.end(),
                  [&](int val) { return integ_switch == val; });
  if (doesDefaultcontainSplittable)
    perParticleIntegration += PropagationMode::TRANS_SYSTEM_DEFAULT;
  for (auto &p : particles) {
    if (p.propagation() & perParticleIntegration) {
      if (p.propagation() & PropagationMode::TRANS_LANGEVIN ||
          ((default_propagation & PropagationMode::TRANS_LANGEVIN) &&
           (p.propagation() & PropagationMode::TRANS_SYSTEM_DEFAULT))) {
        velocity_verlet_propagate_vel_pos_par(p, time_step);
      }
#ifdef ROTATION
      if (p.propagation() & PropagationMode::ROT_LANGEVIN ||
          ((default_propagation & PropagationMode::ROT_LANGEVIN) &&
           (p.propagation() & PropagationMode::TRANS_SYSTEM_DEFAULT))) {

        propagate_omega_quat_particle(p, time_step);
      }
#endif
    }
  }

#ifdef NPT
  if (integ_switch == INTEG_METHOD_NPT_ISO)
    velocity_verlet_npt_step_1(
        particles.filter<PropagationMode::TRANS_SYSTEM_DEFAULT +
                         PropagationMode::TRANS_LANGEVIN_NPT>(),
        time_step);
    /* empty list breaks NPT right now
   else
   velocity_verlet_npt_step_1(particles.filter<PropagationMode::TRANS_LANGEVIN_NPT>(),time_step);
 */

#endif
// BD nothing during 1st timestep
#ifdef STOKESIAN_DYNAMICS
  if (integ_switch == INTEG_METHOD_SD)
    stokesian_dynamics_step_1(
        particles.filter<PropagationMode::TRANS_STOKESIAN +
                         PropagationMode::TRANS_SYSTEM_DEFAULT>(),
        time_step);
/* else
 * stokesian_dynamics_step_1(particles.filter<PropagationMode::TRANS_STOKESIAN>(),time_step);
 */
#endif // STOKESIAN_DYNAMICS

  if (integ_switch != INTEG_METHOD_BD)
    increment_sim_time(time_step); // ignore BD for now
  return false;
}

/** Calls the hook of the propagation kernels after force calculation */

static void integrator_step_2(ParticleRange const &particles, double kT) {
  int perParticleIntegration =
      PropagationMode::TRANS_LANGEVIN + PropagationMode::ROT_LANGEVIN;
  std::vector<int> SplittableINTEG = {INTEG_METHOD_NVT};
  bool doesDefaultcontainSplittable =
      std::any_of(SplittableINTEG.begin(), SplittableINTEG.end(),
                  [&](int val) { return integ_switch == val; });
  if (doesDefaultcontainSplittable)
    perParticleIntegration += PropagationMode::TRANS_SYSTEM_DEFAULT;
  for (auto &p : particles) {
    if (p.propagation() & perParticleIntegration) {
      if (p.propagation() & PropagationMode::TRANS_LANGEVIN ||
          ((default_propagation & PropagationMode::TRANS_LANGEVIN) &&
           (p.propagation() & PropagationMode::TRANS_SYSTEM_DEFAULT))) {
        velocity_verlet_propagate_vel_final_par(p, time_step);
      }
#ifdef ROTATION
      if (p.propagation() & PropagationMode::ROT_LANGEVIN ||
          ((default_propagation & PropagationMode::ROT_LANGEVIN) &&
           (p.propagation() & PropagationMode::TRANS_SYSTEM_DEFAULT))) {

        convert_torque_propagate_omega(p, time_step);
      }
#endif
    }
  }

#ifdef NPT
  if (integ_switch == INTEG_METHOD_NPT_ISO)
    velocity_verlet_npt_step_2(
        particles.filter<PropagationMode::TRANS_SYSTEM_DEFAULT +
                         PropagationMode::TRANS_LANGEVIN_NPT>(),
        time_step);
/*empty list breaks NPT right now
else
velocity_verlet_npt_step_1(particles.filter<PropagationMode::TRANS_LANGEVIN_NPT>(),time_step);
*/
#endif
  if (integ_switch == INTEG_METHOD_BD) {
    for (auto &p : particles) {
      if (!(p.propagation() & PropagationMode::TRANS_SYSTEM_DEFAULT ||
            p.propagation() & PropagationMode::TRANS_BROWNIAN))
        throw std::runtime_error("Cant run BD on only a subset of particles");
      brownian_dynamics_propagator(brownian, p, time_step, kT);
      brownian_dynamics_rotator(brownian, p, time_step, kT);
    }
    resort_particles_if_needed(particles);
    increment_sim_time(time_step);
  }
  /* else
   * brownian_dynamics_propagator(brownian,particles.filter<PropagationMode::TRANS_BROWNIAN>(),
   * time_step, kT); */
}

int integrate(int n_steps, int reuse_forces) {
<<<<<<< HEAD

  ESPRESSO_PROFILER_CXX_MARK_FUNCTION;
=======
#ifdef CALIPER
  CALI_CXX_MARK_FUNCTION;
#endif
>>>>>>> a770f49d

  // Prepare particle structure and run sanity checks of all active algorithms
  on_integration_start(time_step);

  // If any method vetoes (e.g. P3M not initialized), immediately bail out
  if (check_runtime_errors(comm_cart))
    return INTEG_ERROR_RUNTIME;

  // Additional preparations for the first integration step
  if (reuse_forces == INTEG_REUSE_FORCES_NEVER or
      (recalc_forces and reuse_forces != INTEG_REUSE_FORCES_ALWAYS)) {
#ifdef CALIPER
    CALI_MARK_BEGIN("Initial Force Calculation");
#endif
    lb_lbcoupling_deactivate();

#ifdef VIRTUAL_SITES
    virtual_sites()->update();
#endif

    // Communication step: distribute ghost positions
    cells_update_ghosts(global_ghost_flags());

    force_calc(cell_structure, time_step, temperature);

    if (integ_switch != INTEG_METHOD_STEEPEST_DESCENT) {
#ifdef ROTATION
      convert_initial_torques(cell_structure.local_particles());
#endif
    }

#ifdef CALIPER
    CALI_MARK_END("Initial Force Calculation");
#endif
  }

  lb_lbcoupling_activate();

  if (check_runtime_errors(comm_cart))
    return INTEG_ERROR_RUNTIME;

  // Keep track of the number of Verlet updates (i.e. particle resorts)
  int n_verlet_updates = 0;

  // Keep track of whether an interrupt signal was caught (only in singleton
  // mode, since signal handlers are unreliable with more than 1 MPI rank)
  auto const singleton_mode = comm_cart.size() == 1;
  auto caught_sigint = false;
  auto caught_error = false;

#ifdef VALGRIND
  CALLGRIND_START_INSTRUMENTATION;
#endif
  // Integration loop
#ifdef CALIPER
  CALI_CXX_MARK_LOOP_BEGIN(integration_loop, "Integration loop");
#endif
  int integrated_steps = 0;
  for (int step = 0; step < n_steps; step++) {
#ifdef CALIPER
    CALI_CXX_MARK_LOOP_ITERATION(integration_loop, step);
#endif

    auto particles = cell_structure.local_particles();

#ifdef BOND_CONSTRAINT
    if (n_rigidbonds)
      save_old_position(particles, cell_structure.ghost_particles());
#endif

    LeesEdwards::update_box_params();
    bool early_exit = integrator_step_1(particles);
    if (early_exit)
      break;

    LeesEdwards::run_kernel<LeesEdwards::Push>();

#ifdef NPT
    if (integ_switch != INTEG_METHOD_NPT_ISO)
#endif
    {
      resort_particles_if_needed(particles);
    }

    // Propagate philox RNG counters
    philox_counter_increment();

#ifdef BOND_CONSTRAINT
    // Correct particle positions that participate in a rigid/constrained bond
    if (n_rigidbonds) {
      correct_position_shake(cell_structure);
    }
#endif

#ifdef VIRTUAL_SITES
    virtual_sites()->update();
#endif

    if (cell_structure.get_resort_particles() >= Cells::RESORT_LOCAL)
      n_verlet_updates++;

    // Communication step: distribute ghost positions
    cells_update_ghosts(global_ghost_flags());

    particles = cell_structure.local_particles();

    force_calc(cell_structure, time_step, temperature);

#ifdef VIRTUAL_SITES
    virtual_sites()->after_force_calc(time_step);
#endif
    integrator_step_2(particles, temperature);
    LeesEdwards::run_kernel<LeesEdwards::UpdateOffset>();
#ifdef BOND_CONSTRAINT
    // SHAKE velocity updates
    if (n_rigidbonds) {
      correct_velocity_shake(cell_structure);
    }
#endif

    // propagate one-step functionalities
    if (integ_switch != INTEG_METHOD_STEEPEST_DESCENT) {
      auto const lb_active = LB::get_lattice_switch() != ActiveLB::NONE;
#ifdef WALBERLA
      auto const ek_active = not EK::ek_container.empty();
#else
      auto constexpr ek_active = false;
#endif

      if (lb_active and ek_active) {
        // assume that they are coupled, which is not necessarily true
        auto const lb_steps_per_md_step = LB::get_steps_per_md_step(time_step);
        auto const ek_steps_per_md_step = EK::get_steps_per_md_step(time_step);

        if (lb_steps_per_md_step != ek_steps_per_md_step) {
          runtimeErrorMsg()
              << "LB and EK are active but with different time steps.";
        }

        // only use fluid_step in this case
        assert(fluid_step == ek_step);

        fluid_step += 1;
        if (fluid_step >= lb_steps_per_md_step) {
          fluid_step = 0;
          LB::propagate();
          EK::propagate();
        }
        lb_lbcoupling_propagate();
      } else if (lb_active) {
        auto const lb_steps_per_md_step = LB::get_steps_per_md_step(time_step);
        fluid_step += 1;
        if (fluid_step >= lb_steps_per_md_step) {
          fluid_step = 0;
          LB::propagate();
        }
        lb_lbcoupling_propagate();
      } else if (ek_active) {
        auto const ek_steps_per_md_step = EK::get_steps_per_md_step(time_step);
        ek_step += 1;
        if (ek_step >= ek_steps_per_md_step) {
          ek_step = 0;
          EK::propagate();
        }
      }

#ifdef VIRTUAL_SITES
      virtual_sites()->after_lb_propagation(time_step);
#endif

#ifdef COLLISION_DETECTION
      handle_collisions();
#endif
      BondBreakage::process_queue();
    }

    integrated_steps++;

    if (check_runtime_errors(comm_cart)) {
      caught_error = true;
      break;
    }

    // Check if SIGINT has been caught.
    if (singleton_mode and ctrl_C == 1) {
      caught_sigint = true;
      break;
    }

  } // for-loop over integration steps
  LeesEdwards::update_box_params();
#ifdef CALIPER
  CALI_CXX_MARK_LOOP_END(integration_loop);
#endif

#ifdef VALGRIND
  CALLGRIND_STOP_INSTRUMENTATION;
#endif

#ifdef VIRTUAL_SITES
  virtual_sites()->update();
#endif

  // Verlet list statistics
  if (n_verlet_updates > 0)
    verlet_reuse = n_steps / static_cast<double>(n_verlet_updates);
  else
    verlet_reuse = 0;

#ifdef NPT
  if (integ_switch == INTEG_METHOD_NPT_ISO) {
    synchronize_npt_state();
  }
#endif
  if (caught_sigint) {
    ctrl_C = 0;
    return INTEG_ERROR_SIGINT;
  }
  if (caught_error) {
    return INTEG_ERROR_RUNTIME;
  }
  return integrated_steps;
}

int integrate_with_signal_handler(int n_steps, int reuse_forces,
                                  bool update_accumulators) {

  assert(n_steps >= 0);

  // Override the signal handler so that the integrator obeys Ctrl+C
  SignalHandler sa(SIGINT, [](int) { ctrl_C = 1; });

  if (not update_accumulators or n_steps == 0) {
    return integrate(n_steps, reuse_forces);
  }

  auto const is_head_node = comm_cart.rank() == 0;

  /* if skin wasn't set, do an educated guess now */
  if (!skin_set) {
    auto const max_cut = maximal_cutoff(n_nodes);
    if (max_cut <= 0.0) {
      if (is_head_node) {
        throw std::runtime_error(
            "cannot automatically determine skin, please set it manually");
      }
      return INTEG_ERROR_RUNTIME;
    }
    /* maximal skin that can be used without resorting is the maximal
     * range of the cell system minus what is needed for interactions. */
    auto const max_range = *boost::min_element(::cell_structure.max_cutoff());
    auto const new_skin = std::min(0.4 * max_cut, max_range - max_cut);
    ::set_skin(new_skin);
  }

  using Accumulators::auto_update;
  using Accumulators::auto_update_next_update;

  for (int i = 0; i < n_steps;) {
    /* Integrate to either the next accumulator update, or the
     * end, depending on what comes first. */
    auto const steps = std::min((n_steps - i), auto_update_next_update());

    auto const local_retval = integrate(steps, reuse_forces);

    // make sure all ranks exit when one rank fails
    std::remove_const_t<decltype(local_retval)> global_retval;
    boost::mpi::all_reduce(comm_cart, local_retval, global_retval,
                           std::plus<int>());
    if (global_retval < 0) {
      return global_retval; // propagate error code
    }

    reuse_forces = INTEG_REUSE_FORCES_ALWAYS;

    auto_update(comm_cart, steps);

    i += steps;
  }

  return 0;
}

double interaction_range() {
  /* Consider skin only if there are actually interactions */
  auto const max_cut = maximal_cutoff(n_nodes == 1);
  return (max_cut > 0.) ? max_cut + skin : INACTIVE_CUTOFF;
}

double get_verlet_reuse() { return verlet_reuse; }

double get_time_step() { return time_step; }

double get_sim_time() { return sim_time; }

void increment_sim_time(double amount) { sim_time += amount; }

void set_time_step(double value) {
  if (value <= 0.)
    throw std::domain_error("time_step must be > 0.");
  if (LB::get_lattice_switch() != ActiveLB::NONE) {
    LB::check_tau_time_step_consistency(LB::get_tau(), value);
  }
  ::time_step = value;
  on_timestep_change();
}

void set_skin(double value) {
  ::skin = value;
  ::skin_set = true;
  on_skin_change();
}

void set_time(double value) {
  ::sim_time = value;
  ::recalc_forces = true;
  LeesEdwards::update_box_params();
}

void default_propagation_from_integ() {
  switch (integ_switch) {
  case INTEG_METHOD_STEEPEST_DESCENT:
    default_propagation = -1; // should not be used
  case INTEG_METHOD_NVT:
    default_propagation = PropagationMode::TRANS_LANGEVIN;
#ifdef ROTATION
    default_propagation += PropagationMode::ROT_LANGEVIN;
#endif
    break;
#ifdef NPT
  case INTEG_METHOD_NPT_ISO:
    default_propagation = PropagationMode::TRANS_LANGEVIN_NPT;
#ifdef ROTATION
    default_propagation += PropagationMode::ROT_LANGEVIN;
#endif
    break;
#endif
  case INTEG_METHOD_BD:
    default_propagation = PropagationMode::TRANS_BROWNIAN;
#ifdef ROTATION
    default_propagation += PropagationMode::ROT_BROWNIAN;
#endif
    break;
#ifdef STOKESIAN_DYNAMICS
  case INTEG_METHOD_SD:
    default_propagation = PropagationMode::TRANS_STOKESIAN;
    break;
#endif // STOKESIAN_DYNAMICS
  default:
    throw std::runtime_error("Unknown value for integ_switch");
  }
}

void set_integ_switch(int value) {
  ::integ_switch = value;
  ::recalc_forces = true;
  default_propagation_from_integ();
}<|MERGE_RESOLUTION|>--- conflicted
+++ resolved
@@ -320,14 +320,9 @@
 }
 
 int integrate(int n_steps, int reuse_forces) {
-<<<<<<< HEAD
-
-  ESPRESSO_PROFILER_CXX_MARK_FUNCTION;
-=======
 #ifdef CALIPER
   CALI_CXX_MARK_FUNCTION;
 #endif
->>>>>>> a770f49d
 
   // Prepare particle structure and run sanity checks of all active algorithms
   on_integration_start(time_step);
