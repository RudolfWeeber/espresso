--- conflicted
+++ resolved
@@ -470,15 +470,6 @@
   CALLGRIND_STOP_INSTRUMENTATION;
 #endif
 
-<<<<<<< HEAD
-  /* Steepest descent operatates on unscaled forces,
-     so we have to scale them back now. */
-  if (integ_switch == INTEG_METHOD_STEEPEST_DESCENT) {
-    rescale_forces();
-  }
-
-=======
->>>>>>> 5345b00e
   /* verlet list statistics */
   if (n_verlet_updates > 0)
     verlet_reuse = n_steps / (double)n_verlet_updates;
@@ -544,13 +535,8 @@
 #ifdef NPT
         if (integ_switch == INTEG_METHOD_NPT_ISO &&
             (nptiso.geometry & nptiso.nptgeom_dir[j])) {
-<<<<<<< HEAD
-          nptiso.p_vel[j] += Utils::sqr(p.m.v[j]) * p.p.mass;
-          p.m.v[j] += p.f.f[j] + friction_therm0_nptiso(p.m.v[j]) / p.p.mass;
-=======
             nptiso.p_vel[j] += Utils::sqr(p.m.v[j] * time_step) * p.p.mass;
             p.m.v[j] += 0.5 * time_step / p.p.mass * p.f.f[j] + friction_therm0_nptiso(p.m.v[j]) / p.p.mass;
->>>>>>> 5345b00e
         } else
 #endif
           /* Propagate velocity: v(t+dt) = v(t+0.5*dt) + 0.5*dt * a(t+dt) */
@@ -710,13 +696,8 @@
 #ifdef NPT
         if (integ_switch == INTEG_METHOD_NPT_ISO &&
             (nptiso.geometry & nptiso.nptgeom_dir[j])) {
-<<<<<<< HEAD
-          p.m.v[j] += p.f.f[j] + friction_therm0_nptiso(p.m.v[j]) / p.p.mass;
-          nptiso.p_vel[j] += Utils::sqr(p.m.v[j]) * p.p.mass;
-=======
             p.m.v[j] += p.f.f[j] * 0.5 * time_step / p.p.mass + friction_therm0_nptiso(p.m.v[j]) / p.p.mass;
             nptiso.p_vel[j] += Utils::sqr(p.m.v[j] * time_step) * p.p.mass;
->>>>>>> 5345b00e
         } else
 #endif
           /* Propagate velocities: v(t+0.5*dt) = v(t) + 0.5*dt * a(t) */
