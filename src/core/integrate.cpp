/*
  Copyright (C) 2010-2018 The ESPResSo project
  Copyright (C) 2002,2003,2004,2005,2006,2007,2008,2009,2010
    Max-Planck-Institute for Polymer Research, Theory Group

  This file is part of ESPResSo.

  ESPResSo is free software: you can redistribute it and/or modify
  it under the terms of the GNU General Public License as published by
  the Free Software Foundation, either version 3 of the License, or
  (at your option) any later version.

  ESPResSo is distributed in the hope that it will be useful,
  but WITHOUT ANY WARRANTY; without even the implied warranty of
  MERCHANTABILITY or FITNESS FOR A PARTICULAR PURPOSE.  See the
  GNU General Public License for more details.

  You should have received a copy of the GNU General Public License
  along with this program.  If not, see <http://www.gnu.org/licenses/>.
*/

/** \file
 *  Molecular dynamics integrator.
 *
 *  For more information about the integrator
 *  see \ref integrate.hpp "integrate.hpp".
 */

#include "integrate.hpp"
#include "accumulators.hpp"
#include "bonded_interactions/bonded_interaction_data.hpp"
#include "cells.hpp"
#include "collision.hpp"
#include "communication.hpp"
#include "domain_decomposition.hpp"
#include "electrostatics_magnetostatics/coulomb.hpp"
#include "electrostatics_magnetostatics/dipole.hpp"
#include "errorhandling.hpp"
#include "event.hpp"
#include "forces.hpp"
#include "ghosts.hpp"
#include "global.hpp"
#include "grid.hpp"
#include "grid_based_algorithms/electrokinetics.hpp"
#include "grid_based_algorithms/lb_interface.hpp"
#include "grid_based_algorithms/lb_particle_coupling.hpp"
#include "immersed_boundaries.hpp"
#include "minimize_energy.hpp"
#include "nonbonded_interactions/nonbonded_interaction_data.hpp"
#include "npt.hpp"
#include "particle_data.hpp"
#include "pressure.hpp"
#include "rattle.hpp"
#include "rotation.hpp"
#include "signalhandling.hpp"
#include "swimmer_reaction.hpp"
#include "thermostat.hpp"
#include "virtual_sites.hpp"

#include "brownian_inline.hpp"
#include <profiler/profiler.hpp>
#include <utils/Vector.hpp>
#include <utils/constants.hpp>
#include <utils/Vector.hpp>

#include <cmath>
#include <cstdio>
#include <cstdlib>
#include <cstring>
#include <mpi.h>

#ifdef VALGRIND_INSTRUMENTATION
#include <callgrind.h>
#endif

/*******************  variables  *******************/

int integ_switch = INTEG_METHOD_NVT;

int n_verlet_updates = 0;

double time_step = -1.0;
double time_step_half = -1.0;
double time_step_squared = -1.0;
double time_step_squared_half = -1.0;

double sim_time = 0.0;
double skin = 0.0;
double skin2 = 0.0;
bool skin_set = false;

int recalc_forces = 1;

double verlet_reuse = 0.0;

#ifdef ADDITIONAL_CHECKS
double db_max_force = 0.0, db_max_vel = 0.0;
int db_maxf_id = 0, db_maxv_id = 0;
#endif

bool set_py_interrupt = false;
namespace {
volatile std::sig_atomic_t ctrl_C = 0;
}

/** \name Private Functions */
/************************************************************/
/*@{*/

/** Propagate the velocities. Integration step 1 of the Velocity Verlet
   integrator:<br>
    \f[ v(t+0.5 \Delta t) = v(t) + 0.5 \Delta t f(t)/m \f] */
void propagate_vel();
/** Propagate the positions. Integration step 2 of the Velocity
   Verletintegrator:<br>
    \f[ p(t+\Delta t) = p(t) + \Delta t  v(t+0.5 \Delta t) \f] */
void propagate_pos();
/** Propagate the velocities and positions. Integration step 1 and 2
    of the Velocity Verlet integrator: <br>
    \f[ v(t+0.5 \Delta t) = v(t) + 0.5 \Delta t f(t)/m \f] <br>
    \f[ p(t+\Delta t) = p(t) + \Delta t  v(t+0.5 \Delta t) \f] */
void propagate_vel_pos();
/** Integration step 4 of the Velocity Verletintegrator and finalize
    instantaneous pressure calculation:<br>
    \f[ v(t+\Delta t) = v(t+0.5 \Delta t) + 0.5 \Delta t f(t+\Delta t)/m \f] */
void propagate_vel_finalize_p_inst();

/** Integrator stability check (see compile flag ADDITIONAL_CHECKS). */
void force_and_velocity_display();

void finalize_p_inst_npt();

#ifdef BROWNIAN_DYNAMICS
/** Propagate position: translational random walk part.*/
void bd_random_walk(Particle &p, double dt);
/** Propagate velocities: all the translations.*/
void bd_vel_steps_tran(Particle &p, double dt);
/** Propagate velocities: all the rotations.*/
void bd_vel_steps_rot(Particle &p, double dt);
/** Propagate positions: all the translations.*/
void bd_pos_steps_tran(Particle &p, double dt);
/** Propagate positions: all the rotations.*/
void bd_pos_steps_rot(Particle &p, double dt);
#endif

/*@}*/

void integrator_sanity_checks() {
  // char *errtext;

  if (time_step < 0.0) {
    runtimeErrorMsg() << "time_step not set";
  }
}

#ifdef NPT

void integrator_npt_sanity_checks() {
  if (integ_switch == INTEG_METHOD_NPT_ISO) {
    if (nptiso.piston <= 0.0) {
      runtimeErrorMsg() << "npt on, but piston mass not set";
    }

#ifdef ELECTROSTATICS
    Coulomb::integrate_sanity_check();
#endif /*ELECTROSTATICS*/

#ifdef DIPOLES
    Dipole::integrate_sanity_check();
#endif /* ifdef DIPOLES */
  }
}
#endif /*NPT*/

/************************************************************/
void integrate_ensemble_init() {
#ifdef NPT
  if (integ_switch == INTEG_METHOD_NPT_ISO) {
    /* prepare NpT-integration */
    nptiso.inv_piston = 1 / (1.0 * nptiso.piston);
    nptiso.p_inst_av = 0.0;
    if (nptiso.dimension == 0) {
      fprintf(stderr,
              "%d: INTERNAL ERROR: npt integrator was called but "
              "dimension not yet set. this should not happen. ",
              this_node);
      errexit();
    }

    nptiso.volume = pow(box_l[nptiso.non_const_dim], nptiso.dimension);

    if (recalc_forces) {
      nptiso.p_inst = 0.0;
      nptiso.p_vir[0] = nptiso.p_vir[1] = nptiso.p_vir[2] = 0.0;
      nptiso.p_vel[0] = nptiso.p_vel[1] = nptiso.p_vel[2] = 0.0;
    }
  }
#endif
}

/************************************************************/

void integrate_vv(int n_steps, int reuse_forces) {
  ESPRESSO_PROFILER_CXX_MARK_FUNCTION;

  /* Prepare the Integrator */
  on_integration_start();

  // Here we initialize volume conservation
  // This function checks if the reference volumes have been set and if
  // necessary calculates them
  immersed_boundaries.init_volume_conservation();

  /* if any method vetoes (P3M not initialized), immediately bail out */
  if (check_runtime_errors(comm_cart))
    return;

  /* Verlet list criterion */
  skin2 = Utils::sqr(0.5 * skin);

  INTEG_TRACE(fprintf(
      stderr, "%d: integrate_vv: integrating %d steps (recalc_forces=%d)\n",
      this_node, n_steps, recalc_forces));

  /* Integration Step: Preparation for first integration step:
     Calculate forces f(t) as function of positions p(t) ( and velocities v(t) )
     */
  /* reuse_forces logic:
     -1: recalculate forces unconditionally, mostly used for timing
      0: recalculate forces if recalc_forces is set, meaning it is probably
     necessary
      1: do not recalculate forces. Mostly when reading checkpoints with forces
   */
  if (reuse_forces == -1 || (recalc_forces && reuse_forces != 1)) {
    ESPRESSO_PROFILER_MARK_BEGIN("Initial Force Calculation");
    thermo_heat_up();

    lb_lbcoupling_deactivate();

    // Communication step: distribute ghost positions
    cells_update_ghosts();

// VIRTUAL_SITES pos (and vel for DPD) update for security reason !!!
#ifdef VIRTUAL_SITES
    virtual_sites()->update();
    if (virtual_sites()->need_ghost_comm_after_pos_update()) {
      ghost_communicator(&cell_structure.update_ghost_pos_comm);
    }
#endif

    // Langevin philox rng counter
    if (n_steps > 0) {
      langevin_rng_counter_increment();
    }

    force_calc();

    if (integ_switch != INTEG_METHOD_STEEPEST_DESCENT) {
#ifdef ROTATION
      convert_initial_torques();
#endif
    }

    thermo_cool_down();

#ifdef COLLISION_DETECTION
    if (integ_switch != INTEG_METHOD_STEEPEST_DESCENT) {
      handle_collisions();
    }
#endif
    ESPRESSO_PROFILER_MARK_END("Initial Force Calculation");
  }

  if (check_runtime_errors(comm_cart))
    return;

  n_verlet_updates = 0;

#ifdef VALGRIND_INSTRUMENTATION
  CALLGRIND_START_INSTRUMENTATION;
#endif

  /* Integration loop */
  ESPRESSO_PROFILER_CXX_MARK_LOOP_BEGIN(integration_loop, "Integration loop");
  for (int step = 0; step < n_steps; step++) {
    ESPRESSO_PROFILER_CXX_MARK_LOOP_ITERATION(integration_loop, step);
    INTEG_TRACE(fprintf(stderr, "%d: STEP %d\n", this_node, step));

#ifdef BOND_CONSTRAINT
    if (n_rigidbonds)
      save_old_pos();

#endif

    /* Integration Steps: Step 1 and 2 of Velocity Verlet scheme:
       v(t+0.5*dt) = v(t) + 0.5*dt * a(t)
       p(t + dt)   = p(t) + dt * v(t+0.5*dt)
       NOTE: Depending on the integration method Step 1 and Step 2
       cannot be combined for the translation.
    */
    if (integ_switch == INTEG_METHOD_NPT_ISO) {
      propagate_vel();
      propagate_pos();

      /* Propagate time: t = t+dt */
      sim_time += time_step;
    } else if (integ_switch == INTEG_METHOD_STEEPEST_DESCENT) {
      if (steepest_descent_step())
        break;
    } else {
      propagate_vel_pos();

      /* Propagate time: t = t+dt */
      sim_time += time_step;
    }

#ifdef BOND_CONSTRAINT
    /**Correct those particle positions that participate in a rigid/constrained
     * bond */
    if (n_rigidbonds) {
      cells_update_ghosts();

      correct_pos_shake();
    }
#endif

    /* Integration Step: Step 3 of Velocity Verlet scheme:
       Calculate f(t+dt) as function of positions p(t+dt) ( and velocities
       v(t+0.5*dt) ) */

    if (n_part > 0)
      lb_lbcoupling_activate();

    // Communication step: distribute ghost positions
    cells_update_ghosts();

// VIRTUAL_SITES pos (and vel for DPD) update for security reason !!!
#ifdef VIRTUAL_SITES
    virtual_sites()->update();
    if (virtual_sites()->need_ghost_comm_after_pos_update()) {
      ghost_communicator(&cell_structure.update_ghost_pos_comm);
    }
#endif

    // Propagate langevin philox rng counter
    langevin_rng_counter_increment();

    force_calc();

#ifdef VIRTUAL_SITES
    virtual_sites()->after_force_calc();
#endif

#ifdef SWIMMER_REACTIONS
    integrate_reaction();
#endif

    /* Integration Step: Step 4 of Velocity Verlet scheme:
       v(t+dt) = v(t+0.5*dt) + 0.5*dt * f(t+dt) */
    if (integ_switch != INTEG_METHOD_STEEPEST_DESCENT) {
      propagate_vel_finalize_p_inst();
#ifdef ROTATION
      convert_torques_propagate_omega();
#endif
    }
// SHAKE velocity updates
#ifdef BOND_CONSTRAINT
    if (n_rigidbonds) {
      ghost_communicator(&cell_structure.update_ghost_pos_comm);
      correct_vel_shake();
    }
#endif

    // propagate one-step functionalities

    if (integ_switch != INTEG_METHOD_STEEPEST_DESCENT) {
      lb_lbfluid_propagate();
      lb_lbcoupling_propagate();

#ifdef VIRTUAL_SITES
      virtual_sites()->after_lb_propagation();
#endif
    }

#ifdef NPT
    if ((this_node == 0) && (integ_switch == INTEG_METHOD_NPT_ISO))
      nptiso.p_inst_av += nptiso.p_inst;
#endif

    if (integ_switch != INTEG_METHOD_STEEPEST_DESCENT) {
#ifdef COLLISION_DETECTION
      handle_collisions();
#endif
    }

    if (check_runtime_errors(comm_cart))
      break;

    // Check if SIGINT has been caught.
    if (ctrl_C == 1) {
      // Reset the flag.
      ctrl_C = 0;

      // Set global to notify Python of signal.
      set_py_interrupt = true;

      // Break the integration loop
      break;
    }
  }
  ESPRESSO_PROFILER_CXX_MARK_LOOP_END(integration_loop);
// VIRTUAL_SITES update vel
#ifdef VIRTUAL_SITES
  if (virtual_sites()->need_ghost_comm_before_vel_update()) {
    ghost_communicator(&cell_structure.update_ghost_pos_comm);
  }
  virtual_sites()->update(false); // Recalc positions = false
#endif

#ifdef VALGRIND_INSTRUMENTATION
  CALLGRIND_STOP_INSTRUMENTATION;
#endif

  /* verlet list statistics */
  if (n_verlet_updates > 0)
    verlet_reuse = n_steps / (double)n_verlet_updates;
  else
    verlet_reuse = 0;

#ifdef NPT
  if (integ_switch == INTEG_METHOD_NPT_ISO) {
    nptiso.invalidate_p_vel = 0;
    MPI_Bcast(&nptiso.p_inst, 1, MPI_DOUBLE, 0, comm_cart);
    MPI_Bcast(&nptiso.p_diff, 1, MPI_DOUBLE, 0, comm_cart);
    MPI_Bcast(&nptiso.volume, 1, MPI_DOUBLE, 0, comm_cart);
    if (this_node == 0)
      nptiso.p_inst_av /= 1.0 * n_steps;
    MPI_Bcast(&nptiso.p_inst_av, 1, MPI_DOUBLE, 0, comm_cart);
  }
#endif
}

/************************************************************/

/* Private functions */
/************************************************************/

void propagate_vel_finalize_p_inst() {
#ifdef NPT
  if (integ_switch == INTEG_METHOD_NPT_ISO) {
    nptiso.p_vel[0] = nptiso.p_vel[1] = nptiso.p_vel[2] = 0.0;
  }
#endif

  INTEG_TRACE(
      fprintf(stderr, "%d: propagate_vel_finalize_p_inst:\n", this_node));

  for (auto &p : local_cells.particles()) {
    ONEPART_TRACE(if (p.p.identity == check_id) fprintf(
        stderr, "%d: OPT: SCAL f = (%.3e,%.3e,%.3e) v_old = (%.3e,%.3e,%.3e)\n",
        this_node, p.f.f[0], p.f.f[1], p.f.f[2], p.m.v[0], p.m.v[1], p.m.v[2]));
#ifdef VIRTUAL_SITES
    // Virtual sites are not propagated during integration
    if (p.p.is_virtual)
      continue;
#endif
#ifdef BROWNIAN_DYNAMICS
    if (thermo_switch & THERMO_BROWNIAN) {
      bd_drag_vel(p, 0.5 * time_step);
      bd_random_walk_vel(p, 0.5 * time_step);
    }
#endif // BROWNIAN_DYNAMICS
    for (int j = 0; j < 3; j++) {
#ifdef EXTERNAL_FORCES
      if (!(p.p.ext_flag & COORD_FIXED(j))) {
#endif
#ifdef NPT
        if (integ_switch == INTEG_METHOD_NPT_ISO &&
            (nptiso.geometry & nptiso.nptgeom_dir[j])) {
          nptiso.p_vel[j] += Utils::sqr(p.m.v[j] * time_step) * p.p.mass;
          p.m.v[j] += 0.5 * time_step / p.p.mass * p.f.f[j] +
                      friction_therm0_nptiso(p.m.v[j]) / p.p.mass;
        } else
#endif
        {
#ifdef BROWNIAN_DYNAMICS
          if (!(thermo_switch & THERMO_BROWNIAN))
#endif // BROWNIAN_DYNAMICS
          {
            /* Propagate velocity: v(t+dt) = v(t+0.5*dt) + 0.5*dt * a(t+dt) */
            p.m.v[j] += 0.5 * time_step * p.f.f[j] / p.p.mass;
          }
        }
#ifdef EXTERNAL_FORCES
      }
#endif
    }

    ONEPART_TRACE(if (p.p.identity == check_id) fprintf(
        stderr, "%d: OPT: PV_2 v_new = (%.3e,%.3e,%.3e)\n", this_node, p.m.v[0],
        p.m.v[1], p.m.v[2]));
  }

#ifdef NPT
  finalize_p_inst_npt();
#endif
}

void finalize_p_inst_npt() {
#ifdef NPT
  if (integ_switch == INTEG_METHOD_NPT_ISO) {
    double p_tmp = 0.0;
    int i;
    /* finalize derivation of p_inst */
    nptiso.p_inst = 0.0;
    for (i = 0; i < 3; i++) {
      if (nptiso.geometry & nptiso.nptgeom_dir[i]) {
        nptiso.p_vel[i] /= Utils::sqr(time_step);
        nptiso.p_inst += nptiso.p_vir[i] + nptiso.p_vel[i];
      }
    }

    MPI_Reduce(&nptiso.p_inst, &p_tmp, 1, MPI_DOUBLE, MPI_SUM, 0, comm_cart);
    if (this_node == 0) {
      nptiso.p_inst = p_tmp / (nptiso.dimension * nptiso.volume);
      nptiso.p_diff = nptiso.p_diff +
                      (nptiso.p_inst - nptiso.p_ext) * 0.5 * time_step +
                      friction_thermV_nptiso(nptiso.p_diff);
    }
  }
#endif
}

void propagate_press_box_pos_and_rescale_npt() {
#ifdef NPT
  if (integ_switch == INTEG_METHOD_NPT_ISO) {
    double scal[3] = {0., 0., 0.}, L_new = 0.0;

    /* finalize derivation of p_inst */
    finalize_p_inst_npt();

    /* adjust \ref nptiso_struct::nptiso.volume; prepare pos- and
     * vel-rescaling
     */
    if (this_node == 0) {
      nptiso.volume += nptiso.inv_piston * nptiso.p_diff * 0.5 * time_step;
      scal[2] = Utils::sqr(box_l[nptiso.non_const_dim]) /
                pow(nptiso.volume, 2.0 / nptiso.dimension);
      nptiso.volume += nptiso.inv_piston * nptiso.p_diff * 0.5 * time_step;
      if (nptiso.volume < 0.0) {

        runtimeErrorMsg()
            << "your choice of piston= " << nptiso.piston
            << ", dt= " << time_step << ", p_diff= " << nptiso.p_diff
            << " just caused the volume to become negative, decrease dt";
        nptiso.volume = box_l[0] * box_l[1] * box_l[2];
        scal[2] = 1;
      }

      L_new = pow(nptiso.volume, 1.0 / nptiso.dimension);
      // printf("Lnew, %f: volume, %f: dim, %f: press, %f \n", L_new,
      // nptiso.volume, nptiso.dimension,nptiso.p_inst );
      // fflush(stdout);

      scal[1] = L_new / box_l[nptiso.non_const_dim];
      scal[0] = 1 / scal[1];
    }
    MPI_Bcast(scal, 3, MPI_DOUBLE, 0, comm_cart);

    /* propagate positions while rescaling positions and velocities */
    for (auto &p : local_cells.particles()) {
#ifdef VIRTUAL_SITES
      if (p.p.is_virtual)
        continue;
#endif
      for (int j = 0; j < 3; j++) {
#ifdef EXTERNAL_FORCES
        if (!(p.p.ext_flag & COORD_FIXED(j))) {
#endif
          if (nptiso.geometry & nptiso.nptgeom_dir[j]) {
            {
              p.r.p[j] = scal[1] * (p.r.p[j] + scal[2] * p.m.v[j] * time_step);
              p.l.p_old[j] *= scal[1];
              p.m.v[j] *= scal[0];
            }
          } else {
            p.r.p[j] += p.m.v[j] * time_step;
          }
#ifdef EXTERNAL_FORCES
        }
#endif
      }
      ONEPART_TRACE(if (p.p.identity == check_id)
                        fprintf(stderr, "%d: OPT:PV_1 v_new=(%.3e,%.3e,%.3e)\n",
                                this_node, p.m.v[0], p.m.v[1], p.m.v[2]));
      ONEPART_TRACE(if (p.p.identity == check_id)
                        fprintf(stderr, "%d: OPT:PPOS p=(%.3f,%.3f,%.3f)\n",
                                this_node, p.r.p[0], p.r.p[1], p.r.p[2]));
    }

    set_resort_particles(Cells::RESORT_LOCAL);

    /* Apply new volume to the box-length, communicate it, and account for
     * necessary adjustments to the cell geometry */
    if (this_node == 0) {
      for (int i = 0; i < 3; i++) {
        if (nptiso.geometry & nptiso.nptgeom_dir[i]) {
          box_l[i] = L_new;
        } else if (nptiso.cubic_box) {
          box_l[i] = L_new;
        }
      }
    }
    MPI_Bcast(box_l.data(), 3, MPI_DOUBLE, 0, comm_cart);

    /* fast box length update */
    grid_changed_box_l();
    recalc_maximal_cutoff();
    cells_on_geometry_change(CELL_FLAG_FAST);
  }
#endif
}

void propagate_vel() {
#ifdef NPT
  nptiso.p_vel[0] = nptiso.p_vel[1] = nptiso.p_vel[2] = 0.0;
#endif

  INTEG_TRACE(fprintf(stderr, "%d: propagate_vel:\n", this_node));

  for (auto &p : local_cells.particles()) {
#ifdef ROTATION
    propagate_omega_quat_particle(&p);
#ifdef BROWNIAN_DYNAMICS
    bd_vel_steps_rot(p, 0.5 * time_step);
#endif // BROWNIAN_DYNAMICS
#endif

// Don't propagate translational degrees of freedom of vs
#ifdef VIRTUAL_SITES
    if (p.p.is_virtual)
      continue;
#endif
#ifdef BROWNIAN_DYNAMICS
    bd_vel_steps_tran(p, 0.5 * time_step);
#endif // BROWNIAN_DYNAMICS
    for (int j = 0; j < 3; j++) {
#ifdef EXTERNAL_FORCES
      if (!(p.p.ext_flag & COORD_FIXED(j)))
#endif
      {
#ifdef NPT
        if (integ_switch == INTEG_METHOD_NPT_ISO &&
            (nptiso.geometry & nptiso.nptgeom_dir[j])) {
          p.m.v[j] += p.f.f[j] * 0.5 * time_step / p.p.mass +
                      friction_therm0_nptiso(p.m.v[j]) / p.p.mass;
          nptiso.p_vel[j] += Utils::sqr(p.m.v[j] * time_step) * p.p.mass;
        } else
#endif
#ifdef BROWNIAN_DYNAMICS
<<<<<<< HEAD
            if (!(thermo_switch & THERMO_BROWNIAN))
#endif // BROWNIAN_DYNAMICS
        {
          /* Propagate velocities: v(t+0.5*dt) = v(t) + 0.5*dt * a(t) */
          p.m.v[j] += 0.5 * time_step * p.f.f[j] / p.p.mass;
        }
=======
          if (!(thermo_switch & THERMO_BROWNIAN))
#endif // BROWNIAN_DYNAMICS
          {
          /* Propagate velocities: v(t+0.5*dt) = v(t) + 0.5*dt * a(t) */
            p.m.v[j] += 0.5 * time_step * p.f.f[j] / p.p.mass;
          }
>>>>>>> f24a55e8
      }

      ONEPART_TRACE(if (p.p.identity == check_id) fprintf(
          stderr, "%d: OPT: PV_1 v_new = (%.3e,%.3e,%.3e)\n", this_node,
          p.m.v[0], p.m.v[1], p.m.v[2]));
    }
  }

#ifdef ADDITIONAL_CHECKS
  force_and_velocity_display();
#endif
}

void propagate_pos() {
  INTEG_TRACE(fprintf(stderr, "%d: propagate_pos:\n", this_node));
  if (integ_switch == INTEG_METHOD_NPT_ISO)
    /* Special propagator for NPT ISOTROPIC */
    /* Propagate pressure, box_length (2 times) and positions, rescale
       positions and velocities and check Verlet list criterion (only NPT) */
    propagate_press_box_pos_and_rescale_npt();
  else {
    for (auto &p : local_cells.particles()) {
#if defined(ROTATION) && defined(BROWNIAN_DYNAMICS)
      bd_pos_steps_rot(p, time_step);
#endif
// Don't propagate translational degrees of freedom of vs
#ifdef VIRTUAL_SITES
      if (p.p.is_virtual)
        continue;
#endif
#ifdef BROWNIAN_DYNAMICS
      bd_pos_steps_tran(p, time_step);
#endif // BROWNIAN_DYNAMICS
      for (int j = 0; j < 3; j++) {
#ifdef EXTERNAL_FORCES
        if (!(p.p.ext_flag & COORD_FIXED(j)))
#endif
        {
#ifdef BROWNIAN_DYNAMICS
          if (!(thermo_switch & THERMO_BROWNIAN))
#endif // BROWNIAN_DYNAMICS
          {
            /* Propagate positions (only NVT): p(t + dt)   = p(t) + dt *
             * v(t+0.5*dt) */
            p.r.p[j] += time_step * p.m.v[j];
          }
        }
      }
      /* Verlet criterion check */
      if ((p.r.p - p.l.p_old).norm2() > skin2)
        set_resort_particles(Cells::RESORT_LOCAL);
    }
  }
}

void propagate_vel_pos() {
  INTEG_TRACE(fprintf(stderr, "%d: propagate_vel_pos:\n", this_node));

#ifdef ADDITIONAL_CHECKS
  db_max_force = db_max_vel = 0;
  db_maxf_id = db_maxv_id = -1;
#endif

  for (auto &p : local_cells.particles()) {
#ifdef ROTATION
    propagate_omega_quat_particle(&p);
#ifdef BROWNIAN_DYNAMICS
    bd_vel_steps_rot(p, 0.5 * time_step);
    bd_pos_steps_rot(p, time_step);
#endif // BROWNIAN_DYNAMICS
#endif

// Don't propagate translational degrees of freedom of vs
#ifdef VIRTUAL_SITES
    if (p.p.is_virtual)
      continue;
#endif
#ifdef BROWNIAN_DYNAMICS
    bd_vel_steps_tran(p, 0.5 * time_step);
    bd_pos_steps_tran(p, time_step);
#endif // BROWNIAN_DYNAMICS
    for (int j = 0; j < 3; j++) {
#ifdef EXTERNAL_FORCES
      if (!(p.p.ext_flag & COORD_FIXED(j)))
#endif
      {
#ifdef BROWNIAN_DYNAMICS
        if (!(thermo_switch & THERMO_BROWNIAN))
#endif // BROWNIAN_DYNAMICS
        {
          /* Propagate velocities: v(t+0.5*dt) = v(t) + 0.5 * dt * a(t) */
          p.m.v[j] += 0.5 * time_step * p.f.f[j] / p.p.mass;

          /* Propagate positions (only NVT): p(t + dt)   = p(t) + dt *
           * v(t+0.5*dt) */
          p.r.p[j] += time_step * p.m.v[j];
        }
      }
    }

    ONEPART_TRACE(if (p.p.identity == check_id) fprintf(
        stderr, "%d: OPT: PV_1 v_new = (%.3e,%.3e,%.3e)\n", this_node, p.m.v[0],
        p.m.v[1], p.m.v[2]));
    ONEPART_TRACE(if (p.p.identity == check_id)
                      fprintf(stderr, "%d: OPT: PPOS p = (%.3e,%.3e,%.3e)\n",
                              this_node, p.r.p[0], p.r.p[1], p.r.p[2]));

    /* Verlet criterion check*/
    if (Utils::sqr(p.r.p[0] - p.l.p_old[0]) +
            Utils::sqr(p.r.p[1] - p.l.p_old[1]) +
            Utils::sqr(p.r.p[2] - p.l.p_old[2]) >
        skin2)
      set_resort_particles(Cells::RESORT_LOCAL);
  }

#ifdef ADDITIONAL_CHECKS
  force_and_velocity_display();
#endif
}

void force_and_velocity_display() {
#ifdef ADDITIONAL_CHECKS
  if (db_max_force > skin2)
    fprintf(stderr, "%d: max_force=%e, part=%d f=(%e,%e,%e)\n", this_node,
            sqrt(db_max_force), db_maxf_id, local_particles[db_maxf_id]->f.f[0],
            local_particles[db_maxf_id]->f.f[1],
            local_particles[db_maxf_id]->f.f[2]);
  if (db_max_vel > skin2)
    fprintf(stderr, "%d: max_vel=%e, part=%d v=(%e,%e,%e)\n", this_node,
            sqrt(db_max_vel), db_maxv_id, local_particles[db_maxv_id]->m.v[0],
            local_particles[db_maxv_id]->m.v[1],
            local_particles[db_maxv_id]->m.v[2]);
#endif
}

int python_integrate(int n_steps, bool recalc_forces, bool reuse_forces_par) {
  // Override the signal handler so that the integrator obeys Ctrl+C
  SignalHandler sa(SIGINT, [](int) { ctrl_C = 1; });

  int reuse_forces = reuse_forces_par;

  if (recalc_forces) {
    if (reuse_forces) {
      runtimeErrorMsg() << "cannot reuse old forces and recalculate forces";
    }
    reuse_forces = -1;
  }

  /* go on with integrate <n_steps> */
  if (n_steps < 0) {
    runtimeErrorMsg() << "illegal number of steps (must be >0)";
    return ES_ERROR;
  }

  /* if skin wasn't set, do an educated guess now */
  if (!skin_set) {
    if (max_cut == 0.0) {
      runtimeErrorMsg()
          << "cannot automatically determine skin, please set it manually";
      return ES_ERROR;
    }
    skin = std::min(0.4 * max_cut, max_skin);
    mpi_bcast_parameter(FIELD_SKIN);
  }

  using Accumulators::auto_update;
  using Accumulators::auto_update_next_update;

  for (int i = 0; i < n_steps;) {
    /* Integrate to either the next accumulator update, or the
     * end, depending on what comes first. */
    auto const steps = std::min((n_steps - i), auto_update_next_update());
    if (mpi_integrate(steps, reuse_forces))
      return ES_ERROR;

    reuse_forces = 1;

    auto_update(steps);

    i += steps;
  }

  if (n_steps == 0) {
    if (mpi_integrate(0, reuse_forces))
      return ES_ERROR;
  }

  return ES_OK;
}

void integrate_set_nvt() {
  integ_switch = INTEG_METHOD_NVT;
  mpi_bcast_parameter(FIELD_INTEG_SWITCH);
}

/** Parse integrate npt_isotropic command */
int integrate_set_npt_isotropic(double ext_pressure, double piston, int xdir,
                                int ydir, int zdir, bool cubic_box) {
  nptiso.cubic_box = 0;
  nptiso.p_ext = ext_pressure;
  nptiso.piston = piston;

  if (nptiso.piston <= 0.0) {
    runtimeErrorMsg() << "You must set <piston> as well before you can use "
                         "this integrator!\n";
    return ES_ERROR;
  }
  if (xdir || ydir || zdir) {
    /* set the geometry to include rescaling specified directions only*/
    nptiso.geometry = 0;
    nptiso.dimension = 0;
    nptiso.non_const_dim = -1;
    if (xdir) {
      nptiso.geometry = (nptiso.geometry | NPTGEOM_XDIR);
      nptiso.dimension += 1;
      nptiso.non_const_dim = 0;
    }
    if (ydir) {
      nptiso.geometry = (nptiso.geometry | NPTGEOM_YDIR);
      nptiso.dimension += 1;
      nptiso.non_const_dim = 1;
    }
    if (zdir) {
      nptiso.geometry = (nptiso.geometry | NPTGEOM_ZDIR);
      nptiso.dimension += 1;
      nptiso.non_const_dim = 2;
    }
  } else {
    /* set the geometry to include rescaling in all directions; the default*/
    nptiso.geometry = 0;
    nptiso.geometry = (nptiso.geometry | NPTGEOM_XDIR);
    nptiso.geometry = (nptiso.geometry | NPTGEOM_YDIR);
    nptiso.geometry = (nptiso.geometry | NPTGEOM_ZDIR);
    nptiso.dimension = 3;
    nptiso.non_const_dim = 2;
  }

  if (cubic_box) {
    /* enable if the volume fluctuations should also apply to dimensions which
   are switched off by the above flags
   and which do not contribute to the pressure (3D) / tension (2D, 1D) */
    nptiso.cubic_box = 1;
  }

/* Sanity Checks */
#ifdef ELECTROSTATICS
  if (nptiso.dimension < 3 && !nptiso.cubic_box && coulomb.prefactor > 0) {
    runtimeErrorMsg() << "WARNING: If electrostatics is being used you must "
                         "use the the cubic box npt.";
    integ_switch = INTEG_METHOD_NVT;
    mpi_bcast_parameter(FIELD_INTEG_SWITCH);
    return ES_ERROR;
  }
#endif

#ifdef DIPOLES
  if (nptiso.dimension < 3 && !nptiso.cubic_box && dipole.prefactor > 0) {
    runtimeErrorMsg() << "WARNING: If magnetostatics is being used you must "
                         "use the the cubic box npt.";
    integ_switch = INTEG_METHOD_NVT;
    mpi_bcast_parameter(FIELD_INTEG_SWITCH);
    return ES_ERROR;
  }
#endif

  if (nptiso.dimension == 0 || nptiso.non_const_dim == -1) {
    runtimeErrorMsg() << "You must enable at least one of the x y z components "
                         "as fluctuating dimension(s) for box length motion!";
    runtimeErrorMsg() << "Cannot proceed with npt_isotropic, reverting to nvt "
                         "integration... \n";
    integ_switch = INTEG_METHOD_NVT;
    mpi_bcast_parameter(FIELD_INTEG_SWITCH);
    return (ES_ERROR);
  }

  /* set integrator switch */
  integ_switch = INTEG_METHOD_NPT_ISO;
  mpi_bcast_parameter(FIELD_INTEG_SWITCH);
  mpi_bcast_parameter(FIELD_NPTISO_PISTON);
  mpi_bcast_parameter(FIELD_NPTISO_PEXT);

  /* broadcast npt geometry information to all nodes */
  mpi_bcast_nptiso_geom();
  return (ES_OK);
}

#ifdef BROWNIAN_DYNAMICS
/** Propagate the velocities: all the translations.*/
/*********************************************************/
/** \name bd_vel_steps_tran */
/*********************************************************/
/**
 * @param &p              Reference to the particle (Input)
 * @param dt              Time interval (Input)
 */
void bd_vel_steps_tran(Particle &p, double dt) {
  if (thermo_switch & THERMO_BROWNIAN) {
    bd_drag_vel(p, dt);
    bd_random_walk_vel(p, dt);
  }
}
/** Propagate the velocities: all the rotations.*/
/*********************************************************/
/** \name bd_vel_steps_rot */
/*********************************************************/
/**
 * @param &p              Reference to the particle (Input)
 * @param dt              Time interval (Input)
 */
void bd_vel_steps_rot(Particle &p, double dt) {
  if (thermo_switch & THERMO_BROWNIAN) {
    bd_drag_vel_rot(p, dt);
    bd_random_walk_vel_rot(p, dt);
  }
}
/** Propagate the positions: all the translations.*/
/*********************************************************/
/** \name bd_pos_steps_tran */
/*********************************************************/
/**
 * @param &p              Reference to the particle (Input)
 * @param dt              Time interval (Input)
 */
void bd_pos_steps_tran(Particle &p, double dt) {
  if (thermo_switch & THERMO_BROWNIAN) {
    bd_drag(p, dt);
    bd_random_walk(p, dt);
  }
}
/** Propagate the positions: all the rotations.*/
/*********************************************************/
/** \name bd_pos_steps_rot */
/*********************************************************/
/**
 * @param &p              Reference to the particle (Input)
 * @param dt              Time interval (Input)
 */
void bd_pos_steps_rot(Particle &p, double dt) {
  if (thermo_switch & THERMO_BROWNIAN) {
    bd_drag_rot(p, dt);
    bd_random_walk_rot(p, dt);
  }
}
/** Propagate the positions: random walk part.*/
/*********************************************************/
/** \name bd_drag_vel */
/*********************************************************/
/**(Eq. (14.37) T. Schlick, https://doi.org/10.1007/978-1-4419-6351-2 (2010))
 * @param &p              Reference to the particle (Input)
 * @param dt              Time interval (Input)
 */
void bd_random_walk(Particle &p, double dt) {
  // skip the translation thermalizing for virtual sites unless enabled
  extern bool thermo_virtual;
  if (p.p.is_virtual && !thermo_virtual)
    return;
  // Position dispersion is defined by the second eq. (14.38) of Schlick2010
  // taking into account eq. (14.35). Its time interval factor will be added at
  // the end of this function. Its square root is the standard deviation. A
  // multiplicative inverse of the position standard deviation:
  extern Thermostat::GammaType brown_sigma_pos_inv;
  // Just a NAN setter, technical variable:
  extern Thermostat::GammaType brown_gammatype_nan;
  // first, set defaults
<<<<<<< HEAD
  Thermostat::GammaType brown_sigma_pos_temp_inv;
=======
  Thermostat::GammaType brown_sigma_pos_temp_inv = brown_sigma_pos_inv;
>>>>>>> f24a55e8

  // Override defaults if per-particle values for T and gamma are given
#ifdef LANGEVIN_PER_PARTICLE
  auto const constexpr langevin_temp_coeff = 2.0;

  if (p.p.gamma >= Thermostat::GammaType{}) {
    // Is a particle-specific temperature also specified?
    if (p.p.T >= 0.) {
      if (p.p.T > 0.0) {
        brown_sigma_pos_temp_inv =
            sqrt(p.p.gamma / (langevin_temp_coeff * p.p.T));
      } else {
        brown_sigma_pos_temp_inv =
            brown_gammatype_nan; // just an indication of the infinity
      }
    } else
        // Default temperature but particle-specific gamma
        if (temperature > 0.0) {
      brown_sigma_pos_temp_inv =
          sqrt(p.p.gamma / (langevin_temp_coeff * temperature));
    } else {
      brown_sigma_pos_temp_inv = brown_gammatype_nan;
    }
  } // particle specific gamma
  else {
    // No particle-specific gamma, but is there particle-specific temperature
    if (p.p.T >= 0.) {
      if (p.p.T > 0.0) {
        brown_sigma_pos_temp_inv =
            sqrt(langevin_gamma / (langevin_temp_coeff * p.p.T));
      } else {
        brown_sigma_pos_temp_inv =
            brown_gammatype_nan; // just an indication of the infinity
      }
    } else {
      // Defaut values for both
      brown_sigma_pos_temp_inv = brown_sigma_pos_inv;
    }
  }
#endif /* LANGEVIN_PER_PARTICLE */

  bool aniso_flag = true; // particle anisotropy flag

#ifdef PARTICLE_ANISOTROPY
  // Particle frictional isotropy check.
  aniso_flag = (brown_sigma_pos_temp_inv[0] != brown_sigma_pos_temp_inv[1]) ||
               (brown_sigma_pos_temp_inv[1] != brown_sigma_pos_temp_inv[2]);
#endif

#ifdef PARTICLE_ANISOTROPY
  Utils::Vector3d delta_pos_body, delta_pos_lab;
#endif

  // Eq. (14.37) is factored by the Gaussian noise (12.22) with its squared
  // magnitude defined in the second eq. (14.38), Schlick2010.
  Utils::Vector3d noise = v_noise_g(p.p.identity, RNGSalt::BROWNIAN);
  for (int j = 0; j < 3; j++) {
#ifdef EXTERNAL_FORCES
    if (!(p.p.ext_flag & COORD_FIXED(j)))
#endif
    {
#ifndef PARTICLE_ANISOTROPY
      if (brown_sigma_pos_temp_inv > 0.0) {
        delta_pos_body[j] =
<<<<<<< HEAD
            (1.0 / brown_sigma_pos_temp_inv) * sqrt(dt) * noise[j];
=======
            (1.0 / brown_sigma_pos_temp_inv) * sqrt(dt) *
            noise[j];
>>>>>>> f24a55e8
      } else {
        delta_pos_body[j] = 0.0;
      }
#else
      if (brown_sigma_pos_temp_inv[j] > 0.0) {
<<<<<<< HEAD
        delta_pos_body[j] =
            (1.0 / brown_sigma_pos_temp_inv[j]) * sqrt(dt) * noise[j];
=======
        delta_pos_body[j] = (1.0 / brown_sigma_pos_temp_inv[j]) * sqrt(dt) *
                            noise[j];
>>>>>>> f24a55e8
      } else {
        delta_pos_body[j] = 0.0;
      }
#endif // PARTICLE_ANISOTROPY
    }
  }

  if (aniso_flag) {
    delta_pos_lab = convert_vector_body_to_space(p, delta_pos_body);
  }

  for (int j = 0; j < 3; j++) {
#ifdef EXTERNAL_FORCES
    if (!(p.p.ext_flag & COORD_FIXED(j)))
#endif
    {
      p.r.p[j] += aniso_flag ? delta_pos_lab[j] : delta_pos_body[j];
    }
  }
}

#endif // BROWNIAN_DYNAMICS<|MERGE_RESOLUTION|>--- conflicted
+++ resolved
@@ -61,7 +61,6 @@
 #include <profiler/profiler.hpp>
 #include <utils/Vector.hpp>
 #include <utils/constants.hpp>
-#include <utils/Vector.hpp>
 
 #include <cmath>
 #include <cstdio>
@@ -658,21 +657,12 @@
         } else
 #endif
 #ifdef BROWNIAN_DYNAMICS
-<<<<<<< HEAD
             if (!(thermo_switch & THERMO_BROWNIAN))
 #endif // BROWNIAN_DYNAMICS
         {
           /* Propagate velocities: v(t+0.5*dt) = v(t) + 0.5*dt * a(t) */
           p.m.v[j] += 0.5 * time_step * p.f.f[j] / p.p.mass;
         }
-=======
-          if (!(thermo_switch & THERMO_BROWNIAN))
-#endif // BROWNIAN_DYNAMICS
-          {
-          /* Propagate velocities: v(t+0.5*dt) = v(t) + 0.5*dt * a(t) */
-            p.m.v[j] += 0.5 * time_step * p.f.f[j] / p.p.mass;
-          }
->>>>>>> f24a55e8
       }
 
       ONEPART_TRACE(if (p.p.identity == check_id) fprintf(
@@ -1037,11 +1027,7 @@
   // Just a NAN setter, technical variable:
   extern Thermostat::GammaType brown_gammatype_nan;
   // first, set defaults
-<<<<<<< HEAD
   Thermostat::GammaType brown_sigma_pos_temp_inv;
-=======
-  Thermostat::GammaType brown_sigma_pos_temp_inv = brown_sigma_pos_inv;
->>>>>>> f24a55e8
 
   // Override defaults if per-particle values for T and gamma are given
 #ifdef LANGEVIN_PER_PARTICLE
@@ -1106,24 +1092,14 @@
 #ifndef PARTICLE_ANISOTROPY
       if (brown_sigma_pos_temp_inv > 0.0) {
         delta_pos_body[j] =
-<<<<<<< HEAD
             (1.0 / brown_sigma_pos_temp_inv) * sqrt(dt) * noise[j];
-=======
-            (1.0 / brown_sigma_pos_temp_inv) * sqrt(dt) *
-            noise[j];
->>>>>>> f24a55e8
       } else {
         delta_pos_body[j] = 0.0;
       }
 #else
       if (brown_sigma_pos_temp_inv[j] > 0.0) {
-<<<<<<< HEAD
         delta_pos_body[j] =
             (1.0 / brown_sigma_pos_temp_inv[j]) * sqrt(dt) * noise[j];
-=======
-        delta_pos_body[j] = (1.0 / brown_sigma_pos_temp_inv[j]) * sqrt(dt) *
-                            noise[j];
->>>>>>> f24a55e8
       } else {
         delta_pos_body[j] = 0.0;
       }
