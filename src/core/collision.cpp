--- conflicted
+++ resolved
@@ -25,14 +25,11 @@
 #include "domain_decomposition.hpp"
 #include "errorhandling.hpp"
 #include "grid.hpp"
-<<<<<<< HEAD
 #include "domain_decomposition.hpp"
 #include "particle_data.hpp"
 #include "collision.hpp"
-=======
 #include "initialize.hpp"
 #include "interaction_data.hpp"
->>>>>>> 5b71be3e
 #include "rotation.hpp"
 #include <deque>
 #include "random.hpp" 
@@ -136,8 +133,6 @@
   }
 
 
-<<<<<<< HEAD
-=======
 #ifndef VIRTUAL_SITES_RELATIVE
   // The collision modes involving virutal istes also requires the creation of a
   // bond between the colliding
@@ -161,7 +156,6 @@
     }
   }
 #endif
->>>>>>> 5b71be3e
 
   // For vs based methods, Binding so far only works on a single cpu
   //  if ((collision_params.mode & COLLISION_MODE_VS) ||(collision_params.mode &
