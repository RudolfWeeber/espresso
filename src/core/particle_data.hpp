/*
 * Copyright (C) 2010-2019 The ESPResSo project
 * Copyright (C) 2002,2003,2004,2005,2006,2007,2008,2009,2010
 *   Max-Planck-Institute for Polymer Research, Theory Group
 *
 * This file is part of ESPResSo.
 *
 * ESPResSo is free software: you can redistribute it and/or modify
 * it under the terms of the GNU General Public License as published by
 * the Free Software Foundation, either version 3 of the License, or
 * (at your option) any later version.
 *
 * ESPResSo is distributed in the hope that it will be useful,
 * but WITHOUT ANY WARRANTY; without even the implied warranty of
 * MERCHANTABILITY or FITNESS FOR A PARTICULAR PURPOSE.  See the
 * GNU General Public License for more details.
 *
 * You should have received a copy of the GNU General Public License
 * along with this program.  If not, see <http://www.gnu.org/licenses/>.
 */
#ifndef _PARTICLE_DATA_H
#define _PARTICLE_DATA_H
/** \file
 *  Particles and particle lists.
 *
 *  This file contains everything related to particle storage. If you want to
 *  add a new property to the particles, it is probably a good idea to modify
 *  Particle to give scripts access to that property. You always have to modify
 *  two positions: first the print section, where you should add your new
 *  data at the end, and second the read section where you have to find a nice
 *  and short name for your property to appear in the Python code. Then you
 *  just parse your part out of argc and argv.
 *
 *  Implementation in particle_data.cpp.
 */

#include "config.hpp"

#include "Particle.hpp"
#include "ParticleList.hpp"

#include <utils/Span.hpp>
#include <utils/Vector.hpp>
#include <utils/quaternion.hpp>

#include <cstddef>
#include <vector>

/************************************************
 * defines
 ************************************************/

enum {
  /// ok code for \ref place_particle
  ES_PART_OK = 0,
  /// error code for \ref place_particle
  ES_PART_ERROR = -1,
  /// ok code for \ref place_particle, particle is new
  ES_PART_CREATED = 1
};

/************************************************
 * Functions
 ************************************************/

/** Invalidate \ref particle_node. This has to be done
 *  at the beginning of the integration.
 */
void clear_particle_node();

/**
 * @brief Get particle data.
 *
 *  @param part the identity of the particle to fetch
 *  @return Pointer to copy of particle if it exists,
 *          nullptr otherwise;
 */
const Particle &get_particle_data(int part);

/**
 * @brief Fetch a range of particle into the fetch cache.
 *
 *
 * If the range is larger than the cache size, only
 * the particle that fit into the cache are fetched.
 *
 * The particles have to exist, an exception it throw
 * if one of the the particles can not be found.
 *
 * @param ids Ids of the particles that should be fetched.
 */
void prefetch_particle_data(Utils::Span<const int> ids);

/** @brief Invalidate the fetch cache for get_particle_data. */
void invalidate_fetch_cache();

/** @brief Return the maximal number of particles that are
 *         kept in the fetch cache.
 */
std::size_t fetch_cache_max_size();

/** Call only on the head node.
 *  Move a particle to a new position.
 *  If it does not exist, it is created.
 *  @param part the identity of the particle to move
 *  @param p    its new position
 *  @retval ES_PART_OK if particle existed
 *  @retval ES_PART_CREATED if created
 *  @retval ES_PART_ERROR if id is illegal
 */
int place_particle(int part, Utils::Vector3d const &p);

/** Call only on the head node: set particle velocity.
 *  @param part the particle.
 *  @param v its new velocity.
 */
void set_particle_v(int part, Utils::Vector3d const &v);

#ifdef ENGINE
/** Call only on the head node: set particle velocity.
 *  @param part the particle.
 *  @param swim struct containing swimming parameters
 */
void set_particle_swimming(int part, ParticleParametersSwimming swim);
#endif

/** Call only on the head node: set particle force.
 *  @param part the particle.
 *  @param F its new force.
 */
void set_particle_f(int part, const Utils::Vector3d &F);

/** Call only on the head node: set particle mass.
 *  @param part the particle.
 *  @param mass its new mass.
 */
void set_particle_mass(int part, double mass);

#ifdef ROTATIONAL_INERTIA
/** Call only on the head node: set particle rotational inertia.
 *  @param part the particle.
 *  @param rinertia its new inertia.
 */
void set_particle_rotational_inertia(int part, Utils::Vector3d const &rinertia);
#endif

/** Call only on the head node: Specifies whether a particle's rotational
 *  degrees of freedom are integrated or not. If set to zero, the content of
 *  the torque and omega variables are meaningless
 *  @param part the particle.
 *  @param rot the degrees of freedom flag.
 */
void set_particle_rotation(int part, int rot);

/** @brief rotate a particle around an axis
 *
 *  @param part particle id
 *  @param axis rotation axis
 *  @param angle rotation angle
 */
void rotate_particle(int part, const Utils::Vector3d &axis, double angle);

/** Call only on the head node: set particle charge.
 *  @param part the particle.
 *  @param q its new charge.
 */
void set_particle_q(int part, double q);

#ifdef LB_ELECTROHYDRODYNAMICS
/** Call only on the head node: set particle electrophoretic mobility.
 *  @param part the particle.
 *  @param mu_E its new mobility.
 */
void set_particle_mu_E(int part, Utils::Vector3d const &mu_E);
#endif

/** Call only on the head node: set particle type.
 *  @param p_id the particle.
 *  @param type its new type.
 */
void set_particle_type(int p_id, int type);

/** Call only on the head node: set particle's molecule id.
 *  @param part the particle.
 *  @param mid  its new mol id.
 */
void set_particle_mol_id(int part, int mid);

#ifdef ROTATION
/** Call only on the head node: set particle orientation using quaternions.
 *  @param part the particle.
 *  @param quat its new value for quaternions.
 */
void set_particle_quat(int part, Utils::Quaternion<double> const &quat);

/** Call only on the head node: set particle orientation using director.
 *  The particle director defines the z-axis in the body-fixed frame.
 *  @param part the particle.
 *  @param director its new director vector (will be normalized if necessary)
 */
void set_particle_director(int part, const Utils::Vector3d &director);

/** Call only on the head node: set particle angular velocity from lab frame.
 *  @param part the particle.
 *  @param omega_lab its new angular velocity.
 */
void set_particle_omega_lab(int part, const Utils::Vector3d &omega_lab);

/** Call only on the head node: set particle angular velocity in body frame.
 *  @param part the particle.
 *  @param omega its new angular velocity.
 */
void set_particle_omega_body(int part, const Utils::Vector3d &omega);

/** Call only on the head node: set particle torque from lab frame.
 *  @param part the particle.
 *  @param torque_lab its new torque.
 */
void set_particle_torque_lab(int part, const Utils::Vector3d &torque_lab);
#endif

#ifdef DIPOLES
/** Call only on the head node: set particle dipole orientation.
 *  @param part the particle.
 *  @param dip its new dipole orientation.
 */
void set_particle_dip(int part, Utils::Vector3d const &dip);

/** Call only on the head node: set particle dipole moment (absolute value).
 *  @param part the particle.
 *  @param dipm its new dipole moment.
 */
void set_particle_dipm(int part, double dipm);
#endif

#ifdef VIRTUAL_SITES
/** Call only on the head node: set particle virtual flag.
 *  @param part the particle.
 *  @param is_virtual new @ref ParticleProperties::is_virtual "is_virtual" flag.
 */
void set_particle_virtual(int part, bool is_virtual);
#endif
#ifdef VIRTUAL_SITES_RELATIVE
void set_particle_vs_quat(int part,
                          Utils::Quaternion<double> const &vs_relative_quat);
void set_particle_vs_relative(int part, int vs_relative_to, double vs_distance,
                              Utils::Quaternion<double> const &rel_ori);
#endif

#ifdef THERMOSTAT_PER_PARTICLE
/** Call only on the head node: set particle frictional coefficient.
 *  @param part the particle.
 *  @param gamma its new frictional coefficient.
 */
#ifndef PARTICLE_ANISOTROPY
void set_particle_gamma(int part, double gamma);
#else
void set_particle_gamma(int part, Utils::Vector3d const &gamma);
#endif
#ifdef ROTATION
#ifndef PARTICLE_ANISOTROPY
void set_particle_gamma_rot(int part, double gamma);
#else
void set_particle_gamma_rot(int part, Utils::Vector3d const &gamma_rot);
#endif
#endif
#endif // THERMOSTAT_PER_PARTICLE

#ifdef EXTERNAL_FORCES
#ifdef ROTATION
/** Call only on the head node: set particle external torque.
 *  @param part  the particle.
 *  @param torque new value for ext_torque.
 */
void set_particle_ext_torque(int part, const Utils::Vector3d &torque);
#endif
/** Call only on the head node: set particle external force.
 *  @param part  the particle.
 *  @param force new value for ext_force.
 */
void set_particle_ext_force(int part, const Utils::Vector3d &force);
/** Call only on the head node: set coordinate axes for which the particles
 *  motion is fixed.
 *  @param part  the particle.
 *  @param flag new value for flagged coordinate axes to be fixed
 */
void set_particle_fix(int part, uint8_t flag);
#endif

/** Call only on the head node: remove bond from particle.
 *  @param part     identity of principal atom of the bond.
 *  @param bond     field containing the bond type number and the identity
 *                  of all bond partners (secondary atoms of the bond).
 */
void delete_particle_bond(int part, Utils::Span<const int> bond);

/** Call only on the head node: remove all bonds from particle.
 *  @param part     identity of principal atom of the bond.
 */
void delete_particle_bonds(int part);

<<<<<<< HEAD
/** @brief Removs the specified bond from the particle
 *
 * @param bond The bond in the form {bond_id, partner_1, partner_2, ...} */
void local_remove_bond(Particle &p, const std::vector<int> &bond);

/** @breif Removes all pair bonds on the particle which have the specified
 * particle id as partner */
void local_remove_pair_bonds_to(Particle &p, int other_pid);

/** Call only on the master node: Add bond to particle.
=======
/** Call only on the head node: Add bond to particle.
>>>>>>> b801493a
 *  @param part     identity of principal atom of the bond.
 *  @param bond     field containing the bond type number and the
 *  identity of all bond partners (secondary atoms of the bond).
 */
void add_particle_bond(int part, Utils::Span<const int> bond);

const std::vector<BondView> &get_particle_bonds(int part);

#ifdef EXCLUSIONS
/** Call only on the head node: change particle constraints.
 *  @param part     identity of particle for which the exclusion is set.
 *  @param part2    identity of particle for which the exclusion is set.
 *                  If -1, delete all exclusions.
 *  @param _delete  if true, do not add the exclusion, rather delete it if
 *                  found
 *  @retval ES_OK on success
 *  @retval ES_ERROR on failure (e.g. particles do not exist / did not have
 *          exclusion set)
 */
int change_exclusion(int part, int part2, int _delete);
#endif

/** Remove particle with a given identity. Also removes all bonds to the
 *  particle.
 *  @param part     identity of the particle to remove
 *  @retval ES_OK on success
 *  @retval ES_ERROR if particle does not exist
 */
int remove_particle(int part);

/** Remove all particles. */
void remove_all_particles();

/** Rescale all particle positions in direction @p dir by a factor @p scale. */
void mpi_rescale_particles(int dir, double scale);

/** Automatically add the next \<distance\> neighbors in each molecule to the
 *  exclusion list.
 *  This uses the bond topology obtained directly from the particles.
 *  To easily setup the bonds, all data should be on a single node,
 *  therefore the \ref partCfg array is used. With large amounts of
 *  particles, you should avoid this function and setup exclusions manually.
 */
void auto_exclusions(int distance);

void init_type_map(int type);

/** Find a particle of given type and return its id */
int get_random_p_id(int type, int random_index_in_type_map);
int number_of_particles_with_type(int type);

// The following functions are used by the python interface to obtain
// properties of a particle, which are only compiled in in some configurations
// This is needed, because cython does not support conditional compilation
// within a ctypedef definition

#ifdef LB_ELECTROHYDRODYNAMICS
inline Utils::Vector3d get_particle_mu_E(Particle const *p) {
  return p->p.mu_E;
}
#endif

#ifdef ROTATION
inline Utils::Vector3d get_particle_omega_body(Particle const *p) {
  return p->m.omega;
}

inline Utils::Vector3d get_particle_torque_body(Particle const *p) {
  return p->f.torque;
}

inline Utils::Quaternion<double> get_particle_quat(Particle const *p) {
  return p->r.quat;
}
#endif

inline double get_particle_q(Particle const *p) { return p->p.q; }

#ifdef VIRTUAL_SITES
inline bool get_particle_virtual(Particle const *p) { return p->p.is_virtual; }
#endif

#ifdef VIRTUAL_SITES_RELATIVE
inline Utils::Quaternion<double> get_particle_vs_quat(Particle const *p) {
  return p->p.vs_relative.quat;
}
inline Utils::Quaternion<double> get_particle_vs_relative(Particle const *p,
                                                          int &vs_relative_to,
                                                          double &vs_distance) {
  vs_relative_to = p->p.vs_relative.to_particle_id;
  vs_distance = p->p.vs_relative.distance;
  return p->p.vs_relative.rel_orientation;
}
#endif

#ifdef DIPOLES
inline double get_particle_dipm(Particle const *p) { return p->p.dipm; }
#endif

#ifdef EXTERNAL_FORCES
inline Utils::Vector3d get_particle_ext_force(Particle const *p) {
  return p->p.ext_force;
}
#ifdef ROTATION
inline Utils::Vector3d get_particle_ext_torque(Particle const *p) {
  return p->p.ext_torque;
}
#endif
inline uint8_t get_particle_fix(Particle const *p) { return p->p.ext_flag; }
#endif

#ifdef THERMOSTAT_PER_PARTICLE
#ifdef PARTICLE_ANISOTROPY
inline Utils::Vector3d get_particle_gamma(Particle const *p) {
  return p->p.gamma;
}
#else
inline double get_particle_gamma(Particle const *p) { return p->p.gamma; }
#endif // PARTICLE_ANISOTROPY
#ifdef ROTATION
#ifdef PARTICLE_ANISOTROPY
inline Utils::Vector3d get_particle_gamma_rot(Particle const *p) {
  return p->p.gamma_rot;
}
#else
inline double get_particle_gamma_rot(Particle const *p) {
  return p->p.gamma_rot;
}
#endif // PARTICLE_ANISOTROPY
#endif // ROTATION
#endif // THERMOSTAT_PER_PARTICLE

#ifdef ENGINE
inline ParticleParametersSwimming get_particle_swimming(Particle const *p) {
  return p->p.swim;
}
#endif

#ifdef ROTATIONAL_INERTIA
inline Utils::Vector3d get_particle_rotational_inertia(Particle const *p) {
  return p->p.rinertia;
}
#endif

/**
 * @brief Check if particle exists.
 *
 * @param part Id of the particle
 * @return True iff the particle exists.
 */
bool particle_exists(int part);

/**
 *  @brief Get the mpi rank which owns the particle with id.
 *
 *  @param id Id of the particle
 *  @return The MPI rank the particle is on.
 */
int get_particle_node(int id);

/**
 * @brief Get all particle ids.
 *
 * @return Sorted ids of all existing particles.
 */
std::vector<int> get_particle_ids();

/**
 * @brief Get maximal particle id.
 */
int get_maximal_particle_id();

/**
 * @brief Get number of particles.
 */
int get_n_part();

#endif<|MERGE_RESOLUTION|>--- conflicted
+++ resolved
@@ -299,7 +299,6 @@
  */
 void delete_particle_bonds(int part);
 
-<<<<<<< HEAD
 /** @brief Removs the specified bond from the particle
  *
  * @param bond The bond in the form {bond_id, partner_1, partner_2, ...} */
@@ -309,10 +308,7 @@
  * particle id as partner */
 void local_remove_pair_bonds_to(Particle &p, int other_pid);
 
-/** Call only on the master node: Add bond to particle.
-=======
 /** Call only on the head node: Add bond to particle.
->>>>>>> b801493a
  *  @param part     identity of principal atom of the bond.
  *  @param bond     field containing the bond type number and the
  *  identity of all bond partners (secondary atoms of the bond).
