--- conflicted
+++ resolved
@@ -21,17 +21,10 @@
 
 #include <boost/serialization/access.hpp>
 
-<<<<<<< HEAD
-#include <cmath>
-#include <vector>
-#include <stdexcept>
-#include <algorithm>
-=======
 #include <algorithm>
 #include <cmath>
 #include <stdexcept>
 #include <vector>
->>>>>>> 304e162b
 
 namespace Utils {
 
