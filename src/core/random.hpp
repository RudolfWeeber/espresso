--- conflicted
+++ resolved
@@ -41,11 +41,7 @@
  * noise on the particle coupling and the fluid
  * thermalization.
  */
-<<<<<<< HEAD
-enum class RNGSalt { FLUID, PARTICLES, LANGEVIN, THERMALIZED_BOND };
-=======
-enum class RNGSalt { FLUID, PARTICLES, LANGEVIN, SALT_DPD };
->>>>>>> e3229117
+enum class RNGSalt { FLUID, PARTICLES, LANGEVIN, SALT_DPD, THERMALIZED_BOND };
 
 namespace Random {
 extern std::mt19937 generator;
