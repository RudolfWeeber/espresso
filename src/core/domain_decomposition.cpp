/*
  Copyright (C) 2010-2018 The ESPResSo project
  Copyright (C) 2002,2003,2004,2005,2006,2007,2008,2009,2010
    Max-Planck-Institute for Polymer Research, Theory Group

  This file is part of ESPResSo.

  ESPResSo is free software: you can redistribute it and/or modify
  it under the terms of the GNU General Public License as published by
  the Free Software Foundation, either version 3 of the License, or
  (at your option) any later version.

  ESPResSo is distributed in the hope that it will be useful,
  but WITHOUT ANY WARRANTY; without even the implied warranty of
  MERCHANTABILITY or FITNESS FOR A PARTICULAR PURPOSE.  See the
  GNU General Public License for more details.

  You should have received a copy of the GNU General Public License
  along with this program.  If not, see <http://www.gnu.org/licenses/>.
*/
/** \file
 *
 *  Implementation of domain_decomposition.hpp.
 */

#include "domain_decomposition.hpp"
#include "errorhandling.hpp"
#include "grid.hpp"

<<<<<<< HEAD
#include <boost/container/flat_map.hpp>

/** Returns pointer to the cell which corresponds to the position if
    the position is in the nodes spatial domain otherwise a nullptr
    pointer. */
Cell *dd_save_position_to_cell(const double pos[3]);
=======
#include "serialization/ParticleList.hpp"
#include "utils/mpi/sendrecv.hpp"

#include "initialize.hpp"

#include <boost/mpi/collectives.hpp>

/** Returns pointer to the cell which corresponds to the position if the
 *  position is in the nodes spatial domain otherwise a nullptr pointer.
 */
Cell *dd_save_position_to_cell(const Vector3d &pos);
>>>>>>> 6ed36232

/************************************************/
/** \name Defines */
/************************************************/
/*@{*/

/** half the number of cell neighbors in 3 Dimensions. */
#define CELLS_MAX_NEIGHBORS 14

/*@}*/

/************************************************/
/** \name Variables */
/************************************************/
/*@{*/

DomainDecomposition dd;

int max_num_cells = CELLS_MAX_NUM_CELLS;
int min_num_cells = 1;
double max_skin = 0.0;
<<<<<<< HEAD
=======

>>>>>>> 6ed36232
/*@}*/

/************************************************************/
/** \name Private Functions */
/************************************************************/
/*@{*/

/** Convenient replace for loops over all cells. */
#define DD_CELLS_LOOP(m, n, o)                                                 \
  for (o = 0; o < dd.ghost_cell_grid[2]; o++)                                  \
    for (n = 0; n < dd.ghost_cell_grid[1]; n++)                                \
      for (m = 0; m < dd.ghost_cell_grid[0]; m++)

/** Convenient replace for loops over Local cells. */
#define DD_LOCAL_CELLS_LOOP(m, n, o)                                           \
  for (o = 1; o < dd.cell_grid[2] + 1; o++)                                    \
    for (n = 1; n < dd.cell_grid[1] + 1; n++)                                  \
      for (m = 1; m < dd.cell_grid[0] + 1; m++)

/** Convenient replace for inner cell check. usage: if(DD_IS_LOCAL_CELL(m,n,o))
 * {...} */
#define DD_IS_LOCAL_CELL(m, n, o)                                              \
  (m > 0 && m < dd.ghost_cell_grid[0] - 1 && n > 0 &&                          \
   n < dd.ghost_cell_grid[1] - 1 && o > 0 && o < dd.ghost_cell_grid[2] - 1)

/** Calculate cell grid dimensions, cell sizes and number of cells.
 *  Calculates the cell grid, based on \ref local_box_l and \ref
 *  max_range. If the number of cells is larger than \ref
 *  max_num_cells, it increases max_range until the number of cells is
 *  smaller or equal \ref max_num_cells. It sets: \ref
 *  DomainDecomposition::cell_grid, \ref
 *  DomainDecomposition::ghost_cell_grid, \ref
 *  DomainDecomposition::cell_size, and \ref
 *  DomainDecomposition::inv_cell_size.
 */
void dd_create_cell_grid() {
  int i, n_local_cells, new_cells;
  double cell_range[3];
  CELL_TRACE(fprintf(stderr, "%d: dd_create_cell_grid: max_range %f\n",
                     this_node, max_range));
  CELL_TRACE(fprintf(
      stderr, "%d: dd_create_cell_grid: local_box %f-%f, %f-%f, %f-%f,\n",
      this_node, my_left[0], my_right[0], my_left[1], my_right[1], my_left[2],
      my_right[2]));

  /* initialize */
  cell_range[0] = cell_range[1] = cell_range[2] = max_range;

  if (max_range < ROUND_ERROR_PREC * box_l[0]) {
    /* this is the non-interacting case */
    const int cells_per_dir = std::ceil(std::pow(min_num_cells, 1. / 3.));

    dd.cell_grid[0] = cells_per_dir;
    dd.cell_grid[1] = cells_per_dir;
    dd.cell_grid[2] = cells_per_dir;

    n_local_cells = dd.cell_grid[0] * dd.cell_grid[1] * dd.cell_grid[2];
  } else {
    /* Calculate initial cell grid */
    double volume = local_box_l[0];
    for (i = 1; i < 3; i++)
      volume *= local_box_l[i];
    double scale = pow(max_num_cells / volume, 1. / 3.);
    for (i = 0; i < 3; i++) {
      /* this is at least 1 */
      dd.cell_grid[i] = (int)ceil(local_box_l[i] * scale);
      cell_range[i] = local_box_l[i] / dd.cell_grid[i];

      if (cell_range[i] < max_range) {
        /* ok, too many cells for this direction, set to minimum */
        dd.cell_grid[i] = (int)floor(local_box_l[i] / max_range);
        if (dd.cell_grid[i] < 1) {
          runtimeErrorMsg()
              << "interaction range " << max_range << " in direction " << i
              << " is larger than the local box size " << local_box_l[i];
          dd.cell_grid[i] = 1;
        }
        cell_range[i] = local_box_l[i] / dd.cell_grid[i];
      }
    }

    /* It may be necessary to asymmetrically assign the scaling to the
       coordinates, which the above approach will not do.
       For a symmetric box, it gives a symmetric result. Here we correct that.
       */
    for (;;) {

      n_local_cells = dd.cell_grid[0] * dd.cell_grid[1] * dd.cell_grid[2];

      /* done */
      if (n_local_cells <= max_num_cells)
        break;

      /* find coordinate with the smallest cell range */
      int min_ind = 0;
      double min_size = cell_range[0];

      for (i = 1; i < 3; i++) {
        if (dd.cell_grid[i] > 1 && cell_range[i] < min_size) {
          min_ind = i;
          min_size = cell_range[i];
        }
      }
      CELL_TRACE(fprintf(stderr,
                         "%d: minimal coordinate %d, size %f, grid %d\n",
                         this_node, min_ind, min_size, dd.cell_grid[min_ind]));

      dd.cell_grid[min_ind]--;
      cell_range[min_ind] = local_box_l[min_ind] / dd.cell_grid[min_ind];
    }
    CELL_TRACE(fprintf(stderr, "%d: final %d %d %d\n", this_node,
                       dd.cell_grid[0], dd.cell_grid[1], dd.cell_grid[2]));

    /* sanity check */
    if (n_local_cells < min_num_cells) {
      runtimeErrorMsg()
          << "number of cells " << n_local_cells << " is smaller than minimum "
          << min_num_cells
          << " (interaction range too large or min_num_cells too large)";
    }
  }

  /* quit program if unsuccessful */
  if (n_local_cells > max_num_cells) {
    runtimeErrorMsg() << "no suitable cell grid found ";
  }

  /* now set all dependent variables */
  new_cells = 1;
  for (i = 0; i < 3; i++) {
    dd.ghost_cell_grid[i] = dd.cell_grid[i] + 2;
    new_cells *= dd.ghost_cell_grid[i];
    dd.cell_size[i] = local_box_l[i] / (double)dd.cell_grid[i];
    dd.inv_cell_size[i] = 1.0 / dd.cell_size[i];
  }
  max_skin =
      std::min(std::min(dd.cell_size[0], dd.cell_size[1]), dd.cell_size[2]) -
      max_cut;

  /* allocate cell array and cell pointer arrays */
  realloc_cells(new_cells);
  realloc_cellplist(&local_cells, local_cells.n = n_local_cells);
  realloc_cellplist(&ghost_cells, ghost_cells.n = new_cells - n_local_cells);

  CELL_TRACE(fprintf(
      stderr, "%d: dd_create_cell_grid, n_cells=%lu, local_cells.n=%d, "
              "ghost_cells.n=%d, dd.ghost_cell_grid=(%d,%d,%d)\n",
      this_node, (unsigned long)cells.size(), local_cells.n, ghost_cells.n,
      dd.ghost_cell_grid[0], dd.ghost_cell_grid[1], dd.ghost_cell_grid[2]));
}

/** Fill local_cells list and ghost_cells list for use with domain
 *  decomposition.  \ref cells::cells is assumed to be a 3d grid with size
 *  \ref DomainDecomposition::ghost_cell_grid.
 */
void dd_mark_cells() {
  int m, n, o, cnt_c = 0, cnt_l = 0, cnt_g = 0;

  DD_CELLS_LOOP(m, n, o) {

    if (DD_IS_LOCAL_CELL(m, n, o))
      local_cells.cell[cnt_l++] = &cells[cnt_c++];
    else
      ghost_cells.cell[cnt_g++] = &cells[cnt_c++];
  }
}

/** Fill a communication cell pointer list. Fill the cell pointers of
 *  all cells which are inside a rectangular subgrid of the 3D cell
 *  grid (\ref DomainDecomposition::ghost_cell_grid) starting from the
 *  lower left corner lc up to the high top corner hc. The cell
 *  pointer list part_lists must already be large enough.
 *  \param part_lists  List of cell pointers to store the result.
 *  \param lc          lower left corner of the subgrid.
 *  \param hc          high up corner of the subgrid.
 */
int dd_fill_comm_cell_lists(Cell **part_lists, int lc[3], int hc[3]) {
  int i, m, n, o, c = 0;
  /* sanity check */
  for (i = 0; i < 3; i++) {
    if (lc[i] < 0 || lc[i] >= dd.ghost_cell_grid[i])
      return 0;
    if (hc[i] < 0 || hc[i] >= dd.ghost_cell_grid[i])
      return 0;
    if (lc[i] > hc[i])
      return 0;
  }

  for (o = lc[0]; o <= hc[0]; o++)
    for (n = lc[1]; n <= hc[1]; n++)
      for (m = lc[2]; m <= hc[2]; m++) {
        i = get_linear_index(o, n, m,
                             {dd.ghost_cell_grid[0], dd.ghost_cell_grid[1],
                              dd.ghost_cell_grid[2]});
        CELL_TRACE(fprintf(stderr, "%d: dd_fill_comm_cell_list: add cell %d\n",
                           this_node, i));
        part_lists[c] = &cells[i];
        c++;
      }
  return c;
}

/** Create communicators for cell structure domain decomposition. (see \ref
 *  GhostCommunicator)
 */
void dd_prepare_comm(GhostCommunicator *comm, int data_parts) {
  int dir, lr, i, cnt, num, n_comm_cells[3];
  int lc[3], hc[3], done[3] = {0, 0, 0};

  /* calculate number of communications */
  num = 0;
  for (dir = 0; dir < 3; dir++) {
    for (lr = 0; lr < 2; lr++) {
      /* No communication for border of non periodic direction */
      if (PERIODIC(dir) || (boundary[2 * dir + lr] == 0)) {
        if (node_grid[dir] == 1)
          num++;
        else
          num += 2;
      }
    }
  }

  /* prepare communicator */
  CELL_TRACE(fprintf(stderr,
                     "%d Create Communicator: prep_comm data_parts %d num %d\n",
                     this_node, data_parts, num));
  prepare_comm(comm, data_parts, num);

  /* number of cells to communicate in a direction */
  n_comm_cells[0] = dd.cell_grid[1] * dd.cell_grid[2];
  n_comm_cells[1] = dd.cell_grid[2] * dd.ghost_cell_grid[0];
  n_comm_cells[2] = dd.ghost_cell_grid[0] * dd.ghost_cell_grid[1];

  cnt = 0;
  /* direction loop: x, y, z */
  for (dir = 0; dir < 3; dir++) {
    lc[(dir + 1) % 3] = 1 - done[(dir + 1) % 3];
    lc[(dir + 2) % 3] = 1 - done[(dir + 2) % 3];
    hc[(dir + 1) % 3] = dd.cell_grid[(dir + 1) % 3] + done[(dir + 1) % 3];
    hc[(dir + 2) % 3] = dd.cell_grid[(dir + 2) % 3] + done[(dir + 2) % 3];
    /* lr loop: left right */
    /* here we could in principle build in a one sided ghost
       communication, simply by taking the lr loop only over one
       value */
    for (lr = 0; lr < 2; lr++) {
      if (node_grid[dir] == 1) {
        /* just copy cells on a single node */
        if (PERIODIC(dir) || (boundary[2 * dir + lr] == 0)) {
          comm->comm[cnt].type = GHOST_LOCL;
          comm->comm[cnt].node = this_node;

          /* Buffer has to contain Send and Recv cells -> factor 2 */
          comm->comm[cnt].part_lists =
              (Cell **)Utils::malloc(2 * n_comm_cells[dir] * sizeof(Cell *));
          comm->comm[cnt].n_part_lists = 2 * n_comm_cells[dir];
          /* prepare folding of ghost positions */
          if ((data_parts & GHOSTTRANS_POSSHFTD) &&
              boundary[2 * dir + lr] != 0) {
            comm->comm[cnt].shift[dir] = boundary[2 * dir + lr] * box_l[dir];
          }

          /* fill send comm cells */
          lc[dir] = hc[dir] = 1 + lr * (dd.cell_grid[dir] - 1);

          dd_fill_comm_cell_lists(comm->comm[cnt].part_lists, lc, hc);
          CELL_TRACE(fprintf(
              stderr,
              "%d: prep_comm %d copy to          grid (%d,%d,%d)-(%d,%d,%d)\n",
              this_node, cnt, lc[0], lc[1], lc[2], hc[0], hc[1], hc[2]));

          /* fill recv comm cells */
          lc[dir] = hc[dir] = 0 + (1 - lr) * (dd.cell_grid[dir] + 1);

          /* place receive cells after send cells */
          dd_fill_comm_cell_lists(
              &comm->comm[cnt].part_lists[n_comm_cells[dir]], lc, hc);
          CELL_TRACE(fprintf(
              stderr,
              "%d: prep_comm %d copy from        grid (%d,%d,%d)-(%d,%d,%d)\n",
              this_node, cnt, lc[0], lc[1], lc[2], hc[0], hc[1], hc[2]));
          cnt++;
        }
      } else {
        /* i: send/recv loop */
        for (i = 0; i < 2; i++) {
          if (PERIODIC(dir) || (boundary[2 * dir + lr] == 0))
            if ((node_pos[dir] + i) % 2 == 0) {
              comm->comm[cnt].type = GHOST_SEND;
              comm->comm[cnt].node = node_neighbors[2 * dir + lr];
              comm->comm[cnt].part_lists =
                  (Cell **)Utils::malloc(n_comm_cells[dir] * sizeof(Cell *));
              comm->comm[cnt].n_part_lists = n_comm_cells[dir];
              /* prepare folding of ghost positions */
              if ((data_parts & GHOSTTRANS_POSSHFTD) &&
                  boundary[2 * dir + lr] != 0) {
                comm->comm[cnt].shift[dir] =
                    boundary[2 * dir + lr] * box_l[dir];
              }

              lc[dir] = hc[dir] = 1 + lr * (dd.cell_grid[dir] - 1);

              dd_fill_comm_cell_lists(comm->comm[cnt].part_lists, lc, hc);

              CELL_TRACE(fprintf(stderr, "%d: prep_comm %d send to   node %d "
                                         "grid (%d,%d,%d)-(%d,%d,%d)\n",
                                 this_node, cnt, comm->comm[cnt].node, lc[0],
                                 lc[1], lc[2], hc[0], hc[1], hc[2]));
              cnt++;
            }
          if (PERIODIC(dir) || (boundary[2 * dir + (1 - lr)] == 0))
            if ((node_pos[dir] + (1 - i)) % 2 == 0) {
              comm->comm[cnt].type = GHOST_RECV;
              comm->comm[cnt].node = node_neighbors[2 * dir + (1 - lr)];
              comm->comm[cnt].part_lists =
                  (Cell **)Utils::malloc(n_comm_cells[dir] * sizeof(Cell *));
              comm->comm[cnt].n_part_lists = n_comm_cells[dir];

              lc[dir] = hc[dir] = (1 - lr) * (dd.cell_grid[dir] + 1);

              dd_fill_comm_cell_lists(comm->comm[cnt].part_lists, lc, hc);
              CELL_TRACE(fprintf(stderr, "%d: prep_comm %d recv from node %d "
                                         "grid (%d,%d,%d)-(%d,%d,%d)\n",
                                 this_node, cnt, comm->comm[cnt].node, lc[0],
                                 lc[1], lc[2], hc[0], hc[1], hc[2]));
              cnt++;
            }
        }
      }
      done[dir] = 1;
    }
  }
}

/** Revert the order of a communicator: After calling this the
 *  communicator is working in reverted order with exchanged
 *  communication types GHOST_SEND <-> GHOST_RECV.
 */
void dd_revert_comm_order(GhostCommunicator *comm) {
  int i, j, nlist2;
  GhostCommunication tmp;

  CELL_TRACE(fprintf(stderr, "%d: dd_revert_comm_order: anz comm: %d\n",
                     this_node, comm->num));

  /* revert order */
  for (i = 0; i < (comm->num / 2); i++) {
    tmp = comm->comm[i];
    comm->comm[i] = comm->comm[comm->num - i - 1];
    comm->comm[comm->num - i - 1] = tmp;
  }
  /* exchange SEND/RECV */
  for (i = 0; i < comm->num; i++) {
    if (comm->comm[i].type == GHOST_SEND)
      comm->comm[i].type = GHOST_RECV;
    else if (comm->comm[i].type == GHOST_RECV)
      comm->comm[i].type = GHOST_SEND;
    else if (comm->comm[i].type == GHOST_LOCL) {
      nlist2 = comm->comm[i].n_part_lists / 2;
      for (j = 0; j < nlist2; j++) {
        auto tmplist = comm->comm[i].part_lists[j];
        comm->comm[i].part_lists[j] = comm->comm[i].part_lists[j + nlist2];
        comm->comm[i].part_lists[j + nlist2] = tmplist;
      }
    }
  }
}

/** Of every two communication rounds, set the first receivers to prefetch and
 *  poststore
 */
void dd_assign_prefetches(GhostCommunicator *comm) {
  int cnt;

  for (cnt = 0; cnt < comm->num; cnt += 2) {
    if (comm->comm[cnt].type == GHOST_RECV &&
        comm->comm[cnt + 1].type == GHOST_SEND) {
      comm->comm[cnt].type |= GHOST_PREFETCH | GHOST_PSTSTORE;
      comm->comm[cnt + 1].type |= GHOST_PREFETCH | GHOST_PSTSTORE;
    }
  }
}

<<<<<<< HEAD
=======
/** update the 'shift' member of those GhostCommunicators, which use
 *  that value to speed up the folding process of its ghost members
 *  (see \ref dd_prepare_comm for the original), i.e. all which have
 *  GHOSTTRANS_POSSHFTD or'd into 'data_parts' upon execution of \ref
 *  dd_prepare_comm.
 */
void dd_update_communicators_w_boxl() {
  int cnt = 0;

  /* direction loop: x, y, z */
  for (int dir = 0; dir < 3; dir++) {
    /* lr loop: left right */
    for (int lr = 0; lr < 2; lr++) {
      if (node_grid[dir] == 1) {
        if (PERIODIC(dir) || (boundary[2 * dir + lr] == 0)) {
          /* prepare folding of ghost positions */
          if (boundary[2 * dir + lr] != 0) {
            cell_structure.exchange_ghosts_comm.comm[cnt].shift[dir] =
                boundary[2 * dir + lr] * box_l[dir];
            cell_structure.update_ghost_pos_comm.comm[cnt].shift[dir] =
                boundary[2 * dir + lr] * box_l[dir];
          }
          cnt++;
        }
      } else {
        /* i: send/recv loop */
        for (int i = 0; i < 2; i++) {
          if (PERIODIC(dir) || (boundary[2 * dir + lr] == 0))
            if ((node_pos[dir] + i) % 2 == 0) {
              /* prepare folding of ghost positions */
              if (boundary[2 * dir + lr] != 0) {
                cell_structure.exchange_ghosts_comm.comm[cnt].shift[dir] =
                    boundary[2 * dir + lr] * box_l[dir];
                cell_structure.update_ghost_pos_comm.comm[cnt].shift[dir] =
                    boundary[2 * dir + lr] * box_l[dir];
              }
              cnt++;
            }
          if (PERIODIC(dir) || (boundary[2 * dir + (1 - lr)] == 0))
            if ((node_pos[dir] + (1 - i)) % 2 == 0) {
              cnt++;
            }
        }
      }
    }
  }
}

>>>>>>> 6ed36232
/** Init cell interactions for cell system domain decomposition.
 * initializes the interacting neighbor cell list of a cell The
 * created list of interacting neighbor cells is used by the Verlet
 * algorithm (see verlet.cpp) to build the verlet lists.
 */
void dd_init_cell_interactions() {
  int m, n, o;

  std::array<int, 3> local_halo_origin;
  int global_size[3];
  for (int i = 0; i < 3; i++) {
    local_halo_origin[i] = node_pos[i] * dd.cell_grid[i] - 1;
    global_size[i] = node_grid[i] * dd.cell_grid[i];
  }

  auto global_index = [&](std::array<int, 3> const &local_index) {
    std::array<int, 3> ind;

    for (int i = 0; i < 3; i++)
      ind[i] = (local_halo_origin[i] + local_index[i] + global_size[i]) %
               global_size[i];

    return get_linear_index(ind[0], ind[1], ind[2], global_size);
  };

  for (int i = 0; i < 3; i++) {
    if (dd.fully_connected[i] == true and node_grid[i] != 1) {
      runtimeErrorMsg()
          << "Node grid not compatible with fully_connected property";
    }
  }

  /* loop all local cells */
  DD_LOCAL_CELLS_LOOP(m, n, o) {
    auto const gind1 = global_index({m, n, o});

<<<<<<< HEAD
    boost::container::flat_map<int, int> neighbors;
=======
    ind1 = get_linear_index(
        m, n, o,
        {dd.ghost_cell_grid[0], dd.ghost_cell_grid[1], dd.ghost_cell_grid[2]});

>>>>>>> 6ed36232
    std::vector<Cell *> red_neighbors;
    std::vector<Cell *> black_neighbors;

    /* loop all neighbor cells */
<<<<<<< HEAD
    for (int p = o - 1; p <= o + 1; p++)
      for (int q = n - 1; q <= n + 1; q++)
        for (int r = m - 1; r <= m + 1; r++) {
          auto const gind2 = global_index({r, q, p});
          auto const lind2 = get_linear_index(r, q, p, dd.ghost_cell_grid);

          if (gind1 == gind2) {
            continue;
=======
    int lower_index[3] = {m - 1, n - 1, o - 1};
    int upper_index[3] = {m + 1, n + 1, o + 1};

    for (int i = 0; i < 3; i++) {
      if (dd.fully_connected[i] == true) {
        lower_index[i] = 0;
        upper_index[i] = dd.ghost_cell_grid[i] - 1;
      }
    }

    for (p = lower_index[2]; p <= upper_index[2]; p++)
      for (q = lower_index[1]; q <= upper_index[1]; q++)
        for (r = lower_index[0]; r <= upper_index[0]; r++) {
          ind2 = get_linear_index(r, q, p,
                                  {dd.ghost_cell_grid[0], dd.ghost_cell_grid[1],
                                   dd.ghost_cell_grid[2]});
          if (ind2 > ind1) {
            red_neighbors.push_back(&cells[ind2]);
>>>>>>> 6ed36232
          } else {
            neighbors[gind2] = lind2;
          }
        }

    auto const lind1 = get_linear_index(m, n, o, dd.ghost_cell_grid);

    for (auto const &kv : neighbors) {
      assert(kv.first != gind1);
      auto cp = &cells.at(kv.second);
      if (kv.first < gind1) {
        red_neighbors.push_back(cp);
      } else {
        black_neighbors.push_back(cp);
      }
    }

    cells[lind1].m_neighbors =
        Neighbors<Cell *>(red_neighbors, black_neighbors);
  }
}

/*************************************************/

<<<<<<< HEAD
/** Returns pointer to the cell which corresponds to the position if
    the position is in the nodes spatial domain otherwise a nullptr
    pointer. */
Cell *dd_save_position_to_cell(const double pos[3]) {
  int cpos[3];

  for (int i = 0; i < 3; i++) {
    const double lpos = pos[i] - my_left[i];
=======
/** Returns pointer to the cell which corresponds to the position if the
 *  position is in the nodes spatial domain otherwise a nullptr pointer.
 */
Cell *dd_save_position_to_cell(const Vector3d &pos) {
  int cpos[3];
>>>>>>> 6ed36232

  for (int i = 0; i < 3; i++) {
    auto const lpos = pos[i] - my_left[i];
    cpos[i] = static_cast<int>(std::floor(lpos * dd.inv_cell_size[i])) + 1;

    /* particles outside our box. Still take them if
       nonperiodic boundary. We also accept the particle if we are at
       the box boundary, and the particle is within the box. In this case
       the particle belongs here and could otherwise potentially be dismissed
       due to rouding errors. */
    if (cpos[i] < 1) {
      if ((!PERIODIC(i) or (pos[i] >= box_l[i])) && boundary[2 * i])
        cpos[i] = 1;
      else
        return nullptr;
    } else if (cpos[i] > dd.cell_grid[i]) {
      if ((!PERIODIC(i) or (pos[i] < box_l[i])) && boundary[2 * i + 1])
        cpos[i] = dd.cell_grid[i];
      else
        return nullptr;
    }
  }
<<<<<<< HEAD
  auto const ind =
      get_linear_index(cpos[0], cpos[1], cpos[2], dd.ghost_cell_grid);
  return &(cells.at(ind));
}

/*************************************************/

/** Append the particles in pl to \ref local_cells and update \ref
   local_particles.
    @return 0 if all particles in pl reside in the nodes domain otherwise 1.*/
int dd_append_particles(ParticleList *pl, int fold_dir) {
  int p, dir, cpos[3], flag = 0, fold_coord = fold_dir / 2;

  CELL_TRACE(fprintf(stderr, "%d: dd_append_particles %d\n", this_node, pl->n));

  for (p = 0; p < pl->n; p++) {
    if (boundary[fold_dir] != 0) {
      fold_coordinate(pl->part[p].r.p, pl->part[p].m.v, pl->part[p].l.i,
                      fold_coord);
    }

    for (dir = 0; dir < 3; dir++) {
      auto lpos = pl->part[p].r.p[dir] - my_left[dir];
      cpos[dir] =
          static_cast<int>(std::floor(lpos * dd.inv_cell_size[dir])) + 1;

      /* If the calculated cell for the particle does not belong to
         this node, (cpos < 1 or cpos > dd.cell_grid), we still keep them
         if the system is not periodic in dir and we are at the boundary.
         These are particles that have left the box in a non-periodic direction,
         which are kept on the boundary node. Otherwise we set flag = 1 to keep
         sorting, these particles are the send to the left or right neighbor
         of this node in the next round. */
      if (cpos[dir] < 1) {
        cpos[dir] = 1;
        if (PERIODIC(dir) || !boundary[2 * dir]) {
          flag = 1;
          CELL_TRACE(if (fold_coord == 2) {
            fprintf(stderr, "%d: dd_append_particles: particle %d (%f,%f,%f) "
                            "not inside node domain.\n",
                    this_node, pl->part[p].p.identity, pl->part[p].r.p[0],
                    pl->part[p].r.p[1], pl->part[p].r.p[2]);
          });
        }
      } else if (cpos[dir] > dd.cell_grid[dir]) {
        cpos[dir] = dd.cell_grid[dir];
        if (PERIODIC(dir) || !boundary[2 * dir + 1]) {
          flag = 1;
          CELL_TRACE(if (fold_coord == 2) {
            fprintf(stderr, "%d: dd_append_particles: particle %d (%f,%f,%f) "
                            "not inside node domain.\n",
                    this_node, pl->part[p].p.identity, pl->part[p].r.p[0],
                    pl->part[p].r.p[1], pl->part[p].r.p[2]);
          });
        }
      }
    }
    int c = get_linear_index(cpos[0], cpos[1], cpos[2], dd.ghost_cell_grid);
    CELL_TRACE(fprintf(
        stderr,
        "%d: dd_append_particles: Append Part id=%d to cell %d cpos %d %d %d\n",
        this_node, pl->part[p].p.identity, c, cpos[0], cpos[1], cpos[2]));
    append_indexed_particle(&cells[c], std::move(pl->part[p]));
  }
  CELL_TRACE(
      fprintf(stderr, "%d: dd_append_particles: flag=%d\n", this_node, flag));

  return flag;
=======

  auto const ind = get_linear_index(
      cpos[0], cpos[1], cpos[2],
      {dd.ghost_cell_grid[0], dd.ghost_cell_grid[1], dd.ghost_cell_grid[2]});
  return &(cells[ind]);
>>>>>>> 6ed36232
}

/*@}*/

/************************************************************/
/* Public Functions */
/************************************************************/

void dd_on_geometry_change(int flags) {
  /* check that the CPU domains are still sufficiently large. */
  for (int i = 0; i < 3; i++)
    if (local_box_l[i] < max_range) {
      runtimeErrorMsg() << "box_l in direction " << i << " is too small";
    }

  /* A full resorting is necessary if the grid has changed. We simply
     don't have anything fast for this case. Probably also not
     necessary. */
  if (flags & CELL_FLAG_GRIDCHANGED) {
    CELL_TRACE(
        fprintf(stderr, "%d: dd_on_geometry_change full redo\n", this_node));

    /* Reset min num cells to default */
    min_num_cells = calc_processor_min_num_cells();

    cells_re_init(CELL_STRUCTURE_CURRENT);
    return;
  }

  /* otherwise, re-set our geometrical dimensions which have changed
     (in addition to the general ones that \ref grid_changed_box_l
     takes care of) */
  for (int i = 0; i < 3; i++) {
    dd.cell_size[i] = local_box_l[i] / (double)dd.cell_grid[i];
    dd.inv_cell_size[i] = 1.0 / dd.cell_size[i];
  }

  double min_cell_size =
      std::min(std::min(dd.cell_size[0], dd.cell_size[1]), dd.cell_size[2]);
  max_skin = min_cell_size - max_cut;

  CELL_TRACE(fprintf(stderr, "%d: dd_on_geometry_change: max_range = %f, "
                             "min_cell_size = %f, max_skin = %f\n",
                     this_node, max_range, min_cell_size, max_skin));

  if (max_range > min_cell_size) {
    /* if new box length leads to too small cells, redo cell structure
       using smaller number of cells. */
    cells_re_init(CELL_STRUCTURE_DOMDEC);
    return;
  }

  /* If we are not in a hurry, check if we can maybe optimize the cell
     system by using smaller cells. */
  if (!(flags & CELL_FLAG_FAST) && max_range > 0) {
    int i;
    for (i = 0; i < 3; i++) {
      int poss_size = (int)floor(local_box_l[i] / max_range);
      if (poss_size > dd.cell_grid[i])
        break;
    }
    if (i < 3) {
      /* new range/box length allow smaller cells, redo cell structure,
         possibly using smaller number of cells. */
      cells_re_init(CELL_STRUCTURE_DOMDEC);
      return;
    }
  }
}

/************************************************************/
void dd_topology_init(CellPList *old) {
  int c, p;
  int exchange_data, update_data;

  CELL_TRACE(fprintf(stderr,
                     "%d: dd_topology_init: Number of recieved cells=%d\n",
                     this_node, old->n));

  /* Min num cells can not be smaller than calc_processor_min_num_cells,
     but may be set to a larger value by the user for performance reasons. */
  min_num_cells = std::max(min_num_cells, calc_processor_min_num_cells());

  cell_structure.type = CELL_STRUCTURE_DOMDEC;
  cell_structure.position_to_node = map_position_node_array;
  cell_structure.position_to_cell = dd_save_position_to_cell;

  /* set up new domain decomposition cell structure */
  dd_create_cell_grid();
  /* mark cells */
  dd_mark_cells();

  /* create communicators */
  dd_prepare_comm(&cell_structure.ghost_cells_comm, GHOSTTRANS_PARTNUM);

  exchange_data = (GHOSTTRANS_PROPRTS | GHOSTTRANS_POSITION);
  update_data = (GHOSTTRANS_POSITION);

  dd_prepare_comm(&cell_structure.exchange_ghosts_comm, exchange_data);
  dd_prepare_comm(&cell_structure.update_ghost_pos_comm, update_data);
  dd_prepare_comm(&cell_structure.collect_ghost_force_comm, GHOSTTRANS_FORCE);

  /* collect forces has to be done in reverted order! */
  dd_revert_comm_order(&cell_structure.collect_ghost_force_comm);

  dd_assign_prefetches(&cell_structure.ghost_cells_comm);
  dd_assign_prefetches(&cell_structure.exchange_ghosts_comm);
  dd_assign_prefetches(&cell_structure.update_ghost_pos_comm);
  dd_assign_prefetches(&cell_structure.collect_ghost_force_comm);

  dd_init_cell_interactions();

  /* copy particles */
  for (c = 0; c < old->n; c++) {
    Particle *part = old->cell[c]->part;
    int np = old->cell[c]->n;
    for (p = 0; p < np; p++) {
      Cell *nc = dd_save_position_to_cell(part[p].r.p);
      /* particle does not belong to this node. Just stow away
         somewhere for the moment */
      if (nc == nullptr)
        nc = local_cells.cell[0];
      append_unindexed_particle(nc, std::move(part[p]));
    }
  }
  for (c = 0; c < local_cells.n; c++) {
    update_local_particles(local_cells.cell[c]);
  }
  CELL_TRACE(fprintf(stderr, "%d: dd_topology_init: done\n", this_node));
}

/************************************************************/
void dd_topology_release() {
  CELL_TRACE(fprintf(stderr, "%d: dd_topology_release:\n", this_node));
  /* release cell interactions */

  /* free ghost cell pointer list */
  realloc_cellplist(&ghost_cells, ghost_cells.n = 0);
  /* free ghost communicators */
  free_comm(&cell_structure.ghost_cells_comm);
  free_comm(&cell_structure.exchange_ghosts_comm);
  free_comm(&cell_structure.update_ghost_pos_comm);
  free_comm(&cell_structure.collect_ghost_force_comm);
}

<<<<<<< HEAD
/************************************************************/
void dd_exchange_and_sort_particles(int global_flag) {
  int dir, c, p, i, finished = 0;
  ParticleList *cell, *sort_cell, send_buf_l, send_buf_r, recv_buf_l,
      recv_buf_r;
  Particle *part;
  CELL_TRACE(fprintf(stderr, "%d: dd_exchange_and_sort_particles(%d):\n",
                     this_node, global_flag));
  CELL_TRACE(fprintf(stderr, "%d: node_neighbors are %d %d %d %d %d %d\n",
                     this_node, node_neighbors[0], node_neighbors[1],
                     node_neighbors[2], node_neighbors[3], node_neighbors[4],
                     node_neighbors[5]));

  init_particlelist(&send_buf_l);
  init_particlelist(&send_buf_r);
  init_particlelist(&recv_buf_l);
  init_particlelist(&recv_buf_r);
  while (finished == 0) {
    finished = 1;
    /* direction loop: x, y, z */
    for (dir = 0; dir < 3; dir++) {
      if (node_grid[dir] > 1) {
        /* Communicate particles that have left the node domain */
        /* particle loop */
        for (c = 0; c < local_cells.n; c++) {
          cell = local_cells.cell[c];
          for (p = 0; p < cell->n; p++) {
            part = &cell->part[p];
            /* Move particles to the left side */
            // Without the factor 0.5 in front of ROUND_ERROR_PREC, particles
            // sitting exactly on the boundary
            // may be accepted (i.e. not sent) here and rejected later on by
            // dd_save_position_to_cell
            if (part->r.p[dir] - my_left[dir] <
                -0.5 * ROUND_ERROR_PREC * box_l[dir]) {
              if (PERIODIC(dir) || (boundary[2 * dir] == 0)) {
                CELL_TRACE(fprintf(stderr,
                                   "%d: dd_ex_and_sort_p: send part left %d\n",
                                   this_node, part->p.identity));
                local_particles[part->p.identity] = nullptr;
                move_indexed_particle(&send_buf_l, cell, p);
                if (p < cell->n)
                  p--;
              }
            }
            /* Move particles to the right side */
            // Factor 0.5 see above
            else if (part->r.p[dir] - my_right[dir] >=
                     0.5 * ROUND_ERROR_PREC * box_l[dir]) {
              if (PERIODIC(dir) || (boundary[2 * dir + 1] == 0)) {
                CELL_TRACE(fprintf(stderr,
                                   "%d: dd_ex_and_sort_p: send part right %d\n",
                                   this_node, part->p.identity));
                local_particles[part->p.identity] = nullptr;
                move_indexed_particle(&send_buf_r, cell, p);
                if (p < cell->n)
                  p--;
              }
            }
            /* Sort particles in cells of this node during last direction */
            else if (dir == 2) {
              sort_cell = dd_save_position_to_cell(part->r.p.data());
              if (sort_cell != cell) {
                if (sort_cell == nullptr) {
                  CELL_TRACE(fprintf(
                      stderr,
                      "%d: dd_exchange_and_sort_particles: Take another loop",
                      this_node));
                  CELL_TRACE(fprintf(stderr, "%d: "
                                             "dd_exchange_and_sort_particles: "
                                             "CP1 Particle %d (%f,%f,%f) not "
                                             "inside node domain.\n",
                                     this_node, part->p.identity, part->r.p[0],
                                     part->r.p[1], part->r.p[2]));
                  finished = 0;
                  sort_cell = local_cells.cell[0];
                  if (sort_cell != cell) {
                    move_indexed_particle(sort_cell, cell, p);
                    if (p < cell->n)
                      p--;
                  }
                } else {
                  move_indexed_particle(sort_cell, cell, p);
                  if (p < cell->n)
                    p--;
                }
              }
            }
          }
        }
=======
namespace {
/**
 * @brief Move particles into the cell system if it belongs to this node.
 *
 * Moves all particles from src into the local cell
 * system if they do belong here. Otherwise the
 * particles are moved into rest.
 *
 * @param src Particles to move.
 * @param rest Output list for left-over particles.
 */
void move_if_local(ParticleList &src, ParticleList &rest) {
  for (int i = 0; i < src.n; i++) {
    auto &part = src.part[i];
>>>>>>> 6ed36232

    assert(local_particles[src.part[i].p.identity] == nullptr);

<<<<<<< HEAD
        /* sort received particles to cells, folding of coordinates also happens
         * in here. */
        if (dd_append_particles(&recv_buf_l, 2 * dir) && dir == 2)
          finished = 0;
        if (dd_append_particles(&recv_buf_r, 2 * dir + 1) && dir == 2)
          finished = 0;
        /* reset send/recv buffers */
        send_buf_l.n = 0;
        send_buf_r.n = 0;
        recv_buf_l.n = 0;
        recv_buf_r.n = 0;
      } else {
        /* Single node direction case (no communication) */
        /* Fold particles that have left the box */
        /* particle loop */
        for (c = 0; c < local_cells.n; c++) {
          cell = local_cells.cell[c];
          for (p = 0; p < cell->n; p++) {
            part = &cell->part[p];
            if (PERIODIC(dir)) {
              fold_coordinate(part->r.p, part->m.v, part->l.i, dir);
            }
            if (dir == 2) {
              sort_cell = dd_save_position_to_cell(part->r.p.data());
              if (sort_cell != cell) {
                if (sort_cell == nullptr) {
                  CELL_TRACE(fprintf(stderr, "%d: "
                                             "dd_exchange_and_sort_particles: "
                                             "CP2 Particle %d (%f,%f,%f) not "
                                             "inside node domain.\n",
                                     this_node, part->p.identity, part->r.p[0],
                                     part->r.p[1], part->r.p[2]));
                  finished = 0;
                  sort_cell = local_cells.cell[0];
                  if (sort_cell != cell) {
                    move_indexed_particle(sort_cell, cell, p);
                    if (p < cell->n)
                      p--;
                  }
                } else {
                  CELL_TRACE(fprintf(stderr, "%d: "
                                             "dd_exchange_and_sort_particles: "
                                             "move particle id %d\n",
                                     this_node, part->p.identity));
                  move_indexed_particle(sort_cell, cell, p);
                  if (p < cell->n)
                    p--;
                }
              }
            }
          }
        }
      }
=======
    auto target_cell = dd_save_position_to_cell(part.r.p);

    if (target_cell) {
      append_indexed_particle(target_cell, std::move(src.part[i]));
    } else {

      append_unindexed_particle(&rest, std::move(src.part[i]));
>>>>>>> 6ed36232
    }
  }

  realloc_particlelist(&src, src.n = 0);
}

/**
 * @brief Split particle list by direction.
 *
 * Moves all particles from src into left
 * and right depending if they belong to
 * the left or right side from local node
 * in direction dir.
 *
 * @param src Particles to sort.
 * @param left Particles that should go to the left
 * @param right Particles that should go to the right
 * @param dir Direction to consider.
 */
void move_left_or_right(ParticleList &src, ParticleList &left,
                        ParticleList &right, int dir) {
  for (int i = 0; i < src.n; i++) {
    auto &part = src.part[i];

    assert(local_particles[src.part[i].p.identity] == nullptr);

    if (get_mi_coord(part.r.p[dir], my_left[dir], dir) < 0.0) {
      if (PERIODIC(dir) || (boundary[2 * dir] == 0)) {

        move_unindexed_particle(&left, &src, i);
        if (i < src.n)
          i--;
      }
    } else if (get_mi_coord(part.r.p[dir], my_right[dir], dir) >= 0.0) {
      if (PERIODIC(dir) || (boundary[2 * dir + 1] == 0)) {

        move_unindexed_particle(&right, &src, i);
        if (i < src.n)
          i--;
      }
    }
  }
}

void exchange_neighbors(ParticleList *pl) {
  for (int dir = 0; dir < 3; dir++) {
    /* Single node direction, no action needed. */
    if (node_grid[dir] == 1) {
      continue;
      /* In this (common) case left and right neighbors are
         the same, and we need only one communication */
    } else if (node_grid[dir] == 2) {
      ParticleList send_buf, recv_buf;
      move_left_or_right(*pl, send_buf, send_buf, dir);

      Utils::Mpi::sendrecv(comm_cart, node_neighbors[2 * dir], 0, send_buf,
                           node_neighbors[2 * dir], 0, recv_buf);

      realloc_particlelist(&send_buf, 0);

      move_if_local(recv_buf, *pl);
    } else {
      using boost::mpi::request;
      using Utils::Mpi::isendrecv;

      ParticleList send_buf_l, send_buf_r, recv_buf_l, recv_buf_r;

      move_left_or_right(*pl, send_buf_l, send_buf_r, dir);

      auto req_l = isendrecv(comm_cart, node_neighbors[2 * dir], 0, send_buf_l,
                             node_neighbors[2 * dir], 0, recv_buf_l);
      auto req_r =
          isendrecv(comm_cart, node_neighbors[2 * dir + 1], 0, send_buf_r,
                    node_neighbors[2 * dir + 1], 0, recv_buf_r);

      std::array<request, 4> reqs{{req_l[0], req_l[1], req_r[0], req_r[1]}};
      boost::mpi::wait_all(reqs.begin(), reqs.end());

      move_if_local(recv_buf_l, *pl);
      move_if_local(recv_buf_r, *pl);

      realloc_particlelist(&send_buf_l, 0);
      realloc_particlelist(&send_buf_r, 0);
    }
  }
}
} // namespace

void dd_exchange_and_sort_particles(int global, ParticleList *pl) {
  if (global) {
    /* Worst case we need node_grid - 1 rounds per direction.
     * This correctly implies that if there is only one node,
     * no action should be taken. */
    int rounds_left = node_grid[0] + node_grid[1] + node_grid[2] - 3;
    for (; rounds_left > 0; rounds_left--) {
      exchange_neighbors(pl);

      auto left_over =
          boost::mpi::all_reduce(comm_cart, pl->n, std::plus<int>());

      if (left_over == 0) {
        break;
      }
    }
  } else {
    exchange_neighbors(pl);
  }
}

/*************************************************/

int calc_processor_min_num_cells() {
  int i, min = 1;
  /* the minimal number of cells can be lower if there are at least two nodes
     serving a direction,
     since this also ensures that the cell size is at most half the box length.
     However, if there is
     only one processor for a direction, there have to be at least two cells for
     this direction. */
  for (i = 0; i < 3; i++)
    if (node_grid[i] == 1)
      min *= 2;
  return min;
}

/************************************************************/<|MERGE_RESOLUTION|>--- conflicted
+++ resolved
@@ -27,14 +27,6 @@
 #include "errorhandling.hpp"
 #include "grid.hpp"
 
-<<<<<<< HEAD
-#include <boost/container/flat_map.hpp>
-
-/** Returns pointer to the cell which corresponds to the position if
-    the position is in the nodes spatial domain otherwise a nullptr
-    pointer. */
-Cell *dd_save_position_to_cell(const double pos[3]);
-=======
 #include "serialization/ParticleList.hpp"
 #include "utils/mpi/sendrecv.hpp"
 
@@ -46,7 +38,6 @@
  *  position is in the nodes spatial domain otherwise a nullptr pointer.
  */
 Cell *dd_save_position_to_cell(const Vector3d &pos);
->>>>>>> 6ed36232
 
 /************************************************/
 /** \name Defines */
@@ -68,10 +59,7 @@
 int max_num_cells = CELLS_MAX_NUM_CELLS;
 int min_num_cells = 1;
 double max_skin = 0.0;
-<<<<<<< HEAD
-=======
-
->>>>>>> 6ed36232
+
 /*@}*/
 
 /************************************************************/
@@ -216,11 +204,12 @@
   realloc_cellplist(&local_cells, local_cells.n = n_local_cells);
   realloc_cellplist(&ghost_cells, ghost_cells.n = new_cells - n_local_cells);
 
-  CELL_TRACE(fprintf(
-      stderr, "%d: dd_create_cell_grid, n_cells=%lu, local_cells.n=%d, "
-              "ghost_cells.n=%d, dd.ghost_cell_grid=(%d,%d,%d)\n",
-      this_node, (unsigned long)cells.size(), local_cells.n, ghost_cells.n,
-      dd.ghost_cell_grid[0], dd.ghost_cell_grid[1], dd.ghost_cell_grid[2]));
+  CELL_TRACE(fprintf(stderr,
+                     "%d: dd_create_cell_grid, n_cells=%lu, local_cells.n=%d, "
+                     "ghost_cells.n=%d, dd.ghost_cell_grid=(%d,%d,%d)\n",
+                     this_node, (unsigned long)cells.size(), local_cells.n,
+                     ghost_cells.n, dd.ghost_cell_grid[0],
+                     dd.ghost_cell_grid[1], dd.ghost_cell_grid[2]));
 }
 
 /** Fill local_cells list and ghost_cells list for use with domain
@@ -376,8 +365,9 @@
 
               dd_fill_comm_cell_lists(comm->comm[cnt].part_lists, lc, hc);
 
-              CELL_TRACE(fprintf(stderr, "%d: prep_comm %d send to   node %d "
-                                         "grid (%d,%d,%d)-(%d,%d,%d)\n",
+              CELL_TRACE(fprintf(stderr,
+                                 "%d: prep_comm %d send to   node %d "
+                                 "grid (%d,%d,%d)-(%d,%d,%d)\n",
                                  this_node, cnt, comm->comm[cnt].node, lc[0],
                                  lc[1], lc[2], hc[0], hc[1], hc[2]));
               cnt++;
@@ -393,8 +383,9 @@
               lc[dir] = hc[dir] = (1 - lr) * (dd.cell_grid[dir] + 1);
 
               dd_fill_comm_cell_lists(comm->comm[cnt].part_lists, lc, hc);
-              CELL_TRACE(fprintf(stderr, "%d: prep_comm %d recv from node %d "
-                                         "grid (%d,%d,%d)-(%d,%d,%d)\n",
+              CELL_TRACE(fprintf(stderr,
+                                 "%d: prep_comm %d recv from node %d "
+                                 "grid (%d,%d,%d)-(%d,%d,%d)\n",
                                  this_node, cnt, comm->comm[cnt].node, lc[0],
                                  lc[1], lc[2], hc[0], hc[1], hc[2]));
               cnt++;
@@ -455,57 +446,6 @@
   }
 }
 
-<<<<<<< HEAD
-=======
-/** update the 'shift' member of those GhostCommunicators, which use
- *  that value to speed up the folding process of its ghost members
- *  (see \ref dd_prepare_comm for the original), i.e. all which have
- *  GHOSTTRANS_POSSHFTD or'd into 'data_parts' upon execution of \ref
- *  dd_prepare_comm.
- */
-void dd_update_communicators_w_boxl() {
-  int cnt = 0;
-
-  /* direction loop: x, y, z */
-  for (int dir = 0; dir < 3; dir++) {
-    /* lr loop: left right */
-    for (int lr = 0; lr < 2; lr++) {
-      if (node_grid[dir] == 1) {
-        if (PERIODIC(dir) || (boundary[2 * dir + lr] == 0)) {
-          /* prepare folding of ghost positions */
-          if (boundary[2 * dir + lr] != 0) {
-            cell_structure.exchange_ghosts_comm.comm[cnt].shift[dir] =
-                boundary[2 * dir + lr] * box_l[dir];
-            cell_structure.update_ghost_pos_comm.comm[cnt].shift[dir] =
-                boundary[2 * dir + lr] * box_l[dir];
-          }
-          cnt++;
-        }
-      } else {
-        /* i: send/recv loop */
-        for (int i = 0; i < 2; i++) {
-          if (PERIODIC(dir) || (boundary[2 * dir + lr] == 0))
-            if ((node_pos[dir] + i) % 2 == 0) {
-              /* prepare folding of ghost positions */
-              if (boundary[2 * dir + lr] != 0) {
-                cell_structure.exchange_ghosts_comm.comm[cnt].shift[dir] =
-                    boundary[2 * dir + lr] * box_l[dir];
-                cell_structure.update_ghost_pos_comm.comm[cnt].shift[dir] =
-                    boundary[2 * dir + lr] * box_l[dir];
-              }
-              cnt++;
-            }
-          if (PERIODIC(dir) || (boundary[2 * dir + (1 - lr)] == 0))
-            if ((node_pos[dir] + (1 - i)) % 2 == 0) {
-              cnt++;
-            }
-        }
-      }
-    }
-  }
-}
-
->>>>>>> 6ed36232
 /** Init cell interactions for cell system domain decomposition.
  * initializes the interacting neighbor cell list of a cell The
  * created list of interacting neighbor cells is used by the Verlet
@@ -515,7 +455,7 @@
   int m, n, o;
 
   std::array<int, 3> local_halo_origin;
-  int global_size[3];
+  Vector3i global_size;
   for (int i = 0; i < 3; i++) {
     local_halo_origin[i] = node_pos[i] * dd.cell_grid[i] - 1;
     global_size[i] = node_grid[i] * dd.cell_grid[i];
@@ -541,29 +481,12 @@
   /* loop all local cells */
   DD_LOCAL_CELLS_LOOP(m, n, o) {
     auto const gind1 = global_index({m, n, o});
-
-<<<<<<< HEAD
-    boost::container::flat_map<int, int> neighbors;
-=======
-    ind1 = get_linear_index(
-        m, n, o,
-        {dd.ghost_cell_grid[0], dd.ghost_cell_grid[1], dd.ghost_cell_grid[2]});
-
->>>>>>> 6ed36232
+    auto const lind1 = get_linear_index(m, n, o, dd.ghost_cell_grid);
+
     std::vector<Cell *> red_neighbors;
     std::vector<Cell *> black_neighbors;
 
     /* loop all neighbor cells */
-<<<<<<< HEAD
-    for (int p = o - 1; p <= o + 1; p++)
-      for (int q = n - 1; q <= n + 1; q++)
-        for (int r = m - 1; r <= m + 1; r++) {
-          auto const gind2 = global_index({r, q, p});
-          auto const lind2 = get_linear_index(r, q, p, dd.ghost_cell_grid);
-
-          if (gind1 == gind2) {
-            continue;
-=======
     int lower_index[3] = {m - 1, n - 1, o - 1};
     int upper_index[3] = {m + 1, n + 1, o + 1};
 
@@ -574,32 +497,24 @@
       }
     }
 
-    for (p = lower_index[2]; p <= upper_index[2]; p++)
-      for (q = lower_index[1]; q <= upper_index[1]; q++)
-        for (r = lower_index[0]; r <= upper_index[0]; r++) {
-          ind2 = get_linear_index(r, q, p,
-                                  {dd.ghost_cell_grid[0], dd.ghost_cell_grid[1],
-                                   dd.ghost_cell_grid[2]});
-          if (ind2 > ind1) {
-            red_neighbors.push_back(&cells[ind2]);
->>>>>>> 6ed36232
+    for (int p = lower_index[2]; p <= upper_index[2]; p++)
+      for (int q = lower_index[1]; q <= upper_index[1]; q++)
+        for (int r = lower_index[0]; r <= upper_index[0]; r++) {
+          auto const gind2 = global_index({r, q, p});
+
+          if (gind1 == gind2) {
+            continue;
+          }
+
+          auto const lind2 = get_linear_index(r, q, p, dd.ghost_cell_grid);
+
+          if (gind2 > gind1) {
+            red_neighbors.push_back(&cells[lind2]);
           } else {
-            neighbors[gind2] = lind2;
+            black_neighbors.push_back(&cells[lind2]);
           }
         }
 
-    auto const lind1 = get_linear_index(m, n, o, dd.ghost_cell_grid);
-
-    for (auto const &kv : neighbors) {
-      assert(kv.first != gind1);
-      auto cp = &cells.at(kv.second);
-      if (kv.first < gind1) {
-        red_neighbors.push_back(cp);
-      } else {
-        black_neighbors.push_back(cp);
-      }
-    }
-
     cells[lind1].m_neighbors =
         Neighbors<Cell *>(red_neighbors, black_neighbors);
   }
@@ -607,22 +522,11 @@
 
 /*************************************************/
 
-<<<<<<< HEAD
-/** Returns pointer to the cell which corresponds to the position if
-    the position is in the nodes spatial domain otherwise a nullptr
-    pointer. */
-Cell *dd_save_position_to_cell(const double pos[3]) {
-  int cpos[3];
-
-  for (int i = 0; i < 3; i++) {
-    const double lpos = pos[i] - my_left[i];
-=======
 /** Returns pointer to the cell which corresponds to the position if the
  *  position is in the nodes spatial domain otherwise a nullptr pointer.
  */
 Cell *dd_save_position_to_cell(const Vector3d &pos) {
   int cpos[3];
->>>>>>> 6ed36232
 
   for (int i = 0; i < 3; i++) {
     auto const lpos = pos[i] - my_left[i];
@@ -645,82 +549,11 @@
         return nullptr;
     }
   }
-<<<<<<< HEAD
-  auto const ind =
-      get_linear_index(cpos[0], cpos[1], cpos[2], dd.ghost_cell_grid);
-  return &(cells.at(ind));
-}
-
-/*************************************************/
-
-/** Append the particles in pl to \ref local_cells and update \ref
-   local_particles.
-    @return 0 if all particles in pl reside in the nodes domain otherwise 1.*/
-int dd_append_particles(ParticleList *pl, int fold_dir) {
-  int p, dir, cpos[3], flag = 0, fold_coord = fold_dir / 2;
-
-  CELL_TRACE(fprintf(stderr, "%d: dd_append_particles %d\n", this_node, pl->n));
-
-  for (p = 0; p < pl->n; p++) {
-    if (boundary[fold_dir] != 0) {
-      fold_coordinate(pl->part[p].r.p, pl->part[p].m.v, pl->part[p].l.i,
-                      fold_coord);
-    }
-
-    for (dir = 0; dir < 3; dir++) {
-      auto lpos = pl->part[p].r.p[dir] - my_left[dir];
-      cpos[dir] =
-          static_cast<int>(std::floor(lpos * dd.inv_cell_size[dir])) + 1;
-
-      /* If the calculated cell for the particle does not belong to
-         this node, (cpos < 1 or cpos > dd.cell_grid), we still keep them
-         if the system is not periodic in dir and we are at the boundary.
-         These are particles that have left the box in a non-periodic direction,
-         which are kept on the boundary node. Otherwise we set flag = 1 to keep
-         sorting, these particles are the send to the left or right neighbor
-         of this node in the next round. */
-      if (cpos[dir] < 1) {
-        cpos[dir] = 1;
-        if (PERIODIC(dir) || !boundary[2 * dir]) {
-          flag = 1;
-          CELL_TRACE(if (fold_coord == 2) {
-            fprintf(stderr, "%d: dd_append_particles: particle %d (%f,%f,%f) "
-                            "not inside node domain.\n",
-                    this_node, pl->part[p].p.identity, pl->part[p].r.p[0],
-                    pl->part[p].r.p[1], pl->part[p].r.p[2]);
-          });
-        }
-      } else if (cpos[dir] > dd.cell_grid[dir]) {
-        cpos[dir] = dd.cell_grid[dir];
-        if (PERIODIC(dir) || !boundary[2 * dir + 1]) {
-          flag = 1;
-          CELL_TRACE(if (fold_coord == 2) {
-            fprintf(stderr, "%d: dd_append_particles: particle %d (%f,%f,%f) "
-                            "not inside node domain.\n",
-                    this_node, pl->part[p].p.identity, pl->part[p].r.p[0],
-                    pl->part[p].r.p[1], pl->part[p].r.p[2]);
-          });
-        }
-      }
-    }
-    int c = get_linear_index(cpos[0], cpos[1], cpos[2], dd.ghost_cell_grid);
-    CELL_TRACE(fprintf(
-        stderr,
-        "%d: dd_append_particles: Append Part id=%d to cell %d cpos %d %d %d\n",
-        this_node, pl->part[p].p.identity, c, cpos[0], cpos[1], cpos[2]));
-    append_indexed_particle(&cells[c], std::move(pl->part[p]));
-  }
-  CELL_TRACE(
-      fprintf(stderr, "%d: dd_append_particles: flag=%d\n", this_node, flag));
-
-  return flag;
-=======
 
   auto const ind = get_linear_index(
       cpos[0], cpos[1], cpos[2],
       {dd.ghost_cell_grid[0], dd.ghost_cell_grid[1], dd.ghost_cell_grid[2]});
   return &(cells[ind]);
->>>>>>> 6ed36232
 }
 
 /*@}*/
@@ -762,8 +595,9 @@
       std::min(std::min(dd.cell_size[0], dd.cell_size[1]), dd.cell_size[2]);
   max_skin = min_cell_size - max_cut;
 
-  CELL_TRACE(fprintf(stderr, "%d: dd_on_geometry_change: max_range = %f, "
-                             "min_cell_size = %f, max_skin = %f\n",
+  CELL_TRACE(fprintf(stderr,
+                     "%d: dd_on_geometry_change: max_range = %f, "
+                     "min_cell_size = %f, max_skin = %f\n",
                      this_node, max_range, min_cell_size, max_skin));
 
   if (max_range > min_cell_size) {
@@ -866,98 +700,6 @@
   free_comm(&cell_structure.collect_ghost_force_comm);
 }
 
-<<<<<<< HEAD
-/************************************************************/
-void dd_exchange_and_sort_particles(int global_flag) {
-  int dir, c, p, i, finished = 0;
-  ParticleList *cell, *sort_cell, send_buf_l, send_buf_r, recv_buf_l,
-      recv_buf_r;
-  Particle *part;
-  CELL_TRACE(fprintf(stderr, "%d: dd_exchange_and_sort_particles(%d):\n",
-                     this_node, global_flag));
-  CELL_TRACE(fprintf(stderr, "%d: node_neighbors are %d %d %d %d %d %d\n",
-                     this_node, node_neighbors[0], node_neighbors[1],
-                     node_neighbors[2], node_neighbors[3], node_neighbors[4],
-                     node_neighbors[5]));
-
-  init_particlelist(&send_buf_l);
-  init_particlelist(&send_buf_r);
-  init_particlelist(&recv_buf_l);
-  init_particlelist(&recv_buf_r);
-  while (finished == 0) {
-    finished = 1;
-    /* direction loop: x, y, z */
-    for (dir = 0; dir < 3; dir++) {
-      if (node_grid[dir] > 1) {
-        /* Communicate particles that have left the node domain */
-        /* particle loop */
-        for (c = 0; c < local_cells.n; c++) {
-          cell = local_cells.cell[c];
-          for (p = 0; p < cell->n; p++) {
-            part = &cell->part[p];
-            /* Move particles to the left side */
-            // Without the factor 0.5 in front of ROUND_ERROR_PREC, particles
-            // sitting exactly on the boundary
-            // may be accepted (i.e. not sent) here and rejected later on by
-            // dd_save_position_to_cell
-            if (part->r.p[dir] - my_left[dir] <
-                -0.5 * ROUND_ERROR_PREC * box_l[dir]) {
-              if (PERIODIC(dir) || (boundary[2 * dir] == 0)) {
-                CELL_TRACE(fprintf(stderr,
-                                   "%d: dd_ex_and_sort_p: send part left %d\n",
-                                   this_node, part->p.identity));
-                local_particles[part->p.identity] = nullptr;
-                move_indexed_particle(&send_buf_l, cell, p);
-                if (p < cell->n)
-                  p--;
-              }
-            }
-            /* Move particles to the right side */
-            // Factor 0.5 see above
-            else if (part->r.p[dir] - my_right[dir] >=
-                     0.5 * ROUND_ERROR_PREC * box_l[dir]) {
-              if (PERIODIC(dir) || (boundary[2 * dir + 1] == 0)) {
-                CELL_TRACE(fprintf(stderr,
-                                   "%d: dd_ex_and_sort_p: send part right %d\n",
-                                   this_node, part->p.identity));
-                local_particles[part->p.identity] = nullptr;
-                move_indexed_particle(&send_buf_r, cell, p);
-                if (p < cell->n)
-                  p--;
-              }
-            }
-            /* Sort particles in cells of this node during last direction */
-            else if (dir == 2) {
-              sort_cell = dd_save_position_to_cell(part->r.p.data());
-              if (sort_cell != cell) {
-                if (sort_cell == nullptr) {
-                  CELL_TRACE(fprintf(
-                      stderr,
-                      "%d: dd_exchange_and_sort_particles: Take another loop",
-                      this_node));
-                  CELL_TRACE(fprintf(stderr, "%d: "
-                                             "dd_exchange_and_sort_particles: "
-                                             "CP1 Particle %d (%f,%f,%f) not "
-                                             "inside node domain.\n",
-                                     this_node, part->p.identity, part->r.p[0],
-                                     part->r.p[1], part->r.p[2]));
-                  finished = 0;
-                  sort_cell = local_cells.cell[0];
-                  if (sort_cell != cell) {
-                    move_indexed_particle(sort_cell, cell, p);
-                    if (p < cell->n)
-                      p--;
-                  }
-                } else {
-                  move_indexed_particle(sort_cell, cell, p);
-                  if (p < cell->n)
-                    p--;
-                }
-              }
-            }
-          }
-        }
-=======
 namespace {
 /**
  * @brief Move particles into the cell system if it belongs to this node.
@@ -972,73 +714,15 @@
 void move_if_local(ParticleList &src, ParticleList &rest) {
   for (int i = 0; i < src.n; i++) {
     auto &part = src.part[i];
->>>>>>> 6ed36232
 
     assert(local_particles[src.part[i].p.identity] == nullptr);
 
-<<<<<<< HEAD
-        /* sort received particles to cells, folding of coordinates also happens
-         * in here. */
-        if (dd_append_particles(&recv_buf_l, 2 * dir) && dir == 2)
-          finished = 0;
-        if (dd_append_particles(&recv_buf_r, 2 * dir + 1) && dir == 2)
-          finished = 0;
-        /* reset send/recv buffers */
-        send_buf_l.n = 0;
-        send_buf_r.n = 0;
-        recv_buf_l.n = 0;
-        recv_buf_r.n = 0;
-      } else {
-        /* Single node direction case (no communication) */
-        /* Fold particles that have left the box */
-        /* particle loop */
-        for (c = 0; c < local_cells.n; c++) {
-          cell = local_cells.cell[c];
-          for (p = 0; p < cell->n; p++) {
-            part = &cell->part[p];
-            if (PERIODIC(dir)) {
-              fold_coordinate(part->r.p, part->m.v, part->l.i, dir);
-            }
-            if (dir == 2) {
-              sort_cell = dd_save_position_to_cell(part->r.p.data());
-              if (sort_cell != cell) {
-                if (sort_cell == nullptr) {
-                  CELL_TRACE(fprintf(stderr, "%d: "
-                                             "dd_exchange_and_sort_particles: "
-                                             "CP2 Particle %d (%f,%f,%f) not "
-                                             "inside node domain.\n",
-                                     this_node, part->p.identity, part->r.p[0],
-                                     part->r.p[1], part->r.p[2]));
-                  finished = 0;
-                  sort_cell = local_cells.cell[0];
-                  if (sort_cell != cell) {
-                    move_indexed_particle(sort_cell, cell, p);
-                    if (p < cell->n)
-                      p--;
-                  }
-                } else {
-                  CELL_TRACE(fprintf(stderr, "%d: "
-                                             "dd_exchange_and_sort_particles: "
-                                             "move particle id %d\n",
-                                     this_node, part->p.identity));
-                  move_indexed_particle(sort_cell, cell, p);
-                  if (p < cell->n)
-                    p--;
-                }
-              }
-            }
-          }
-        }
-      }
-=======
     auto target_cell = dd_save_position_to_cell(part.r.p);
 
     if (target_cell) {
       append_indexed_particle(target_cell, std::move(src.part[i]));
     } else {
-
       append_unindexed_particle(&rest, std::move(src.part[i]));
->>>>>>> 6ed36232
     }
   }
 
