--- conflicted
+++ resolved
@@ -1229,12 +1229,8 @@
   pl->n--;
 }
 
-<<<<<<< HEAD
-void local_place_particle(int part, double p[3], int _new) {
-=======
 void local_place_particle(int part, const double const p[3], int _new)
 {
->>>>>>> 10b45915
   Cell *cell;
   double pp[3];
   int i[3], rl;
