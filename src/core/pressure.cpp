--- conflicted
+++ resolved
@@ -23,19 +23,11 @@
 */
 
 #include "cells.hpp"
-<<<<<<< HEAD
 #include "electrostatics_magnetostatics/p3m-dipolar.hpp"
 #include "electrostatics_magnetostatics/p3m.hpp"
 #include "initialize.hpp"
 #include "integrate.hpp"
 #include "npt.hpp"
-=======
-#include "initialize.hpp"
-#include "integrate.hpp"
-#include "npt.hpp"
-#include "p3m-dipolar.hpp"
-#include "p3m.hpp"
->>>>>>> 210fba01
 #include "pressure_inline.hpp"
 #include "virtual_sites.hpp"
 
@@ -663,34 +655,20 @@
   int zi;
   double length; /* length of line between the two points */
   int d1, d2; /* for each z-bin d1 and d2 are calculated.  they indicate through
-<<<<<<< HEAD
-                 which faces of the bin the line enters and leaves the bin.
-                 i.e. if the line enters through the face corresponding to y =
-                 0.34 then d1 = 1 (y-direction) and val1 = 0.34 */
-=======
                  which faces of the bin the line enters and leaves the bin. i.e.
                  if the line enters through the face corresponding to y = 0.34
                  then d1 = 1 (y-direction) and val1 = 0.34 */
->>>>>>> 210fba01
   double val1, val2;
   double intersect;
   double segment, segment2;
   double calclength;
   int xa, ya, za; /* counters for bins */
   double temp[3];
-<<<<<<< HEAD
-  double redentry[3],
-      redexit[3];     /* like entry and exit but using a coordinate system where
-                         range_start corresponds to (0,0,0) and the length scale in
-                         each direction is the bin width */
-  double redbox_l[3]; /* box size is reduced units */
-=======
   double redentry[3], redexit[3]; /* like entry and exit but using a coordinate
                                      system where range_start corresponds to
                                      (0,0,0) and the length scale in each
                                      direction is the bin width */
   double redbox_l[3];             /* box size is reduced units */
->>>>>>> 210fba01
   int facein, faceout;
 
   PTENSOR_TRACE(fprintf(stderr,
@@ -1130,15 +1108,9 @@
                         "handle DAWAANR magnetostatics so it is left out\n");
         break;
       case DIPOLAR_DS:
-<<<<<<< HEAD
-        fprintf(stderr,
-                "WARNING: Local stress tensor calculation cannot handle "
-                "MAGNETIC DIPOLAR SUM magnetostatics so it is left out\n");
-=======
         fprintf(stderr, "WARNING: Local stress tensor calculation cannot "
                         "handle MAGNETIC DIPOLAR SUM magnetostatics so "
                         "it is left out\n");
->>>>>>> 210fba01
         break;
 
       default:
