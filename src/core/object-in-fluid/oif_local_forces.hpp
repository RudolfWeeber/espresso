--- conflicted
+++ resolved
@@ -30,11 +30,11 @@
 #include "Particle.hpp"
 #include "bonded_interactions/bonded_interaction_data.hpp"
 #include "grid.hpp"
-<<<<<<< HEAD
-#include "particle_data.hpp"
-=======
+//<<<<<<< HEAD
+//#include "particle_data.hpp"
+//=======
 #include <utils/Vector.hpp>
->>>>>>> 62152dfe
+//>>>>>>> espressomd/python
 #include <utils/math/triangle_functions.hpp>
 
 /** Set parameters for OIF local forces */
@@ -58,24 +58,24 @@
  *  @param iaparams     Bonded parameters for the OIF interaction.
  *  @return forces on @p p1, @p p2, @p p3, @p p4
  */
-<<<<<<< HEAD
-inline int calc_oif_local(Particle *p2, Particle *p1, Particle *p3,
-                          Particle *p4, Bonded_ia_parameters *iaparams,
-                          double force[3], double force2[3], double force3[3],
-                          double force4[3]) // first-fold-then-the-same approach
-{
-  auto const fp2 = unfolded_position(*p2);
-  auto const fp1 = fp2 + get_mi_vector(p1->r.p, fp2);
-  auto const fp3 = fp2 + get_mi_vector(p3->r.p, fp2);
-  auto const fp4 = fp2 + get_mi_vector(p4->r.p, fp2);
-
-  for (int i = 0; i < 3; i++) {
-    force[i] = 0;
-    force2[i] = 0;
-    force3[i] = 0;
-    force4[i] = 0;
-  }
-=======
+//<<<<<<< HEAD
+//inline int calc_oif_local(Particle *p2, Particle *p1, Particle *p3,
+//                          Particle *p4, Bonded_ia_parameters *iaparams,
+//                          double force[3], double force2[3], double force3[3],
+//                          double force4[3]) // first-fold-then-the-same approach
+//{
+//  auto const fp2 = unfolded_position(*p2);
+//  auto const fp1 = fp2 + get_mi_vector(p1->r.p, fp2);
+//  auto const fp3 = fp2 + get_mi_vector(p3->r.p, fp2);
+//  auto const fp4 = fp2 + get_mi_vector(p4->r.p, fp2);
+
+//  for (int i = 0; i < 3; i++) {
+//    force[i] = 0;
+//    force2[i] = 0;
+//    force3[i] = 0;
+//    force4[i] = 0;
+//  }
+//=======
 inline std::tuple<Utils::Vector3d, Utils::Vector3d, Utils::Vector3d,
                   Utils::Vector3d>
 calc_oif_local(Particle const &p2, Particle const &p1, Particle const &p3,
@@ -88,7 +88,7 @@
   auto const fp4 = fp2 + get_mi_vector(p4.r.p, fp2, box_geo);
 
   Utils::Vector3d force1{}, force2{}, force3{}, force4{};
->>>>>>> 62152dfe
+//>>>>>>> espressomd/python
 
   // non-linear stretching
   if (iaparams.p.oif_local_forces.ks > TINY_OIF_ELASTICITY_COEFFICIENT) {
@@ -152,54 +152,60 @@
     force3 -= f;
   }
 
+//<<<<<<< HEAD
   /* bending
-<<<<<<< HEAD
      implemented according to updated expressions in book Computational Blood Cell Mechanics, by I.Cimrak and I.Jancigova, see errata...*/
-  if (iaparams->p.oif_local_forces.kb > TINY_OIF_ELASTICITY_COEFFICIENT) {
+//  if (iaparams->p.oif_local_forces.kb > TINY_OIF_ELASTICITY_COEFFICIENT) {
     // how fp1 - fp4 correspond to points A,B,C,D from the book, Figure A.1:
      //    fp1 -> C
      //    fp2 -> A
      //    fp3 -> B
      //    fp4 -> D
     
-    auto const Nc = Utils::get_n_triangle(fp1, fp2, fp3);    // returns (fp2 - fp1)x(fp3 - fp1), thus Nc = (A - C)x(B - C)  
-    auto const Nd = Utils::get_n_triangle(fp4, fp3, fp2);    // returns (fp3 - fp4)x(fp2 - fp4), thus Nd = (B - D)x(A - D)  
-=======
+//    auto const Nc = Utils::get_n_triangle(fp1, fp2, fp3);    // returns (fp2 - fp1)x(fp3 - fp1), thus Nc = (A - C)x(B - C)  
+//    auto const Nd = Utils::get_n_triangle(fp4, fp3, fp2);    // returns (fp3 - fp4)x(fp2 - fp4), thus Nd = (B - D)x(A - D)  
+//=======
+  /* bending
      forceT1 is restoring force for triangle p1,p2,p3 and force2T restoring
      force for triangle p2,p3,p4 p1 += forceT1; p2 -= 0.5*forceT1+0.5*forceT2;
      p3 -= 0.5*forceT1+0.5*forceT2; p4 += forceT2; */
   if (iaparams.p.oif_local_forces.kb > TINY_OIF_ELASTICITY_COEFFICIENT) {
-    auto const n1 = Utils::get_n_triangle(fp2, fp1, fp3).normalize();
-    auto const n2 = Utils::get_n_triangle(fp2, fp3, fp4).normalize();
->>>>>>> 62152dfe
+    // how fp1 - fp4 correspond to points A,B,C,D from the book, Figure A.1:
+     //    fp1 -> C
+     //    fp2 -> A
+     //    fp3 -> B
+     //    fp4 -> D
+    auto const Nc = Utils::get_n_triangle(fp1, fp2, fp3);    // returns (fp2 - fp1)x(fp3 - fp1), thus Nc = (A - C)x(B - C)  
+    auto const Nd = Utils::get_n_triangle(fp4, fp3, fp2);    // returns (fp3 - fp4)x(fp2 - fp4), thus Nd = (B - D)x(A - D)  
+//>>>>>>> espressomd/python
 
     auto const phi = Utils::angle_btw_triangles(fp1, fp2, fp3, fp4);
     auto const aa = (phi - iaparams.p.oif_local_forces
                                .phi0); // no renormalization by phi0, to be
                                        // consistent with Krueger and Fedosov
-<<<<<<< HEAD
+//<<<<<<< HEAD
     auto const BminA = fp3 - fp2;
-    auto const fac = iaparams->p.oif_local_forces.kb * aa;
+    auto const fac = iaparams.p.oif_local_forces.kb * aa;
     auto const factorFaNc = (fp2 - fp3) * (fp1 - fp3) / BminA.norm() / Nc.norm2();
     auto const factorFaNd = (fp2 - fp3) * (fp4 - fp3) / BminA.norm() / Nd.norm2();
     auto const factorFbNc = (fp2 - fp3) * (fp2 - fp1) / BminA.norm() / Nc.norm2();
     auto const factorFbNd = (fp2 - fp3) * (fp2 - fp4) / BminA.norm() / Nd.norm2();
     
-    for (int i = 0; i < 3; i++) {
-      force[i] -= fac * BminA.norm()/Nc.norm2() * Nc[i];                // Fc
-      force2[i] +=  fac * (factorFaNc * Nc[i] + factorFaNd * Nd[i]);    // Fa
-      force3[i] +=  fac * (factorFbNc * Nc[i] + factorFbNd * Nd[i]);    // Fb
-      force4[i] -= fac * BminA.norm()/Nd.norm2() * Nd[i];               // Fd
-    }
-=======
-    auto const fac = iaparams.p.oif_local_forces.kb * aa;
-    auto const f = 0.5 * fac * n1 + 0.5 * fac * n2;
-
-    force1 += fac * n1;
-    force2 -= f;
-    force3 -= f;
-    force4 += fac * n2;
->>>>>>> 62152dfe
+//    for (int i = 0; i < 3; i++) {
+//      force[i] -= fac * BminA.norm()/Nc.norm2() * Nc[i];                // Fc
+//      force2[i] +=  fac * (factorFaNc * Nc[i] + factorFaNd * Nd[i]);    // Fa
+//      force3[i] +=  fac * (factorFbNc * Nc[i] + factorFbNd * Nd[i]);    // Fb
+//      force4[i] -= fac * BminA.norm()/Nd.norm2() * Nd[i];               // Fd
+//    }
+//=======
+//    auto const fac = iaparams.p.oif_local_forces.kb * aa;
+//    auto const f = 0.5 * fac * n1 + 0.5 * fac * n2;
+
+    force1 -= fac * BminA.norm()/Nc.norm2() * Nc;
+    force2 += fac * (factorFaNc * Nc + factorFaNd * Nd);
+    force3 += fac * (factorFbNc * Nc + factorFbNd * Nd);
+    force4 -= fac * BminA.norm()/Nd.norm2() * Nd;
+//>>>>>>> espressomd/python
   }
 
   /* local area
