--- conflicted
+++ resolved
@@ -78,9 +78,6 @@
 }
 
 /** Multiply two quaternions */ 
-<<<<<<< HEAD
-void multiply_quaternions(const double a[4], const double b[4], double result[4]);
-=======
 inline void multiply_quaternions(const double a[4], const double b[4], double result[4])
 {
  // Formula from http://www.j3d.org/matrix_faq/matrfaq_latest.html
@@ -89,7 +86,6 @@
  result[2] = a[0] * b[2] + a[2] * b[0] + a[3] * b[1] - a[1] * b[3]; 
  result[3] = a[0] * b[3] + a[3] * b[0] + a[1] * b[2] - a[2] * b[1];
 }
->>>>>>> e7de8e52
 
 /** Convert director to quaternions */
 int convert_quatu_to_quat(double d[3], double quat[4]);
