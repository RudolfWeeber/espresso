--- conflicted
+++ resolved
@@ -131,23 +131,15 @@
 public:
   PairInfo(){};
   PairInfo(int _id1, int _id2, Utils::Vector3d _pos1, Utils::Vector3d _pos2,
-<<<<<<< HEAD
-           Utils::Vector3d _vec21)
-      : id1(_id1), id2(_id2), pos1(_pos1), pos2(_pos2), vec21(_vec21){};
-=======
            Utils::Vector3d _vec21, int _node)
       : id1(_id1), id2(_id2), pos1(_pos1), pos2(_pos2), vec21(_vec21),
         node(_node){};
->>>>>>> 6ebda7ba
   int id1;
   int id2;
   Utils::Vector3d pos1;
   Utils::Vector3d pos2;
   Utils::Vector3d vec21;
-<<<<<<< HEAD
-=======
   int node;
->>>>>>> 6ebda7ba
 };
 /** @brief Returns pairs of particle ids, positions and distance as seen by the
  * non bonded loop */
