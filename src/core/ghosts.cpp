/*
  Copyright (C) 2010-2018 The ESPResSo project
  Copyright (C) 2002,2003,2004,2005,2006,2007,2008,2009,2010
    Max-Planck-Institute for Polymer Research, Theory Group

  This file is part of ESPResSo.

  ESPResSo is free software: you can redistribute it and/or modify
  it under the terms of the GNU General Public License as published by
  the Free Software Foundation, either version 3 of the License, or
  (at your option) any later version.

  ESPResSo is distributed in the hope that it will be useful,
  but WITHOUT ANY WARRANTY; without even the implied warranty of
  MERCHANTABILITY or FITNESS FOR A PARTICULAR PURPOSE.  See the
  GNU General Public License for more details.

  You should have received a copy of the GNU General Public License
  along with this program.  If not, see <http://www.gnu.org/licenses/>.
*/
/** \file
 *  Ghost particles and particle exchange.
 *
 *  For more information on ghosts,
 *  see \ref ghosts.hpp "ghosts.hpp"
 */
#include "ghosts.hpp"
#include "communication.hpp"
#include "debug.hpp"
#include "errorhandling.hpp"
#include "particle_data.hpp"

#include <algorithm>
#include <cstdio>
#include <cstdlib>
#include <cstring>
#include <mpi.h>
#include <vector>

/** Tag for communication in ghost_comm. */
#define REQ_GHOST_SEND 100

static int n_s_buffer = 0;
static int max_s_buffer = 0;
/** send buffer. Just grows, which should be ok */
static char *s_buffer = nullptr;

std::vector<int> s_bondbuffer;

static int n_r_buffer = 0;
static int max_r_buffer = 0;
/** recv buffer. Just grows, which should be ok */
static char *r_buffer = nullptr;

std::vector<int> r_bondbuffer;

/** whether the ghosts should also have velocity information, e. g. for DPD or
   RATTLE. You need this whenever you need the relative velocity of two
   particles. NO CHANGES OF THIS VALUE OUTSIDE OF \ref on_ghost_flags_change
   !!!!
*/
int ghosts_have_v = 0;
int ghosts_have_bonds = 0;

void prepare_comm(GhostCommunicator *comm, int data_parts, int num) {
  assert(comm);
  comm->data_parts = data_parts;

  GHOST_TRACE(fprintf(stderr, "%d: prepare_comm, data_parts = %d\n", this_node,
                      comm->data_parts));

  comm->num = num;
  comm->comm.resize(num);
  for (int i = 0; i < num; i++) {
    comm->comm[i].n_part_lists = 0;
    comm->comm[i].part_lists = nullptr;
  }
}

void free_comm(GhostCommunicator *comm) {
  int n;
  GHOST_TRACE(fprintf(stderr, "%d: free_comm: %p has %d ghost communications\n",
                      this_node, (void *)comm, comm->num));
  for (n = 0; n < comm->num; n++)
    free(comm->comm[n].part_lists);
}

int calc_transmit_size(GhostCommunication *gc, int data_parts) {
  int n_buffer_new;

  if (data_parts & GHOSTTRANS_PARTNUM)
    n_buffer_new = sizeof(int) * gc->n_part_lists;
  else {
    int count = 0;
    for (int p = 0; p < gc->n_part_lists; p++)
      count += gc->part_lists[p]->n;

    n_buffer_new = 0;
    if (data_parts & GHOSTTRANS_PROPRTS) {
      n_buffer_new += sizeof(ParticleProperties);
      // sending size of bond/exclusion lists
      if (ghosts_have_bonds) {
        n_buffer_new += sizeof(int);
      }
    }
    if (data_parts & GHOSTTRANS_POSITION)
      n_buffer_new += sizeof(ParticlePosition);
    if (data_parts & GHOSTTRANS_MOMENTUM)
      n_buffer_new += sizeof(ParticleMomentum);
    if (data_parts & GHOSTTRANS_FORCE)
      n_buffer_new += sizeof(ParticleForce);

#ifdef ENGINE
    if (data_parts & GHOSTTRANS_SWIMMING)
      n_buffer_new += sizeof(ParticleParametersSwimming);
#endif
    n_buffer_new *= count;
  }
  // also sending length of bond buffer
  if (data_parts & GHOSTTRANS_PROPRTS)
    n_buffer_new += sizeof(int);
  return n_buffer_new;
}

void prepare_send_buffer(GhostCommunication *gc, int data_parts) {
  GHOST_TRACE(fprintf(stderr, "%d: prepare sending to/bcast from %d\n",
                      this_node, gc->node));

  /* reallocate send buffer */
  n_s_buffer = calc_transmit_size(gc, data_parts);
  if (n_s_buffer > max_s_buffer) {
    max_s_buffer = n_s_buffer;
    s_buffer = Utils::realloc(s_buffer, max_s_buffer);
  }
  GHOST_TRACE(fprintf(stderr, "%d: will send %d\n", this_node, n_s_buffer));

  s_bondbuffer.resize(0);

  /* put in data */
  char *insert = s_buffer;
  for (int pl = 0; pl < gc->n_part_lists; pl++) {
    int np = gc->part_lists[pl]->n;
    if (data_parts & GHOSTTRANS_PARTNUM) {
      *(int *)insert = np;
      insert += sizeof(int);
      GHOST_TRACE(
          fprintf(stderr, "%d: %d particles assigned\n", this_node, np));
    } else {
      Particle *part = gc->part_lists[pl]->part;
      for (int p = 0; p < np; p++) {
        Particle *pt = &part[p];
        if (data_parts & GHOSTTRANS_PROPRTS) {
          memcpy(insert, &pt->p, sizeof(ParticleProperties));
          insert += sizeof(ParticleProperties);
          if (ghosts_have_bonds) {
            *(int *)insert = pt->bl.n;
            insert += sizeof(int);
            if (pt->bl.n) {
              s_bondbuffer.insert(s_bondbuffer.end(), pt->bl.e,
                                  pt->bl.e + pt->bl.n);
            }
          }
        }
<<<<<<< HEAD
        if (data_parts & GHOSTTRANS_POSITION) {
=======
        if (data_parts & GHOSTTRANS_POSSHFTD) {
          /* ok, this is not nice, but perhaps fast */
          auto pp = pt->r;
          pp.p += gc->shift;
          memcpy(insert, &pp, sizeof(pp));
          insert += sizeof(ParticlePosition);
        } else if (data_parts & GHOSTTRANS_POSITION) {
>>>>>>> 7e10ad0b
          memcpy(insert, &pt->r, sizeof(ParticlePosition));
          insert += sizeof(ParticlePosition);
        }
        if (data_parts & GHOSTTRANS_MOMENTUM) {
          memcpy(insert, &pt->m, sizeof(ParticleMomentum));
          insert += sizeof(ParticleMomentum);
        }
        if (data_parts & GHOSTTRANS_FORCE) {
          memcpy(insert, &pt->f, sizeof(ParticleForce));
          insert += sizeof(ParticleForce);
        }

#ifdef ENGINE
        if (data_parts & GHOSTTRANS_SWIMMING) {
          memcpy(insert, &pt->swim, sizeof(ParticleParametersSwimming));
          insert += sizeof(ParticleParametersSwimming);
        }
#endif
      }
    }
  }
  if (data_parts & GHOSTTRANS_PROPRTS) {
    GHOST_TRACE(fprintf(stderr, "%d: bond buffer size is %ld\n", this_node,
                        s_bondbuffer.size()));
    *(int *)insert = int(s_bondbuffer.size());
    insert += sizeof(int);
  }

  if (insert - s_buffer != n_s_buffer) {
    fprintf(stderr,
            "%d: INTERNAL ERROR: send buffer size %d "
            "differs from what I put in (%td)\n",
            this_node, n_s_buffer, insert - s_buffer);
    errexit();
  }
}

static void prepare_ghost_cell(Cell *cell, int size) {
  using Utils::make_span;
  auto const old_cap = cell->max;

  /* reset excess particles */
  if (size < cell->max) {
    for (auto &p : make_span<Particle>(cell->part + size, cell->max - size)) {
      p = Particle{};
      p.l.ghost = true;
    }
  }

  /* Adapt size */
  cell->resize(size);

  /* initialize new particles */
  if (old_cap < cell->max) {
    auto new_parts = make_span(cell->part + old_cap, cell->max - old_cap);
    std::uninitialized_fill(new_parts.begin(), new_parts.end(), Particle{});
    for (auto &p : new_parts) {
      p.l.ghost = true;
    }
  }
}

void prepare_recv_buffer(GhostCommunication *gc, int data_parts) {
  GHOST_TRACE(
      fprintf(stderr, "%d: prepare receiving from %d\n", this_node, gc->node));
  /* reallocate recv buffer */
  n_r_buffer = calc_transmit_size(gc, data_parts);
  if (n_r_buffer > max_r_buffer) {
    max_r_buffer = n_r_buffer;
    r_buffer = Utils::realloc(r_buffer, max_r_buffer);
  }
  GHOST_TRACE(fprintf(stderr, "%d: will get %d\n", this_node, n_r_buffer));
}

void put_recv_buffer(GhostCommunication *gc, int data_parts) {
  /* put back data */
  char *retrieve = r_buffer;

  std::vector<int>::const_iterator bond_retrieve = r_bondbuffer.begin();

  for (int pl = 0; pl < gc->n_part_lists; pl++) {
    auto cur_list = gc->part_lists[pl];
    if (data_parts & GHOSTTRANS_PARTNUM) {
      GHOST_TRACE(fprintf(
          stderr, "%d: reallocating cell %p to size %d, assigned to node %d\n",
          this_node, (void *)cur_list, *(int *)retrieve, gc->node));
      prepare_ghost_cell(cur_list, *(int *)retrieve);
      retrieve += sizeof(int);
    } else {
      int np = cur_list->n;
      Particle *part = cur_list->part;
      for (int p = 0; p < np; p++) {
        Particle *pt = &part[p];
        if (data_parts & GHOSTTRANS_PROPRTS) {
          memcpy(&pt->p, retrieve, sizeof(ParticleProperties));
          retrieve += sizeof(ParticleProperties);
          if (ghosts_have_bonds) {
            int n_bonds;
            memcpy(&n_bonds, retrieve, sizeof(int));
            retrieve += sizeof(int);
            pt->bl.resize(n_bonds);
            std::copy_n(bond_retrieve, n_bonds, pt->bl.begin());
            bond_retrieve += n_bonds;
          }
          if (local_particles[pt->p.identity] == nullptr) {
            local_particles[pt->p.identity] = pt;
          }
        }
        if (data_parts & GHOSTTRANS_POSITION) {
          memcpy(&pt->r, retrieve, sizeof(ParticlePosition));
          retrieve += sizeof(ParticlePosition);
        }
        if (data_parts & GHOSTTRANS_MOMENTUM) {
          memcpy(&pt->m, retrieve, sizeof(ParticleMomentum));
          retrieve += sizeof(ParticleMomentum);
        }
        if (data_parts & GHOSTTRANS_FORCE) {
          memcpy(&pt->f, retrieve, sizeof(ParticleForce));
          retrieve += sizeof(ParticleForce);
        }

#ifdef ENGINE
        if (data_parts & GHOSTTRANS_SWIMMING) {
          memcpy(&pt->swim, retrieve, sizeof(ParticleParametersSwimming));
          retrieve += sizeof(ParticleParametersSwimming);
        }
#endif
      }
    }
  }

  if (data_parts & GHOSTTRANS_PROPRTS) {
    // skip the final information on bonds to be sent in a second round
    retrieve += sizeof(int);
  }

  if (retrieve - r_buffer != n_r_buffer) {
    fprintf(stderr,
            "%d: recv buffer size %d differs "
            "from what I read out (%td)\n",
            this_node, n_r_buffer, retrieve - r_buffer);
    errexit();
  }
  if (bond_retrieve != r_bondbuffer.end()) {
    fprintf(stderr,
            "%d: recv bond buffer was not used up, %td elements remain\n",
            this_node, r_bondbuffer.end() - bond_retrieve);
    errexit();
  }
  r_bondbuffer.resize(0);
}

void add_forces_from_recv_buffer(GhostCommunication *gc) {
  int pl, p;
  Particle *part, *pt;
  char *retrieve;

  /* put back data */
  retrieve = r_buffer;
  for (pl = 0; pl < gc->n_part_lists; pl++) {
    int np = gc->part_lists[pl]->n;
    part = gc->part_lists[pl]->part;
    for (p = 0; p < np; p++) {
      pt = &part[p];
      ParticleForce pf;
      memcpy(&pf, retrieve, sizeof(pf));
      pt->f += pf;
      retrieve += sizeof(ParticleForce);
    }
  }
  if (retrieve - r_buffer != n_r_buffer) {
    fprintf(stderr,
            "%d: recv buffer size %d differs "
            "from what I put in %td\n",
            this_node, n_r_buffer, retrieve - r_buffer);
    errexit();
  }
}

void cell_cell_transfer(GhostCommunication *gc, int data_parts) {
  int pl, p, offset;
  Particle *part1, *part2, *pt1, *pt2;

  GHOST_TRACE(fprintf(stderr, "%d: local_transfer: type %d data_parts %d\n",
                      this_node, gc->type, data_parts));

  /* transfer data */
  offset = gc->n_part_lists / 2;
  for (pl = 0; pl < offset; pl++) {
    Cell *src_list = gc->part_lists[pl];
    Cell *dst_list = gc->part_lists[pl + offset];

    if (data_parts & GHOSTTRANS_PARTNUM) {
      prepare_ghost_cell(dst_list, src_list->n);
    } else {
      int np = src_list->n;
      part1 = src_list->part;
      part2 = dst_list->part;
      for (p = 0; p < np; p++) {
        pt1 = &part1[p];
        pt2 = &part2[p];
        if (data_parts & GHOSTTRANS_PROPRTS) {
          pt2->p = pt1->p;
          if (ghosts_have_bonds) {
            pt2->bl = pt1->bl;
          }
        }
        if (data_parts & GHOSTTRANS_POSITION)
          pt2->r = pt1->r;
        if (data_parts & GHOSTTRANS_MOMENTUM) {
          pt2->m = pt1->m;
        }
        if (data_parts & GHOSTTRANS_FORCE)
          pt2->f += pt1->f;

#ifdef ENGINE
        if (data_parts & GHOSTTRANS_SWIMMING)
          pt2->swim = pt1->swim;
#endif
      }
    }
  }
}

void reduce_forces_sum(void *add, void *to, int const *const len,
                       MPI_Datatype *type) {
  auto *cadd = static_cast<ParticleForce *>(add),
       *cto = static_cast<ParticleForce *>(to);
  int i, clen = *len / sizeof(ParticleForce);

  if (*type != MPI_BYTE || (*len % sizeof(ParticleForce)) != 0) {
    fprintf(stderr, "%d: transfer data type wrong\n", this_node);
    errexit();
  }

  for (i = 0; i < clen; i++)
    cto[i] += cadd[i];
}

static int is_send_op(int comm_type, int node) {
  return ((comm_type == GHOST_SEND) || (comm_type == GHOST_RDCE) ||
          (comm_type == GHOST_BCST && node == this_node));
}

static int is_recv_op(int comm_type, int node) {
  return ((comm_type == GHOST_RECV) ||
          (comm_type == GHOST_BCST && node != this_node) ||
          (comm_type == GHOST_RDCE && node == this_node));
}

void ghost_communicator(GhostCommunicator *gc) {
  ghost_communicator(gc, gc->data_parts);
}

void ghost_communicator(GhostCommunicator *gc, int data_parts) {
  MPI_Status status;
  int n, n2;
  /* if ghosts should have uptodate velocities, they have to be updated like
     positions (except for shifting...) */
  if (ghosts_have_v && (data_parts & GHOSTTRANS_POSITION))
    data_parts |= GHOSTTRANS_MOMENTUM;

  GHOST_TRACE(fprintf(stderr, "%d: ghost_comm %p, data_parts %d\n", this_node,
                      (void *)gc, data_parts));

  for (n = 0; n < gc->num; n++) {
    GhostCommunication *gcn = &gc->comm[n];
    int comm_type = gcn->type & GHOST_JOBMASK;
    int prefetch = gcn->type & GHOST_PREFETCH;
    int poststore = gcn->type & GHOST_PSTSTORE;
    int node = gcn->node;

    if (comm_type == GHOST_LOCL)
      cell_cell_transfer(gcn, data_parts);
    else {
      /* prepare send buffer if necessary */
      if (is_send_op(comm_type, node)) {
        /* ok, we send this step, prepare send buffer if not yet done */
        if (!prefetch)
          prepare_send_buffer(gcn, data_parts);
        else {
          GHOST_TRACE(fprintf(stderr,
                              "%d: ghost_comm using prefetched data for "
                              "operation %d, sending to %d\n",
                              this_node, n, node));
#ifdef ADDITIONAL_CHECKS
          if (n_s_buffer != calc_transmit_size(gcn, data_parts)) {
            fprintf(stderr,
                    "%d: ghost_comm transmission size and current size of "
                    "cells to transmit do not match\n",
                    this_node);
            errexit();
          }
#endif
        }
      } else {
        /* we do not send this time, let's look for a prefetch */
        if (prefetch) {
          /* find next action where we send and which has PREFETCH set */
          for (n2 = n + 1; n2 < gc->num; n2++) {
            GhostCommunication *gcn2 = &gc->comm[n2];
            int comm_type2 = gcn2->type & GHOST_JOBMASK;
            int prefetch2 = gcn2->type & GHOST_PREFETCH;
            int node2 = gcn2->node;
            if (is_send_op(comm_type2, node2) && prefetch2) {
              GHOST_TRACE(fprintf(stderr,
                                  "%d: ghost_comm prefetch operation %d, is "
                                  "send/bcast to/from %d\n",
                                  this_node, n2, node2));
              prepare_send_buffer(gcn2, data_parts);
              break;
            }
          }
        }
      }

      /* recv buffer for recv and multinode operations to this node */
      if (is_recv_op(comm_type, node))
        prepare_recv_buffer(gcn, data_parts);

      /* transfer data */
      switch (comm_type) {
      case GHOST_RECV: {
        GHOST_TRACE(fprintf(stderr,
                            "%d: ghost_comm receive from %d (%d bytes)\n",
                            this_node, node, n_r_buffer));
        MPI_Recv(r_buffer, n_r_buffer, MPI_BYTE, node, REQ_GHOST_SEND,
                 comm_cart, &status);
        if (data_parts & GHOSTTRANS_PROPRTS) {
          int n_bonds = *(int *)(r_buffer + n_r_buffer - sizeof(int));
          GHOST_TRACE(fprintf(stderr,
                              "%d: ghost_comm receive from %d (%d bonds)\n",
                              this_node, node, n_bonds));
          if (n_bonds) {
            r_bondbuffer.resize(n_bonds);
            MPI_Recv(&r_bondbuffer[0], n_bonds, MPI_INT, node, REQ_GHOST_SEND,
                     comm_cart, &status);
          }
        }
        break;
      }
      case GHOST_SEND: {
        GHOST_TRACE(fprintf(stderr, "%d: ghost_comm send to %d (%d bytes)\n",
                            this_node, node, n_s_buffer));
        MPI_Send(s_buffer, n_s_buffer, MPI_BYTE, node, REQ_GHOST_SEND,
                 comm_cart);
        int n_bonds = s_bondbuffer.size();
        if (!(data_parts & GHOSTTRANS_PROPRTS) && n_bonds > 0) {
          fprintf(stderr,
                  "%d: INTERNAL ERROR: not sending properties, but bond buffer "
                  "not empty\n",
                  this_node);
          errexit();
        }
        GHOST_TRACE(fprintf(stderr, "%d: ghost_comm send to %d (%d ints)\n",
                            this_node, node, n_bonds));
        if (n_bonds) {
          MPI_Send(&s_bondbuffer[0], n_bonds, MPI_INT, node, REQ_GHOST_SEND,
                   comm_cart);
        }
        break;
      }
      case GHOST_BCST:
        GHOST_TRACE(fprintf(stderr, "%d: ghost_comm bcast from %d (%d bytes)\n",
                            this_node, node,
                            (node == this_node) ? n_s_buffer : n_r_buffer));
        if (node == this_node) {
          MPI_Bcast(s_buffer, n_s_buffer, MPI_BYTE, node, comm_cart);
          int n_bonds = s_bondbuffer.size();
          if (!(data_parts & GHOSTTRANS_PROPRTS) && n_bonds > 0) {
            fprintf(stderr,
                    "%d: INTERNAL ERROR: not sending properties, but bond "
                    "buffer not empty\n",
                    this_node);
            errexit();
          }
          if (n_bonds) {
            MPI_Bcast(&s_bondbuffer[0], n_bonds, MPI_INT, node, comm_cart);
          }
        } else {
          MPI_Bcast(r_buffer, n_r_buffer, MPI_BYTE, node, comm_cart);
          if (data_parts & GHOSTTRANS_PROPRTS) {
            int n_bonds = *(int *)(r_buffer + n_r_buffer - sizeof(int));
            if (n_bonds) {
              r_bondbuffer.resize(n_bonds);
              MPI_Bcast(&r_bondbuffer[0], n_bonds, MPI_INT, node, comm_cart);
            }
          }
        }
        break;
      case GHOST_RDCE: {
        GHOST_TRACE(fprintf(stderr, "%d: ghost_comm reduce to %d (%d bytes)\n",
                            this_node, node, n_s_buffer));

        if (node == this_node)
          MPI_Reduce(reinterpret_cast<double *>(s_buffer),
                     reinterpret_cast<double *>(r_buffer),
                     n_s_buffer / sizeof(double), MPI_DOUBLE, MPI_SUM, node,
                     comm_cart);
        else
          MPI_Reduce(reinterpret_cast<double *>(s_buffer), nullptr,
                     n_s_buffer / sizeof(double), MPI_DOUBLE, MPI_SUM, node,
                     comm_cart);
      } break;
      }
      GHOST_TRACE(fprintf(stderr, "%d: ghost_comm done\n", this_node));

      /* recv op; write back data directly, if no PSTSTORE delay is requested.
       */
      if (is_recv_op(comm_type, node)) {
        if (!poststore) {
          /* forces have to be added, the rest overwritten. Exception is RDCE,
             where the addition is integrated into the communication. */
          if (data_parts == GHOSTTRANS_FORCE && comm_type != GHOST_RDCE)
            add_forces_from_recv_buffer(gcn);
          else
            put_recv_buffer(gcn, data_parts);
        } else {
          GHOST_TRACE(fprintf(
              stderr, "%d: ghost_comm delaying operation %d, recv from %d\n",
              this_node, n, node));
        }
      } else {
        /* send op; write back delayed data from last recv, when this was a
         * prefetch send. */
        if (poststore) {
          /* find previous action where we recv and which has PSTSTORE set */
          for (n2 = n - 1; n2 >= 0; n2--) {
            GhostCommunication *gcn2 = &gc->comm[n2];
            int comm_type2 = gcn2->type & GHOST_JOBMASK;
            int poststore2 = gcn2->type & GHOST_PSTSTORE;
            int node2 = gcn2->node;
            if (is_recv_op(comm_type2, node2) && poststore2) {
              GHOST_TRACE(fprintf(stderr,
                                  "%d: ghost_comm storing delayed recv, "
                                  "operation %d, from %d\n",
                                  this_node, n2, node2));
#ifdef ADDITIONAL_CHECKS
              if (n_r_buffer != calc_transmit_size(gcn2, data_parts)) {
                fprintf(stderr,
                        "%d: ghost_comm transmission size and current size of "
                        "cells to transmit do not match\n",
                        this_node);
                errexit();
              }
#endif
              /* as above */
              if (data_parts == GHOSTTRANS_FORCE && comm_type != GHOST_RDCE)
                add_forces_from_recv_buffer(gcn2);
              else
                put_recv_buffer(gcn2, data_parts);
              break;
            }
          }
        }
      }
    }
  }
}<|MERGE_RESOLUTION|>--- conflicted
+++ resolved
@@ -161,17 +161,7 @@
             }
           }
         }
-<<<<<<< HEAD
         if (data_parts & GHOSTTRANS_POSITION) {
-=======
-        if (data_parts & GHOSTTRANS_POSSHFTD) {
-          /* ok, this is not nice, but perhaps fast */
-          auto pp = pt->r;
-          pp.p += gc->shift;
-          memcpy(insert, &pp, sizeof(pp));
-          insert += sizeof(ParticlePosition);
-        } else if (data_parts & GHOSTTRANS_POSITION) {
->>>>>>> 7e10ad0b
           memcpy(insert, &pt->r, sizeof(ParticlePosition));
           insert += sizeof(ParticlePosition);
         }
