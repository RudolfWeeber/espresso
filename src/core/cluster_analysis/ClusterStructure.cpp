--- conflicted
+++ resolved
@@ -64,14 +64,9 @@
 
 void ClusterStructure::run_for_bonded_particles() {
   clear();
-<<<<<<< HEAD
-  PartCfg partCfg{*System::get_system().box_geo};
-=======
-  sanity_checks();
   auto const box_geo_handle = get_box_geo();
   auto const &box_geo = *box_geo_handle;
   PartCfg partCfg{box_geo};
->>>>>>> 8c90c3d1
   for (const auto &p : partCfg) {
     for (auto const bond : p.bonds()) {
       if (bond.partner_ids().size() == 1) {
