/*
 * Copyright (C) 2010-2019 The ESPResSo project
 * Copyright (C) 2002,2003,2004,2005,2006,2007,2008,2009,2010
 *   Max-Planck-Institute for Polymer Research, Theory Group
 *
 * This file is part of ESPResSo.
 *
 * ESPResSo is free software: you can redistribute it and/or modify
 * it under the terms of the GNU General Public License as published by
 * the Free Software Foundation, either version 3 of the License, or
 * (at your option) any later version.
 *
 * ESPResSo is distributed in the hope that it will be useful,
 * but WITHOUT ANY WARRANTY; without even the implied warranty of
 * MERCHANTABILITY or FITNESS FOR A PARTICULAR PURPOSE.  See the
 * GNU General Public License for more details.
 *
 * You should have received a copy of the GNU General Public License
 * along with this program.  If not, see <http://www.gnu.org/licenses/>.
 */
/** \file
 *  Hook procedures.
 *
 *  Implementation of event.hpp.
 */
#include "event.hpp"

#include "bonded_interactions/thermalized_bond.hpp"
#include "cells.hpp"
#include "collision.hpp"
#include "communication.hpp"
#include "config.hpp"
#include "cuda_init.hpp"
#include "cuda_interface.hpp"
#include "cuda_utils.hpp"
#include "electrostatics_magnetostatics/coulomb.hpp"
#include "electrostatics_magnetostatics/dipole.hpp"
#include "errorhandling.hpp"
#include "grid.hpp"
#include "grid_based_algorithms/lb_boundaries.hpp"
#include "grid_based_algorithms/lb_interface.hpp"
#include "immersed_boundaries.hpp"
#include "integrate.hpp"
#include "nonbonded_interactions/nonbonded_interaction_data.hpp"
#include "npt.hpp"
#include "partCfg_global.hpp"
#include "particle_data.hpp"
#include "thermostat.hpp"
#include "virtual_sites.hpp"

#ifdef SCAFACOS
#include "electrostatics_magnetostatics/scafacos.hpp"
#endif

#include <utils/mpi/all_compare.hpp>

#include <cstdio>

#include <mpi.h>

/** whether the thermostat has to be reinitialized before integration */
static bool reinit_thermo = true;
static int reinit_electrostatics = false;
static int reinit_magnetostatics = false;

#if defined(OPEN_MPI) &&                                                       \
    (OMPI_MAJOR_VERSION == 2 && OMPI_MINOR_VERSION <= 1 ||                     \
     OMPI_MAJOR_VERSION == 3 &&                                                \
         (OMPI_MINOR_VERSION == 0 && OMPI_RELEASE_VERSION <= 2 ||              \
          OMPI_MINOR_VERSION == 1 && OMPI_RELEASE_VERSION <= 2))
/** Workaround for segmentation fault "Signal code: Address not mapped (1)"
 *  that happens when the visualizer is used. This is a bug in OpenMPI 2.0-2.1,
 *  3.0.0-3.0.2 and 3.1.0-3.1.2
 *  https://github.com/espressomd/espresso/issues/3056
 */
#define OPENMPI_BUG_MPI_ALLOC_MEM
#endif

void on_program_start() {
#ifdef CUDA
  if (this_node == 0) {
    try {
      cuda_init();
    } catch (cuda_runtime_error const &err) {
      // pass
    }
  }
#endif

  init_node_grid();

  /* initially go for domain decomposition */
  cells_re_init(CELL_STRUCTURE_DOMDEC);

  if (this_node == 0) {
    /* make sure interaction 0<->0 always exists */
    make_particle_type_exist(0);
  }
}

void on_integration_start(double time_step) {
  /********************************************/
  /* sanity checks                            */
  /********************************************/

  integrator_sanity_checks();
#ifdef NPT
  integrator_npt_sanity_checks();
#endif
  interactions_sanity_checks();
  lb_lbfluid_sanity_checks(time_step);

  /********************************************/
  /* end sanity checks                        */
  /********************************************/

  lb_lbfluid_on_integration_start();

#ifdef CUDA
  MPI_Bcast(gpu_get_global_particle_vars_pointer_host(),
            sizeof(CUDA_global_part_vars), MPI_BYTE, 0, comm_cart);
#endif

  /* Prepare the thermostat */
  if (reinit_thermo) {
    thermo_init(time_step);
    reinit_thermo = false;
    recalc_forces = true;
  }

#ifdef NPT
  npt_ensemble_init(box_geo);
#endif

  partCfg().invalidate();
  invalidate_fetch_cache();

#ifdef ADDITIONAL_CHECKS
  if (!Utils::Mpi::all_compare(comm_cart, cell_structure.use_verlet_list)) {
    runtimeErrorMsg() << "Nodes disagree about use of verlet lists.";
  }
#ifndef OPENMPI_BUG_MPI_ALLOC_MEM
#ifdef ELECTROSTATICS
  if (!Utils::Mpi::all_compare(comm_cart, coulomb.method))
    runtimeErrorMsg() << "Nodes disagree about Coulomb long range method";
#endif
#ifdef DIPOLES
  if (!Utils::Mpi::all_compare(comm_cart, dipole.method))
    runtimeErrorMsg() << "Nodes disagree about dipolar long range method";
#endif
#endif
#endif /* ADDITIONAL_CHECKS */

  on_observable_calc();
}

void on_observable_calc() {
  /* Prepare particle structure: Communication step: number of ghosts and ghost
   * information */
  cells_update_ghosts(global_ghost_flags());
  update_dependent_particles();
#ifdef ELECTROSTATICS
  if (reinit_electrostatics) {
    Coulomb::on_observable_calc();
    reinit_electrostatics = false;
  }
#endif /* ELECTROSTATICS */

#ifdef DIPOLES
  if (reinit_magnetostatics) {
    Dipole::on_observable_calc();
    reinit_magnetostatics = false;
  }
#endif /* DIPOLES */

  clear_particle_node();
}

void on_particle_charge_change() {
  reinit_electrostatics = true;

  /* the particle information is no longer valid */
  partCfg().invalidate();
}

void on_particle_change() {
  cell_structure.set_resort_particles(Cells::RESORT_LOCAL);
  reinit_electrostatics = true;
  reinit_magnetostatics = true;
  recalc_forces = true;

  /* the particle information is no longer valid */
  partCfg().invalidate();

  /* the particle information is no longer valid */
  invalidate_fetch_cache();
}

void on_coulomb_change() {

#ifdef ELECTROSTATICS
  Coulomb::on_coulomb_change();
#endif /* ELECTROSTATICS */

#ifdef DIPOLES
  Dipole::on_coulomb_change();
#endif /* ifdef DIPOLES */

  /* all Coulomb methods have a short range part, aka near field
     correction. Even in case of switching off, we should call this,
     since the required cutoff might have reduced. */
  on_short_range_ia_change();

  recalc_forces = true;
}

void on_short_range_ia_change() {
  cells_re_init(cell_structure.decomposition_type());

  recalc_forces = true;
}

void on_constraint_change() { recalc_forces = true; }

void on_lbboundary_change() {
#if defined(LB_BOUNDARIES) || defined(LB_BOUNDARIES_GPU)
  LBBoundaries::lb_init_boundaries();

  recalc_forces = true;
#endif
}

void on_boxl_change(bool skip_method_adaption) {
  grid_changed_box_l(box_geo);
  /* Electrostatics cutoffs mostly depend on the system size,
   * therefore recalculate them. */
  cells_re_init(cell_structure.decomposition_type());

  if (not skip_method_adaption) {
    /* Now give methods a chance to react to the change in box length */
#ifdef ELECTROSTATICS
    Coulomb::on_boxl_change();
#endif

#ifdef DIPOLES
    Dipole::on_boxl_change();
#endif

    lb_lbfluid_init();
#ifdef LB_BOUNDARIES
    LBBoundaries::lb_init_boundaries();
#endif
  }
}

void on_cell_structure_change() {
  clear_particle_node();

  /* Now give methods a chance to react to the change in cell
   * structure. Most ES methods need to reinitialize, as they depend
   * on skin, node grid and so on. */
#ifdef ELECTROSTATICS
  Coulomb::init();
#endif /* ifdef ELECTROSTATICS */

#ifdef DIPOLES
  Dipole::init();
#endif /* ifdef DIPOLES */
  if (lattice_switch == ActiveLB::WALBERLA) {
    runtimeErrorMsg()
        << "LB does not currently support handling changes of the MD "
           "cell geometry. Setup the cell system, skin and interactions before "
           "activating the CPU LB.";
  }
}

void on_temperature_change() {
  if (lattice_switch != ActiveLB::NONE) {
    throw std::runtime_error("Temperature change not supported by LB");
  }
}

void on_periodicity_change() {
#ifdef SCAFACOS
#ifdef ELECTROSTATICS
  if (coulomb.method == COULOMB_SCAFACOS) {
    Scafacos::fcs_coulomb()->update_system_params();
  }
#endif
#ifdef SCAFACOS_DIPOLES
  if (dipole.method == DIPOLAR_SCAFACOS) {
    Scafacos::fcs_dipoles()->update_system_params();
  }
#endif
#endif
#ifdef STOKESIAN_DYNAMICS
  if (integ_switch == INTEG_METHOD_SD) {
    if (box_geo.periodic(0) || box_geo.periodic(1) || box_geo.periodic(2))
      runtimeErrorMsg() << "Illegal box periodicity for Stokesian Dynamics: "
                        << box_geo.periodic(0) << " " << box_geo.periodic(1)
                        << " " << box_geo.periodic(2) << "\n"
                        << "  Required: 0 0 0\n";
  }
#endif
  on_skin_change();
}

void on_skin_change() {
  cells_re_init(cell_structure.decomposition_type());
  on_coulomb_change();
}

<<<<<<< HEAD
void on_parameter_change(int field) {
  switch (field) {
  case FIELD_MIN_GLOBAL_CUT:
  case FIELD_SKIN:
    on_skin_change();
    break;
  case FIELD_NODEGRID:
    grid_changed_n_nodes();
    cells_re_init(cell_structure.decomposition_type());
    break;
  case FIELD_TEMPERATURE:
    on_temperature_change();
    reinit_thermo = true;
    break;
  case FIELD_TIMESTEP:
    if (lattice_switch != ActiveLB::NONE) {
      throw std::runtime_error("Time step change not supported by LB");
    }
  case FIELD_LANGEVIN_GAMMA:
  case FIELD_LANGEVIN_GAMMA_ROTATION:
  case FIELD_NPTISO_G0:
  case FIELD_NPTISO_GV:
  case FIELD_NPTISO_PISTON:
  case FIELD_THERMALIZEDBONDS:
    reinit_thermo = true;
    break;
  case FIELD_FORCE_CAP:
    /* If the force cap changed, forces are invalid */
    recalc_forces = true;
    break;
  case FIELD_THERMO_SWITCH:
  case FIELD_LATTICE_SWITCH:
  case FIELD_RIGIDBONDS:
    break;
  case FIELD_SIMTIME:
    recalc_forces = true;
    break;
  }
=======
void on_thermostat_param_change() { reinit_thermo = true; }

void on_timestep_change() {
  lb_lbfluid_reinit_parameters();
  on_thermostat_param_change();
}

void on_simtime_change() { recalc_forces = true; }

void on_forcecap_change() { recalc_forces = true; }

void on_nodegrid_change() {
  grid_changed_n_nodes();
  cells_re_init(cell_structure.decomposition_type());
>>>>>>> e6043ef6
}

/**
 * @brief Returns the ghost flags required for running pair
 *        kernels for the global state, e.g. the force calculation.
 * @return Required data parts;
 */
unsigned global_ghost_flags() {
  /* Position and Properties are always requested. */
  unsigned data_parts = Cells::DATA_PART_POSITION | Cells::DATA_PART_PROPERTIES;

  if (lattice_switch == ActiveLB::WALBERLA)
    data_parts |= Cells::DATA_PART_MOMENTUM;

  if (thermo_switch & THERMO_DPD)
    data_parts |= Cells::DATA_PART_MOMENTUM;

  if (n_thermalized_bonds) {
    data_parts |= Cells::DATA_PART_MOMENTUM;
    data_parts |= Cells::DATA_PART_BONDS;
  }

#ifdef COLLISION_DETECTION
  if (collision_params.mode) {
    data_parts |= Cells::DATA_PART_BONDS;
  }
#endif

  return data_parts;
}

void update_dependent_particles() {
#ifdef VIRTUAL_SITES
  virtual_sites()->update();
  cells_update_ghosts(global_ghost_flags());
#endif

#ifdef ELECTROSTATICS
  Coulomb::update_dependent_particles();
#endif

  // Here we initialize volume conservation
  // This function checks if the reference volumes have been set and if
  // necessary calculates them
  immersed_boundaries.init_volume_conservation(cell_structure);
}<|MERGE_RESOLUTION|>--- conflicted
+++ resolved
@@ -310,50 +310,12 @@
   on_coulomb_change();
 }
 
-<<<<<<< HEAD
-void on_parameter_change(int field) {
-  switch (field) {
-  case FIELD_MIN_GLOBAL_CUT:
-  case FIELD_SKIN:
-    on_skin_change();
-    break;
-  case FIELD_NODEGRID:
-    grid_changed_n_nodes();
-    cells_re_init(cell_structure.decomposition_type());
-    break;
-  case FIELD_TEMPERATURE:
-    on_temperature_change();
-    reinit_thermo = true;
-    break;
-  case FIELD_TIMESTEP:
+void on_thermostat_param_change() { reinit_thermo = true; }
+
+void on_timestep_change() {
     if (lattice_switch != ActiveLB::NONE) {
       throw std::runtime_error("Time step change not supported by LB");
     }
-  case FIELD_LANGEVIN_GAMMA:
-  case FIELD_LANGEVIN_GAMMA_ROTATION:
-  case FIELD_NPTISO_G0:
-  case FIELD_NPTISO_GV:
-  case FIELD_NPTISO_PISTON:
-  case FIELD_THERMALIZEDBONDS:
-    reinit_thermo = true;
-    break;
-  case FIELD_FORCE_CAP:
-    /* If the force cap changed, forces are invalid */
-    recalc_forces = true;
-    break;
-  case FIELD_THERMO_SWITCH:
-  case FIELD_LATTICE_SWITCH:
-  case FIELD_RIGIDBONDS:
-    break;
-  case FIELD_SIMTIME:
-    recalc_forces = true;
-    break;
-  }
-=======
-void on_thermostat_param_change() { reinit_thermo = true; }
-
-void on_timestep_change() {
-  lb_lbfluid_reinit_parameters();
   on_thermostat_param_change();
 }
 
@@ -364,7 +326,6 @@
 void on_nodegrid_change() {
   grid_changed_n_nodes();
   cells_re_init(cell_structure.decomposition_type());
->>>>>>> e6043ef6
 }
 
 /**
