--- conflicted
+++ resolved
@@ -175,17 +175,8 @@
     reinit_magnetostatics = false;
   }
 #endif /*ifdef ELECTROSTATICS */
-<<<<<<< HEAD
-=======
-
-#ifdef ELECTROKINETICS
-  if (ek_initialized) {
-    ek_integrate_electrostatics();
-  }
-#endif
 
   clear_particle_node();
->>>>>>> d602a093
 }
 
 void on_particle_charge_change() {
@@ -377,19 +368,9 @@
   /* Position and Properties are always requested. */
   unsigned data_parts = Cells::DATA_PART_POSITION | Cells::DATA_PART_PROPERTIES;
 
-<<<<<<< HEAD
-  /* DPD and LB need also ghost velocities */
   if (lattice_switch == ActiveLB::WALBERLA)
-    data_parts |= GHOSTTRANS_MOMENTUM;
-#ifdef BOND_CONSTRAINT
-  if (n_rigidbonds)
-    data_parts |= GHOSTTRANS_MOMENTUM;
-#endif
-=======
-  if (lattice_switch == ActiveLB::CPU)
     data_parts |= Cells::DATA_PART_MOMENTUM;
 
->>>>>>> d602a093
   if (thermo_switch & THERMO_DPD)
     data_parts |= Cells::DATA_PART_MOMENTUM;
 
