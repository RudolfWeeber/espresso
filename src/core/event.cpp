--- conflicted
+++ resolved
@@ -467,13 +467,8 @@
   ghosts_have_v = 0;
   ghosts_have_bonds = 0;
 
-<<<<<<< HEAD
 /* DPD and LB need also ghost velocities */
   if ((lattice_switch == ActiveLB::CPU) or (lattice_switch == ActiveLB::WALBERLA))
-=======
-  /* DPD and LB need also ghost velocities */
-  if (lattice_switch == ActiveLB::CPU)
->>>>>>> 65002888
     ghosts_have_v = 1;
 #ifdef BOND_CONSTRAINT
   if (n_rigidbonds)
