--- conflicted
+++ resolved
@@ -438,14 +438,9 @@
   ghosts_have_bonds = false;
 
   /* DPD and LB need also ghost velocities */
-<<<<<<< HEAD
   if ((lattice_switch == ActiveLB::CPU) or
       (lattice_switch == ActiveLB::WALBERLA))
-    ghosts_have_v = 1;
-=======
-  if (lattice_switch == ActiveLB::CPU)
     ghosts_have_v = true;
->>>>>>> 0b7b3573
 #ifdef BOND_CONSTRAINT
   if (n_rigidbonds)
     ghosts_have_v = true;
