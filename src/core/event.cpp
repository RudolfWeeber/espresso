--- conflicted
+++ resolved
@@ -283,19 +283,15 @@
 #endif
 
 #ifdef DIPOLES
-<<<<<<< HEAD
-  Dipole::init();
-#endif /* ifdef DIPOLES */
+  Dipoles::on_cell_structure_change();
+#endif
+
   if (lattice_switch == ActiveLB::WALBERLA) {
     runtimeErrorMsg()
         << "LB does not currently support handling changes of the MD cell "
            "geometry. Setup the cell system, skin and interactions before "
            "activating the CPU LB.";
   }
-=======
-  Dipoles::on_cell_structure_change();
-#endif
->>>>>>> 58cfc203
 }
 
 void on_temperature_change() {
