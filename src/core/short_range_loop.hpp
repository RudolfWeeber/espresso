/*
Copyright (C) 2010-2018 The ESPResSo project

This file is part of ESPResSo.

ESPResSo is free software: you can redistribute it and/or modify
it under the terms of the GNU General Public License as published by
the Free Software Foundation, either version 3 of the License, or
(at your option) any later version.

ESPResSo is distributed in the hope that it will be useful,
but WITHOUT ANY WARRANTY; without even the implied warranty of
MERCHANTABILITY or FITNESS FOR A PARTICULAR PURPOSE.  See the
GNU General Public License for more details.

You should have received a copy of the GNU General Public License
along with this program.  If not, see <http://www.gnu.org/licenses/>.
*/
#ifndef CORE_SHORT_RANGE_HPP
#define CORE_SHORT_RANGE_HPP

#include <utility>

#include <boost/iterator/indirect_iterator.hpp>

#include "algorithm/for_each_pair.hpp"
#include "cells.hpp"
#include "collision.hpp"
#include "grid.hpp"
#include "integrate.hpp"
#include "nonbonded_interactions/nonbonded_interaction_data.hpp"
#include "utils/Batch.hpp"

/**
 * @brief Distance vector and length handed to pair kernels.
 */
struct Distance {
  Vector3d vec21;
  double dist2;
};

namespace detail {
struct MinimalImageDistance {
  Distance operator()(Particle const &p1, Particle const &p2) const {
    Distance ret;
    get_mi_vector(ret.vec21, p1.r.p, p2.r.p);
    ret.dist2 = sqrlen(ret.vec21);

    return ret;
  }
};

struct LayeredMinimalImageDistance {
  Distance operator()(Particle const &p1, Particle const &p2) const {
    Distance ret;
    get_mi_vector(ret.vec21, p1.r.p, p2.r.p);
    ret.vec21[2] = p1.r.p[2] - p2.r.p[2];
    ret.dist2 = sqrlen(ret.vec21);

    return ret;
  }
};

struct EuclidianDistance {
  Distance operator()(Particle const &p1, Particle const &p2) const {
    Distance ret;
    ret.dist2 = distance2vec(p1.r.p, p2.r.p, ret.vec21);

    return ret;
  }
};

/**
 * @brief Decided which distance function to use depending on the
          cell system, and call the pair code.
*/
template <typename CellIterator, typename ParticleKernel, typename PairKernel,
          typename VerletCriterion>
void decide_distance(CellIterator first, CellIterator last,
                     ParticleKernel &&particle_kernel, PairKernel &&pair_kernel,
                     VerletCriterion &&verlet_criterion) {
  switch (cell_structure.type) {
  case CELL_STRUCTURE_DOMDEC:
    Algorithm::for_each_pair(
        first, last, std::forward<ParticleKernel>(particle_kernel),
        std::forward<PairKernel>(pair_kernel), EuclidianDistance{},
        std::forward<VerletCriterion>(verlet_criterion),
        cell_structure.use_verlet_list, rebuild_verletlist);
    break;
  case CELL_STRUCTURE_NSQUARE:
    Algorithm::for_each_pair(
        first, last, std::forward<ParticleKernel>(particle_kernel),
        std::forward<PairKernel>(pair_kernel), MinimalImageDistance{},
        std::forward<VerletCriterion>(verlet_criterion),
        cell_structure.use_verlet_list, rebuild_verletlist);
    break;
  case CELL_STRUCTURE_LAYERED:
    Algorithm::for_each_pair(
        first, last, std::forward<ParticleKernel>(particle_kernel),
        std::forward<PairKernel>(pair_kernel), LayeredMinimalImageDistance{},
        std::forward<VerletCriterion>(verlet_criterion),
        cell_structure.use_verlet_list, rebuild_verletlist);
    break;
  }
}
} // namespace detail

template <typename ParticleKernel, typename PairKernel>
void short_range_loop(ParticleKernel &&particle_kernel,
                      PairKernel &&pair_kernel) {

  auto first = boost::make_indirect_iterator(local_cells.begin());
  auto last = boost::make_indirect_iterator(local_cells.end());

    detail::decide_distance(
<<<<<<< HEAD
        first, last, std::forward<ParticleKernel>(particle_kernel),
        std::forward<PairKernel>(pair_kernel),
        VerletCriterion{skin, max_cut, coulomb_cutoff, dipolar_cutoff,
	collision_detection_cutoff()});
=======
        first, last,
        /* Create a new functor that first runs the position
           copy and then the actual kernel. */
        make_batch([](Particle &p) { p.l.p_old = p.r.p; },
                   std::forward<ParticleKernel>(particle_kernel)),
        std::forward<PairKernel>(pair_kernel),
        VerletCriterion{skin, max_cut, coulomb_cutoff, dipolar_cutoff,
                        collision_detection_cutoff()});
>>>>>>> 5f19027e

    rebuild_verletlist = 0;
}

#endif<|MERGE_RESOLUTION|>--- conflicted
+++ resolved
@@ -29,7 +29,6 @@
 #include "grid.hpp"
 #include "integrate.hpp"
 #include "nonbonded_interactions/nonbonded_interaction_data.hpp"
-#include "utils/Batch.hpp"
 
 /**
  * @brief Distance vector and length handed to pair kernels.
@@ -112,24 +111,13 @@
   auto first = boost::make_indirect_iterator(local_cells.begin());
   auto last = boost::make_indirect_iterator(local_cells.end());
 
-    detail::decide_distance(
-<<<<<<< HEAD
-        first, last, std::forward<ParticleKernel>(particle_kernel),
-        std::forward<PairKernel>(pair_kernel),
-        VerletCriterion{skin, max_cut, coulomb_cutoff, dipolar_cutoff,
-	collision_detection_cutoff()});
-=======
-        first, last,
-        /* Create a new functor that first runs the position
-           copy and then the actual kernel. */
-        make_batch([](Particle &p) { p.l.p_old = p.r.p; },
-                   std::forward<ParticleKernel>(particle_kernel)),
-        std::forward<PairKernel>(pair_kernel),
-        VerletCriterion{skin, max_cut, coulomb_cutoff, dipolar_cutoff,
-                        collision_detection_cutoff()});
->>>>>>> 5f19027e
+  detail::decide_distance(
+      first, last, std::forward<ParticleKernel>(particle_kernel),
+      std::forward<PairKernel>(pair_kernel),
+      VerletCriterion{skin, max_cut, coulomb_cutoff, dipolar_cutoff,
+                      collision_detection_cutoff()});
 
-    rebuild_verletlist = 0;
+  rebuild_verletlist = 0;
 }
 
 #endif