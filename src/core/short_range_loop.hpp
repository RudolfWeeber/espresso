/*
Copyright (C) 2010-2018 The ESPResSo project

This file is part of ESPResSo.

ESPResSo is free software: you can redistribute it and/or modify
it under the terms of the GNU General Public License as published by
the Free Software Foundation, either version 3 of the License, or
(at your option) any later version.

ESPResSo is distributed in the hope that it will be useful,
but WITHOUT ANY WARRANTY; without even the implied warranty of
MERCHANTABILITY or FITNESS FOR A PARTICULAR PURPOSE.  See the
GNU General Public License for more details.

You should have received a copy of the GNU General Public License
along with this program.  If not, see <http://www.gnu.org/licenses/>.
*/
#ifndef CORE_SHORT_RANGE_HPP
#define CORE_SHORT_RANGE_HPP

#include "algorithm/for_each_pair.hpp"
#include "cells.hpp"
#include "collision.hpp"
#include "electrostatics_magnetostatics/coulomb.hpp"
#include "electrostatics_magnetostatics/dipole.hpp"
#include "grid.hpp"
#include "integrate.hpp"

#include <boost/iterator/indirect_iterator.hpp>
#include <profiler/profiler.hpp>

#include <utility>

/**
 * @brief Distance vector and length handed to pair kernels.
 */
struct Distance {
  explicit Distance(Utils::Vector3d const &vec21)
      : vec21(vec21), dist2(vec21.norm2()) {}

  Utils::Vector3d vec21;
  const double dist2;
};

namespace detail {
struct MinimalImageDistance {
  const BoxGeometry box;

  Distance operator()(Particle const &p1, Particle const &p2) const {
    return Distance(get_mi_vector(p1.r.p, p2.r.p, box));
  }
};

<<<<<<< HEAD
=======
struct LayeredMinimalImageDistance {
  const BoxGeometry box;

  Distance operator()(Particle const &p1, Particle const &p2) const {
    auto mi_dist = get_mi_vector(p1.r.p, p2.r.p, box);
    mi_dist[2] = p1.r.p[2] - p2.r.p[2];

    return Distance(mi_dist);
  }
};

struct EuclidianDistance {
  Distance operator()(Particle const &p1, Particle const &p2) const {
    return Distance(p1.r.p - p2.r.p);
  }
};

/**
 * @brief Decided which distance function to use depending on the
          cell system, and call the pair code.
*/
template <typename CellIterator, typename ParticleKernel, typename PairKernel,
          typename VerletCriterion>
void decide_distance(CellIterator first, CellIterator last,
                     ParticleKernel &&particle_kernel, PairKernel &&pair_kernel,
                     VerletCriterion &&verlet_criterion) {
  switch (cell_structure.type) {
  case CELL_STRUCTURE_DOMDEC:
    Algorithm::for_each_pair(
        first, last, std::forward<ParticleKernel>(particle_kernel),
        std::forward<PairKernel>(pair_kernel), EuclidianDistance{},
        std::forward<VerletCriterion>(verlet_criterion),
        cell_structure.use_verlet_list, rebuild_verletlist);
    break;
  case CELL_STRUCTURE_NSQUARE:
    Algorithm::for_each_pair(
        first, last, std::forward<ParticleKernel>(particle_kernel),
        std::forward<PairKernel>(pair_kernel), MinimalImageDistance{box_geo},
        std::forward<VerletCriterion>(verlet_criterion),
        cell_structure.use_verlet_list, rebuild_verletlist);
    break;
  case CELL_STRUCTURE_LAYERED:
    Algorithm::for_each_pair(
        first, last, std::forward<ParticleKernel>(particle_kernel),
        std::forward<PairKernel>(pair_kernel),
        LayeredMinimalImageDistance{box_geo},
        std::forward<VerletCriterion>(verlet_criterion),
        cell_structure.use_verlet_list, rebuild_verletlist);
    break;
  }
}
>>>>>>> 6fdf0d12
} // namespace detail

template <typename ParticleKernel, typename PairKernel>
void short_range_loop(ParticleKernel &&particle_kernel,
                      PairKernel &&pair_kernel) {
  ESPRESSO_PROFILER_CXX_MARK_FUNCTION;

  assert(get_resort_particles() == Cells::RESORT_NONE);

  auto first = boost::make_indirect_iterator(local_cells.begin());
  auto last = boost::make_indirect_iterator(local_cells.end());

#ifdef ELECTROSTATICS
  auto const coulomb_cutoff = Coulomb::cutoff(box_geo.length());
#else
  auto const coulomb_cutoff = INACTIVE_CUTOFF;
#endif

#ifdef DIPOLES
  auto const dipole_cutoff = Dipole::cutoff(box_geo.length());
#else
  auto const dipole_cutoff = INACTIVE_CUTOFF;
#endif

  ParticleKernel &&particleKernel =
      std::forward<ParticleKernel>(particle_kernel);
  PairKernel &&pairKernel = std::forward<PairKernel>(pair_kernel);
  VerletCriterion &&verletCriterion =
      VerletCriterion{skin, max_cut, coulomb_cutoff, dipole_cutoff,
                      collision_detection_cutoff()};

  Algorithm::for_each_pair(
      first, last, std::forward<ParticleKernel>(particleKernel),
      std::forward<PairKernel>(pairKernel), detail::MinimalImageDistance{},
      std::forward<VerletCriterion>(verletCriterion),
      cell_structure.use_verlet_list, rebuild_verletlist);

  rebuild_verletlist = 0;
}

#endif<|MERGE_RESOLUTION|>--- conflicted
+++ resolved
@@ -26,6 +26,7 @@
 #include "electrostatics_magnetostatics/dipole.hpp"
 #include "grid.hpp"
 #include "integrate.hpp"
+#include "nonbonded_interactions/nonbonded_interaction_data.hpp"
 
 #include <boost/iterator/indirect_iterator.hpp>
 #include <profiler/profiler.hpp>
@@ -52,60 +53,6 @@
   }
 };
 
-<<<<<<< HEAD
-=======
-struct LayeredMinimalImageDistance {
-  const BoxGeometry box;
-
-  Distance operator()(Particle const &p1, Particle const &p2) const {
-    auto mi_dist = get_mi_vector(p1.r.p, p2.r.p, box);
-    mi_dist[2] = p1.r.p[2] - p2.r.p[2];
-
-    return Distance(mi_dist);
-  }
-};
-
-struct EuclidianDistance {
-  Distance operator()(Particle const &p1, Particle const &p2) const {
-    return Distance(p1.r.p - p2.r.p);
-  }
-};
-
-/**
- * @brief Decided which distance function to use depending on the
-          cell system, and call the pair code.
-*/
-template <typename CellIterator, typename ParticleKernel, typename PairKernel,
-          typename VerletCriterion>
-void decide_distance(CellIterator first, CellIterator last,
-                     ParticleKernel &&particle_kernel, PairKernel &&pair_kernel,
-                     VerletCriterion &&verlet_criterion) {
-  switch (cell_structure.type) {
-  case CELL_STRUCTURE_DOMDEC:
-    Algorithm::for_each_pair(
-        first, last, std::forward<ParticleKernel>(particle_kernel),
-        std::forward<PairKernel>(pair_kernel), EuclidianDistance{},
-        std::forward<VerletCriterion>(verlet_criterion),
-        cell_structure.use_verlet_list, rebuild_verletlist);
-    break;
-  case CELL_STRUCTURE_NSQUARE:
-    Algorithm::for_each_pair(
-        first, last, std::forward<ParticleKernel>(particle_kernel),
-        std::forward<PairKernel>(pair_kernel), MinimalImageDistance{box_geo},
-        std::forward<VerletCriterion>(verlet_criterion),
-        cell_structure.use_verlet_list, rebuild_verletlist);
-    break;
-  case CELL_STRUCTURE_LAYERED:
-    Algorithm::for_each_pair(
-        first, last, std::forward<ParticleKernel>(particle_kernel),
-        std::forward<PairKernel>(pair_kernel),
-        LayeredMinimalImageDistance{box_geo},
-        std::forward<VerletCriterion>(verlet_criterion),
-        cell_structure.use_verlet_list, rebuild_verletlist);
-    break;
-  }
-}
->>>>>>> 6fdf0d12
 } // namespace detail
 
 template <typename ParticleKernel, typename PairKernel>
@@ -113,7 +60,7 @@
                       PairKernel &&pair_kernel) {
   ESPRESSO_PROFILER_CXX_MARK_FUNCTION;
 
-  assert(get_resort_particles() == Cells::RESORT_NONE);
+  assert(get_resort_particles() =Cells::RESORT_NONE);
 
   auto first = boost::make_indirect_iterator(local_cells.begin());
   auto last = boost::make_indirect_iterator(local_cells.end());
@@ -139,7 +86,7 @@
 
   Algorithm::for_each_pair(
       first, last, std::forward<ParticleKernel>(particleKernel),
-      std::forward<PairKernel>(pairKernel), detail::MinimalImageDistance{},
+      std::forward<PairKernel>(pairKernel), detail::MinimalImageDistance{box_geo},
       std::forward<VerletCriterion>(verletCriterion),
       cell_structure.use_verlet_list, rebuild_verletlist);
 
