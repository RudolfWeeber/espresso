--- conflicted
+++ resolved
@@ -116,11 +116,7 @@
   boost::optional<BoxGeometry> minimum_image_distance() const override {
     return {};
   }
-<<<<<<< HEAD
-  BoxGeometry box() const override { return m_box; };
-=======
   BoxGeometry box() const override { return m_box; }
->>>>>>> 9c40d781
 
 private:
   /** Fill @c m_local_cells list and @c m_ghost_cells list for use with regular
