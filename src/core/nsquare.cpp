--- conflicted
+++ resolved
@@ -213,11 +213,7 @@
       init_particlelist(&send_buf);
       realloc_particlelist(&send_buf, send_buf.n = transfer);
       for (i = 0; i < transfer; i++) {
-<<<<<<< HEAD
-        memcpy(&send_buf.part[i], &local->part[--local->n], sizeof(Particle));
-=======
         send_buf.part[i] = std::move(local->part[--local->n]);
->>>>>>> 38920e74
       }
       realloc_particlelist(local, local->n);
       update_local_particles(local);
