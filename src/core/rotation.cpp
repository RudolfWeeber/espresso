--- conflicted
+++ resolved
@@ -401,55 +401,12 @@
   return res;
 }
 
-<<<<<<< HEAD
-void convert_torques_body_to_space(const Particle *p, double *torque) {
-  double A[9];
-  define_rotation_matrix(*p, A);
-
-  torque[0] = A[0 + 3 * 0] * p->f.torque[0] + A[1 + 3 * 0] * p->f.torque[1] +
-              A[2 + 3 * 0] * p->f.torque[2];
-  torque[1] = A[0 + 3 * 1] * p->f.torque[0] + A[1 + 3 * 1] * p->f.torque[1] +
-              A[2 + 3 * 1] * p->f.torque[2];
-  torque[2] = A[0 + 3 * 2] * p->f.torque[0] + A[1 + 3 * 2] * p->f.torque[1] +
-              A[2 + 3 * 2] * p->f.torque[2];
-}
-
-void convert_vel_space_to_body(const Particle *p, double *vel_body) {
-  double A[9];
-  define_rotation_matrix(*p, A);
-
-  vel_body[0] = A[0 + 3 * 0] * p->m.v[0] + A[0 + 3 * 1] * p->m.v[1] +
-                A[0 + 3 * 2] * p->m.v[2];
-  vel_body[1] = A[1 + 3 * 0] * p->m.v[0] + A[1 + 3 * 1] * p->m.v[1] +
-                A[1 + 3 * 2] * p->m.v[2];
-  vel_body[2] = A[2 + 3 * 0] * p->m.v[0] + A[2 + 3 * 1] * p->m.v[1] +
-                A[2 + 3 * 2] * p->m.v[2];
-}
-
-void convert_vec_space_to_body(const Particle *p, const double *v,
-                               double *res) {
-  double A[9];
-  define_rotation_matrix(*p, A);
-
-  res[0] = A[0 + 3 * 0] * v[0] + A[0 + 3 * 1] * v[1] + A[0 + 3 * 2] * v[2];
-  res[1] = A[1 + 3 * 0] * v[0] + A[1 + 3 * 1] * v[1] + A[1 + 3 * 2] * v[2];
-  res[2] = A[2 + 3 * 0] * v[0] + A[2 + 3 * 1] * v[1] + A[2 + 3 * 2] * v[2];
-}
-
-/** Rotate the particle p around the NORMALIZED axis aSpaceFrame by amount phi
- */
-void local_rotate_particle(Particle *p, const Vector3d &axis, double angle) {
-  // Convert rotation axis to body-fixed frame
-  double a[3];
-  convert_vec_space_to_body(p, axis.data(), a);
-=======
 /** Rotate the particle p around the NORMALIZED axis aSpaceFrame by amount phi
  */
 void local_rotate_particle(Particle &p, const Vector3d &axis_space_frame,
                            const double phi) {
   // Convert rotation axis to body-fixed frame
   Vector3d axis = convert_vector_space_to_body(p, axis_space_frame);
->>>>>>> 59f081bb
 
   // Rotation turned off entirely?
   if (!p.p.rotation)
@@ -471,19 +428,11 @@
   axis /= l;
 
   double q[4];
-<<<<<<< HEAD
-  q[0] = cos(angle / 2);
-  double tmp = sin(angle / 2);
-  q[1] = tmp * a[0];
-  q[2] = tmp * a[1];
-  q[3] = tmp * a[2];
-=======
   q[0] = cos(phi / 2);
   double tmp = sin(phi / 2);
   q[1] = tmp * axis[0];
   q[2] = tmp * axis[1];
   q[3] = tmp * axis[2];
->>>>>>> 59f081bb
 
   // Normalize
   normalize_quaternion(q);
