/*
  Copyright (C) 2010,2012,2013,2014,2015,2016 The ESPResSo project
  Copyright (C) 2002,2003,2004,2005,2006,2007,2008,2009,2010
    Max-Planck-Institute for Polymer Research, Theory Group

  This file is part of ESPResSo.

  ESPResSo is free software: you can redistribute it and/or modify
  it under the terms of the GNU General Public License as published by
  the Free Software Foundation, either version 3 of the License, or
  (at your option) any later version.

  ESPResSo is distributed in the hope that it will be useful,
  but WITHOUT ANY WARRANTY; without even the implied warranty of
  MERCHANTABILITY or FITNESS FOR A PARTICULAR PURPOSE.  See the
  GNU General Public License for more details.

  You should have received a copy of the GNU General Public License
  along with this program.  If not, see <http://www.gnu.org/licenses/>.
*/
/** \file rotation.cpp  Molecular dynamics integrator for rotational motion.
 *
 *  A velocity Verlet <a
 * HREF="http://ciks.cbt.nist.gov/~garbocz/dpd1/dpd.html">algorithm</a>
 *  using quaternions is implemented to tackle rotational motion. A random
 * torque and a friction
 *  term are added to provide the constant NVT conditions. Due to this feature
 * all particles are
 *  treated as 3D objects with 3 translational and 3 rotational degrees of
 * freedom if ROTATION
 *  flag is set in \ref config.hpp "config.h".
*/

#include "rotation.hpp"
#include "cells.hpp"
#include "communication.hpp"
#include "cuda_interface.hpp"
#include "forces.hpp"
#include "ghosts.hpp"
#include "grid.hpp"
#include "initialize.hpp"
#include "integrate.hpp"
#include "interaction_data.hpp"
#include "p3m.hpp"
#include "particle_data.hpp"
#include "thermostat.hpp"
#include "utils.hpp"
#include <cmath>
#include <cstdio>
#include <cstdlib>
#include <cstring>
#include <mpi.h>

/****************************************************
 *                     DEFINES
 ***************************************************/
/**************** local variables  *******************/

#ifdef ROTATION

/** \name Privat Functions */
/************************************************************/
/*@{*/

/** define first and second time derivatives of a quaternion, as well
    as the angular acceleration. */
static void define_Qdd(Particle *p, double Qd[4], double Qdd[4], double S[3],
                       double Wd[3]);

/*@}*/

/** convert quaternions to the director */
/** Convert director to quaternions */
int convert_quatu_to_quat(double d[3], double quat[4]) {
  double d_xy, dm;
  double theta2, phi2;

  // Calculate magnitude of the given vector
  dm = sqrt(d[0] * d[0] + d[1] * d[1] + d[2] * d[2]);

  // The vector needs to be != 0 to be converted into a quaternion
  if (dm < ROUND_ERROR_PREC) {
    return 1;
  } else {
    // Calculate angles
    d_xy = sqrt(d[0] * d[0] + d[1] * d[1]);
    // If dipole points along z axis:
    if (d_xy == 0) {
      // We need to distinguish between (0,0,d_z) and (0,0,d_z)
      if (d[2] > 0)
        theta2 = 0;
      else
        theta2 = PI / 2.;
      phi2 = 0;
    } else {
      // Here, we take care of all other directions
      // Here we suppose that theta2 = 0.5*theta and phi2 = 0.5*(phi - PI/2),
      // where theta and phi - angles are in spherical coordinates
      theta2 = 0.5 * acos(d[2] / dm);
      if (d[1] < 0)
        phi2 = -0.5 * acos(d[0] / d_xy) - PI * 0.25;
      else
        phi2 = 0.5 * acos(d[0] / d_xy) - PI * 0.25;
    }

    // Calculate the quaternion from the angles
    quat[0] = cos(theta2) * cos(phi2);
    quat[1] = -sin(theta2) * cos(phi2);
    quat[2] = -sin(theta2) * sin(phi2);
    quat[3] = cos(theta2) * sin(phi2);
  }
  return 0;
}

/** Here we use quaternions to calculate the rotation matrix which
    will be used then to transform torques from the laboratory to
    the body-fixed frames */  
void define_rotation_matrix(Particle const *p, double A[9])
{
  double q0q0 =p->r.quat[0];
  q0q0 *=q0q0;

  double q1q1 =p->r.quat[1];
  q1q1 *=q1q1;

  double q2q2 =p->r.quat[2];
  q2q2 *=q2q2;

  double q3q3 =p->r.quat[3];
  q3q3 *=q3q3;

  A[0 + 3*0] = q0q0 + q1q1 - q2q2 - q3q3;
  A[1 + 3*1] = q0q0 - q1q1 + q2q2 - q3q3;
  A[2 + 3*2] = q0q0 - q1q1 - q2q2 + q3q3;

  A[0 + 3*1] = 2*(p->r.quat[1]*p->r.quat[2] + p->r.quat[0]*p->r.quat[3]);
  A[0 + 3*2] = 2*(p->r.quat[1]*p->r.quat[3] - p->r.quat[0]*p->r.quat[2]);
  A[1 + 3*0] = 2*(p->r.quat[1]*p->r.quat[2] - p->r.quat[0]*p->r.quat[3]);

  A[1 + 3*2] = 2*(p->r.quat[2]*p->r.quat[3] + p->r.quat[0]*p->r.quat[1]);
  A[2 + 3*0] = 2*(p->r.quat[1]*p->r.quat[3] + p->r.quat[0]*p->r.quat[2]);
  A[2 + 3*1] = 2*(p->r.quat[2]*p->r.quat[3] - p->r.quat[0]*p->r.quat[1]);
}

/** calculate the second derivative of the quaternion of a given particle
    as well as Wd vector which is the angular acceleration of this particle */
void define_Qdd(Particle *p, double Qd[4], double Qdd[4], double S[3],
                double Wd[3]) {
  /* calculate the first derivative of the quaternion */
  Qd[0] = 0.5 * (-p->r.quat[1] * p->m.omega[0] - p->r.quat[2] * p->m.omega[1] -
                 p->r.quat[3] * p->m.omega[2]);

  Qd[1] = 0.5 * (p->r.quat[0] * p->m.omega[0] - p->r.quat[3] * p->m.omega[1] +
                 p->r.quat[2] * p->m.omega[2]);

  Qd[2] = 0.5 * (p->r.quat[3] * p->m.omega[0] + p->r.quat[0] * p->m.omega[1] -
                 p->r.quat[1] * p->m.omega[2]);

  Qd[3] = 0.5 * (-p->r.quat[2] * p->m.omega[0] + p->r.quat[1] * p->m.omega[1] +
                 p->r.quat[0] * p->m.omega[2]);

  /* calculate the second derivative of the quaternion */  
  Wd[0] =  (p->f.torque[0] + p->m.omega[1]*p->m.omega[2]*(p->p.rinertia[1]-p->p.rinertia[2]))/p->p.rinertia[0];
  Wd[1] =  (p->f.torque[1] + p->m.omega[2]*p->m.omega[0]*(p->p.rinertia[2]-p->p.rinertia[0]))/p->p.rinertia[1];
  Wd[2] =  (p->f.torque[2] + p->m.omega[0]*p->m.omega[1]*(p->p.rinertia[0]-p->p.rinertia[1]))/p->p.rinertia[2];

  auto const S1 = Qd[0] * Qd[0] + Qd[1] * Qd[1] + Qd[2] * Qd[2] + Qd[3] * Qd[3];

  Qdd[0] = 0.5 * (-p->r.quat[1] * Wd[0] - p->r.quat[2] * Wd[1] -
                  p->r.quat[3] * Wd[2]) -
           p->r.quat[0] * S1;

  Qdd[1] = 0.5 * (p->r.quat[0] * Wd[0] - p->r.quat[3] * Wd[1] +
                  p->r.quat[2] * Wd[2]) -
           p->r.quat[1] * S1;

  Qdd[2] = 0.5 * (p->r.quat[3] * Wd[0] + p->r.quat[0] * Wd[1] -
                  p->r.quat[1] * Wd[2]) -
           p->r.quat[2] * S1;

  Qdd[3] = 0.5 * (-p->r.quat[2] * Wd[0] + p->r.quat[1] * Wd[1] +
                  p->r.quat[0] * Wd[2]) -
           p->r.quat[3] * S1;

  S[0] = S1;
  S[1] = Qd[0] * Qdd[0] + Qd[1] * Qdd[1] + Qd[2] * Qdd[2] + Qd[3] * Qdd[3];
  S[2] = Qdd[0] * Qdd[0] + Qdd[1] * Qdd[1] + Qdd[2] * Qdd[2] + Qdd[3] * Qdd[3];
}

/** propagate angular velocities and quaternions \todo implement for
       fixed_coord_flag */
void propagate_omega_quat_particle(Particle *p) {
  double lambda;

  double Qd[4], Qdd[4], S[3], Wd[3];
  // If rotation for the particle is disabled entirely, return early.
  if (!p->p.rotation)
    return;

  // Clear rotational velocity for blocked rotation axes.
  if (! (p->p.rotation & ROTATION_X))
    p->m.omega[0]=0;
  if (! (p->p.rotation & ROTATION_Y))
    p->m.omega[1]=0;
  if (! (p->p.rotation & ROTATION_Z))
    p->m.omega[2]=0;


  
  define_Qdd(p, Qd, Qdd, S, Wd);

  lambda = 1 - S[0] * time_step_squared_half -
           sqrt(1 -
                time_step_squared *
                    (S[0] +
                     time_step *
                         (S[1] + time_step_half / 2. * (S[2] - S[0] * S[0]))));

  for (int j = 0; j < 3; j++) {
    p->m.omega[j] += time_step_half * Wd[j];
  }
  ONEPART_TRACE(if (p->p.identity == check_id)
                    fprintf(stderr, "%d: OPT: PV_1 v_new = (%.3e,%.3e,%.3e)\n",
                            this_node, p->m.v[0], p->m.v[1], p->m.v[2]));

  p->r.quat[0] +=
      time_step * (Qd[0] + time_step_half * Qdd[0]) - lambda * p->r.quat[0];
  p->r.quat[1] +=
      time_step * (Qd[1] + time_step_half * Qdd[1]) - lambda * p->r.quat[1];
  p->r.quat[2] +=
      time_step * (Qd[2] + time_step_half * Qdd[2]) - lambda * p->r.quat[2];
  p->r.quat[3] +=
      time_step * (Qd[3] + time_step_half * Qdd[3]) - lambda * p->r.quat[3];
  // Update the director
  convert_quat_to_quatu(p->r.quat, p->r.quatu);
#ifdef DIPOLES
  // When dipoles are enabled, update dipole moment
  convert_quatu_to_dip(p->r.quatu, p->p.dipm, p->r.dip);
#endif

  ONEPART_TRACE(if (p->p.identity == check_id)
                    fprintf(stderr, "%d: OPT: PPOS p = (%.3f,%.3f,%.3f)\n",
                            this_node, p->r.p[0], p->r.p[1], p->r.p[2]));
}

/** convert the torques to the body-fixed frames and propagate angular
 * velocities */
void convert_torques_propagate_omega() {
  double tx, ty, tz;
  double omega_0[3] = {0.0, 0.0, 0.0};

  INTEG_TRACE(
      fprintf(stderr, "%d: convert_torques_propagate_omega:\n", this_node));

#if defined(LB_GPU) && defined(ENGINE)
  if (lattice_switch & LATTICE_LB_GPU) {
    copy_v_cs_from_GPU(local_cells.particles());
  }
#endif

  for (auto &p : local_cells.particles()) {
    // Skip particle if rotation is turned off entirely for it.
    if (!p.p.rotation)
      continue;
    
    double A[9];
    define_rotation_matrix(&p, A);

    tx = A[0 + 3 * 0] * p.f.torque[0] + A[0 + 3 * 1] * p.f.torque[1] +
         A[0 + 3 * 2] * p.f.torque[2];
    ty = A[1 + 3 * 0] * p.f.torque[0] + A[1 + 3 * 1] * p.f.torque[1] +
         A[1 + 3 * 2] * p.f.torque[2];
    tz = A[2 + 3 * 0] * p.f.torque[0] + A[2 + 3 * 1] * p.f.torque[1] +
         A[2 + 3 * 2] * p.f.torque[2];

    if (thermo_switch & THERMO_LANGEVIN) {
#if defined(VIRTUAL_SITES) && defined(THERMOSTAT_IGNORE_NON_VIRTUAL)
      if (!p.p.isVirtual)
#endif
      {
        friction_thermo_langevin_rotation(&p);

        p.f.torque[0] += tx;
        p.f.torque[1] += ty;
        p.f.torque[2] += tz;
      }
    } else {
      p.f.torque[0] = tx;
      p.f.torque[1] = ty;
      p.f.torque[2] = tz;
    }

    if (!(p.p.rotation & ROTATION_X))
      p.f.torque[0] = 0;

    if (!(p.p.rotation & ROTATION_Y))
      p.f.torque[1] = 0;

    if (!(p.p.rotation & ROTATION_Z))
      p.f.torque[2] = 0;


#if defined(ENGINE) && (defined(LB) || defined(LB_GPU))
    double omega_swim[3] = {0, 0, 0};
    double omega_swim_body[3] = {0, 0, 0};
    if (p.swim.swimming && lattice_switch != 0) {
      double dip[3];
      double diff[3];
      double cross[3];
      double l_diff, l_cross;

      dip[0] = p.swim.dipole_length * p.r.quatu[0];
      dip[1] = p.swim.dipole_length * p.r.quatu[1];
      dip[2] = p.swim.dipole_length * p.r.quatu[2];

      diff[0] = (p.swim.v_center[0] - p.swim.v_source[0]);
      diff[1] = (p.swim.v_center[1] - p.swim.v_source[1]);
      diff[2] = (p.swim.v_center[2] - p.swim.v_source[2]);

      cross[0] = diff[1] * dip[2] - diff[2] * dip[1];
      cross[1] = diff[0] * dip[2] - diff[2] * dip[0];
      cross[2] = diff[0] * dip[1] - diff[1] * dip[0];

      l_diff = sqrt(diff[0] * diff[0] + diff[1] * diff[1] + diff[2] * diff[2]);
      l_cross =
          sqrt(cross[0] * cross[0] + cross[1] * cross[1] + cross[2] * cross[2]);

      if (l_cross > 0 && p.swim.dipole_length > 0) {
        omega_swim[0] = l_diff * cross[0] / (l_cross * p.swim.dipole_length);
        omega_swim[1] = l_diff * cross[1] / (l_cross * p.swim.dipole_length);
        omega_swim[2] = l_diff * cross[2] / (l_cross * p.swim.dipole_length);

        omega_swim_body[0] = A[0 + 3 * 0] * omega_swim[0] +
                             A[0 + 3 * 1] * omega_swim[1] +
                             A[0 + 3 * 2] * omega_swim[2];
        omega_swim_body[1] = A[1 + 3 * 0] * omega_swim[0] +
                             A[1 + 3 * 1] * omega_swim[1] +
                             A[1 + 3 * 2] * omega_swim[2];
        omega_swim_body[2] = A[2 + 3 * 0] * omega_swim[0] +
                             A[2 + 3 * 1] * omega_swim[1] +
                             A[2 + 3 * 2] * omega_swim[2];

        p.f.torque[0] +=
            p.swim.rotational_friction * (omega_swim_body[0] - p.m.omega[0]);
        p.f.torque[1] +=
            p.swim.rotational_friction * (omega_swim_body[1] - p.m.omega[1]);
        p.f.torque[2] +=
            p.swim.rotational_friction * (omega_swim_body[2] - p.m.omega[2]);
      }
    }
#endif

#ifdef BROWNIAN_DYNAMICS
    if (thermo_switch & THERMO_BROWNIAN) {
      bd_drag_vel_rot(&p,0.5 * time_step);
      bd_random_walk_vel_rot(&p,0.5 * time_step);
    } else
#endif // BROWNIAN_DYNAMICS
    {
      ONEPART_TRACE(if (p.p.identity == check_id) fprintf(
          stderr, "%d: OPT: SCAL f = (%.3e,%.3e,%.3e) v_old = (%.3e,%.3e,%.3e)\n",
          this_node, p.f.f[0], p.f.f[1], p.f.f[2], p.m.v[0], p.m.v[1], p.m.v[2]));

      p.m.omega[0] += time_step_half * p.f.torque[0] / p.p.rinertia[0];
      p.m.omega[1] += time_step_half * p.f.torque[1] / p.p.rinertia[1];
      p.m.omega[2] += time_step_half * p.f.torque[2] / p.p.rinertia[2];

      // zeroth estimate of omega
      for (int j = 0; j < 3; j++)
        omega_0[j] = p.m.omega[j];

      /* if the tensor of inertia is isotropic, the following refinement is not
         needed.
         Otherwise repeat this loop 2-3 times depending on the required accuracy
         */
      for (int times = 0; times <= 5; times++) {
        double Wd[3];

        Wd[0] =
            (p.m.omega[1] * p.m.omega[2] * (p.p.rinertia[1] - p.p.rinertia[2])) /
            p.p.rinertia[0];
        Wd[1] =
            (p.m.omega[2] * p.m.omega[0] * (p.p.rinertia[2] - p.p.rinertia[0])) /
            p.p.rinertia[1];
        Wd[2] =
            (p.m.omega[0] * p.m.omega[1] * (p.p.rinertia[0] - p.p.rinertia[1])) /
            p.p.rinertia[2];

        p.m.omega[0] = omega_0[0] + time_step_half * Wd[0];
        p.m.omega[1] = omega_0[1] + time_step_half * Wd[1];
        p.m.omega[2] = omega_0[2] + time_step_half * Wd[2];
      }

      ONEPART_TRACE(if (p.p.identity == check_id) fprintf(
          stderr, "%d: OPT: PV_2 v_new = (%.3e,%.3e,%.3e)\n", this_node, p.m.v[0],
          p.m.v[1], p.m.v[2]));
    }
  }
}

/** convert the torques to the body-fixed frames before the integration loop */
void convert_initial_torques() {
  double tx, ty, tz;

  INTEG_TRACE(fprintf(stderr, "%d: convert_initial_torques:\n", this_node));
  for (auto &p : local_cells.particles()) {
    if (!p.p.rotation)
      continue;
    double A[9];
    define_rotation_matrix(&p, A);

    tx = A[0 + 3 * 0] * p.f.torque[0] + A[0 + 3 * 1] * p.f.torque[1] +
         A[0 + 3 * 2] * p.f.torque[2];
    ty = A[1 + 3 * 0] * p.f.torque[0] + A[1 + 3 * 1] * p.f.torque[1] +
         A[1 + 3 * 2] * p.f.torque[2];
    tz = A[2 + 3 * 0] * p.f.torque[0] + A[2 + 3 * 1] * p.f.torque[1] +
         A[2 + 3 * 2] * p.f.torque[2];

    if (thermo_switch & THERMO_LANGEVIN) {

      friction_thermo_langevin_rotation(&p);
      p.f.torque[0] += tx;
      p.f.torque[1] += ty;
      p.f.torque[2] += tz;
    } else {
      p.f.torque[0] = tx;
      p.f.torque[1] = ty;
      p.f.torque[2] = tz;
    }

    if (!(p.p.rotation & ROTATION_X))
      p.f.torque[0] = 0;

    if (!(p.p.rotation & ROTATION_Y))
      p.f.torque[1] = 0;

    if (!(p.p.rotation & ROTATION_Z))
      p.f.torque[2] = 0;


    ONEPART_TRACE(if (p.p.identity == check_id) fprintf(
        stderr, "%d: OPT: SCAL f = (%.3e,%.3e,%.3e) v_old = (%.3e,%.3e,%.3e)\n",
        this_node, p.f.f[0], p.f.f[1], p.f.f[2], p.m.v[0], p.m.v[1], p.m.v[2]));
  }
}

/** convert from the body-fixed frames to space-fixed coordinates */

void convert_omega_body_to_space(const Particle *p, double *omega) {
  double A[9];
  define_rotation_matrix(p, A);

  omega[0] = A[0 + 3 * 0] * p->m.omega[0] + A[1 + 3 * 0] * p->m.omega[1] +
             A[2 + 3 * 0] * p->m.omega[2];
  omega[1] = A[0 + 3 * 1] * p->m.omega[0] + A[1 + 3 * 1] * p->m.omega[1] +
             A[2 + 3 * 1] * p->m.omega[2];
  omega[2] = A[0 + 3 * 2] * p->m.omega[0] + A[1 + 3 * 2] * p->m.omega[1] +
             A[2 + 3 * 2] * p->m.omega[2];
}

Vector3d convert_vector_body_to_space(const Particle& p, const Vector3d& vec) {
  Vector3d res={0,0,0};
  double A[9];
  define_rotation_matrix(&p, A);

  res[0] = A[0 + 3 * 0] * vec[0] + A[1 + 3 * 0] * vec[1] +
             A[2 + 3 * 0] * vec[2];
  res[1] = A[0 + 3 * 1] * vec[0] + A[1 + 3 * 1] * vec[1] +
             A[2 + 3 * 1] * vec[2];
  res[2] = A[0 + 3 * 2] * vec[0] + A[1 + 3 * 2] * vec[1] +
             A[2 + 3 * 2] * vec[2];
  
  return res;
}


void convert_torques_body_to_space(const Particle *p, double *torque) {
  double A[9];
  define_rotation_matrix(p, A);

  torque[0] = A[0 + 3 * 0] * p->f.torque[0] + A[1 + 3 * 0] * p->f.torque[1] +
              A[2 + 3 * 0] * p->f.torque[2];
  torque[1] = A[0 + 3 * 1] * p->f.torque[0] + A[1 + 3 * 1] * p->f.torque[1] +
              A[2 + 3 * 1] * p->f.torque[2];
  torque[2] = A[0 + 3 * 2] * p->f.torque[0] + A[1 + 3 * 2] * p->f.torque[1] +
              A[2 + 3 * 2] * p->f.torque[2];
}

void convert_vel_space_to_body(const Particle *p, double *vel_body) {
  double A[9];
  define_rotation_matrix(p, A);

  vel_body[0] = A[0 + 3 * 0] * p->m.v[0] + A[0 + 3 * 1] * p->m.v[1] +
                A[0 + 3 * 2] * p->m.v[2];
  vel_body[1] = A[1 + 3 * 0] * p->m.v[0] + A[1 + 3 * 1] * p->m.v[1] +
                A[1 + 3 * 2] * p->m.v[2];
  vel_body[2] = A[2 + 3 * 0] * p->m.v[0] + A[2 + 3 * 1] * p->m.v[1] +
                A[2 + 3 * 2] * p->m.v[2];
}

void convert_vec_space_to_body(Particle *p, double *v, double *res) {
  double A[9];
  define_rotation_matrix(p, A);

  res[0] = A[0 + 3 * 0] * v[0] + A[0 + 3 * 1] * v[1] + A[0 + 3 * 2] * v[2];
  res[1] = A[1 + 3 * 0] * v[0] + A[1 + 3 * 1] * v[1] + A[1 + 3 * 2] * v[2];
  res[2] = A[2 + 3 * 0] * v[0] + A[2 + 3 * 1] * v[1] + A[2 + 3 * 2] * v[2];
}

<<<<<<< HEAD
void convert_vec_body_to_space(Particle *p, double *v,double* res)
{
  double A[9];
  define_rotation_matrix(p, A);

  res[0] = A[0 + 3*0]*v[0] + A[1 + 3*0]*v[1] + A[2 + 3*0]*v[2];
  res[1] = A[0 + 3*1]*v[0] + A[1 + 3*1]*v[1] + A[2 + 3*1]*v[2];
  res[2] = A[0 + 3*2]*v[0] + A[1 + 3*2]*v[1] + A[2 + 3*2]*v[2];
}

/** Multiply two quaternions */
void multiply_quaternions(double const a[4], double const b[4], double result[4]) {
  // Formula from http://www.j3d.org/matrix_faq/matrfaq_latest.html
  result[0] = a[0] * b[0] - a[1] * b[1] - a[2] * b[2] - a[3] * b[3];
  result[1] = a[0] * b[1] + a[1] * b[0] + a[2] * b[3] - a[3] * b[2];
  result[2] = a[0] * b[2] + a[2] * b[0] + a[3] * b[1] - a[1] * b[3];
  result[3] = a[0] * b[3] + a[3] * b[0] + a[1] * b[2] - a[2] * b[1];
}
=======
>>>>>>> f6b8eb55

/** Rotate the particle p around the NORMALIZED axis aSpaceFrame by amount phi
 */
void rotate_particle(Particle *p, double *aSpaceFrame, double phi) {
  // Convert rotation axis to body-fixed frame
  double a[3];
  convert_vec_space_to_body(p, aSpaceFrame, a);

  //  printf("%g %g %g - ",a[0],a[1],a[2]);
  // Rotation turned off entirely?
  if (!p->p.rotation)
    return;

  // Per coordinate fixing
  if (!(p->p.rotation & ROTATION_X))
    a[0] = 0;
  if (!(p->p.rotation & ROTATION_Y))
    a[1] = 0;
  if (!(p->p.rotation & ROTATION_Z))
    a[2] = 0;
  // Re-normalize rotation axis
  double l = sqrt(sqrlen(a));
  // Check, if the rotation axis is nonzero
  if (l < 1E-10)
    return;

  for (int i = 0; i < 3; i++)
    a[i] /= l;

  double q[4];
  q[0] = cos(phi / 2);
  double tmp = sin(phi / 2);
  q[1] = tmp * a[0];
  q[2] = tmp * a[1];
  q[3] = tmp * a[2];

  // Normalize
  normalize_quaternion(q);

  // Rotate the particle
  double qn[4]; // Resulting quaternion
  multiply_quaternions(p->r.quat, q, qn);
  for (int k = 0; k < 4; k++)
    p->r.quat[k] = qn[k];
  convert_quat_to_quatu(p->r.quat, p->r.quatu);
#ifdef DIPOLES
  // When dipoles are enabled, update dipole moment
  convert_quatu_to_dip(p->r.quatu, p->p.dipm, p->r.dip);
#endif
}

/** Rotate the particle p around the body axis "a" by amount phi */
void rotate_particle_body(Particle* p, double* a, double phi)
{
  // Apply restrictions from the rotation_per_particle feature
#ifdef ROTATION_PER_PARTICLE
  // Rotation turned off entirely?
  if (p->p.rotation <2) return;

  // Per coordinate fixing
  if (!(p->p.rotation & 2)) a[0]=0;
  if (!(p->p.rotation & 4)) a[1]=0;
  if (!(p->p.rotation & 8)) a[2]=0;
  // Re-normalize rotation axis
  double l=sqrt(sqrlen(a));
  // Check, if the rotation axis is nonzero
  if (l<1E-10) return;

  for (int i=0;i<3;i++)
    a[i]/=l;

#endif

  double q[4];
  q[0]=cos(phi/2);
  double tmp=sin(phi/2);
  q[1]=tmp*a[0];
  q[2]=tmp*a[1];
  q[3]=tmp*a[2];

  // Normalize
  normalize_quaternion(q);

  // Rotate the particle
  double qn[4]; // Resulting quaternion
  multiply_quaternions(p->r.quat,q,qn);
  for (int k=0; k<4; k++)
    p->r.quat[k]=qn[k];
  convert_quat_to_quatu(p->r.quat, p->r.quatu);
#ifdef DIPOLES
  // When dipoles are enabled, update dipole moment
  convert_quatu_to_dip(p->r.quatu, p->p.dipm, p->r.dip);
#endif
}

/** Rotate the particle p around the j-th body axis by amount phi */
void rotate_particle_body_j(Particle* p, int j, double phi)
{
  double u_dphi[3] = {0.0, 0.0, 0.0};
  if (phi) {
    u_dphi[j] = 1.0;
    rotate_particle_body(p, u_dphi, phi);
  }
}

#ifdef BROWNIAN_DYNAMICS

/** Propagate quaternions: viscous drag driven by conservative torques.*/
void bd_drag_rot(Particle *p, double dt) {
  int j;
  double a[3];
  double dphi[3], dphi_u[3];
  double dphi_m;
  Thermostat::GammaType local_gamma;

  a[0] = a[1] = a[2] = 1.0;
#ifdef ROTATION_PER_PARTICLE
  if (!p->p.rotation)
    return;
  if (!(p->p.rotation & 2))
    a[0] = 0.0;
  if (!(p->p.rotation & 4))
    a[1] = 0.0;
  if (!(p->p.rotation & 8))
    a[2] = 0.0;
#endif

  if(p->p.gamma_rot >= Thermostat::GammaType{}) local_gamma = p->p.gamma_rot;
  else local_gamma = langevin_gamma_rotation;

  dphi[0] = dphi[1] = dphi[2] = 0.0;
  for (j = 0; j < 3; j++) {
#ifdef EXTERNAL_FORCES
    if (!(p->p.ext_flag & COORD_FIXED(j)))
#endif
    {
      // only a conservative part of the torque is used here
#ifndef PARTICLE_ANISOTROPY
      dphi[j] = a[j] * p->f.torque[j] * dt / (local_gamma);
#else
      dphi[j] = a[j] * p->f.torque[j] * dt / (local_gamma[j]);
#endif // ROTATIONAL_INERTIA
      //rotate_particle_body_j(p, j, dphi[j]);
    }
  } //j
  dphi_m = 0.0;
  for (j = 0; j < 3; j++) dphi_m += pow(dphi[j], 2);
  dphi_m = sqrt(dphi_m);
  if (dphi_m) {
    for (j = 0; j < 3; j++) dphi_u[j] = dphi[j] / dphi_m;
    rotate_particle_body(p, dphi_u, dphi_m);
  }
}

/** Set the terminal angular velocity driven by the conservative torques drag.*/
void bd_drag_vel_rot(Particle *p, double dt) {
  int j;
  double m_dphi;
  double a[3];
  Thermostat::GammaType local_gamma;

  a[0] = a[1] = a[2] = 1.0;
#ifdef ROTATION_PER_PARTICLE
  if (!p->p.rotation)
    return;
  if (!(p->p.rotation & 2))
    a[0] = 0.0;
  if (!(p->p.rotation & 4))
    a[1] = 0.0;
  if (!(p->p.rotation & 8))
    a[2] = 0.0;
#endif

  if(p->p.gamma_rot >= Thermostat::GammaType{}) local_gamma = p->p.gamma_rot;
  else local_gamma = langevin_gamma_rotation;

  for (j = 0; j < 3; j++) {
#ifdef EXTERNAL_FORCES
    if (p->p.ext_flag & COORD_FIXED(j)) {
      p->m.omega[j] = 0.0;
    } else
#endif
    {
      // only conservative part of the force is used here
      // NOTE: velocity is assigned here and propagated by thermal part further on top of it
#ifndef PARTICLE_ANISOTROPY
      p->m.omega[j] = a[j] * p->f.torque[j] / (local_gamma);
#else
      p->m.omega[j] = a[j] * p->f.torque[j] / (local_gamma[j]);
#endif // ROTATIONAL_INERTIA
    }
  }
}

/** Propagate the quaternions: random walk part.*/
void bd_random_walk_rot(Particle *p, double dt) {
  double a[3];
  double dphi[3];
  int j;
  extern Thermostat::GammaType brown_sigma_pos_rotation_inv;
  Thermostat::GammaType brown_sigma_pos_temp_inv;

  a[0] = a[1] = a[2] = 1.0;
#ifdef ROTATION_PER_PARTICLE
  if (!p->p.rotation)
    return;
  if (!(p->p.rotation & 2))
    a[0] = 0.0;
  if (!(p->p.rotation & 4))
    a[1] = 0.0;
  if (!(p->p.rotation & 8))
    a[2] = 0.0;
#endif

  // first, set defaults
  brown_sigma_pos_temp_inv = brown_sigma_pos_rotation_inv;

  // Override defaults if per-particle values for T and gamma are given
#ifdef LANGEVIN_PER_PARTICLE
  auto const constexpr langevin_temp_coeff = 2.0;

  if(p->p.gamma_rot >= Thermostat::GammaType{})
  {
    // Is a particle-specific temperature also specified?
    if(p->p.T >= 0.)
    {
      if (p->p.T > 0.0)
        brown_sigma_pos_temp_inv = sqrt(p->p.gamma_rot / (langevin_temp_coeff * p->p.T) );
      else
        brown_sigma_pos_temp_inv = -1.0 * sqrt(p->p.gamma_rot); // just an indication of the infinity; negative sign has no sense here
    } else
    // Default temperature but particle-specific gamma
      brown_sigma_pos_temp_inv = sqrt(p->p.gamma_rot / (langevin_temp_coeff * temperature));
  } // particle specific gamma
  else
  {
    // No particle-specific gamma, but is there particle-specific temperature
    if(p->p.T >= 0.)
    {
      if (p->p.T > 0.0)
        brown_sigma_pos_temp_inv = sqrt(langevin_gamma_rotation / (langevin_temp_coeff * p->p.T));
      else
        brown_sigma_pos_temp_inv = -1.0 * sqrt(langevin_gamma_rotation); // just an indication of the infinity; negative sign has no sense here
    } else
    // Defaut values for both
      brown_sigma_pos_temp_inv = brown_sigma_pos_rotation_inv;
  }
#endif /* LANGEVIN_PER_PARTICLE */

  for (j = 0; j < 3; j++) {
#ifdef EXTERNAL_FORCES
    if (!(p->p.ext_flag & COORD_FIXED(j)))
#endif
    {
      dphi[0] = dphi[1] = dphi[2] = 0.0;
#ifndef PARTICLE_ANISOTROPY
      if (brown_sigma_pos_temp_inv > 0.0)
        dphi[j] = a[j] * Thermostat::noise_g() * (1.0 / brown_sigma_pos_temp_inv) * sqrt(dt);
      else
        dphi[j] = 0.0;
#else
      if (brown_sigma_pos_temp_inv[j] > 0.0)
        dphi[j] = a[j] * Thermostat::noise_g() * (1.0 / brown_sigma_pos_temp_inv[j]) * sqrt(dt);
      else
        dphi[j] = 0.0;
#endif // ROTATIONAL_INERTIA
      rotate_particle_body_j(p, j, dphi[j]);
    }
  }
}

/** Determine the angular velocities: random walk part.*/
void bd_random_walk_vel_rot(Particle *p, double dt) {
  int j;
  double a[3];
  extern double brown_sigma_vel_rotation;
  double brown_sigma_vel_temp;

  a[0] = a[1] = a[2] = 1.0;
#ifdef ROTATION_PER_PARTICLE
  if (!p->p.rotation)
    return;
  if (!(p->p.rotation & 2))
    a[0] = 0.0;
  if (!(p->p.rotation & 4))
    a[1] = 0.0;
  if (!(p->p.rotation & 8))
    a[2] = 0.0;
#endif

  // first, set defaults
  brown_sigma_vel_temp = brown_sigma_vel_rotation;

  // Override defaults if per-particle values for T and gamma are given
#ifdef LANGEVIN_PER_PARTICLE
  auto const constexpr langevin_temp_coeff = 1.0;
  // Is a particle-specific temperature specified?
  if (p->p.T >= 0.)
    brown_sigma_vel_temp = sqrt(langevin_temp_coeff * p->p.T);
  else
    brown_sigma_vel_temp = brown_sigma_vel_rotation;
#endif /* LANGEVIN_PER_PARTICLE */

  for (j = 0; j < 3; j++) {
#ifdef EXTERNAL_FORCES
    if (!(p->p.ext_flag & COORD_FIXED(j)))
#endif
    {
      // velocity is added here. It is already initialized in the terminal drag part.
      p->m.omega[j] += a[j] * brown_sigma_vel_temp * Thermostat::noise_g() / sqrt(p->p.rinertia[j]);
    }
  }
}

#endif // BROWNIAN_DYNAMICS

#endif<|MERGE_RESOLUTION|>--- conflicted
+++ resolved
@@ -507,7 +507,6 @@
   res[2] = A[2 + 3 * 0] * v[0] + A[2 + 3 * 1] * v[1] + A[2 + 3 * 2] * v[2];
 }
 
-<<<<<<< HEAD
 void convert_vec_body_to_space(Particle *p, double *v,double* res)
 {
   double A[9];
@@ -517,17 +516,6 @@
   res[1] = A[0 + 3*1]*v[0] + A[1 + 3*1]*v[1] + A[2 + 3*1]*v[2];
   res[2] = A[0 + 3*2]*v[0] + A[1 + 3*2]*v[1] + A[2 + 3*2]*v[2];
 }
-
-/** Multiply two quaternions */
-void multiply_quaternions(double const a[4], double const b[4], double result[4]) {
-  // Formula from http://www.j3d.org/matrix_faq/matrfaq_latest.html
-  result[0] = a[0] * b[0] - a[1] * b[1] - a[2] * b[2] - a[3] * b[3];
-  result[1] = a[0] * b[1] + a[1] * b[0] + a[2] * b[3] - a[3] * b[2];
-  result[2] = a[0] * b[2] + a[2] * b[0] + a[3] * b[1] - a[1] * b[3];
-  result[3] = a[0] * b[3] + a[3] * b[0] + a[1] * b[2] - a[2] * b[1];
-}
-=======
->>>>>>> f6b8eb55
 
 /** Rotate the particle p around the NORMALIZED axis aSpaceFrame by amount phi
  */
