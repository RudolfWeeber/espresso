--- conflicted
+++ resolved
@@ -34,13 +34,6 @@
 
 #include "rotation.hpp"
 
-<<<<<<< HEAD
-=======
-/****************************************************
- *                     DEFINES
- ***************************************************/
-
->>>>>>> 5c698421
 #ifdef ROTATION
 #include "cells.hpp"
 #include "communication.hpp"
