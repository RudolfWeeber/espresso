--- conflicted
+++ resolved
@@ -168,14 +168,6 @@
   }
 }
 
-<<<<<<< HEAD
-=======
-inline void convert_torque_to_body_frame_apply_fix(Particle &p) {
-  auto const torque = convert_vector_space_to_body(p, p.f.torque);
-  p.f.torque = mask(p.p.rotation, torque);
-}
-
->>>>>>> e7e2f29f
 /** convert the torques to the body-fixed frames and propagate angular
  * velocities */
 void convert_torques_propagate_omega(const ParticleRange &particles) {
@@ -257,29 +249,4 @@
   }
 }
 
-<<<<<<< HEAD
-=======
-/** Rotate the particle p around the NORMALIZED axis aSpaceFrame by amount phi
- */
-void local_rotate_particle(Particle &p, const Utils::Vector3d &axis_space_frame,
-                           const double phi) {
-  // Rotation turned off entirely?
-  if (!p.p.rotation)
-    return;
-
-  // Convert rotation axis to body-fixed frame
-  auto const axis =
-      mask(p.p.rotation, convert_vector_space_to_body(p, axis_space_frame))
-          .normalize();
-
-  auto const s = std::sin(phi / 2);
-  auto const q =
-      Utils::Vector4d{cos(phi / 2), s * axis[0], s * axis[1], s * axis[2]}
-          .normalize();
-
-  // Rotate the particle
-  p.r.quat = Utils::multiply_quaternions(p.r.quat, q);
-}
-
->>>>>>> e7e2f29f
 #endif // ROTATION