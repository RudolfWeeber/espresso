/*
  Copyright (C) 2010-2018 The ESPResSo project
  Copyright (C) 2002,2003,2004,2005,2006,2007,2008,2009,2010
    Max-Planck-Institute for Polymer Research, Theory Group

  This file is part of ESPResSo.

  ESPResSo is free software: you can redistribute it and/or modify
  it under the terms of the GNU General Public License as published by
  the Free Software Foundation, either version 3 of the License, or
  (at your option) any later version.

  ESPResSo is distributed in the hope that it will be useful,
  but WITHOUT ANY WARRANTY; without even the implied warranty of
  MERCHANTABILITY or FITNESS FOR A PARTICULAR PURPOSE.  See the
  GNU General Public License for more details.

  You should have received a copy of the GNU General Public License
  along with this program.  If not, see <http://www.gnu.org/licenses/>.
*/
/** \file
 *  Molecular dynamics integrator for rotational motion.
 *
 *  A velocity Verlet <a
 * HREF="http://ciks.cbt.nist.gov/~garbocz/dpd1/dpd.html">algorithm</a>
 *  using quaternions is implemented to tackle rotational motion. A random
 * torque and a friction
 *  term are added to provide the constant NVT conditions. Due to this feature
 * all particles are
 *  treated as 3D objects with 3 translational and 3 rotational degrees of
 * freedom if ROTATION
 *  flag is set in \ref config.hpp "config.hpp".
 */

#include "rotation.hpp"
#include "brownian_inline.hpp"
#include "cells.hpp"
#include "communication.hpp"
#include "cuda_interface.hpp"
#include "forces.hpp"
#include "ghosts.hpp"
#include "grid.hpp"
#include "grid_based_algorithms/lb.hpp"
#include "initialize.hpp"
#include "integrate.hpp"
#include "particle_data.hpp"
#include "thermostat.hpp"
#include "utils.hpp"
#include <cmath>
#include <cstdio>
#include <cstdlib>
#include <cstring>
#include <mpi.h>

/****************************************************
 *                     DEFINES
 ***************************************************/
/**************** local variables  *******************/

#ifdef ROTATION

/** \name Private Functions */
/************************************************************/
/*@{*/

/** define first and second time derivatives of a quaternion, as well
    as the angular acceleration. */
static void define_Qdd(Particle *p, double Qd[4], double Qdd[4], double S[3],
                       double Wd[3]);

/*@}*/

/** convert quaternions to the director */
/** Convert director to quaternions */
int convert_director_to_quat(const Vector3d &d, Vector<4, double> &quat) {
  double d_xy, dm;
  double theta2, phi2;

  // Calculate magnitude of the given vector
  dm = sqrt(d[0] * d[0] + d[1] * d[1] + d[2] * d[2]);

  // The vector needs to be != 0 to be converted into a quaternion
  if (dm < ROUND_ERROR_PREC) {
    return 1;
  } else {
    // Calculate angles
    d_xy = sqrt(d[0] * d[0] + d[1] * d[1]);
    // If dipole points along z axis:
    if (d_xy == 0) {
      // We need to distinguish between (0,0,d_z) and (0,0,d_z)
      if (d[2] > 0)
        theta2 = 0;
      else
        theta2 = PI / 2.;
      phi2 = 0;
    } else {
      // Here, we take care of all other directions
      // Here we suppose that theta2 = 0.5*theta and phi2 = 0.5*(phi - PI/2),
      // where theta and phi - angles are in spherical coordinates
      theta2 = 0.5 * acos(d[2] / dm);
      if (d[1] < 0)
        phi2 = -0.5 * acos(d[0] / d_xy) - PI * 0.25;
      else
        phi2 = 0.5 * acos(d[0] / d_xy) - PI * 0.25;
    }

    // Calculate the quaternion from the angles
    quat[0] = cos(theta2) * cos(phi2);
    quat[1] = -sin(theta2) * cos(phi2);
    quat[2] = -sin(theta2) * sin(phi2);
    quat[3] = cos(theta2) * sin(phi2);
  }
  return 0;
}

/** Here we use quaternions to calculate the rotation matrix which
    will be used then to transform torques from the laboratory to
    the body-fixed frames.
    Taken from "Goldstein - Classical Mechanics" (Chapter 4.6 Eq. 4.47).
*/
void define_rotation_matrix(Particle const &p, double A[9]) {
  double q0q0 = p.r.quat[0];
  q0q0 *= q0q0;

  double q1q1 = p.r.quat[1];
  q1q1 *= q1q1;

  double q2q2 = p.r.quat[2];
  q2q2 *= q2q2;

  double q3q3 = p.r.quat[3];
  q3q3 *= q3q3;

  A[0 + 3 * 0] = q0q0 + q1q1 - q2q2 - q3q3;
  A[1 + 3 * 1] = q0q0 - q1q1 + q2q2 - q3q3;
  A[2 + 3 * 2] = q0q0 - q1q1 - q2q2 + q3q3;

  A[0 + 3 * 1] = 2 * (p.r.quat[1] * p.r.quat[2] + p.r.quat[0] * p.r.quat[3]);
  A[0 + 3 * 2] = 2 * (p.r.quat[1] * p.r.quat[3] - p.r.quat[0] * p.r.quat[2]);
  A[1 + 3 * 0] = 2 * (p.r.quat[1] * p.r.quat[2] - p.r.quat[0] * p.r.quat[3]);

  A[1 + 3 * 2] = 2 * (p.r.quat[2] * p.r.quat[3] + p.r.quat[0] * p.r.quat[1]);
  A[2 + 3 * 0] = 2 * (p.r.quat[1] * p.r.quat[3] + p.r.quat[0] * p.r.quat[2]);
  A[2 + 3 * 1] = 2 * (p.r.quat[2] * p.r.quat[3] - p.r.quat[0] * p.r.quat[1]);
}

/** calculate the second derivative of the quaternion of a given particle
    as well as Wd vector which is the angular acceleration of this particle */
void define_Qdd(Particle *p, double Qd[4], double Qdd[4], double S[3],
                double Wd[3]) {
  /* calculate the first derivative of the quaternion */
  /* Taken from "An improved algorithm for molecular dynamics simulation of
   * rigid molecules", Sonnenschein, Roland (1985), Eq. 4.*/
  Qd[0] = 0.5 * (-p->r.quat[1] * p->m.omega[0] - p->r.quat[2] * p->m.omega[1] -
                 p->r.quat[3] * p->m.omega[2]);

  Qd[1] = 0.5 * (p->r.quat[0] * p->m.omega[0] - p->r.quat[3] * p->m.omega[1] +
                 p->r.quat[2] * p->m.omega[2]);

  Qd[2] = 0.5 * (p->r.quat[3] * p->m.omega[0] + p->r.quat[0] * p->m.omega[1] -
                 p->r.quat[1] * p->m.omega[2]);

  Qd[3] = 0.5 * (-p->r.quat[2] * p->m.omega[0] + p->r.quat[1] * p->m.omega[1] +
                 p->r.quat[0] * p->m.omega[2]);

  /* Calculate the angular acceleration. */
  /* Taken from "An improved algorithm for molecular dynamics simulation of
   * rigid molecules", Sonnenschein, Roland (1985), Eq. 5.*/
  if (p->p.rotation & ROTATION_X)
    Wd[0] = (p->f.torque[0] + p->m.omega[1] * p->m.omega[2] *
                                  (p->p.rinertia[1] - p->p.rinertia[2])) /
            p->p.rinertia[0];
  else
    Wd[0] = 0.0;
  if (p->p.rotation & ROTATION_Y)
    Wd[1] = (p->f.torque[1] + p->m.omega[2] * p->m.omega[0] *
                                  (p->p.rinertia[2] - p->p.rinertia[0])) /
            p->p.rinertia[1];
  else
    Wd[1] = 0.0;
  if (p->p.rotation & ROTATION_Z)
    Wd[2] = (p->f.torque[2] + p->m.omega[0] * p->m.omega[1] *
                                  (p->p.rinertia[0] - p->p.rinertia[1])) /
            p->p.rinertia[2];
  else
    Wd[2] = 0.0;

  auto const S1 = Qd[0] * Qd[0] + Qd[1] * Qd[1] + Qd[2] * Qd[2] + Qd[3] * Qd[3];

  /* Calculate the second derivative of the quaternion. */
  /* Taken from "An improved algorithm for molecular dynamics simulation of
   * rigid molecules", Sonnenschein, Roland (1985), Eq. 8.*/
  Qdd[0] = 0.5 * (-p->r.quat[1] * Wd[0] - p->r.quat[2] * Wd[1] -
                  p->r.quat[3] * Wd[2]) -
           p->r.quat[0] * S1;

  Qdd[1] = 0.5 * (p->r.quat[0] * Wd[0] - p->r.quat[3] * Wd[1] +
                  p->r.quat[2] * Wd[2]) -
           p->r.quat[1] * S1;

  Qdd[2] = 0.5 * (p->r.quat[3] * Wd[0] + p->r.quat[0] * Wd[1] -
                  p->r.quat[1] * Wd[2]) -
           p->r.quat[2] * S1;

  Qdd[3] = 0.5 * (-p->r.quat[2] * Wd[0] + p->r.quat[1] * Wd[1] +
                  p->r.quat[0] * Wd[2]) -
           p->r.quat[3] * S1;

  S[0] = S1;
  S[1] = Qd[0] * Qdd[0] + Qd[1] * Qdd[1] + Qd[2] * Qdd[2] + Qd[3] * Qdd[3];
  S[2] = Qdd[0] * Qdd[0] + Qdd[1] * Qdd[1] + Qdd[2] * Qdd[2] + Qdd[3] * Qdd[3];
}

/** propagate angular velocities and quaternions \todo implement for
       fixed_coord_flag */
void propagate_omega_quat_particle(Particle *p) {
  double lambda;

  double Qd[4], Qdd[4], S[3], Wd[3];
  // If rotation for the particle is disabled entirely, return early.
  if (!p->p.rotation)
    return;
#ifdef BROWNIAN_DYNAMICS
  if (thermo_switch & THERMO_BROWNIAN)
    return;
#endif // BROWNIAN_DYNAMICS

  // Clear rotational velocity for blocked rotation axes.
  if (!(p->p.rotation & ROTATION_X))
    p->m.omega[0] = 0;
  if (!(p->p.rotation & ROTATION_Y))
    p->m.omega[1] = 0;
  if (!(p->p.rotation & ROTATION_Z))
    p->m.omega[2] = 0;

  define_Qdd(p, Qd, Qdd, S, Wd);

  /* Taken from "On the numerical integration of motion for rigid polyatomics:
   * The modified quaternion approach", Omeylan, Igor (1998), Eq. 12.*/
  lambda = 1 - S[0] * time_step_squared_half -
           sqrt(1 - time_step_squared *
                        (S[0] + time_step * (S[1] + time_step_half / 2. *
                                                        (S[2] - S[0] * S[0]))));

  for (int j = 0; j < 3; j++) {
    p->m.omega[j] += time_step_half * Wd[j];
  }
  ONEPART_TRACE(if (p->p.identity == check_id)
                    fprintf(stderr, "%d: OPT: PV_1 v_new = (%.3e,%.3e,%.3e)\n",
                            this_node, p->m.v[0], p->m.v[1], p->m.v[2]));

  p->r.quat[0] +=
      time_step * (Qd[0] + time_step_half * Qdd[0]) - lambda * p->r.quat[0];
  p->r.quat[1] +=
      time_step * (Qd[1] + time_step_half * Qdd[1]) - lambda * p->r.quat[1];
  p->r.quat[2] +=
      time_step * (Qd[2] + time_step_half * Qdd[2]) - lambda * p->r.quat[2];
  p->r.quat[3] +=
      time_step * (Qd[3] + time_step_half * Qdd[3]) - lambda * p->r.quat[3];
  // Update the director

  ONEPART_TRACE(if (p->p.identity == check_id)
                    fprintf(stderr, "%d: OPT: PPOS p = (%.3f,%.3f,%.3f)\n",
                            this_node, p->r.p[0], p->r.p[1], p->r.p[2]));
}

inline void convert_torque_to_body_frame_apply_fix_and_thermostat(Particle &p) {
  auto const t = convert_vector_space_to_body(p, p.f.torque);
  p.f.torque = Vector3d{{0, 0, 0}};

  if (thermo_switch & THERMO_LANGEVIN) {
#if defined(VIRTUAL_SITES) && defined(THERMOSTAT_IGNORE_NON_VIRTUAL)
    if (!p.p.is_virtual)
#endif
    {
      friction_thermo_langevin_rotation(&p);

      p.f.torque += t;
    }
  } else {
    p.f.torque = t;
  }

  if (!(p.p.rotation & ROTATION_X))
    p.f.torque[0] = 0;

  if (!(p.p.rotation & ROTATION_Y))
    p.f.torque[1] = 0;

  if (!(p.p.rotation & ROTATION_Z))
    p.f.torque[2] = 0;
}

/** convert the torques to the body-fixed frames and propagate angular
 * velocities */
void convert_torques_propagate_omega() {
  INTEG_TRACE(
      fprintf(stderr, "%d: convert_torques_propagate_omega:\n", this_node));

#if defined(LB_GPU) && defined(ENGINE)
  if ((lattice_switch & LATTICE_LB_GPU) && swimming_particles_exist) {
    copy_v_cs_from_GPU(local_cells.particles());
  }
#endif

  for (auto &p : local_cells.particles()) {
    // Skip particle if rotation is turned off entirely for it.
    if (!p.p.rotation)
      continue;

    convert_torque_to_body_frame_apply_fix_and_thermostat(p);

#if defined(ENGINE) && (defined(LB) || defined(LB_GPU))
    if (p.swim.swimming && lattice_switch != 0) {

      auto const dip = p.swim.dipole_length * p.r.calc_director();

      auto const diff = p.swim.v_center - p.swim.v_source;

      const Vector3d cross = Vector3d::cross(diff, dip);
      const double l_diff = diff.norm();
      const double l_cross = cross.norm();

      if (l_cross > 0 && p.swim.dipole_length > 0) {
        auto const omega_swim =
            l_diff / (l_cross * p.swim.dipole_length) * cross;

        auto const omega_swim_body =
            convert_vector_space_to_body(p, omega_swim);
        p.f.torque +=
            p.swim.rotational_friction * (omega_swim_body - p.m.omega);
      }
    }
#endif

<<<<<<< HEAD
#ifdef BROWNIAN_DYNAMICS
    if (thermo_switch & THERMO_BROWNIAN) {
      bd_drag_vel_rot(p, 0.5 * time_step);
      bd_random_walk_vel_rot(p, 0.5 * time_step);
    } else
#endif // BROWNIAN_DYNAMICS
    {
      ONEPART_TRACE(if (p.p.identity == check_id) fprintf(
          stderr,
          "%d: OPT: SCAL f = (%.3e,%.3e,%.3e) v_old = (%.3e,%.3e,%.3e)\n",
          this_node, p.f.f[0], p.f.f[1], p.f.f[2], p.m.v[0], p.m.v[1],
          p.m.v[2]));

      p.m.omega[0] += time_step_half * p.f.torque[0] / p.p.rinertia[0];
      p.m.omega[1] += time_step_half * p.f.torque[1] / p.p.rinertia[1];
      p.m.omega[2] += time_step_half * p.f.torque[2] / p.p.rinertia[2];

      // zeroth estimate of omega
      for (int j = 0; j < 3; j++)
        omega_0[j] = p.m.omega[j];

      /* if the tensor of inertia is isotropic, the following refinement is not
         needed.
         Otherwise repeat this loop 2-3 times depending on the required accuracy
         */
      for (int times = 0; times <= 5; times++) {
        double Wd[3];

        Wd[0] = (p.m.omega[1] * p.m.omega[2] *
                 (p.p.rinertia[1] - p.p.rinertia[2])) /
                p.p.rinertia[0];
        Wd[1] = (p.m.omega[2] * p.m.omega[0] *
                 (p.p.rinertia[2] - p.p.rinertia[0])) /
                p.p.rinertia[1];
        Wd[2] = (p.m.omega[0] * p.m.omega[1] *
                 (p.p.rinertia[0] - p.p.rinertia[1])) /
                p.p.rinertia[2];

        p.m.omega[0] = omega_0[0] + time_step_half * Wd[0];
        p.m.omega[1] = omega_0[1] + time_step_half * Wd[1];
        p.m.omega[2] = omega_0[2] + time_step_half * Wd[2];
      }

      ONEPART_TRACE(if (p.p.identity == check_id) fprintf(
          stderr, "%d: OPT: PV_2 v_new = (%.3e,%.3e,%.3e)\n", this_node,
          p.m.v[0], p.m.v[1], p.m.v[2]));
    }
=======
    ONEPART_TRACE(if (p.p.identity == check_id) fprintf(
        stderr, "%d: OPT: SCAL f = (%.3e,%.3e,%.3e) v_old = (%.3e,%.3e,%.3e)\n",
        this_node, p.f.f[0], p.f.f[1], p.f.f[2], p.m.v[0], p.m.v[1], p.m.v[2]));

    // Propagation of angular velocities
    p.m.omega[0] += time_step_half * p.f.torque[0] / p.p.rinertia[0];
    p.m.omega[1] += time_step_half * p.f.torque[1] / p.p.rinertia[1];
    p.m.omega[2] += time_step_half * p.f.torque[2] / p.p.rinertia[2];

    // zeroth estimate of omega
    Vector3d omega_0 = p.m.omega;

    /* if the tensor of inertia is isotropic, the following refinement is not
       needed.
       Otherwise repeat this loop 2-3 times depending on the required accuracy
       */

    const double rinertia_diff_01 = p.p.rinertia[0] - p.p.rinertia[1];
    const double rinertia_diff_12 = p.p.rinertia[1] - p.p.rinertia[2];
    const double rinertia_diff_20 = p.p.rinertia[2] - p.p.rinertia[0];
    for (int times = 0; times <= 5; times++) {
      Vector3d Wd;

      Wd[0] = p.m.omega[1] * p.m.omega[2] * rinertia_diff_12 / p.p.rinertia[0];
      Wd[1] = p.m.omega[2] * p.m.omega[0] * rinertia_diff_20 / p.p.rinertia[1];
      Wd[2] = p.m.omega[0] * p.m.omega[1] * rinertia_diff_01 / p.p.rinertia[2];

      p.m.omega = omega_0 + time_step_half * Wd;
    }
    ONEPART_TRACE(if (p.p.identity == check_id) fprintf(
        stderr, "%d: OPT: PV_2 v_new = (%.3e,%.3e,%.3e)\n", this_node, p.m.v[0],
        p.m.v[1], p.m.v[2]));
>>>>>>> e3cf300e
  }
}

/** convert the torques to the body-fixed frames before the integration loop */
void convert_initial_torques() {

  INTEG_TRACE(fprintf(stderr, "%d: convert_initial_torques:\n", this_node));
  for (auto &p : local_cells.particles()) {
    if (!p.p.rotation)
      continue;
    convert_torque_to_body_frame_apply_fix_and_thermostat(p);
  }
}
// Frame conversion routines

Vector3d convert_vector_body_to_space(const Particle &p, const Vector3d &vec) {
  Vector3d res = {0, 0, 0};
  double A[9];
  define_rotation_matrix(p, A);

  res[0] =
      A[0 + 3 * 0] * vec[0] + A[1 + 3 * 0] * vec[1] + A[2 + 3 * 0] * vec[2];
  res[1] =
      A[0 + 3 * 1] * vec[0] + A[1 + 3 * 1] * vec[1] + A[2 + 3 * 1] * vec[2];
  res[2] =
      A[0 + 3 * 2] * vec[0] + A[1 + 3 * 2] * vec[1] + A[2 + 3 * 2] * vec[2];

  return res;
}

Vector3d convert_vector_space_to_body(const Particle &p, const Vector3d &v) {
  Vector3d res = {0, 0, 0};
  double A[9];
  define_rotation_matrix(p, A);
  res[0] = A[0 + 3 * 0] * v[0] + A[0 + 3 * 1] * v[1] + A[0 + 3 * 2] * v[2];
  res[1] = A[1 + 3 * 0] * v[0] + A[1 + 3 * 1] * v[1] + A[1 + 3 * 2] * v[2];
  res[2] = A[2 + 3 * 0] * v[0] + A[2 + 3 * 1] * v[1] + A[2 + 3 * 2] * v[2];
  return res;
}

<<<<<<< HEAD
void convert_torques_body_to_space(const Particle *p, double *torque) {
  double A[9];
  define_rotation_matrix(*p, A);

  torque[0] = A[0 + 3 * 0] * p->f.torque[0] + A[1 + 3 * 0] * p->f.torque[1] +
              A[2 + 3 * 0] * p->f.torque[2];
  torque[1] = A[0 + 3 * 1] * p->f.torque[0] + A[1 + 3 * 1] * p->f.torque[1] +
              A[2 + 3 * 1] * p->f.torque[2];
  torque[2] = A[0 + 3 * 2] * p->f.torque[0] + A[1 + 3 * 2] * p->f.torque[1] +
              A[2 + 3 * 2] * p->f.torque[2];
}

void convert_vel_space_to_body(const Particle *p, double *vel_body) {
  double A[9];
  define_rotation_matrix(*p, A);

  vel_body[0] = A[0 + 3 * 0] * p->m.v[0] + A[0 + 3 * 1] * p->m.v[1] +
                A[0 + 3 * 2] * p->m.v[2];
  vel_body[1] = A[1 + 3 * 0] * p->m.v[0] + A[1 + 3 * 1] * p->m.v[1] +
                A[1 + 3 * 2] * p->m.v[2];
  vel_body[2] = A[2 + 3 * 0] * p->m.v[0] + A[2 + 3 * 1] * p->m.v[1] +
                A[2 + 3 * 2] * p->m.v[2];
}

void convert_vec_space_to_body(Particle *p, double const *v, double *res) {
  double A[9];
  define_rotation_matrix(*p, A);

  res[0] = A[0 + 3 * 0] * v[0] + A[0 + 3 * 1] * v[1] + A[0 + 3 * 2] * v[2];
  res[1] = A[1 + 3 * 0] * v[0] + A[1 + 3 * 1] * v[1] + A[1 + 3 * 2] * v[2];
  res[2] = A[2 + 3 * 0] * v[0] + A[2 + 3 * 1] * v[1] + A[2 + 3 * 2] * v[2];
}

/** Fixing the per-particle per-axis rotations
 */
void rotation_fix(Particle &p, double *a) {
  // Per coordinate fixing
  if (!(p.p.rotation & ROTATION_X))
    a[0] = 0;
  if (!(p.p.rotation & ROTATION_Y))
    a[1] = 0;
  if (!(p.p.rotation & ROTATION_Z))
    a[2] = 0;
}

=======
>>>>>>> e3cf300e
/** Rotate the particle p around the NORMALIZED axis aSpaceFrame by amount phi
 */
void local_rotate_particle(Particle &p, const Vector3d &axis_space_frame,
                           const double phi) {
  // Convert rotation axis to body-fixed frame
<<<<<<< HEAD
  double a[3];
  convert_vec_space_to_body(p, aSpaceFrame, a);
  rotate_particle_body(p, a, phi);
}

/** Rotate the particle p around the body axis "a" by amount phi */
void rotate_particle_body(Particle *p, double *a, double phi) {
  //  printf("%g %g %g - ",a[0],a[1],a[2]);
=======
  Vector3d axis = convert_vector_space_to_body(p, axis_space_frame);

>>>>>>> e3cf300e
  // Rotation turned off entirely?
  if (!p.p.rotation)
    return;

<<<<<<< HEAD
  rotation_fix(*p, a);
=======
  // Per coordinate fixing
  if (!(p.p.rotation & ROTATION_X))
    axis[0] = 0;
  if (!(p.p.rotation & ROTATION_Y))
    axis[1] = 0;
  if (!(p.p.rotation & ROTATION_Z))
    axis[2] = 0;
>>>>>>> e3cf300e
  // Re-normalize rotation axis
  double l = axis.norm();
  // Check, if the rotation axis is nonzero
  if (l < std::numeric_limits<double>::epsilon())
    return;

  axis /= l;

<<<<<<< HEAD
  double q[] = {cos(phi / 2), sin(phi / 2) * a[0], sin(phi / 2) * a[1],
                sin(phi / 2) * a[2]};
=======
  double q[4];
  q[0] = cos(phi / 2);
  double tmp = sin(phi / 2);
  q[1] = tmp * axis[0];
  q[2] = tmp * axis[1];
  q[3] = tmp * axis[2];
>>>>>>> e3cf300e

  // Normalize
  normalize_quaternion(q);

  // Rotate the particle
  double qn[4]; // Resulting quaternion
  multiply_quaternions(p.r.quat, q, qn);
  for (int k = 0; k < 4; k++)
    p.r.quat[k] = qn[k];
}

/** Rotate the particle p around the j-th body axis by amount phi */
void rotate_particle_body_j(Particle *p, int j, double phi) {
  double u_dphi[3] = {0.0, 0.0, 0.0};
  if (phi != 0.0) {
    u_dphi[j] = 1.0;
    rotate_particle_body(p, u_dphi, phi);
  }
}

#ifdef BROWNIAN_DYNAMICS

/** Propagate quaternions: viscous drag driven by conservative torques.*/
/*********************************************************/
/** \name bd_drag_rot */
/*********************************************************/
/**(An analogy of eq. (14.39) T. Schlick,
 * https://doi.org/10.1007/978-1-4419-6351-2 (2010))
 * @param &p              Reference to the particle (Input)
 * @param dt              Time interval (Input)
 */
void bd_drag_rot(Particle &p, double dt) {
  double a[3];
  double dphi[3];
  Thermostat::GammaType local_gamma;

  a[0] = a[1] = a[2] = 1.0;
  rotation_fix(p, a);

  if (p.p.gamma_rot >= Thermostat::GammaType{}) {
    local_gamma = p.p.gamma_rot;
  } else {
    local_gamma = langevin_gamma_rotation;
  }

  dphi[0] = dphi[1] = dphi[2] = 0.0;
  for (int j = 0; j < 3; j++) {
#ifdef EXTERNAL_FORCES
    if (!(p.p.ext_flag & COORD_FIXED(j)))
#endif
    {
      // only a conservative part of the torque is used here
#ifndef PARTICLE_ANISOTROPY
      dphi[j] = a[j] * p.f.torque[j] * dt / (local_gamma);
#else
      dphi[j] = a[j] * p.f.torque[j] * dt / (local_gamma[j]);
#endif // ROTATIONAL_INERTIA
      // rotate_particle_body_j(p, j, dphi[j]);
    }
  } // j
  double dphi_m = 0.0;
  for (int j = 0; j < 3; j++)
    dphi_m += pow(dphi[j], 2);
  dphi_m = sqrt(dphi_m);
  double dphi_u[3];
  if (dphi_m) {
    for (int j = 0; j < 3; j++)
      dphi_u[j] = dphi[j] / dphi_m;
    rotate_particle_body(&(p), dphi_u, dphi_m);
  }
}

/** Set the terminal angular velocity driven by the conservative torques drag.*/
/*********************************************************/
/** \name bd_drag_vel_rot */
/*********************************************************/
/**(An analogy of the 1st term of the eq. (14.34) T. Schlick,
 * https://doi.org/10.1007/978-1-4419-6351-2 (2010))
 * @param &p              Reference to the particle (Input)
 * @param dt              Time interval (Input)
 */
void bd_drag_vel_rot(Particle &p, double dt) {
  double a[3];
  Thermostat::GammaType local_gamma;

  a[0] = a[1] = a[2] = 1.0;
  rotation_fix(p, a);

  if (p.p.gamma_rot >= Thermostat::GammaType{}) {
    local_gamma = p.p.gamma_rot;
  } else {
    local_gamma = langevin_gamma_rotation;
  }

  for (int j = 0; j < 3; j++) {
#ifdef EXTERNAL_FORCES
    if (p.p.ext_flag & COORD_FIXED(j)) {
      p.m.omega[j] = 0.0;
    } else
#endif
    {
      // only conservative part of the force is used here
      // NOTE: velocity is assigned here and propagated by thermal part further
      // on top of it
#ifndef PARTICLE_ANISOTROPY
      p.m.omega[j] = a[j] * p.f.torque[j] / (local_gamma);
#else
      p.m.omega[j] = a[j] * p.f.torque[j] / (local_gamma[j]);
#endif // ROTATIONAL_INERTIA
    }
  }
}

/** Propagate the quaternions: random walk part.*/
/*********************************************************/
/** \name bd_random_walk_rot */
/*********************************************************/
/**(An analogy of eq. (14.37) T. Schlick,
 * https://doi.org/10.1007/978-1-4419-6351-2 (2010))
 * @param &p              Reference to the particle (Input)
 * @param dt              Time interval (Input)
 */
void bd_random_walk_rot(Particle &p, double dt) {
  double a[3];
  extern Thermostat::GammaType brown_sigma_pos_rotation_inv;
  extern Thermostat::GammaType brown_gammatype_nan;
  // first, set defaults
  Thermostat::GammaType brown_sigma_pos_temp_inv = brown_sigma_pos_rotation_inv;

  a[0] = a[1] = a[2] = 1.0;
  rotation_fix(p, a);

  // Override defaults if per-particle values for T and gamma are given
#ifdef LANGEVIN_PER_PARTICLE
  auto const constexpr langevin_temp_coeff = 2.0;

  if (p.p.gamma_rot >= Thermostat::GammaType{}) {
    // Is a particle-specific temperature also specified?
    if (p.p.T >= 0.) {
      if (p.p.T > 0.0) {
        brown_sigma_pos_temp_inv =
            sqrt(p.p.gamma_rot / (langevin_temp_coeff * p.p.T));
      } else {
        brown_sigma_pos_temp_inv =
            brown_gammatype_nan; // just an indication of the infinity
      }
    } else
        // Default temperature but particle-specific gamma
        if (temperature > 0.) {
      brown_sigma_pos_temp_inv =
          sqrt(p.p.gamma_rot / (langevin_temp_coeff * temperature));
    } else {
      brown_sigma_pos_temp_inv = brown_gammatype_nan;
    }
  } // particle specific gamma
  else {
    // No particle-specific gamma, but is there particle-specific temperature
    if (p.p.T >= 0.) {
      if (p.p.T > 0.0) {
        brown_sigma_pos_temp_inv =
            sqrt(langevin_gamma_rotation / (langevin_temp_coeff * p.p.T));
      } else {
        brown_sigma_pos_temp_inv =
            brown_gammatype_nan; // just an indication of the infinity
      }
    } else {
      // Defaut values for both
      brown_sigma_pos_temp_inv = brown_sigma_pos_rotation_inv;
    }
  }
#endif /* LANGEVIN_PER_PARTICLE */

  double dphi[3];
  for (int j = 0; j < 3; j++) {
#ifdef EXTERNAL_FORCES
    if (!(p.p.ext_flag & COORD_FIXED(j)))
#endif
    {
      dphi[0] = dphi[1] = dphi[2] = 0.0;
#ifndef PARTICLE_ANISOTROPY
      if (brown_sigma_pos_temp_inv > 0.0) {
        dphi[j] = a[j] * Thermostat::noise_g() *
                  (1.0 / brown_sigma_pos_temp_inv) * sqrt(dt);
      } else {
        dphi[j] = 0.0;
      }
#else
      if (brown_sigma_pos_temp_inv[j] > 0.0) {
        dphi[j] = a[j] * Thermostat::noise_g() *
                  (1.0 / brown_sigma_pos_temp_inv[j]) * sqrt(dt);
      } else {
        dphi[j] = 0.0;
      }
#endif // ROTATIONAL_INERTIA
      rotate_particle_body_j(&(p), j, dphi[j]);
    }
  }
}

/** Determine the angular velocities: random walk part.*/
/*********************************************************/
/** \name bd_random_walk_vel_rot */
/*********************************************************/
/**(An analogy of eq. (10.2.16) N. Pottier,
 * https://doi.org/10.1007/s10955-010-0114-6 (2010))
 * @param &p              Reference to the particle (Input)
 * @param dt              Time interval (Input)
 */
void bd_random_walk_vel_rot(Particle &p, double dt) {
  double a[3];
  extern double brown_sigma_vel_rotation;
  // first, set defaults
  double brown_sigma_vel_temp = brown_sigma_vel_rotation;

  a[0] = a[1] = a[2] = 1.0;
  rotation_fix(p, a);

  // Override defaults if per-particle values for T and gamma are given
#ifdef LANGEVIN_PER_PARTICLE
  auto const constexpr langevin_temp_coeff = 1.0;
  // Is a particle-specific temperature specified?
  if (p.p.T >= 0.) {
    brown_sigma_vel_temp = sqrt(langevin_temp_coeff * p.p.T);
  } else {
    brown_sigma_vel_temp = brown_sigma_vel_rotation;
  }
#endif /* LANGEVIN_PER_PARTICLE */

  for (int j = 0; j < 3; j++) {
#ifdef EXTERNAL_FORCES
    if (!(p.p.ext_flag & COORD_FIXED(j)))
#endif
    {
      // velocity is added here. It is already initialized in the terminal drag
      // part.
      p.m.omega[j] += a[j] * brown_sigma_vel_temp * Thermostat::noise_g() /
                      sqrt(p.p.rinertia[j]);
    }
  }
}

#endif // BROWNIAN_DYNAMICS

#endif<|MERGE_RESOLUTION|>--- conflicted
+++ resolved
@@ -333,7 +333,6 @@
     }
 #endif
 
-<<<<<<< HEAD
 #ifdef BROWNIAN_DYNAMICS
     if (thermo_switch & THERMO_BROWNIAN) {
       bd_drag_vel_rot(p, 0.5 * time_step);
@@ -342,79 +341,38 @@
 #endif // BROWNIAN_DYNAMICS
     {
       ONEPART_TRACE(if (p.p.identity == check_id) fprintf(
-          stderr,
-          "%d: OPT: SCAL f = (%.3e,%.3e,%.3e) v_old = (%.3e,%.3e,%.3e)\n",
-          this_node, p.f.f[0], p.f.f[1], p.f.f[2], p.m.v[0], p.m.v[1],
-          p.m.v[2]));
-
+        stderr, "%d: OPT: SCAL f = (%.3e,%.3e,%.3e) v_old = (%.3e,%.3e,%.3e)\n",
+        this_node, p.f.f[0], p.f.f[1], p.f.f[2], p.m.v[0], p.m.v[1], p.m.v[2]));
+
+      // Propagation of angular velocities
       p.m.omega[0] += time_step_half * p.f.torque[0] / p.p.rinertia[0];
       p.m.omega[1] += time_step_half * p.f.torque[1] / p.p.rinertia[1];
       p.m.omega[2] += time_step_half * p.f.torque[2] / p.p.rinertia[2];
-
+	  
       // zeroth estimate of omega
-      for (int j = 0; j < 3; j++)
-        omega_0[j] = p.m.omega[j];
-
+      Vector3d omega_0 = p.m.omega;
+	  
       /* if the tensor of inertia is isotropic, the following refinement is not
          needed.
          Otherwise repeat this loop 2-3 times depending on the required accuracy
          */
+	  
+      const double rinertia_diff_01 = p.p.rinertia[0] - p.p.rinertia[1];
+      const double rinertia_diff_12 = p.p.rinertia[1] - p.p.rinertia[2];
+      const double rinertia_diff_20 = p.p.rinertia[2] - p.p.rinertia[0];
       for (int times = 0; times <= 5; times++) {
-        double Wd[3];
-
-        Wd[0] = (p.m.omega[1] * p.m.omega[2] *
-                 (p.p.rinertia[1] - p.p.rinertia[2])) /
-                p.p.rinertia[0];
-        Wd[1] = (p.m.omega[2] * p.m.omega[0] *
-                 (p.p.rinertia[2] - p.p.rinertia[0])) /
-                p.p.rinertia[1];
-        Wd[2] = (p.m.omega[0] * p.m.omega[1] *
-                 (p.p.rinertia[0] - p.p.rinertia[1])) /
-                p.p.rinertia[2];
-
-        p.m.omega[0] = omega_0[0] + time_step_half * Wd[0];
-        p.m.omega[1] = omega_0[1] + time_step_half * Wd[1];
-        p.m.omega[2] = omega_0[2] + time_step_half * Wd[2];
+        Vector3d Wd;
+	  
+        Wd[0] = p.m.omega[1] * p.m.omega[2] * rinertia_diff_12 / p.p.rinertia[0];
+        Wd[1] = p.m.omega[2] * p.m.omega[0] * rinertia_diff_20 / p.p.rinertia[1];
+        Wd[2] = p.m.omega[0] * p.m.omega[1] * rinertia_diff_01 / p.p.rinertia[2];
+	  
+        p.m.omega = omega_0 + time_step_half * Wd;
       }
-
       ONEPART_TRACE(if (p.p.identity == check_id) fprintf(
-          stderr, "%d: OPT: PV_2 v_new = (%.3e,%.3e,%.3e)\n", this_node,
-          p.m.v[0], p.m.v[1], p.m.v[2]));
-    }
-=======
-    ONEPART_TRACE(if (p.p.identity == check_id) fprintf(
-        stderr, "%d: OPT: SCAL f = (%.3e,%.3e,%.3e) v_old = (%.3e,%.3e,%.3e)\n",
-        this_node, p.f.f[0], p.f.f[1], p.f.f[2], p.m.v[0], p.m.v[1], p.m.v[2]));
-
-    // Propagation of angular velocities
-    p.m.omega[0] += time_step_half * p.f.torque[0] / p.p.rinertia[0];
-    p.m.omega[1] += time_step_half * p.f.torque[1] / p.p.rinertia[1];
-    p.m.omega[2] += time_step_half * p.f.torque[2] / p.p.rinertia[2];
-
-    // zeroth estimate of omega
-    Vector3d omega_0 = p.m.omega;
-
-    /* if the tensor of inertia is isotropic, the following refinement is not
-       needed.
-       Otherwise repeat this loop 2-3 times depending on the required accuracy
-       */
-
-    const double rinertia_diff_01 = p.p.rinertia[0] - p.p.rinertia[1];
-    const double rinertia_diff_12 = p.p.rinertia[1] - p.p.rinertia[2];
-    const double rinertia_diff_20 = p.p.rinertia[2] - p.p.rinertia[0];
-    for (int times = 0; times <= 5; times++) {
-      Vector3d Wd;
-
-      Wd[0] = p.m.omega[1] * p.m.omega[2] * rinertia_diff_12 / p.p.rinertia[0];
-      Wd[1] = p.m.omega[2] * p.m.omega[0] * rinertia_diff_20 / p.p.rinertia[1];
-      Wd[2] = p.m.omega[0] * p.m.omega[1] * rinertia_diff_01 / p.p.rinertia[2];
-
-      p.m.omega = omega_0 + time_step_half * Wd;
-    }
-    ONEPART_TRACE(if (p.p.identity == check_id) fprintf(
-        stderr, "%d: OPT: PV_2 v_new = (%.3e,%.3e,%.3e)\n", this_node, p.m.v[0],
-        p.m.v[1], p.m.v[2]));
->>>>>>> e3cf300e
+          stderr, "%d: OPT: PV_2 v_new = (%.3e,%.3e,%.3e)\n", this_node, p.m.v[0],
+          p.m.v[1], p.m.v[2]));
+    }
   }
 }
 
@@ -455,87 +413,31 @@
   return res;
 }
 
-<<<<<<< HEAD
-void convert_torques_body_to_space(const Particle *p, double *torque) {
-  double A[9];
-  define_rotation_matrix(*p, A);
-
-  torque[0] = A[0 + 3 * 0] * p->f.torque[0] + A[1 + 3 * 0] * p->f.torque[1] +
-              A[2 + 3 * 0] * p->f.torque[2];
-  torque[1] = A[0 + 3 * 1] * p->f.torque[0] + A[1 + 3 * 1] * p->f.torque[1] +
-              A[2 + 3 * 1] * p->f.torque[2];
-  torque[2] = A[0 + 3 * 2] * p->f.torque[0] + A[1 + 3 * 2] * p->f.torque[1] +
-              A[2 + 3 * 2] * p->f.torque[2];
-}
-
-void convert_vel_space_to_body(const Particle *p, double *vel_body) {
-  double A[9];
-  define_rotation_matrix(*p, A);
-
-  vel_body[0] = A[0 + 3 * 0] * p->m.v[0] + A[0 + 3 * 1] * p->m.v[1] +
-                A[0 + 3 * 2] * p->m.v[2];
-  vel_body[1] = A[1 + 3 * 0] * p->m.v[0] + A[1 + 3 * 1] * p->m.v[1] +
-                A[1 + 3 * 2] * p->m.v[2];
-  vel_body[2] = A[2 + 3 * 0] * p->m.v[0] + A[2 + 3 * 1] * p->m.v[1] +
-                A[2 + 3 * 2] * p->m.v[2];
-}
-
-void convert_vec_space_to_body(Particle *p, double const *v, double *res) {
-  double A[9];
-  define_rotation_matrix(*p, A);
-
-  res[0] = A[0 + 3 * 0] * v[0] + A[0 + 3 * 1] * v[1] + A[0 + 3 * 2] * v[2];
-  res[1] = A[1 + 3 * 0] * v[0] + A[1 + 3 * 1] * v[1] + A[1 + 3 * 2] * v[2];
-  res[2] = A[2 + 3 * 0] * v[0] + A[2 + 3 * 1] * v[1] + A[2 + 3 * 2] * v[2];
-}
-
 /** Fixing the per-particle per-axis rotations
  */
-void rotation_fix(Particle &p, double *a) {
+void rotation_fix(Particle &p, Vector3d &rot_vector) {
   // Per coordinate fixing
   if (!(p.p.rotation & ROTATION_X))
-    a[0] = 0;
+    rot_vector[0] = 0;
   if (!(p.p.rotation & ROTATION_Y))
-    a[1] = 0;
+    rot_vector[1] = 0;
   if (!(p.p.rotation & ROTATION_Z))
-    a[2] = 0;
-}
-
-=======
->>>>>>> e3cf300e
-/** Rotate the particle p around the NORMALIZED axis aSpaceFrame by amount phi
- */
-void local_rotate_particle(Particle &p, const Vector3d &axis_space_frame,
+    rot_vector[2] = 0;
+}
+
+/** Rotate the particle p around the body-frame defined NORMALIZED axis
+ * aBodyFrame by amount phi
+ */
+void local_rotate_particle_body(Particle &p, const Vector3d &axis_body_frame,
                            const double phi) {
-  // Convert rotation axis to body-fixed frame
-<<<<<<< HEAD
-  double a[3];
-  convert_vec_space_to_body(p, aSpaceFrame, a);
-  rotate_particle_body(p, a, phi);
-}
-
-/** Rotate the particle p around the body axis "a" by amount phi */
-void rotate_particle_body(Particle *p, double *a, double phi) {
-  //  printf("%g %g %g - ",a[0],a[1],a[2]);
-=======
-  Vector3d axis = convert_vector_space_to_body(p, axis_space_frame);
-
->>>>>>> e3cf300e
+  Vector3d axis = axis_body_frame;
+
   // Rotation turned off entirely?
   if (!p.p.rotation)
     return;
 
-<<<<<<< HEAD
-  rotation_fix(*p, a);
-=======
   // Per coordinate fixing
-  if (!(p.p.rotation & ROTATION_X))
-    axis[0] = 0;
-  if (!(p.p.rotation & ROTATION_Y))
-    axis[1] = 0;
-  if (!(p.p.rotation & ROTATION_Z))
-    axis[2] = 0;
->>>>>>> e3cf300e
+  rotation_fix(p, axis);
   // Re-normalize rotation axis
   double l = axis.norm();
   // Check, if the rotation axis is nonzero
@@ -544,17 +446,12 @@
 
   axis /= l;
 
-<<<<<<< HEAD
-  double q[] = {cos(phi / 2), sin(phi / 2) * a[0], sin(phi / 2) * a[1],
-                sin(phi / 2) * a[2]};
-=======
   double q[4];
   q[0] = cos(phi / 2);
   double tmp = sin(phi / 2);
   q[1] = tmp * axis[0];
   q[2] = tmp * axis[1];
   q[3] = tmp * axis[2];
->>>>>>> e3cf300e
 
   // Normalize
   normalize_quaternion(q);
@@ -566,12 +463,21 @@
     p.r.quat[k] = qn[k];
 }
 
+/** Rotate the particle p around the NORMALIZED axis aSpaceFrame by amount phi
+ */
+void local_rotate_particle(Particle &p, const Vector3d &axis_space_frame,
+                           const double phi) {
+  // Convert rotation axis to body-fixed frame
+  Vector3d axis = convert_vector_space_to_body(p, axis_space_frame);
+  local_rotate_particle_body(p, axis, phi);
+}
+
 /** Rotate the particle p around the j-th body axis by amount phi */
-void rotate_particle_body_j(Particle *p, int j, double phi) {
-  double u_dphi[3] = {0.0, 0.0, 0.0};
+void rotate_particle_body_j(Particle &p, int j, double phi) {
+  Vector3d u_dphi = {0.0, 0.0, 0.0};
   if (phi != 0.0) {
     u_dphi[j] = 1.0;
-    rotate_particle_body(p, u_dphi, phi);
+    local_rotate_particle_body(p, u_dphi, phi);
   }
 }
 
@@ -587,12 +493,7 @@
  * @param dt              Time interval (Input)
  */
 void bd_drag_rot(Particle &p, double dt) {
-  double a[3];
-  double dphi[3];
   Thermostat::GammaType local_gamma;
-
-  a[0] = a[1] = a[2] = 1.0;
-  rotation_fix(p, a);
 
   if (p.p.gamma_rot >= Thermostat::GammaType{}) {
     local_gamma = p.p.gamma_rot;
@@ -600,7 +501,7 @@
     local_gamma = langevin_gamma_rotation;
   }
 
-  dphi[0] = dphi[1] = dphi[2] = 0.0;
+  Vector3d dphi = {0.0, 0.0, 0.0};
   for (int j = 0; j < 3; j++) {
 #ifdef EXTERNAL_FORCES
     if (!(p.p.ext_flag & COORD_FIXED(j)))
@@ -608,22 +509,19 @@
     {
       // only a conservative part of the torque is used here
 #ifndef PARTICLE_ANISOTROPY
-      dphi[j] = a[j] * p.f.torque[j] * dt / (local_gamma);
+      dphi[j] = p.f.torque[j] * dt / (local_gamma);
 #else
-      dphi[j] = a[j] * p.f.torque[j] * dt / (local_gamma[j]);
+      dphi[j] = p.f.torque[j] * dt / (local_gamma[j]);
 #endif // ROTATIONAL_INERTIA
       // rotate_particle_body_j(p, j, dphi[j]);
     }
   } // j
-  double dphi_m = 0.0;
-  for (int j = 0; j < 3; j++)
-    dphi_m += pow(dphi[j], 2);
-  dphi_m = sqrt(dphi_m);
-  double dphi_u[3];
+  rotation_fix(p, dphi);
+  double dphi_m = dphi.norm();
   if (dphi_m) {
-    for (int j = 0; j < 3; j++)
-      dphi_u[j] = dphi[j] / dphi_m;
-    rotate_particle_body(&(p), dphi_u, dphi_m);
+    Vector3d dphi_u;
+    dphi_u = dphi / dphi_m;
+    local_rotate_particle_body(p, dphi_u, dphi_m);
   }
 }
 
@@ -637,11 +535,7 @@
  * @param dt              Time interval (Input)
  */
 void bd_drag_vel_rot(Particle &p, double dt) {
-  double a[3];
   Thermostat::GammaType local_gamma;
-
-  a[0] = a[1] = a[2] = 1.0;
-  rotation_fix(p, a);
 
   if (p.p.gamma_rot >= Thermostat::GammaType{}) {
     local_gamma = p.p.gamma_rot;
@@ -660,12 +554,13 @@
       // NOTE: velocity is assigned here and propagated by thermal part further
       // on top of it
 #ifndef PARTICLE_ANISOTROPY
-      p.m.omega[j] = a[j] * p.f.torque[j] / (local_gamma);
+      p.m.omega[j] = p.f.torque[j] / (local_gamma);
 #else
-      p.m.omega[j] = a[j] * p.f.torque[j] / (local_gamma[j]);
+      p.m.omega[j] = p.f.torque[j] / (local_gamma[j]);
 #endif // ROTATIONAL_INERTIA
     }
   }
+  rotation_fix(p, p.m.omega);
 }
 
 /** Propagate the quaternions: random walk part.*/
@@ -678,14 +573,10 @@
  * @param dt              Time interval (Input)
  */
 void bd_random_walk_rot(Particle &p, double dt) {
-  double a[3];
   extern Thermostat::GammaType brown_sigma_pos_rotation_inv;
   extern Thermostat::GammaType brown_gammatype_nan;
   // first, set defaults
   Thermostat::GammaType brown_sigma_pos_temp_inv = brown_sigma_pos_rotation_inv;
-
-  a[0] = a[1] = a[2] = 1.0;
-  rotation_fix(p, a);
 
   // Override defaults if per-particle values for T and gamma are given
 #ifdef LANGEVIN_PER_PARTICLE
@@ -727,30 +618,32 @@
   }
 #endif /* LANGEVIN_PER_PARTICLE */
 
-  double dphi[3];
+  Vector3d dphi = {0.0, 0.0, 0.0};
   for (int j = 0; j < 3; j++) {
 #ifdef EXTERNAL_FORCES
     if (!(p.p.ext_flag & COORD_FIXED(j)))
 #endif
     {
-      dphi[0] = dphi[1] = dphi[2] = 0.0;
 #ifndef PARTICLE_ANISOTROPY
       if (brown_sigma_pos_temp_inv > 0.0) {
-        dphi[j] = a[j] * Thermostat::noise_g() *
+        dphi[j] = Thermostat::noise_g() *
                   (1.0 / brown_sigma_pos_temp_inv) * sqrt(dt);
       } else {
         dphi[j] = 0.0;
       }
 #else
       if (brown_sigma_pos_temp_inv[j] > 0.0) {
-        dphi[j] = a[j] * Thermostat::noise_g() *
+        dphi[j] = Thermostat::noise_g() *
                   (1.0 / brown_sigma_pos_temp_inv[j]) * sqrt(dt);
       } else {
         dphi[j] = 0.0;
       }
 #endif // ROTATIONAL_INERTIA
-      rotate_particle_body_j(&(p), j, dphi[j]);
-    }
+    }
+  }
+  rotation_fix(p, dphi);
+  for (int j = 0; j < 3; j++) {
+    rotate_particle_body_j(p, j, dphi[j]);
   }
 }
 
@@ -764,13 +657,9 @@
  * @param dt              Time interval (Input)
  */
 void bd_random_walk_vel_rot(Particle &p, double dt) {
-  double a[3];
   extern double brown_sigma_vel_rotation;
   // first, set defaults
   double brown_sigma_vel_temp = brown_sigma_vel_rotation;
-
-  a[0] = a[1] = a[2] = 1.0;
-  rotation_fix(p, a);
 
   // Override defaults if per-particle values for T and gamma are given
 #ifdef LANGEVIN_PER_PARTICLE
@@ -783,6 +672,7 @@
   }
 #endif /* LANGEVIN_PER_PARTICLE */
 
+  Vector3d domega;
   for (int j = 0; j < 3; j++) {
 #ifdef EXTERNAL_FORCES
     if (!(p.p.ext_flag & COORD_FIXED(j)))
@@ -790,10 +680,12 @@
     {
       // velocity is added here. It is already initialized in the terminal drag
       // part.
-      p.m.omega[j] += a[j] * brown_sigma_vel_temp * Thermostat::noise_g() /
+      domega[j] = brown_sigma_vel_temp * Thermostat::noise_g() /
                       sqrt(p.p.rinertia[j]);
     }
   }
+  rotation_fix(p, domega);
+  p.m.omega += domega;
 }
 
 #endif // BROWNIAN_DYNAMICS
