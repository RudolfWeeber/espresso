--- conflicted
+++ resolved
@@ -482,22 +482,12 @@
 }
 
 /** Multiply two quaternions */
-<<<<<<< HEAD
-void multiply_quaternions(const double a[4], const double b[4], double result[4])
-{
- // Formula from http://www.j3d.org/matrix_faq/matrfaq_latest.html
- result[0] = a[0]*b[0] - a[1]*b[1] - a[2]*b[2] - a[3]*b[3];
- result[1] = a[0] * b[1] + a[1] * b[0] + a[2] * b[3] - a[3] * b[2];
- result[2] = a[0] * b[2] + a[2] * b[0] + a[3] * b[1] - a[1] * b[3]; 
- result[3] = a[0] * b[3] + a[3] * b[0] + a[1] * b[2] - a[2] * b[1];
-=======
-void multiply_quaternions(double a[4], double b[4], double result[4]) {
+void multiply_quaternions(const double a[4], const double b[4], double result[4]) {
   // Formula from http://www.j3d.org/matrix_faq/matrfaq_latest.html
   result[0] = a[0] * b[0] - a[1] * b[1] - a[2] * b[2] - a[3] * b[3];
   result[1] = a[0] * b[1] + a[1] * b[0] + a[2] * b[3] - a[3] * b[2];
   result[2] = a[0] * b[2] + a[2] * b[0] + a[3] * b[1] - a[1] * b[3];
   result[3] = a[0] * b[3] + a[3] * b[0] + a[1] * b[2] - a[2] * b[1];
->>>>>>> 4a20999a
 }
 
 /** Rotate the particle p around the NORMALIZED axis aSpaceFrame by amount phi
