--- conflicted
+++ resolved
@@ -151,20 +151,6 @@
                              this_node, btm));
         } else {
           comm->comm[c].part_lists[0] = &cells[1];
-<<<<<<< HEAD
-=======
-
-          /* if periodic and bottom or top, send shifted */
-          comm->comm[c].shift[0] = comm->comm[c].shift[1] = 0;
-          if (((layered_flags & LAYERED_BTM_MASK) == LAYERED_BTM_MASK) &&
-              (data_parts & GHOSTTRANS_POSITION)) {
-            comm->data_parts |= GHOSTTRANS_POSSHFTD;
-            comm->comm[c].shift[2] = box_geo.length()[2];
-          } else
-            comm->comm[c].shift[2] = 0;
-          CELL_TRACE(fprintf(stderr, "%d: ghostrec send to %d shift %f btml\n",
-                             this_node, btm, comm->comm[c].shift[2]));
->>>>>>> 6fdf0d12
         }
         c++;
       }
@@ -206,20 +192,6 @@
                              this_node, top));
         } else {
           comm->comm[c].part_lists[0] = &cells[n_layers];
-<<<<<<< HEAD
-=======
-
-          /* if periodic and bottom or top, send shifted */
-          comm->comm[c].shift[0] = comm->comm[c].shift[1] = 0;
-          if (((layered_flags & LAYERED_TOP_MASK) == LAYERED_TOP_MASK) &&
-              (data_parts & GHOSTTRANS_POSITION)) {
-            comm->data_parts |= GHOSTTRANS_POSSHFTD;
-            comm->comm[c].shift[2] = -box_geo.length()[2];
-          } else
-            comm->comm[c].shift[2] = 0;
-          CELL_TRACE(fprintf(stderr, "%d: ghostrec send to %d shift %f topl\n",
-                             this_node, top, comm->comm[c].shift[2]));
->>>>>>> 6fdf0d12
         }
         c++;
       }
@@ -270,14 +242,6 @@
       } else {
         comm->comm[c].part_lists[0] = &cells[1];
         comm->comm[c].part_lists[1] = &cells[n_layers + 1];
-<<<<<<< HEAD
-=======
-        /* here it is periodic */
-        if (data_parts & GHOSTTRANS_POSITION)
-          comm->data_parts |= GHOSTTRANS_POSSHFTD;
-        comm->comm[c].shift[0] = comm->comm[c].shift[1] = 0;
-        comm->comm[c].shift[2] = box_geo.length()[2];
->>>>>>> 6fdf0d12
       }
       c++;
 
@@ -289,14 +253,6 @@
       } else {
         comm->comm[c].part_lists[0] = &cells[n_layers];
         comm->comm[c].part_lists[1] = &cells[0];
-<<<<<<< HEAD
-=======
-        /* here it is periodic */
-        if (data_parts & GHOSTTRANS_POSITION)
-          comm->data_parts |= GHOSTTRANS_POSSHFTD;
-        comm->comm[c].shift[0] = comm->comm[c].shift[1] = 0;
-        comm->comm[c].shift[2] = -box_geo.length()[2];
->>>>>>> 6fdf0d12
       }
     }
   }
