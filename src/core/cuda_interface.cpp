/*
  Copyright (C) 2014,2015,2016 The ESPResSo project

  This file is part of ESPResSo.

  ESPResSo is free software: you can redistribute it and/or modify
  it under the terms of the GNU General Public License as published by
  the Free Software Foundation, either version 3 of the License, or
  (at your option) any later version.

  ESPResSo is distributed in the hope that it will be useful,
  but WITHOUT ANY WARRANTY; without even the implied warranty of
  MERCHANTABILITY or FITNESS FOR A PARTICULAR PURPOSE.  See the
  GNU General Public License for more details.

  You should have received a copy of the GNU General Public License
  along with this program.  If not, see <http://www.gnu.org/licenses/>.
*/


#include "cuda_interface.hpp"

#ifdef CUDA

#include "utils/serialization/CUDA_particle_data.hpp"
#include "utils/mpi/gather_buffer.hpp"
#include "utils/mpi/scatter_buffer.hpp"
#include "communication.hpp"
#include "config.hpp"
#include "debug.hpp"
#include "energy.hpp"
#include "grid.hpp"
#include "interaction_data.hpp"
#include "random.hpp"


/// MPI tag for cuda particle gathering
#define REQ_CUDAGETPARTS 0xcc01
/// MPI tag for cuda force gathering
#define REQ_CUDAGETFORCES 0xcc02

#ifdef ENGINE
static void cuda_mpi_send_v_cs_slave(ParticleRange particles);
#endif

void cuda_bcast_global_part_params() {
  COMM_TRACE(fprintf(stderr, "%d: cuda_bcast_global_part_params\n", this_node));
  mpi_bcast_cuda_global_part_vars();
  COMM_TRACE(fprintf(stderr, "%d: cuda_bcast_global_part_params finished\n",
                     this_node));
}

/* TODO: We should only transfer data for enabled methods,
         not for those that are barely compiled in. (fw)
*/

static void pack_particles(ParticleRange particles,
                           CUDA_particle_data *buffer) {
  int dummy[3] = {0, 0, 0};
  double pos[3];

  int i = 0;
  for (auto const &part : particles) {
    memmove(pos, part.r.p, 3 * sizeof(double));
    fold_position(pos, dummy);

    buffer[i].p[0] = static_cast<float>(pos[0]);
    buffer[i].p[1] = static_cast<float>(pos[1]);
    buffer[i].p[2] = static_cast<float>(pos[2]);

    buffer[i].v[0] = static_cast<float>(part.m.v[0]);
    buffer[i].v[1] = static_cast<float>(part.m.v[1]);
    buffer[i].v[2] = static_cast<float>(part.m.v[2]);
#ifdef IMMERSED_BOUNDARY
    buffer[i].isVirtual = part.p.isVirtual;
#endif

#ifdef DIPOLES
    buffer[i].dip[0] = static_cast<float>(part.r.dip[0]);
    buffer[i].dip[1] = static_cast<float>(part.r.dip[1]);
    buffer[i].dip[2] = static_cast<float>(part.r.dip[2]);
#endif

#ifdef SHANCHEN
    // SAW TODO: does this really need to be copied every time?
    for (int ii = 0; ii < 2 * LB_COMPONENTS; ii++) {
      buffer[i].solvation[ii] = static_cast<float>(part.p.solvation[ii]);
    }
#endif

#ifdef LB_ELECTROHYDRODYNAMICS
    buffer[i].mu_E[0] = static_cast<float>(part.p.mu_E[0]);
    buffer[i].mu_E[1] = static_cast<float>(part.p.mu_E[1]);
    buffer[i].mu_E[2] = static_cast<float>(part.p.mu_E[2]);
#endif

#ifdef ELECTROSTATICS
    buffer[i].q = static_cast<float>(part.p.q);
#endif

#ifdef MASS
    buffer[i].mass = static_cast<float>(part.p.mass);
#endif

#ifdef ROTATION
    buffer[i].quatu[0] = static_cast<float>(part.r.quatu[0]);
    buffer[i].quatu[1] = static_cast<float>(part.r.quatu[1]);
    buffer[i].quatu[2] = static_cast<float>(part.r.quatu[2]);
#endif

#ifdef ENGINE
    buffer[i].swim.v_swim = static_cast<float>(part.swim.v_swim);
    buffer[i].swim.f_swim = static_cast<float>(part.swim.f_swim);
    buffer[i].swim.quatu[0] = static_cast<float>(part.r.quatu[0]);
    buffer[i].swim.quatu[1] = static_cast<float>(part.r.quatu[1]);
    buffer[i].swim.quatu[2] = static_cast<float>(part.r.quatu[2]);
#if defined(LB) || defined(LB_GPU)
    buffer[i].swim.push_pull = part.swim.push_pull;
    buffer[i].swim.dipole_length = static_cast<float>(part.swim.dipole_length);
#endif
    buffer[i].swim.swimming = part.swim.swimming;
#endif
    i++;
  }
}

void cuda_mpi_get_particles(ParticleRange particles,
                            CUDA_particle_data *particle_data_host) {
  auto const n_part = particles.size();

  if (this_node > 0) {
    COMM_TRACE(fprintf(stderr, "%d: get_particles_slave, %d particles\n",
                       this_node, n_part));
    static std::vector<CUDA_particle_data> buffer;
    buffer.resize(n_part);
    /* pack local parts into buffer */
    pack_particles(particles, buffer.data());

    Utils::Mpi::gather_buffer(buffer.data(), buffer.size(), comm_cart);
  } else {
    /* Pack own particles */
    pack_particles(particles, particle_data_host);

    Utils::Mpi::gather_buffer(particle_data_host, n_part, comm_cart);
  }

  COMM_TRACE(fprintf(stderr, "%d: finished get\n", this_node));
}

/**
 * @brief Add a flat force (and torque) array to a range of particles.
 *
 * @param particles The particles the forces (and torques should be added to)
 * @param forces The forces as flat array of size 3 * particls.size()
 * @param torques The torques as flat array of size 3 * particls.size(),
 *                this is only touched if ROTATION is active.
 */
static void add_forces_and_torques(ParticleRange particles, float *forces,
                                   float *torques) {
  int i = 0;
  for (auto &part : particles) {
    for (int j = 0; j < 3; j++) {
      part.f.f[j] += forces[3 * i + j];
#ifdef ROTATION
      part.f.torque[j] += torques[3 * i + j];
#endif
    }
    i++;
  }
}

void cuda_mpi_send_forces(ParticleRange particles, float *host_forces,
                          float *host_torques = nullptr) {
  auto const n_elements = 3 * particles.size();

  if (this_node > 0) {
    static std::vector<float> buffer_forces;
    static std::vector<float> buffer_torques;
    /* Alloc buffer */
    buffer_forces.resize(n_elements);

    Utils::Mpi::scatter_buffer(buffer_forces.data(), n_elements, comm_cart);
#ifdef ROTATION
    /* Alloc buffer */
    buffer_torques.resize(n_elements);

    Utils::Mpi::scatter_buffer(buffer_torques.data(), n_elements, comm_cart);
#endif

    add_forces_and_torques(particles, buffer_forces.data(),
                           buffer_torques.data());
  } else {
    /* Scatter forces to slaves */
    Utils::Mpi::scatter_buffer(host_forces, n_elements, comm_cart);
#ifdef ROTATION
    Utils::Mpi::scatter_buffer(host_torques, n_elements, comm_cart);
#endif

    add_forces_and_torques(particles, host_forces, host_torques);
  }

  COMM_TRACE(fprintf(stderr, "%d: finished get\n", this_node));
}

#ifdef SHANCHEN
static void set_composition(ParticleRange particles,
                            CUDA_fluid_composition *composition) {
  for (auto &part : particles) {
    for (int ii = 0; ii < LB_COMPONENTS; ii++) {
      part.r.composition[ii] = composition->weight[ii];
    }
    composition++;
  }
}

void cuda_mpi_send_composition(ParticleRange particles,
                               CUDA_fluid_composition *host_composition) {
  auto const n_elements = particles.size();

  if (this_node > 0) {
    std::vector<CUDA_fluid_composition> buffer(n_elements);

    Utils::Mpi::scatter_buffer(buffer.data(), n_elements, comm_cart);
    set_composition(particles, buffer.data());
  } else {
    Utils::Mpi::scatter_buffer(host_composition, n_elements, comm_cart);
    set_composition(particles, host_composition);
  }
}
#endif /* SHANCHEN */

#if defined(ENGINE) && defined(LB_GPU)
namespace {
void set_v_cs(ParticleRange particles, CUDA_v_cs *v_cs) {
  for (auto &p : particles) {
    for (int i = 0; i < 3; i++) {
      p.swim.v_center[i] = v_cs->v_cs[0 + i];
      p.swim.v_source[i] = v_cs->v_cs[3 + i];
    }
    v_cs++;
  }
}
}

void cuda_mpi_send_v_cs(ParticleRange particles, CUDA_v_cs *host_v_cs) {
  // first collect number of particles on each node
  auto const n_part = particles.size();

  // call slave functions to provide the slave data
  if (this_node > 0) {
    std::vector<CUDA_v_cs> buffer(n_part);

    Utils::Mpi::scatter_buffer(buffer.data(), n_part, comm_cart);
    set_v_cs(particles, buffer.data());
  } else {
    Utils::Mpi::scatter_buffer(host_v_cs, n_part, comm_cart);
    set_v_cs(particles, host_v_cs);
  }
  COMM_TRACE(fprintf(stderr, "%d: finished send\n", this_node));
}
#endif // ifdef ENGINE

/** Takes a CUDA_energy struct and adds it to the core energy struct.
This cannot be done from inside cuda_common_cuda.cu:copy_energy_from_GPU()
because energy.hpp indirectly includes on mpi.h while .cu files may not depend
on mpi.h. */
void copy_CUDA_energy_to_energy(CUDA_energy energy_host) {
  energy.bonded[0] += energy_host.bonded;
  energy.non_bonded[0] += energy_host.non_bonded;
  if (energy.n_coulomb>=1)
    energy.coulomb[0] += energy_host.coulomb;
<<<<<<< HEAD
  if (energy.n_dipolar>=2)
=======
  if (energy.n_dipolar >=2)
>>>>>>> ca5bfab0
    energy.dipolar[1] += energy_host.dipolar;
}

#endif /* ifdef CUDA */<|MERGE_RESOLUTION|>--- conflicted
+++ resolved
@@ -269,11 +269,7 @@
   energy.non_bonded[0] += energy_host.non_bonded;
   if (energy.n_coulomb>=1)
     energy.coulomb[0] += energy_host.coulomb;
-<<<<<<< HEAD
-  if (energy.n_dipolar>=2)
-=======
   if (energy.n_dipolar >=2)
->>>>>>> ca5bfab0
     energy.dipolar[1] += energy_host.dipolar;
 }
 
