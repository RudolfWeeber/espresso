/*
  Copyright (C) 2010,2011,2012,2013,2014,2015,2016 The ESPResSo project
  Copyright (C) 2002,2003,2004,2005,2006,2007,2008,2009,2010
    Max-Planck-Institute for Polymer Research, Theory Group

  This file is part of ESPResSo.

  ESPResSo is free software: you can redistribute it and/or modify
  it under the terms of the GNU General Public License as published by
  the Free Software Foundation, either version 3 of the License, or
  (at your option) any later version.

  ESPResSo is distributed in the hope that it will be useful,
  but WITHOUT ANY WARRANTY; without even the implied warranty of
  MERCHANTABILITY or FITNESS FOR A PARTICULAR PURPOSE.  See the
  GNU General Public License for more details.

  You should have received a copy of the GNU General Public License
  along with this program.  If not, see <http://www.gnu.org/licenses/>.
*/
#ifndef _TAB_H
#define _TAB_H

/** \file tab.hpp
 *  Routines to calculate the  energy and/or  force
 *  for a particle pair or bonds via interpolating from lookup tables.
 *  \ref forces.cpp
 *  Needs feature TABULATED compiled in (see \ref config.hpp).
*/

#include "config.hpp"

#ifdef TABULATED

#include "debug.hpp"
#include "interaction_data.hpp"
#include "particle_data.hpp"
<<<<<<< HEAD
#include "mol_cut.hpp"
#include "dihedral.hpp"
#include "bond_breakage.hpp" 
=======
#include "utils.hpp"
>>>>>>> 29189a15

#include "dihedral.hpp"

/** Non-Bonded tabulated potentials:
    Reads tabulated parameters and force and energy tables from a file.
    ia_params and force/energy tables are then communicated to each node

    @param part_type_a particle type for which the interaction is defined
    @param part_type_b particle type for which the interaction is defined
    @param filename from which file to fetch the data

    @return <ul>
    <li> 0 on success
    <li> 1 on particle type mismatches
    <li> 2 file name too long
    <li> 3 cannot open the file
    <li> 4 file too short
    <li> 5 file broken, cannot parse numbers
    <li> 6 number of points of existing potential changed
    </ul>
*/
int tabulated_set_params(int part_type_a, int part_type_b, char *filename);

/** Bonded tabulated potentials: Reads tabulated parameters and force
    and energy tables from a file.  ia_params and force/energy tables
    are then communicated to each node.

    @param bond_type bond type for which the interaction is defined
    @param tab_type table type, TAB_BOND_LENGTH, TAB_BOND_ANGLE,
   TAB_BOND_DIHEDRAL
    @param filename from which file to fetch the data
    @param breakable if true, the bond will break via the bond_breakage
           breakage mechanism, if the distance is larger than the largest
           in the table

    @return <ul>
    <li> 0 on success
    <li> 1 if wrong bond type
    <li> 2 currently unused
    <li> 3 cannot open the file
    <li> 4 file too short
    <li> 5 file broken, cannot parse numbers
    <li> 6 parameter out of bounds
    </ul>
*/
<<<<<<< HEAD
int tabulated_bonded_set_params(int bond_type, TabulatedBondedInteraction tab_type, char * filename, bool breakable);
=======
int tabulated_bonded_set_params(int bond_type,
                                TabulatedBondedInteraction tab_type,
                                char *filename);
>>>>>>> 29189a15

/** Add a non-bonded pair force by linear interpolation from a table.
    Needs feature TABULATED compiled in (see \ref config.hpp). */
inline void add_tabulated_pair_force(const Particle *const p1,
                                     const Particle *const p2,
                                     IA_parameters *ia_params, double d[3],
                                     double dist, double force[3]) {
  if ((dist < ia_params->TAB_maxval)) {
    double phi, dindex, fac;
    int tablepos, table_start, j;

    fac = 0.0;

    table_start = ia_params->TAB_startindex;
    dindex = (dist - ia_params->TAB_minval) / ia_params->TAB_stepsize;
    tablepos = (int)(floor(dindex));

    if (dist > ia_params->TAB_minval) {
      phi = dindex - tablepos;
      fac = tabulated_forces.e[table_start + tablepos] * (1 - phi) +
            tabulated_forces.e[table_start + tablepos + 1] * phi;
    } else {
      /* Use an extrapolation beyond the table */
      if (dist > 0) {
        tablepos = 0;
        phi = dindex - tablepos;
        fac = (tabulated_forces.e[table_start] * ia_params->TAB_minval) *
                  (1 - phi) +
              (tabulated_forces.e[table_start + 1] *
               (ia_params->TAB_minval + ia_params->TAB_stepsize)) *
                  phi;
        fac = fac / dist;
      } else { /* Particles on top of each other .. leave fac as 0.0 */
      }
    }

    for (j = 0; j < 3; j++)
      force[j] += fac * d[j];
  }
}

/** Add a non-bonded pair energy by linear interpolation from a table.
    Needs feature TABULATED compiled in (see \ref config.hpp). */
inline double tabulated_pair_energy(Particle *p1, Particle *p2,
                                    IA_parameters *ia_params, double d[3],
                                    double dist) {
  double phi, dindex;
  int tablepos, table_start;
  double x0, b;

  if ((dist < ia_params->TAB_maxval)) {
    dindex = (dist - ia_params->TAB_minval) / ia_params->TAB_stepsize;
    tablepos = (int)(floor(dindex));
    table_start = ia_params->TAB_startindex;

    if (tablepos < 0) {
      /* For distances smaller than the tabulated minimim take quadratic
         extrapolation from first two values of the force table!
         This corresponds to the linear extrapolation of the force at that
         point.
         This sould not occur too often, since it is quite expensive!
      */
      tablepos = 0;
      b = (tabulated_forces.e[table_start + tablepos + 1] -
           tabulated_forces.e[table_start + tablepos]) /
          ia_params->TAB_stepsize;
      x0 = ia_params->TAB_minval -
           tabulated_forces.e[table_start + tablepos] / b;
      return ((tabulated_energies.e[table_start + tablepos] +
               0.5 * b * SQR(ia_params->TAB_minval - x0)) -
              0.5 * b * SQR(dist - x0));
    }

    phi = (dindex - tablepos);

    return tabulated_energies.e[table_start + tablepos] * (1 - phi) +
           tabulated_energies.e[table_start + tablepos + 1] * phi;
  }
  return 0.0;
}

/* BONDED INTERACTIONS */

/** Force factor lookup in a force table for bonded interactions (see
    \ref Bonded_ia_parameters). The force is calculated by linear
    interpolation between the closest tabulated values. There is no
    check for the upper bound!
    Needs feature TABULATED compiled in (see \ref config.hpp).*/
inline double bonded_tab_force_lookup(double val,
                                      Bonded_ia_parameters *iaparams) {
  int ind;
  double dind;

  dind = (val - iaparams->p.tab.minval) * iaparams->p.tab.invstepsize;

  if (dind < 0.0)
    ind = 0;
  else
    ind = (int)dind;

  dind = dind - ind;
  /* linear interpolation between data points */
<<<<<<< HEAD
  return  (iaparams->p.tab.f[ind]*(1.0-dind) + iaparams->p.tab.f[ind+1]*dind) / val;
=======
  return iaparams->p.tab.f[ind] * (1.0 - dind) +
         iaparams->p.tab.f[ind + 1] * dind;
>>>>>>> 29189a15
}

/** Energy lookup in a energy table for bonded interactions (see \ref
    Bonded_ia_parameters). The force is calculated by linear
    interpolation between the closest tabulated values. There is no
    check for the upper bound!
    Needs feature TABULATED compiled in (see \ref config.hpp). */
inline double bonded_tab_energy_lookup(double val,
                                       Bonded_ia_parameters *iaparams) {
  int ind;
  double dind;

  dind = (val - iaparams->p.tab.minval) * iaparams->p.tab.invstepsize;

  if (dind < 0.0)
    ind = 0;
  else
    ind = (int)dind;

  dind = dind - ind;
  /* linear interpolation between data points */
  return iaparams->p.tab.e[ind] * (1.0 - dind) +
         iaparams->p.tab.e[ind + 1] * dind;
}

/** Calculate a tabulated bond length force with number type_num (see
    \ref Bonded_ia_parameters) between particles p1 and p2 and add it
    to the particle forces. The force acts in the direction of the
    connecting vector between the particles. For distances smaller
    than the tabulated range it uses a linear extrapolation based on
    the first two tabulated force values.
    Needs feature TABULATED compiled in (see \ref config.hpp). */
inline int calc_tab_bond_force(Particle *p1, Particle *p2,
                               Bonded_ia_parameters *iaparams, double dx[3],
                               double force[3]) {
  int i;
  double fac, dist = sqrt(sqrlen(dx));
  // If the distance is 0, do not add a force.
  // This is dictaed by the fact that in the table, f(r)/r is stored, hence
  // storing valid forces for r=0 is impossible.
  if (dist==0.) return 0;

<<<<<<< HEAD
  if(dist > iaparams->p.tab.maxval)
  {
   if (iaparams->p.tab.breakable) {
     // Queue for graceful bond breakage
     bond_breakage().queue_breakage(iaparams->p.tab.bond_id, p1->p.identity,p2->p.identity);
     return 0;
   }
   else
   {
     // Report broken bond, will cause runtime error
     return 1;
   }
  }
  
=======
  if (dist > iaparams->p.tab.maxval)
    return 1;

>>>>>>> 29189a15
  fac = bonded_tab_force_lookup(dist, iaparams);

  for (i = 0; i < 3; i++)
    force[i] = fac * dx[i];

  ONEPART_TRACE(if (p1->p.identity == check_id)
                    fprintf(stderr, "%d: OPT: TAB BOND f = (%.3e,%.3e,%.3e) "
                                    "with part id=%d at dist %f fac %.3e\n",
                            this_node, p1->f.f[0], p1->f.f[1], p1->f.f[2],
                            p2->p.identity, dist, fac));
  ONEPART_TRACE(if (p2->p.identity == check_id)
                    fprintf(stderr, "%d: OPT: TAB BOND f = (%.3e,%.3e,%.3e) "
                                    "with part id=%d at dist %f fac %.3e\n",
                            this_node, p2->f.f[0], p2->f.f[1], p2->f.f[2],
                            p1->p.identity, dist, fac));

  return 0;
}

/** Calculate and return a tabulated bond length energy with number
    type_num (see \ref Bonded_ia_parameters) between particles p1 and
    p2. For distances smaller than the tabulated range it uses a
    quadratic extrapolation based on the first two tabulated force
    values and the first tabulated energy value.
    Needs feature TABULATED compiled in (see \ref config.hpp). */
inline int tab_bond_energy(Particle *p1, Particle *p2,
                           Bonded_ia_parameters *iaparams, double dx[3],
                           double *_energy) {
  double dist = sqrt(sqrlen(dx));

  if (dist > iaparams->p.tab.maxval)
    return 1;

  /* For distances smaller than the tabulated minimim take quadratic
     extrapolation from first two values of the force table!
     This corresponds to the linear extrapolation of the force at that point.
     This sould not occur too often, since it is quite expensive!
  */
  if (dist < iaparams->p.tab.minval) {
    double x0, b;
    b = (iaparams->p.tab.f[1] - iaparams->p.tab.f[0]) *
        iaparams->p.tab.invstepsize;
    x0 = iaparams->p.tab.minval - iaparams->p.tab.f[0] / b;
    *_energy =
        ((iaparams->p.tab.e[0] + 0.5 * b * SQR(iaparams->p.tab.minval - x0)) -
         0.5 * b * SQR(dist - x0));
  } else
    *_energy = bonded_tab_energy_lookup(dist, iaparams);

  return 0;
}

/** Calculate a tabulated bond angle force with number type_num (see
    \ref Bonded_ia_parameters) between particles p_left, p_mid and
    p_right and add it to the particle forces. The force on p_left and
    p_right acts perpendicular to the connecting vector between the
    particle and p_mid and in the plane defined by the three
    particles. The force on the middle particle balances the other two
    forces. The forces are scaled with the invers length of the
    connecting vectors. It is assumed that the potential is tabulated
    for all angles between 0 and Pi.
    Needs feature TABULATED compiled in (see \ref config.hpp). */
inline int calc_tab_angle_force(Particle *p_mid, Particle *p_left,
                                Particle *p_right,
                                Bonded_ia_parameters *iaparams,
                                double force1[3], double force2[3]) {
  double cosine, phi, invsinphi, vec1[3], vec2[3], d1i, d2i, dist2, fac,
      f1 = 0.0, f2 = 0.0;
  int j;

  /* vector from p_left to p_mid */
  get_mi_vector(vec1, p_mid->r.p, p_left->r.p);
  dist2 = sqrlen(vec1);
  d1i = 1.0 / sqrt(dist2);
  for (j = 0; j < 3; j++)
    vec1[j] *= d1i;
  /* vector from p_mid to p_right */
  get_mi_vector(vec2, p_right->r.p, p_mid->r.p);
  dist2 = sqrlen(vec2);
  d2i = 1.0 / sqrt(dist2);
  for (j = 0; j < 3; j++)
    vec2[j] *= d2i;
  /* scalar produvt of vec1 and vec2 */
  cosine = scalar(vec1, vec2);
#ifdef TABANGLEMINUS
  phi = acos(-cosine);
#else
  phi = acos(cosine);
#endif
  invsinphi = sin(phi);
  if (invsinphi < TINY_SIN_VALUE)
    invsinphi = TINY_SIN_VALUE;
  invsinphi = 1.0 / invsinphi;
  /* look up force factor */
  
  // If the angle is 0, do not add any force. This is dictated by the fact
  // that f(phi)/phi is stored in the table, and hence no valid forces
  // can be stored for phi=0.
  if (phi==0.) return 0;

  fac = bonded_tab_force_lookup(phi, iaparams);
  /* apply bend forces */
  for (j = 0; j < 3; j++) {
    f1 = fac * (cosine * vec1[j] - vec2[j]) * invsinphi * d1i;
    f2 = fac * (cosine * vec2[j] - vec1[j]) * invsinphi * d2i;
    force1[j] = (f1 - f2);
    force2[j] = -f1;
  }

  return 0;
}

/* The force on each particle due to a three-body bonded tabulated
   potential is computed. */
inline void calc_angle_3body_tabulated_forces(Particle *p_mid, Particle *p_left,
                                              Particle *p_right,
                                              Bonded_ia_parameters *iaparams,
                                              double force1[3],
                                              double force2[3],
                                              double force3[3]) {

  int j;
  double pot_dep;
  double cos_phi;
  double sin_phi;
  double vec31[3];
  double vec21[3];
  double vec12[3]; // espresso convention
  double vec21_sqr;
  double vec31_sqr;
  double vec21_magn;
  double vec31_magn;
  double fj[3];
  double fk[3];
  double phi, dU; // bond angle and d/dphi of U(phi)

  get_mi_vector(vec12, p_mid->r.p, p_left->r.p);
  for (j = 0; j < 3; j++)
    vec21[j] = -vec12[j];

  get_mi_vector(vec31, p_right->r.p, p_mid->r.p);
  vec21_sqr = sqrlen(vec21);
  vec21_magn = sqrt(vec21_sqr);
  vec31_sqr = sqrlen(vec31);
  vec31_magn = sqrt(vec31_sqr);
  cos_phi = scalar(vec21, vec31) / (vec21_magn * vec31_magn);
  sin_phi = sqrt(1.0 - SQR(cos_phi));

  if (cos_phi < -1.0)
    cos_phi = -TINY_COS_VALUE;
  if (cos_phi > 1.0)
    cos_phi = TINY_COS_VALUE;
#ifdef TABANGLEMINUS
  phi = acos(-cos_phi);
#else
  phi = acos(cos_phi);
#endif

  // If the angle is 0, do not add any force. This is dictated by the fact
  // that f(phi)/phi is stored in the table, and hence no valid forces
  // can be stored for phi=0.
  if (phi==0.) return;
  dU = bonded_tab_force_lookup(phi, iaparams);

  // potential dependent term (dU/dphi * 1 / sin(phi))
  pot_dep = dU / sin_phi;

  for (j = 0; j < 3; j++) {
    fj[j] =
        vec31[j] / (vec21_magn * vec31_magn) - cos_phi * vec21[j] / vec21_sqr;
    fk[j] =
        vec21[j] / (vec21_magn * vec31_magn) - cos_phi * vec31[j] / vec31_sqr;
  }

  // note that F1 = -(F2 + F3) in analytical case
  for (j = 0; j < 3; j++) {
    force1[j] = force1[j] - pot_dep * (fj[j] + fk[j]);
    force2[j] = force2[j] + pot_dep * fj[j];
    force3[j] = force3[j] + pot_dep * fk[j];
  }
}

/** Calculate and return tabulated bond angle energy with number
    type_num (see \ref Bonded_ia_parameters) between particles p_left,
    p_mid and p_right. It is assumed that the potential is tabulated
    for all angles between 0 and Pi.
    Needs feature TABULATED compiled in (see \ref config.hpp). */
inline int tab_angle_energy(Particle *p_mid, Particle *p_left,
                            Particle *p_right, Bonded_ia_parameters *iaparams,
                            double *_energy) {
  double phi, vec1[3], vec2[3], vl1, vl2;

  /* vector from p_mid to p_left */
  get_mi_vector(vec1, p_mid->r.p, p_left->r.p);
  vl1 = sqrt(sqrlen(vec1));
  /* vector from p_right to p_mid */
  get_mi_vector(vec2, p_right->r.p, p_mid->r.p);
  vl2 = sqrt(sqrlen(vec2));
/* calculate phi */
#ifdef TABANGLEMINUS
  phi = acos(-scalar(vec1, vec2) / (vl1 * vl2));
#else
  phi = acos(scalar(vec1, vec2) / (vl1 * vl2));
#endif

  *_energy = bonded_tab_energy_lookup(phi, iaparams);

  return 0;
}

/** Calculate a tabulated dihedral force with number type_num (see
    \ref Bonded_ia_parameters) between particles p1. p2, p3 and p4 and
    add it to the particle forces. This function is not tested yet.
    Needs feature TABULATED compiled in (see \ref config.hpp). */
inline int calc_tab_dihedral_force(Particle *p2, Particle *p1, Particle *p3,
                                   Particle *p4, Bonded_ia_parameters *iaparams,
                                   double force2[3], double force1[3],
                                   double force3[3]) {
  int i;
  /* vectors for dihedral angle calculation */
  double v12[3], v23[3], v34[3], v12Xv23[3], v23Xv34[3], l_v12Xv23, l_v23Xv34;
  double v23Xf1[3], v23Xf4[3], v34Xf4[3], v12Xf1[3];
  /* dihedral angle, cosine of the dihedral angle, cosine of the bond angles */
  double phi, cosphi;
  /* force factors */
  double fac, f1[3], f4[3];

  /* dihedral angle */
  calc_dihedral_angle(p1, p2, p3, p4, v12, v23, v34, v12Xv23, &l_v12Xv23,
                      v23Xv34, &l_v23Xv34, &cosphi, &phi);
  /* dihedral angle not defined - force zero */
  if (phi == -1.0) {
    for (i = 0; i < 3; i++) {
      force1[i] = 0.0;
      force2[i] = 0.0;
      force3[i] = 0.0;
    }
    return 0;
  }

  /* calculate force components (directions) */
  for (i = 0; i < 3; i++) {
    f1[i] = (v23Xv34[i] - cosphi * v12Xv23[i]) / l_v12Xv23;
    ;
    f4[i] = (v12Xv23[i] - cosphi * v23Xv34[i]) / l_v23Xv34;
  }
  vector_product(v23, f1, v23Xf1);
  vector_product(v23, f4, v23Xf4);
  vector_product(v34, f4, v34Xf4);
  vector_product(v12, f1, v12Xf1);

  /* table lookup */
  fac = bonded_tab_force_lookup(phi, iaparams);

  /* store dihedral forces */
  for (i = 0; i < 3; i++) {
    force1[i] = fac * v23Xf1[i];
    force2[i] = fac * (v34Xf4[i] - v12Xf1[i] - v23Xf1[i]);
    force3[i] = fac * (v12Xf1[i] - v23Xf4[i] - v34Xf4[i]);
  }

  return 0;
}

/** Calculate and return a tabulated dihedral energy with number
    type_num (see \ref Bonded_ia_parameters) between particles p1. p2,
    p3 and p4. This function is not tested yet.
    Needs feature TABULATED compiled in (see \ref config.hpp). */
inline int tab_dihedral_energy(Particle *p2, Particle *p1, Particle *p3,
                               Particle *p4, Bonded_ia_parameters *iaparams,
                               double *_energy) {
  /* vectors for dihedral calculations. */
  double v12[3], v23[3], v34[3], v12Xv23[3], v23Xv34[3], l_v12Xv23, l_v23Xv34;
  /* dihedral angle, cosine of the dihedral angle */
  double phi, cosphi;

  calc_dihedral_angle(p1, p2, p3, p4, v12, v23, v34, v12Xv23, &l_v12Xv23,
                      v23Xv34, &l_v23Xv34, &cosphi, &phi);

  *_energy = bonded_tab_energy_lookup(phi, iaparams);

  return 0;
}
#endif

#endif<|MERGE_RESOLUTION|>--- conflicted
+++ resolved
@@ -35,13 +35,9 @@
 #include "debug.hpp"
 #include "interaction_data.hpp"
 #include "particle_data.hpp"
-<<<<<<< HEAD
-#include "mol_cut.hpp"
 #include "dihedral.hpp"
 #include "bond_breakage.hpp" 
-=======
 #include "utils.hpp"
->>>>>>> 29189a15
 
 #include "dihedral.hpp"
 
@@ -87,13 +83,7 @@
     <li> 6 parameter out of bounds
     </ul>
 */
-<<<<<<< HEAD
 int tabulated_bonded_set_params(int bond_type, TabulatedBondedInteraction tab_type, char * filename, bool breakable);
-=======
-int tabulated_bonded_set_params(int bond_type,
-                                TabulatedBondedInteraction tab_type,
-                                char *filename);
->>>>>>> 29189a15
 
 /** Add a non-bonded pair force by linear interpolation from a table.
     Needs feature TABULATED compiled in (see \ref config.hpp). */
@@ -196,12 +186,7 @@
 
   dind = dind - ind;
   /* linear interpolation between data points */
-<<<<<<< HEAD
   return  (iaparams->p.tab.f[ind]*(1.0-dind) + iaparams->p.tab.f[ind+1]*dind) / val;
-=======
-  return iaparams->p.tab.f[ind] * (1.0 - dind) +
-         iaparams->p.tab.f[ind + 1] * dind;
->>>>>>> 29189a15
 }
 
 /** Energy lookup in a energy table for bonded interactions (see \ref
@@ -244,7 +229,6 @@
   // storing valid forces for r=0 is impossible.
   if (dist==0.) return 0;
 
-<<<<<<< HEAD
   if(dist > iaparams->p.tab.maxval)
   {
    if (iaparams->p.tab.breakable) {
@@ -259,11 +243,6 @@
    }
   }
   
-=======
-  if (dist > iaparams->p.tab.maxval)
-    return 1;
-
->>>>>>> 29189a15
   fac = bonded_tab_force_lookup(dist, iaparams);
 
   for (i = 0; i < 3; i++)
