--- conflicted
+++ resolved
@@ -32,10 +32,7 @@
 
 #include "debug.hpp"
 #include "interaction_data.hpp"
-<<<<<<< HEAD
-=======
 #include "lj.hpp"
->>>>>>> e9fb2479
 #include "utils.hpp"
 
 /// set the parameters for the subtract LJ potential
@@ -53,69 +50,10 @@
 inline int calc_subt_lj_pair_force(Particle *p1, Particle *p2,
                                    Bonded_ia_parameters *iaparams, double dx[3],
                                    double force[3]) {
-<<<<<<< HEAD
-  int i;
-  double fac_lj = 0.0;
-  IA_parameters *ia_params;
-  double r_off, frac2, frac6;
-  double dist2 = sqrlen(dx);
-  double dist = sqrt(dist2);
-
-  if (dist >= iaparams->p.subt_lj.r)
-    return 1;
-
-  ia_params = get_ia_param(p1->p.type, p2->p.type);
-  if (dist < ia_params->LJ_cut + ia_params->LJ_offset) {
-    r_off = dist - ia_params->LJ_offset;
-
-    frac2 = SQR(ia_params->LJ_sig / r_off);
-    frac6 = frac2 * frac2 * frac2;
-    fac_lj = 48.0 * ia_params->LJ_eps * frac6 * (frac6 - 0.5) / (r_off * dist);
-
-    for (i = 0; i < 3; i++)
-      force[i] = -fac_lj * dx[i];
-
-    ONEPART_TRACE(if (p1->p.identity == check_id) fprintf(
-        stderr, "%d: OPT: SUBT_LJ f = (%.3e,%.3e,%.3e) "
-                "with part id=%d at dist %f fac_lj %.3e\n",
-        this_node, p1->f.f[0], p1->f.f[1], p1->f.f[2], p2->p.identity,
-        sqrt(dist2), fac_lj));
-    ONEPART_TRACE(if (p2->p.identity == check_id) fprintf(
-        stderr, "%d: OPT: SUBT_LJ f = (%.3e,%.3e,%.3e) "
-                "with part id=%d at dist %f fac_lj %.3e\n",
-        this_node, p2->f.f[0], p2->f.f[1], p2->f.f[2], p1->p.identity,
-        sqrt(dist2), fac_lj));
-  }
-
-  return 0;
-}
-
-inline int subt_lj_pair_energy(Particle *p1, Particle *p2,
-                               Bonded_ia_parameters *iaparams, double dx[3],
-                               double *_energy) {
-  double energy = 0.0;
-  IA_parameters *ia_params;
-  double r_off, frac2, frac6;
-  double dist2 = sqrlen(dx);
-  double dist = sqrt(dist2);
-
-  if (dist >= iaparams->p.subt_lj.r)
-    return 1;
-
-  ia_params = get_ia_param(p1->p.type, p2->p.type);
-
-  if (dist < ia_params->LJ_cut + ia_params->LJ_offset) {
-    r_off = dist - ia_params->LJ_offset;
-    frac2 = SQR(ia_params->LJ_sig / r_off);
-    frac6 = frac2 * frac2 * frac2;
-    energy =
-        4.0 * ia_params->LJ_eps * (SQR(frac6) - frac6 + ia_params->LJ_shift);
-=======
   auto ia_params = get_ia_param(p1->p.type, p2->p.type);
 
   for (int i = 0; i < 3; i++) {
     dx[i] *= -1;
->>>>>>> e9fb2479
   }
 
   add_lj_pair_force(p1, p2, ia_params, dx, utils::veclen(dx), force);
