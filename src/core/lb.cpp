/*
  Copyright (C) 2010,2011,2012,2013,2014 The ESPResSo project
  Copyright (C) 2002,2003,2004,2005,2006,2007,2008,2009,2010 
    Max-Planck-Institute for Polymer Research, Theory Group
  
  This file is part of ESPResSo.
  
  ESPResSo is free software: you can redistribute it and/or modify
  it under the terms of the GNU General Public License as published by
  the Free Software Foundation, either version 3 of the License, or
  (at your option) any later version.
  
  ESPResSo is distributed in the hope that it will be useful,
  but WITHOUT ANY WARRANTY; without even the implied warranty of
  MERCHANTABILITY or FITNESS FOR A PARTICULAR PURPOSE.  See the
  GNU General Public License for more details.
  
  You should have received a copy of the GNU General Public License
  along with this program.  If not, see <http://www.gnu.org/licenses/>.
*/
/** \file lb.cpp
 *
 * Lattice Boltzmann algorithm for hydrodynamic degrees of freedom.
 *
 * Includes fluctuating LB and coupling to MD particles via frictional 
 * momentum transfer.
 *
 */

#include <mpi.h>
#include <cstdio>
#include "utils.hpp"
#include "communication.hpp"
#include "grid.hpp"
#include "domain_decomposition.hpp"
#include "interaction_data.hpp"
#include "thermostat.hpp"
#include "halo.hpp"
#include "lb-d3q19.hpp"
#include "lb-boundaries.hpp"
#include "lb.hpp"

#include "cuda_interface.hpp"

// global variable holding the number of fluid components (see global.cpp)
int lb_components = LB_COMPONENTS; 

#ifdef LB

#ifdef ADDITIONAL_CHECKS
static void lb_check_halo_regions();
#endif

/** Flag indicating momentum exchange between particles and fluid */
int transfer_momentum = 0;

/** Struct holding the Lattice Boltzmann parameters */
// LB_Parameters lbpar = { .rho={0.0}, .viscosity={0.0}, .bulk_viscosity={-1.0}, .agrid=-1.0, .tau=-1.0, .friction={0.0}, .ext_force={ 0.0, 0.0, 0.0},.rho_lb_units={0.},.gamma_odd={0.}, .gamma_even={0.} };
LB_Parameters lbpar = {
  // rho
  {0.0},
  // viscosity
  {0.0},
  // bulk_viscosity
  {-1.0},
  // agrid
  -1.0,
  // tau
  -1.0,
  // friction
  {0.0},
  // ext_force
  { 0.0, 0.0, 0.0},
  // rho_lb_units
  {0.},
  // gamma_odd
  {0.},
  // gamma_even
  {0.},
  // resend_halo
  0
};

/** The DnQm model to be used. */
LB_Model lbmodel = { 19, d3q19_lattice, d3q19_coefficients, d3q19_w, NULL, 1./3. };
/* !!!!!!!!!!!!!!!!!!!!!!!!!!!!!!!!!!!!!!!!!!!!!!!!!!!!!!!!!!!!!!
 * ! MAKE SURE THAT D3Q19 is #undefined WHEN USING OTHER MODELS !
 * !!!!!!!!!!!!!!!!!!!!!!!!!!!!!!!!!!!!!!!!!!!!!!!!!!!!!!!!!!!!!! */
/* doesn't work yet */
#ifndef D3Q19
#error The implementation only works for D3Q19 so far!
#endif

#if (!defined(FLATNOISE) && !defined(GAUSSRANDOMCUT) && !defined(GAUSSRANDOM))
#define FLATNOISE
#endif

/** The underlying lattice structure */
Lattice lblattice;

/** Pointer to the velocity populations of the fluid nodes */
double **lbfluid[2] = { NULL, NULL };

/** Pointer to the hydrodynamic fields of the fluid nodes */
LB_FluidNode *lbfields = NULL;

/** Communicator for halo exchange between processors */
HaloCommunicator update_halo_comm = { 0, NULL };

/** \name Derived parameters */
/*@{*/
/** Flag indicating whether fluctuations are present. */
static int fluct;

/** relaxation rate of shear modes */
double gamma_shear = 0.0;
/** relaxation rate of bulk modes */
double gamma_bulk = 0.0;
/** relaxation of the odd kinetic modes */
static double gamma_odd  = 0.0;
/** relaxation of the even kinetic modes */
static double gamma_even = 0.0;
/** amplitudes of the fluctuations of the modes */
static double lb_phi[19];
/** amplitude of the fluctuations in the viscous coupling */
static double lb_coupl_pref = 0.0;
/** amplitude of the fluctuations in the viscous coupling with gaussian random numbers */
static double lb_coupl_pref2 = 0.0;
/*@}*/

/** measures the MD time since the last fluid update */
static double fluidstep=0.0;

#ifdef ADDITIONAL_CHECKS
/** counts the random numbers drawn for fluctuating LB and the coupling */
static int rancounter=0;
/** counts the occurences of negative populations due to fluctuations */
static int failcounter=0;
#endif

/***********************************************************************/
#endif

#if defined (LB) || defined (LB_GPU)

/* *********************** C Interface part *************************************/
/* ******************************************************************************/

#ifdef SHANCHEN

int lb_lbfluid_set_shanchen_coupling(double *p_coupling) {
#ifdef LB_GPU
  int ii,jj,n=0;
  switch(LB_COMPONENTS){
        case 1: 
           lbpar_gpu.coupling[0] = (float)p_coupling[0];
           lbpar_gpu.coupling[1] = (float)p_coupling[1];
        break;
        default:
           for(ii=0;ii<LB_COMPONENTS;ii++){
             for(jj=ii;jj<LB_COMPONENTS;jj++){
                  lbpar_gpu.coupling[LB_COMPONENTS*ii+jj] = (float)p_coupling[n]; 
                  lbpar_gpu.coupling[LB_COMPONENTS*jj+ii] = (float)p_coupling[n]; 
                  n++;
             }
           }
        break;

  }
  on_lb_params_change_gpu(LBPAR_COUPLING);
#endif
#ifdef LB
    #error not implemented
#endif
  return 0;
}

int lb_lbfluid_set_mobility(double *p_mobility) {
  int ii;
  for(ii=0;ii<LB_COMPONENTS-1;ii++){
  if ( p_mobility[ii] <= 0 ) {
    return -1;
  }
  if (lattice_switch & LATTICE_LB_GPU) {
#ifdef LB_GPU
    lbpar_gpu.mobility[ii] = (float)p_mobility[ii];
    on_lb_params_change_gpu(LBPAR_MOBILITY);
#endif
  } else {
#ifdef LB
    #error not implemented
#endif
    }
  }
  return 0;
}

int affinity_set_params(int part_type_a, int part_type_b, double * affinity)
{
  IA_parameters *data = get_ia_param_safe(part_type_a, part_type_b);
  data->affinity_on=0;
  if (!data) return ES_ERROR;
  for(int ii=0;ii<LB_COMPONENTS;ii++) { 
       if(affinity[ii]<0 || affinity[ii]>1) { return ES_ERROR; }
       data->affinity[ii]= affinity[ii];
       if (data->affinity[ii]>0) data->affinity_on=1;
  }
  
  /* broadcast interaction parameters */
  mpi_bcast_ia_params(part_type_a, part_type_b);

  return ES_OK;
}

#endif   // SHANCHEN

int lb_lbfluid_set_density(double *p_dens) { //
  
  for(int ii=0;ii<LB_COMPONENTS;ii++){
  if ( p_dens[ii] <= 0 ) {
    return -1;
  }
  if (lattice_switch & LATTICE_LB_GPU) {
#ifdef LB_GPU
    lbpar_gpu.rho[ii] = (float)p_dens[ii];
    on_lb_params_change_gpu(LBPAR_DENSITY);
#endif
  } else {
#ifdef LB
    lbpar.rho[ii] = p_dens[ii];
    mpi_bcast_lb_params(LBPAR_DENSITY);
#endif
    }
  }
  return 0;
}
int lb_lbfluid_set_visc(double * p_visc){// 
  
  for(int ii=0;ii<LB_COMPONENTS;ii++){
  if ( p_visc[ii] <= 0 ) {
    return -1;
  }
  if (lattice_switch & LATTICE_LB_GPU) {
#ifdef LB_GPU
    lbpar_gpu.viscosity[ii] = (float)p_visc[ii];
    on_lb_params_change_gpu(LBPAR_VISCOSITY);
#endif
  } else {
#ifdef LB
    lbpar.viscosity[ii] = p_visc[ii];
    mpi_bcast_lb_params(LBPAR_VISCOSITY);
#endif
    }
  }
  return 0;
}
int lb_lbfluid_set_bulk_visc(double *p_bulk_visc){ //
  
 for(int ii=0;ii<LB_COMPONENTS;ii++){
  if ( p_bulk_visc[ii] <= 0 ) {
    return -1;
  }
  if (lattice_switch & LATTICE_LB_GPU) {
#ifdef LB_GPU
    lbpar_gpu.bulk_viscosity[ii] = (float)p_bulk_visc[ii];
    on_lb_params_change_gpu(LBPAR_BULKVISC);
#endif
  } else {
#ifdef LB
    lbpar.bulk_viscosity[ii] = p_bulk_visc[ii];
    mpi_bcast_lb_params(LBPAR_BULKVISC);
#endif
    }
 }
 return 0;
}

int lb_lbfluid_set_gamma_odd(double *p_gamma_odd){//
  
  for(int ii=0;ii<LB_COMPONENTS;ii++){
  if ( fabs(p_gamma_odd[ii]) > 1 ) {
    return -1;
  }
  if (lattice_switch & LATTICE_LB_GPU) {
#ifdef LB_GPU
    lbpar_gpu.gamma_odd[ii] = (float)p_gamma_odd[ii];
    on_lb_params_change_gpu(0);
#endif
  } else {
#ifdef LB
    lbpar.gamma_odd[ii] = gamma_odd = p_gamma_odd[ii];
    mpi_bcast_lb_params(0);
#endif
    }
  }
  return 0;
}

int lb_lbfluid_set_gamma_even(double *p_gamma_even){//

  for(int ii=0;ii<LB_COMPONENTS;ii++){
  if ( fabs(p_gamma_even[ii]) > 1 ) {
    return -1;
  }
  if (lattice_switch & LATTICE_LB_GPU) {
#ifdef LB_GPU
    lbpar_gpu.gamma_even[ii] = (float)p_gamma_even[ii];
    on_lb_params_change_gpu(0);
#endif
  } else {
#ifdef LB
    lbpar.gamma_even[ii] = gamma_even = p_gamma_even[ii];
    mpi_bcast_lb_params(0);
#endif
    }
  }
  return 0;
}

int lb_lbfluid_set_friction(double * p_friction){//

  
  for(int ii=0;ii<LB_COMPONENTS;ii++){
  if ( p_friction[ii] <= 0 ) {
    return -1;
  }
  if (lattice_switch & LATTICE_LB_GPU) {
#ifdef LB_GPU
    lbpar_gpu.friction[ii] = (float)p_friction[ii];
    on_lb_params_change_gpu(LBPAR_FRICTION);
#endif
  } else {
#ifdef LB
    lbpar.friction[ii] = p_friction[ii];
    mpi_bcast_lb_params(LBPAR_FRICTION);
#endif
    }
  }
  return 0;
}

int lb_lbfluid_set_couple_flag(int couple_flag) { 
  if (lattice_switch & LATTICE_LB_GPU) {
#ifdef LB_GPU
    if ( couple_flag != LB_COUPLE_TWO_POINT && couple_flag != LB_COUPLE_THREE_POINT ) {
      return -1;
    }
    lbpar_gpu.lb_couple_switch = couple_flag;
#endif
  } else {
#ifdef LB
    /* Only the two point nearest neighbor coupling is present in the case of the cpu, 
       so just throw an error if something else is tried */
    if ( couple_flag != LB_COUPLE_TWO_POINT ) {
      return -1;
    }   
#endif
  }
  return 0;
}

int lb_lbfluid_set_agrid(double p_agrid){
  if ( p_agrid <= 0) {
    return -1;
  }
  if (lattice_switch & LATTICE_LB_GPU) {
#ifdef LB_GPU
    lbpar_gpu.agrid = (float)p_agrid;

    lbpar_gpu.dim_x = (unsigned int)rint(box_l[0]/p_agrid);
    lbpar_gpu.dim_y = (unsigned int)rint(box_l[1]/p_agrid);
    lbpar_gpu.dim_z = (unsigned int)rint(box_l[2]/p_agrid);
    unsigned int tmp[3];
    tmp[0] = lbpar_gpu.dim_x;
    tmp[1] = lbpar_gpu.dim_y;
    tmp[2] = lbpar_gpu.dim_z;
    /* sanity checks */
    int dir;
    for (dir=0;dir<3;dir++) {
    /* check if box_l is compatible with lattice spacing */
      if (fabs(box_l[dir]-tmp[dir]*p_agrid) > ROUND_ERROR_PREC) {
        char *errtxt = runtime_error(128);
        ERROR_SPRINTF(errtxt, "{097 Lattice spacing p_agrid=%f is incompatible with box_l[%i]=%f, factor=%d err= %g} ",p_agrid,dir,box_l[dir],tmp[dir],fabs(box_l[dir]-tmp[dir]*p_agrid));
      }
    }
    lbpar_gpu.number_of_nodes = lbpar_gpu.dim_x * lbpar_gpu.dim_y * lbpar_gpu.dim_z;
    on_lb_params_change_gpu(LBPAR_AGRID);
#endif
  } else {
#ifdef LB
    lbpar.agrid = p_agrid;
    mpi_bcast_lb_params(LBPAR_AGRID);
#endif
    }
  return 0;
}



int lb_lbfluid_set_tau(double p_tau){
  if ( p_tau <= 0 ) {
    return -1;
  }
  if (lattice_switch & LATTICE_LB_GPU) {
#ifdef LB_GPU
    lbpar_gpu.tau = (float)p_tau;
    on_lb_params_change_gpu(0);
#endif
  } else {
#ifdef LB
    lbpar.tau = p_tau;
    mpi_bcast_lb_params(0);
#endif
    }
  return 0;
}
#ifdef SHANCHEN
int lb_lbfluid_set_remove_momentum(void){
  if (lattice_switch & LATTICE_LB_GPU) {
#ifdef LB_GPU
    lbpar_gpu.remove_momentum = 1;
    on_lb_params_change_gpu(0);
#endif
  } else {
#ifdef LB
     return -1;
#endif
    }
  return 0;
}
#endif

int lb_lbfluid_set_ext_force(int component, double p_fx, double p_fy, double p_fz) {
  if (lattice_switch & LATTICE_LB_GPU) {
#ifdef LB_GPU
    /* external force density is stored in MD units */
    lbpar_gpu.ext_force[3*component+0] = (float)p_fx;
    lbpar_gpu.ext_force[3*component+1] = (float)p_fy;
    lbpar_gpu.ext_force[3*component+2] = (float)p_fz;
    lbpar_gpu.external_force = 1;
    lb_reinit_extern_nodeforce_GPU(&lbpar_gpu);
#endif
  } else { 
#ifdef LB 
    lbpar.ext_force[0] = p_fx;
    lbpar.ext_force[1] = p_fy;
    lbpar.ext_force[2] = p_fz;
    mpi_bcast_lb_params(LBPAR_EXTFORCE);
#endif
    }
  return 0;
}

int lb_lbfluid_get_density(double* p_dens){ 
// TODO: implement all lb_lbfluid_get_*() correctly for all components!!
  if (lattice_switch & LATTICE_LB_GPU) {
#ifdef LB_GPU
    *p_dens = lbpar_gpu.rho[0];  
#endif
  } else {
#ifdef LB
    *p_dens = lbpar.rho[0];
#endif
    }
  return 0;
}
int lb_lbfluid_get_visc(double* p_visc){
  if (lattice_switch & LATTICE_LB_GPU) {
#ifdef LB_GPU
    *p_visc = lbpar_gpu.viscosity[0];
#endif
  } else {
#ifdef LB
    *p_visc = lbpar.viscosity[0];
#endif
  }
  return 0;
}

int lb_lbfluid_get_bulk_visc(double* p_bulk_visc){ 
  if (lattice_switch & LATTICE_LB_GPU) {
#ifdef LB_GPU
    *p_bulk_visc = lbpar_gpu.bulk_viscosity[0];
#endif
  } else {
#ifdef LB
    *p_bulk_visc = lbpar.bulk_viscosity[0];
#endif
  }
  return 0;
}

int lb_lbfluid_get_gamma_odd(double* p_gamma_odd){
  if (lattice_switch & LATTICE_LB_GPU) {
#ifdef LB_GPU
    *p_gamma_odd = lbpar_gpu.gamma_odd[0];
#endif
  } else {
#ifdef LB
    *p_gamma_odd = lbpar.gamma_odd[0];
#endif
  }  
return 0;
}

int lb_lbfluid_get_gamma_even(double* p_gamma_even){
  if (lattice_switch & LATTICE_LB_GPU) {
#ifdef LB_GPU
    *p_gamma_even = lbpar_gpu.gamma_even[0];
#endif
  } else {
#ifdef LB
    *p_gamma_even = lbpar.gamma_even[0];
#endif
  }
  return 0;
}

int lb_lbfluid_get_agrid(double* p_agrid){
  if (lattice_switch & LATTICE_LB_GPU) {
#ifdef LB_GPU
    *p_agrid = lbpar_gpu.agrid;
#endif
  } else {
#ifdef LB
    *p_agrid = lbpar.agrid;
#endif
    }
  return 0;
}
int lb_lbfluid_get_ext_force(double* p_fx, double* p_fy, double* p_fz){
#ifdef SHANCHEN
  exit(printf("Not implemented yet (%s:%d) ",__FILE__,__LINE__));
#endif
  if (lattice_switch & LATTICE_LB_GPU) {
#ifdef LB_GPU
    *p_fx = lbpar_gpu.ext_force[0];
    *p_fy = lbpar_gpu.ext_force[1];
    *p_fz = lbpar_gpu.ext_force[2];
#endif
  } else {
#ifdef LB
    *p_fx = lbpar.ext_force[0];
    *p_fy = lbpar.ext_force[1];
    *p_fz = lbpar.ext_force[2];
#endif
  }
  return 0;
}

int lb_lbfluid_print_vtk_boundary(char* filename) {
  FILE* fp = fopen(filename, "w");
  
  if(fp == NULL)
    return 1;
  
  if (lattice_switch & LATTICE_LB_GPU) {	
#ifdef LB_GPU
    unsigned int* bound_array;
    bound_array = (unsigned int*) malloc(lbpar_gpu.number_of_nodes*sizeof(unsigned int));
    lb_get_boundary_flags_GPU(bound_array);
    
    int j;	
    /** print of the calculated phys values */
    fprintf(fp, "# vtk DataFile Version 2.0\nlbboundaries\n"
            "ASCII\nDATASET STRUCTURED_POINTS\nDIMENSIONS %u %u %u\n"
            "ORIGIN %f %f %f\nSPACING %f %f %f\nPOINT_DATA %u\n"
            "SCALARS boundary float 1\nLOOKUP_TABLE default\n", 
            lbpar_gpu.dim_x, lbpar_gpu.dim_y, lbpar_gpu.dim_z, 
            lbpar_gpu.agrid*0.5, lbpar_gpu.agrid*0.5, lbpar_gpu.agrid*0.5, 
            lbpar_gpu.agrid, lbpar_gpu.agrid, lbpar_gpu.agrid, 
            lbpar_gpu.number_of_nodes);
    for(j=0; j<int(lbpar_gpu.number_of_nodes); ++j){
      /** print of the calculated phys values */
      fprintf(fp, "%d \n", bound_array[j]);
    }     
    free(bound_array);
#endif
  } else {	
#ifdef LB
    int pos[3];
    int boundary;
    int gridsize[3];
    
    gridsize[0] = box_l[0] / lbpar.agrid;
    gridsize[1] = box_l[1] / lbpar.agrid;
    gridsize[2] = box_l[2] / lbpar.agrid;
    
    fprintf(fp, "# vtk DataFile Version 2.0\nlbboundaries\n"
            "ASCII\nDATASET STRUCTURED_POINTS\nDIMENSIONS %d %d %d\n"
            "ORIGIN %f %f %f\nSPACING %f %f %f\nPOINT_DATA %d\n"
            "SCALARS boundary float 1\nLOOKUP_TABLE default\n", 
            gridsize[0], gridsize[1], gridsize[2], 
            lblattice.agrid[0]*0.5, lblattice.agrid[1]*0.5, lblattice.agrid[2]*0.5, 
            lblattice.agrid[0], lblattice.agrid[1], lblattice.agrid[2], 
            gridsize[0]*gridsize[1]*gridsize[2]);
    
    for (pos[2] = 0; pos[2] < gridsize[2]; pos[2]++)
      for (pos[1] = 0; pos[1] < gridsize[1]; pos[1]++)
        for (pos[0] = 0; pos[0] < gridsize[0]; pos[0]++) {
          lb_lbnode_get_boundary(pos, &boundary);
          fprintf(fp, "%d \n", boundary);
        }
#endif
				}
	  fclose(fp);				
	return 0;
}

int lb_lbfluid_print_vtk_density(char** filename) {
  int ii;
  
  for(ii=0;ii<LB_COMPONENTS;++ii) {
    FILE* fp = fopen(filename[ii], "w");
    
    if(fp == NULL) {
      perror("lb_lbfluid_print_vtk_density");
      return 1;
    }
    
    if (lattice_switch & LATTICE_LB_GPU) {
#ifdef LB_GPU

     int j;	
     size_t size_of_values = lbpar_gpu.number_of_nodes * sizeof(LB_rho_v_pi_gpu);
     host_values = (LB_rho_v_pi_gpu*)malloc(size_of_values);
     lb_get_values_GPU(host_values);
     
     fprintf(fp, "# vtk DataFile Version 2.0\nlbfluid_gpu\nASCII\nDATASET STRUCTURED_POINTS\nDIMENSIONS %u %u %u\nORIGIN %f %f %f\nSPACING %f %f %f\nPOINT_DATA %u\nSCALARS density float 1\nLOOKUP_TABLE default\n", 
             lbpar_gpu.dim_x, lbpar_gpu.dim_y, lbpar_gpu.dim_z, 
             lbpar_gpu.agrid*0.5, lbpar_gpu.agrid*0.5, lbpar_gpu.agrid*0.5, 
             lbpar_gpu.agrid, lbpar_gpu.agrid, lbpar_gpu.agrid, lbpar_gpu.number_of_nodes);
     
     for(j=0; j<int(lbpar_gpu.number_of_nodes); ++j){
         /** print the calculated phys values */
         fprintf(fp, "%f\n", host_values[j].rho[ii]);
     }
     
     free(host_values);

#endif
    }
    else {
#ifdef LB
      exit(printf("Not implemented yet (%s:%d) ",__FILE__,__LINE__));
#endif // LB
    }
    
    fclose(fp);
  }
  
  return 0;
}

int lb_lbfluid_print_vtk_velocity(char* filename) {

  FILE* fp = fopen(filename, "w");

  if(fp == NULL)
    return 1;
  
  if (lattice_switch & LATTICE_LB_GPU) {
#ifdef LB_GPU
    size_t size_of_values = lbpar_gpu.number_of_nodes * sizeof(LB_rho_v_pi_gpu);
    host_values = (LB_rho_v_pi_gpu*)malloc(size_of_values);
    lb_get_values_GPU(host_values);
    fprintf(fp, "# vtk DataFile Version 2.0\nlbfluid_gpu\n"
            "ASCII\nDATASET STRUCTURED_POINTS\nDIMENSIONS %u %u %u\n"
            "ORIGIN %f %f %f\nSPACING %f %f %f\nPOINT_DATA %u\n"
            "SCALARS velocity float 3\nLOOKUP_TABLE default\n", 
            lbpar_gpu.dim_x, lbpar_gpu.dim_y, lbpar_gpu.dim_z, 
            lbpar_gpu.agrid*0.5, lbpar_gpu.agrid*0.5, lbpar_gpu.agrid*0.5, 
            lbpar_gpu.agrid, lbpar_gpu.agrid, lbpar_gpu.agrid, 
            lbpar_gpu.number_of_nodes);
    for(int j=0; j<int(lbpar_gpu.number_of_nodes); ++j){
      /** print of the calculated phys values */
      fprintf(fp, "%f %f %f\n", host_values[j].v[0], host_values[j].v[1], host_values[j].v[2]);
    }
    free(host_values);
#endif
  } else {
#ifdef LB
    int pos[3];
    double u[3];
    int gridsize[3];
    
    gridsize[0] = box_l[0] / lbpar.agrid;
    gridsize[1] = box_l[1] / lbpar.agrid;
    gridsize[2] = box_l[2] / lbpar.agrid;
    
    fprintf(fp, "# vtk DataFile Version 2.0\nlbfluid_cpu\n"
            "ASCII\nDATASET STRUCTURED_POINTS\nDIMENSIONS %d %d %d\n"
            "ORIGIN %f %f %f\nSPACING %f %f %f\nPOINT_DATA %d\n"
            "SCALARS velocity float 3\nLOOKUP_TABLE default\n", 
            gridsize[0], gridsize[1], gridsize[2], 
            lblattice.agrid[0]*0.5, lblattice.agrid[1]*0.5, lblattice.agrid[2]*0.5, 
            lblattice.agrid[0], lblattice.agrid[1], lblattice.agrid[2], 
            gridsize[0]*gridsize[1]*gridsize[2]);
	
    for(pos[2] = 0; pos[2] < gridsize[2]; pos[2]++)
      for(pos[1] = 0; pos[1] < gridsize[1]; pos[1]++)
        for(pos[0] = 0; pos[0] < gridsize[0]; pos[0]++)
          {
            lb_lbnode_get_u(pos, u);
            fprintf(fp, "%f %f %f\n", u[0], u[1], u[2]);
          }
#endif     
         }
  fclose(fp);	
			
	return 0;
}

int lb_lbfluid_print_boundary(char* filename) {
	  FILE* fp = fopen(filename, "w");
	
	  if(fp == NULL)
	  	return 1;

  if (lattice_switch & LATTICE_LB_GPU) {	
#ifdef LB_GPU
    unsigned int* bound_array; 
    bound_array = (unsigned int*) malloc(lbpar_gpu.number_of_nodes*sizeof(unsigned int));
    lb_get_boundary_flags_GPU(bound_array);

    int xyz[3];
    int j;	
    for(j=0; j<int(lbpar_gpu.number_of_nodes); ++j){
      xyz[0] = j%lbpar_gpu.dim_x;
      int k = j/lbpar_gpu.dim_x;
      xyz[1] = k%lbpar_gpu.dim_y;
      k /= lbpar_gpu.dim_y;
      xyz[2] = k;
      /** print of the calculated phys values */
      fprintf(fp, "%f %f %f %d\n", (xyz[0]+0.5)*lbpar_gpu.agrid, (xyz[1]+0.5)*lbpar_gpu.agrid, (xyz[2]+0.5)*lbpar_gpu.agrid, bound_array[j]);
    }
    free(bound_array);
#endif  
  } else {
#ifdef LB
    int pos[3];
    int boundary;
    int gridsize[3];
	
    gridsize[0] = box_l[0] / lblattice.agrid[0];
    gridsize[1] = box_l[1] / lblattice.agrid[1];
    gridsize[2] = box_l[2] / lblattice.agrid[2];	

    for(pos[2] = 0; pos[2] < gridsize[2]; pos[2]++)
      for(pos[1] = 0; pos[1] < gridsize[1]; pos[1]++)
        for(pos[0] = 0; pos[0] < gridsize[0]; pos[0]++) {
          lb_lbnode_get_boundary(pos, &boundary);
          boundary = ( boundary != 0 ? 1 : 0 );
          fprintf(fp, "%f %f %f %d\n", 
                  (pos[0]+0.5)*lblattice.agrid[0], 
                  (pos[1]+0.5)*lblattice.agrid[1], 
                  (pos[2]+0.5)*lblattice.agrid[2], 
                  boundary);
        }
#endif
  }
	
  fclose(fp);
  return 0;
}

int lb_lbfluid_print_velocity(char* filename) {
    FILE* fp = fopen(filename, "w");

	   if(fp == NULL)
		   return 1;

  if (lattice_switch & LATTICE_LB_GPU) {
#ifdef LB_GPU
#ifdef SHANCHEN
    printf("TODO:adapt for SHANCHEN (%s:%d)\n",__FILE__,__LINE__);
    exit(1);
#endif
    size_t size_of_values = lbpar_gpu.number_of_nodes * sizeof(LB_rho_v_pi_gpu);
    host_values = (LB_rho_v_pi_gpu*)malloc(size_of_values);
    lb_get_values_GPU(host_values);
    int xyz[3];
    int j;	
    for(j=0; j<int(lbpar_gpu.number_of_nodes); ++j) {
      xyz[0] = j%lbpar_gpu.dim_x;
      int k = j/lbpar_gpu.dim_x;
      xyz[1] = k%lbpar_gpu.dim_y;
      k /= lbpar_gpu.dim_y;
      xyz[2] = k;     
            /** print of the calculated phys values */
      fprintf(fp, "%f %f %f %f %f %f\n", (xyz[0]+0.5)*lbpar_gpu.agrid, (xyz[1]+0.5)*lbpar_gpu.agrid, (xyz[2]+0.5)*lbpar_gpu.agrid, host_values[j].v[0], host_values[j].v[1], host_values[j].v[2]);
    }
    free(host_values);
#endif
  } else {
#ifdef LB
    int pos[3];
    double u[3];
    int gridsize[3];
    
    gridsize[0] = box_l[0] / lblattice.agrid[0];
    gridsize[1] = box_l[1] / lblattice.agrid[1];
    gridsize[2] = box_l[2] / lblattice.agrid[2];
 	
    for(pos[2] = 0; pos[2] < gridsize[2]; pos[2]++)
      for(pos[1] = 0; pos[1] < gridsize[1]; pos[1]++)
        for(pos[0] = 0; pos[0] < gridsize[0]; pos[0]++) {
#ifdef SHANCHEN
          printf("SHANCHEN not implemented for the CPU LB\n",__FILE__,__LINE__);
          exit(1);
#endif
          lb_lbnode_get_u(pos, u);
          fprintf(fp, "%f %f %f %f %f %f\n", 
                  (pos[0]+0.5)*lblattice.agrid[0], 
                  (pos[1]+0.5)*lblattice.agrid[1], 
                  (pos[2]+0.5)*lblattice.agrid[2], 
                  u[0], u[1], u[2]);
        }
#endif		
    }
    
    fclose(fp);		
    return 0;
}

int lb_lbfluid_save_checkpoint(char* filename, int binary) {
  if(lattice_switch & LATTICE_LB_GPU) {
#ifdef LB_GPU
     FILE* cpfile;
     cpfile=fopen(filename, "w");
     if (!cpfile) {
        return ES_ERROR;
     }
     float* host_checkpoint_vd = (float *) malloc(lbpar_gpu.number_of_nodes * 19 * sizeof(float));
     unsigned int* host_checkpoint_seed = (unsigned int *) malloc(lbpar_gpu.number_of_nodes * sizeof(unsigned int));
     unsigned int* host_checkpoint_boundary = (unsigned int *) malloc(lbpar_gpu.number_of_nodes * sizeof(unsigned int));
     float* host_checkpoint_force = (float *) malloc(lbpar_gpu.number_of_nodes * 3 * sizeof(float));
     lb_save_checkpoint_GPU(host_checkpoint_vd, host_checkpoint_seed, host_checkpoint_boundary, host_checkpoint_force);
     for (int n=0; n<(19*int(lbpar_gpu.number_of_nodes)); n++) {
         fprintf(cpfile, "%.8E \n", host_checkpoint_vd[n]); 
     }
     for (int n=0; n<int(lbpar_gpu.number_of_nodes); n++) {
         fprintf(cpfile, "%u \n", host_checkpoint_seed[n]); 
     }
     for (int n=0; n<int(lbpar_gpu.number_of_nodes); n++) {
         fprintf(cpfile, "%u \n", host_checkpoint_boundary[n]); 
     }
     for (int n=0; n<(3*int(lbpar_gpu.number_of_nodes)); n++) {
         fprintf(cpfile, "%.8E \n", host_checkpoint_force[n]); 
     }
     fclose(cpfile);
     free(host_checkpoint_vd);
     free(host_checkpoint_seed);
     free(host_checkpoint_boundary);
     free(host_checkpoint_force);
     //fprintf(stderr, "LB checkpointing not implemented for GPU\n");
#endif
  }
  else if(lattice_switch & LATTICE_LB) {
#ifdef LB
		FILE* cpfile;
		cpfile=fopen(filename, "w");
		if (!cpfile) {
			return ES_ERROR;
		}
		double pop[19];
		int ind[3];
		
		int gridsize[3];

		gridsize[0] = box_l[0] / lbpar.agrid;
		gridsize[1] = box_l[1] / lbpar.agrid;
		gridsize[2] = box_l[2] / lbpar.agrid;

		for (int i=0; i < gridsize[0]; i++) {
			for (int j=0; j < gridsize[1]; j++) {
				for (int k=0; k < gridsize[2]; k++) {
					ind[0]=i;
					ind[1]=j;
					ind[2]=k;
					lb_lbnode_get_pop(ind, pop);
					if (!binary) {
						for (int n=0; n<19; n++) {
							fprintf(cpfile, "%.16e ", pop[n]); 
						}
						fprintf(cpfile, "\n"); 
					}
					else {
						fwrite(pop, sizeof(double), 19, cpfile);
					}
				} 
			}
		}
		fclose(cpfile);
#endif
	}
  return ES_OK;
}
int lb_lbfluid_load_checkpoint(char* filename, int binary) {
  if(lattice_switch & LATTICE_LB_GPU) {
#ifdef LB_GPU
    FILE* cpfile;
    cpfile=fopen(filename, "r");
    if (!cpfile) {
      return ES_ERROR;
    }
    float* host_checkpoint_vd = (float *) malloc(lbpar_gpu.number_of_nodes * 19 * sizeof(float));
    unsigned int* host_checkpoint_seed = (unsigned int *) malloc(lbpar_gpu.number_of_nodes * sizeof(unsigned int));
    unsigned int* host_checkpoint_boundary = (unsigned int *) malloc(lbpar_gpu.number_of_nodes * sizeof(unsigned int));
    float* host_checkpoint_force = (float *) malloc(lbpar_gpu.number_of_nodes * 3 * sizeof(float));

    if (!binary) {
      for (int n=0; n<(19*int(lbpar_gpu.number_of_nodes)); n++) {
          fscanf(cpfile, "%f", &host_checkpoint_vd[n]); 
      }
      for (int n=0; n<int(lbpar_gpu.number_of_nodes); n++) {
          fscanf(cpfile, "%u", &host_checkpoint_seed[n]); 
      }
      for (int n=0; n<int(lbpar_gpu.number_of_nodes); n++) {
          fscanf(cpfile, "%u", &host_checkpoint_boundary[n]); 
      }
      for (int n=0; n<(3*int(lbpar_gpu.number_of_nodes)); n++) {
         fscanf(cpfile, "%f", &host_checkpoint_force[n]); 
      }
     lb_load_checkpoint_GPU(host_checkpoint_vd, host_checkpoint_seed, host_checkpoint_boundary, host_checkpoint_force);
    }
    fclose(cpfile);
    free(host_checkpoint_vd);
    free(host_checkpoint_seed);
    free(host_checkpoint_boundary);
    free(host_checkpoint_force);
#endif
  }
  else if(lattice_switch & LATTICE_LB) {
#ifdef LB
  FILE* cpfile;
  cpfile=fopen(filename, "r");
  if (!cpfile) {
    return ES_ERROR;
  }
  double pop[19];
  int ind[3];
   
  int gridsize[3];
  lbpar.resend_halo=1;
  mpi_bcast_lb_params(0);
  gridsize[0] = box_l[0] / lbpar.agrid;
  gridsize[1] = box_l[1] / lbpar.agrid;
  gridsize[2] = box_l[2] / lbpar.agrid;

  for (int i=0; i < gridsize[0]; i++) {
    for (int j=0; j < gridsize[1]; j++) {
      for (int k=0; k < gridsize[2]; k++) {
        ind[0]=i;
        ind[1]=j;
        ind[2]=k;
        if (!binary) {
          if (fscanf(cpfile, "%lf %lf %lf %lf %lf %lf %lf %lf %lf %lf %lf %lf %lf %lf %lf %lf %lf %lf %lf \n", &pop[0],&pop[1],&pop[2],&pop[3],&pop[4],&pop[5],&pop[6],&pop[7],&pop[8],&pop[9],&pop[10],&pop[11],&pop[12],&pop[13],&pop[14],&pop[15],&pop[16],&pop[17],&pop[18]) != 19) {
            return ES_ERROR;
          } 
        }
        else {
          if (fread(pop, sizeof(double), 19, cpfile) != 19)
            return ES_ERROR;
        }
        lb_lbnode_set_pop(ind, pop);
      } 
    }
  }
  fclose(cpfile);
//  lbpar.resend_halo=1;
//  mpi_bcast_lb_params(0);
#endif
  }
  else {
    char *errtext = runtime_error(128);
    ERROR_SPRINTF(errtext,"{To load an LB checkpoint one needs to have already initialized the LB fluid with the same grid size.}");
    return ES_ERROR;
  }
  return ES_OK;
}

int lb_lbnode_get_rho(int* ind, double* p_rho){
  if (lattice_switch & LATTICE_LB_GPU) {
#ifdef LB_GPU
    int single_nodeindex = ind[0] + ind[1]*lbpar_gpu.dim_x + ind[2]*lbpar_gpu.dim_x*lbpar_gpu.dim_y;
    static LB_rho_v_pi_gpu *host_print_values=NULL;

    if(host_print_values==NULL) host_print_values = (LB_rho_v_pi_gpu *) malloc(sizeof(LB_rho_v_pi_gpu));
    lb_print_node_GPU(single_nodeindex, host_print_values);
    for(int ii=0;ii<LB_COMPONENTS;ii++) { 
       p_rho[ii] = (double)(host_print_values->rho[ii]);
    }
#endif // LB_GPU
  } else {
#ifdef LB
    index_t index;
    int node, grid[3], ind_shifted[3];
    double rho; double j[3]; double pi[6];

    ind_shifted[0] = ind[0]; ind_shifted[1] = ind[1]; ind_shifted[2] = ind[2];
    node = lblattice.map_lattice_to_node(ind_shifted,grid);
    index = get_linear_index(ind_shifted[0],ind_shifted[1],ind_shifted[2],lblattice.halo_grid);
  
    mpi_recv_fluid(node,index,&rho,j,pi);
    // unit conversion
    rho *= 1/lbpar.agrid/lbpar.agrid/lbpar.agrid;
    *p_rho = rho;
#endif
    }
  return 0;
}

int lb_lbnode_get_u(int* ind, double* p_u) {
  if (lattice_switch & LATTICE_LB_GPU) {
#ifdef LB_GPU
    static LB_rho_v_pi_gpu *host_print_values=NULL;
    if(host_print_values==NULL) host_print_values= (LB_rho_v_pi_gpu *) malloc(sizeof(LB_rho_v_pi_gpu));

    int single_nodeindex = ind[0] + ind[1]*lbpar_gpu.dim_x + ind[2]*lbpar_gpu.dim_x*lbpar_gpu.dim_y;
    lb_print_node_GPU(single_nodeindex, host_print_values);
     
    p_u[0] = (double)(host_print_values[0].v[0]);
    p_u[1] = (double)(host_print_values[0].v[1]);
    p_u[2] = (double)(host_print_values[0].v[2]);
#endif
  } else {  
#ifdef LB
    index_t index;
    int node, grid[3], ind_shifted[3];
    double rho; double j[3]; double pi[6];

    ind_shifted[0] = ind[0]; ind_shifted[1] = ind[1]; ind_shifted[2] = ind[2];
    node = lblattice.map_lattice_to_node(ind_shifted,grid);
    index = get_linear_index(ind_shifted[0],ind_shifted[1],ind_shifted[2],lblattice.halo_grid);
  
    mpi_recv_fluid(node,index,&rho,j,pi);
    // unit conversion
    p_u[0] = j[0]/rho/lbpar.tau/lbpar.agrid;
    p_u[1] = j[1]/rho/lbpar.tau/lbpar.agrid;
    p_u[2] = j[2]/rho/lbpar.tau/lbpar.agrid;
#endif
    }
  return 0;
}


/** calculates the fluid velocity at a given position of the 
 * lattice. Note that it can lead to undefined behavior if the
 * position is not within the local lattice. This version of the function
 * can be called without the position needing to be on the local processor.
 * Note that this gives a slightly different version then the values used to
 * couple to MD beads when near a wall, see lb_lbfluid_get_interpolated_velocity.
 */

int lb_lbfluid_get_interpolated_velocity_global (double* p, double* v) {
  double local_v[3] = {0, 0, 0}, delta[6]; //velocity field, relative positions to surrounding nodes
  int 	 ind[3] = {0,0,0}, tmpind[3]; //node indices
  int		 x, y, z; //counters

  // convert the position into lower left grid point
  if (lattice_switch & LATTICE_LB_GPU) {
#ifdef LB_GPU
<<<<<<< HEAD
	map_position_to_lattice_global_GPU(p, ind, delta, lbpar_gpu.agrid);
#endif
  } else {  
#ifdef LB
	lblattice.map_position_to_lattice_global(p, ind, delta,  lbpar.agrid);
=======
	Lattice::map_position_to_lattice_global(p, ind, delta, lbpar_gpu.agrid);
#endif
  } else {  
#ifdef LB
	Lattice::map_position_to_lattice_global(p, ind, delta, lbpar.agrid);
>>>>>>> aac385f5
#endif
  }

  //set the initial velocity to zero in all directions
  v[0] = 0;
  v[1] = 0;
  v[2] = 0;
  for (z=0;z<2;z++) {
    for (y=0;y<2;y++) {
      for (x=0;x<2;x++) {
				//give the index of the neighbouring nodes
        tmpind[0] = ind[0]+x;
        tmpind[1] = ind[1]+y;
        tmpind[2] = ind[2]+z;

	if (lattice_switch & LATTICE_LB_GPU) {
#ifdef LB_GPU
					if (tmpind[0] == int(lbpar_gpu.dim_x)) tmpind[0] = 0;
					if (tmpind[1] == int(lbpar_gpu.dim_y)) tmpind[1] = 0;
					if (tmpind[2] == int(lbpar_gpu.dim_z)) tmpind[2] = 0;
#endif
	} else {  
#ifdef LB
	  if (tmpind[0] == box_l[0]/lbpar.agrid) tmpind[0] = 0;
	  if (tmpind[1] == box_l[1]/lbpar.agrid) tmpind[1] = 0;
	  if (tmpind[2] == box_l[2]/lbpar.agrid) tmpind[2] = 0;
	  
#endif
	}

#ifdef SHANCHEN
        //printf (" %d %d %d %f %f %f\n", tmpind[0], tmpind[1],tmpind[2],v[0], v[1], v[2]);
        printf("TODO:adapt for SHANCHEN (%s:%d)\n",__FILE__,__LINE__);
        exit(1);
#endif

				lb_lbnode_get_u(tmpind, local_v);
				
	v[0] += delta[3*x+0]*delta[3*y+1]*delta[3*z+2]*local_v[0];
        v[1] += delta[3*x+0]*delta[3*y+1]*delta[3*z+2]*local_v[1];	  
        v[2] += delta[3*x+0]*delta[3*y+1]*delta[3*z+2]*local_v[2];

      }
    }
  }

  return 0;
}

int lb_lbnode_get_pi(int* ind, double* p_pi) {

  double p0 = 0;

  lb_lbnode_get_pi_neq(ind, p_pi);

  if (lattice_switch & LATTICE_LB_GPU) {
#ifdef LB_GPU
    for(int ii=0;ii<LB_COMPONENTS;ii++){
         p0 += lbpar_gpu.rho[ii]*lbpar_gpu.agrid*lbpar_gpu.agrid/lbpar_gpu.tau/lbpar_gpu.tau/3.;
    }
#endif
  } else {  
#ifdef LB
    p0 = lbpar.rho[0]*lbpar.agrid*lbpar.agrid/lbpar.tau/lbpar.tau/3.;
#endif
  }

  p_pi[0] += p0;
  p_pi[2] += p0;
  p_pi[5] += p0;

  return 0;
}

int lb_lbnode_get_pi_neq(int* ind, double* p_pi) {

  if (lattice_switch & LATTICE_LB_GPU) {
#ifdef LB_GPU
    static LB_rho_v_pi_gpu *host_print_values=NULL;
    if(host_print_values==NULL) host_print_values= (LB_rho_v_pi_gpu *) malloc(sizeof(LB_rho_v_pi_gpu));	
    
    int single_nodeindex = ind[0] + ind[1]*lbpar_gpu.dim_x + ind[2]*lbpar_gpu.dim_x*lbpar_gpu.dim_y;
    lb_print_node_GPU(single_nodeindex, host_print_values);
    for (int i = 0; i<6; i++) {
      p_pi[i]=host_print_values->pi[i];
    }
    return 0;
#endif
  } else {  
#ifdef LB
    index_t index;
    int node, grid[3], ind_shifted[3];
    double rho; double j[3]; double pi[6] = {0.0, 0.0, 0.0, 0.0, 0.0, 0.0};

    ind_shifted[0] = ind[0]; ind_shifted[1] = ind[1]; ind_shifted[2] = ind[2];
    node = lblattice.map_lattice_to_node(ind_shifted,grid);
    index = get_linear_index(ind_shifted[0],ind_shifted[1],ind_shifted[2],lblattice.halo_grid);
  
    mpi_recv_fluid(node,index,&rho,j,pi);
    // unit conversion // TODO: Check Unit Conversion!
    p_pi[0] = pi[0]/lbpar.tau/lbpar.tau/lbpar.agrid/lbpar.agrid/lbpar.agrid;
    p_pi[1] = pi[1]/lbpar.tau/lbpar.tau/lbpar.agrid/lbpar.agrid/lbpar.agrid;
    p_pi[2] = pi[2]/lbpar.tau/lbpar.tau/lbpar.agrid/lbpar.agrid/lbpar.agrid;
    p_pi[3] = pi[3]/lbpar.tau/lbpar.tau/lbpar.agrid/lbpar.agrid/lbpar.agrid;
    p_pi[4] = pi[4]/lbpar.tau/lbpar.tau/lbpar.agrid/lbpar.agrid/lbpar.agrid;
    p_pi[5] = pi[5]/lbpar.tau/lbpar.tau/lbpar.agrid/lbpar.agrid/lbpar.agrid;
#endif
  }
  return 0;
}

int lb_lbnode_get_boundary(int* ind, int* p_boundary) {
  if (lattice_switch & LATTICE_LB_GPU) {
#ifdef LB_GPU
    unsigned int host_flag;
    int single_nodeindex = ind[0] + ind[1]*lbpar_gpu.dim_x + ind[2]*lbpar_gpu.dim_x*lbpar_gpu.dim_y;
    lb_get_boundary_flag_GPU(single_nodeindex, &host_flag);
    p_boundary[0] = host_flag;
#endif
  } else {  
#ifdef LB
    index_t index;
    int node, grid[3], ind_shifted[3];

    ind_shifted[0] = ind[0]; ind_shifted[1] = ind[1]; ind_shifted[2] = ind[2];
    node = lblattice.map_lattice_to_node(ind_shifted,grid);
    index = get_linear_index(ind_shifted[0],ind_shifted[1],ind_shifted[2],lblattice.halo_grid);
  
    mpi_recv_fluid_boundary_flag(node,index,p_boundary);
#endif
    }
  return 0;
}

#endif  //defined (LB) || defined (LB_GPU)

int lb_lbnode_get_pop(int* ind, double* p_pop) {
  if (lattice_switch & LATTICE_LB_GPU) {
    fprintf(stderr, "Not implemented for GPU\n");
  } else {
#ifdef LB
    index_t index;
    int node, grid[3], ind_shifted[3];

    ind_shifted[0] = ind[0]; ind_shifted[1] = ind[1]; ind_shifted[2] = ind[2];
    node = lblattice.map_lattice_to_node(ind_shifted,grid);
    index = get_linear_index(ind_shifted[0],ind_shifted[1],ind_shifted[2],lblattice.halo_grid);
    mpi_recv_fluid_populations(node, index, p_pop);
#endif
    }
  return 0;
}

int lb_lbnode_set_rho(int* ind, double *p_rho){
  if (lattice_switch & LATTICE_LB_GPU) {
#ifdef LB_GPU
    float host_rho[LB_COMPONENTS];
    int single_nodeindex = ind[0] + ind[1]*lbpar_gpu.dim_x + ind[2]*lbpar_gpu.dim_x*lbpar_gpu.dim_y;
    int i;
    for(i=0;i<LB_COMPONENTS;i++){
       host_rho[i]=(float)p_rho[i];
    }
    lb_set_node_rho_GPU(single_nodeindex, host_rho);
#endif
  } else {
#ifdef LB
    index_t index;
    int node, grid[3], ind_shifted[3];
    double rho; double j[3]; double pi[6];

    ind_shifted[0] = ind[0]; ind_shifted[1] = ind[1]; ind_shifted[2] = ind[2];
    node = lblattice.map_lattice_to_node(ind_shifted,grid);
    index = get_linear_index(ind_shifted[0],ind_shifted[1],ind_shifted[2],lblattice.halo_grid);

    mpi_recv_fluid(node,index,&rho,j,pi);
    rho  = (*p_rho)*lbpar.agrid*lbpar.agrid*lbpar.agrid;
    mpi_send_fluid(node,index,rho,j,pi) ;

//  lb_calc_average_rho();
//  lb_reinit_parameters();
#endif
    }
  return 0;
}

int lb_lbnode_set_u(int* ind, double* u){
  if (lattice_switch & LATTICE_LB_GPU) {
#ifdef LB_GPU
    float host_velocity[3];
    host_velocity[0] = (float)u[0]*lbpar_gpu.tau*lbpar_gpu.agrid;
    host_velocity[1] = (float)u[1]*lbpar_gpu.tau*lbpar_gpu.agrid;
    host_velocity[2] = (float)u[2]*lbpar_gpu.tau*lbpar_gpu.agrid;
    int single_nodeindex = ind[0] + ind[1]*lbpar_gpu.dim_x + ind[2]*lbpar_gpu.dim_x*lbpar_gpu.dim_y;
    lb_set_node_velocity_GPU(single_nodeindex, host_velocity);
#endif
  } else {
#ifdef LB
    index_t index;
    int node, grid[3], ind_shifted[3];
    double rho; double j[3]; double pi[6];

    ind_shifted[0] = ind[0]; ind_shifted[1] = ind[1]; ind_shifted[2] = ind[2];
    node = lblattice.map_lattice_to_node(ind_shifted,grid);
    index = get_linear_index(ind_shifted[0],ind_shifted[1],ind_shifted[2],lblattice.halo_grid);

    /* transform to lattice units */

    mpi_recv_fluid(node,index,&rho,j,pi);
    j[0] = rho*u[0]*lbpar.tau*lbpar.agrid;
    j[1] = rho*u[1]*lbpar.tau*lbpar.agrid;
    j[2] = rho*u[2]*lbpar.tau*lbpar.agrid;
    mpi_send_fluid(node,index,rho,j,pi) ;
#endif
    }
  return 0;
}

int lb_lbnode_set_pi(int* ind, double* pi) {
  return -100;
}

int lb_lbnode_set_pi_neq(int* ind, double* pi_neq) {
  return -100;
}

int lb_lbnode_set_pop(int* ind, double* p_pop) {
  if (lattice_switch & LATTICE_LB_GPU) {

    printf("Not implemented in the LB GPU code!\n");

  } else {
#ifdef LB
    index_t index;
    int node, grid[3], ind_shifted[3];

    ind_shifted[0] = ind[0]; ind_shifted[1] = ind[1]; ind_shifted[2] = ind[2];
    node = lblattice.map_lattice_to_node(ind_shifted,grid);
    index = get_linear_index(ind_shifted[0],ind_shifted[1],ind_shifted[2],lblattice.halo_grid);
    mpi_send_fluid_populations(node, index, p_pop);
#endif
    }
  return 0;
}

int lb_lbnode_set_extforce(int* ind, double* f) {
  return -100;
}

#ifdef LB
/********************** The Main LB Part *************************************/

/* Halo communication for push scheme */
static void halo_push_communication() {

  index_t index;
  int x, y, z, count;
  int rnode, snode;
  double *buffer=NULL, *sbuf=NULL, *rbuf=NULL;
  MPI_Status status;

  int yperiod = lblattice.halo_grid[0];
  int zperiod = lblattice.halo_grid[0]*lblattice.halo_grid[1];

  /***************
   * X direction *
   ***************/
  count = 5*lblattice.halo_grid[1]*lblattice.halo_grid[2];
  sbuf = (double*) malloc(count*sizeof(double));
  rbuf = (double*) malloc(count*sizeof(double));

  /* send to right, recv from left i = 1, 7, 9, 11, 13 */
  snode = node_neighbors[1];
  rnode = node_neighbors[0];

  buffer = sbuf;
  index = get_linear_index(lblattice.grid[0]+1,0,0,lblattice.halo_grid);
  for (z=0; z<lblattice.halo_grid[2]; z++) {
    for (y=0; y<lblattice.halo_grid[1]; y++) {     

      buffer[0] = lbfluid[1][1][index];
      buffer[1] = lbfluid[1][7][index];
      buffer[2] = lbfluid[1][9][index];
      buffer[3] = lbfluid[1][11][index];
      buffer[4] = lbfluid[1][13][index];      
      buffer += 5;

      index += yperiod;
    }    
  }
  
  if (node_grid[0] > 1) {
    MPI_Sendrecv(sbuf, count, MPI_DOUBLE, snode, REQ_HALO_SPREAD,
		 rbuf, count, MPI_DOUBLE, rnode, REQ_HALO_SPREAD,
		 comm_cart, &status);
  } else {
    memcpy(rbuf,sbuf,count*sizeof(double));
  }

  buffer = rbuf;
  index = get_linear_index(1,0,0,lblattice.halo_grid);
  for (z=0; z<lblattice.halo_grid[2]; z++) {
    for (y=0; y<lblattice.halo_grid[1]; y++) {

      lbfluid[1][1][index] = buffer[0];
      lbfluid[1][7][index] = buffer[1];
      lbfluid[1][9][index] = buffer[2];
      lbfluid[1][11][index] = buffer[3];
      lbfluid[1][13][index] = buffer[4];
      buffer += 5;

      index += yperiod;
    }    
  }

  /* send to left, recv from right i = 2, 8, 10, 12, 14 */
  snode = node_neighbors[0];
  rnode = node_neighbors[1];

  buffer = sbuf;
  index = get_linear_index(0,0,0,lblattice.halo_grid);
  for (z=0; z<lblattice.halo_grid[2]; z++) {
    for (y=0; y<lblattice.halo_grid[1]; y++) {     

      buffer[0] = lbfluid[1][2][index];
      buffer[1] = lbfluid[1][8][index];
      buffer[2] = lbfluid[1][10][index];
      buffer[3] = lbfluid[1][12][index];
      buffer[4] = lbfluid[1][14][index];      
      buffer += 5;

      index += yperiod;
    }    
  }

  if (node_grid[0] > 1) {
    MPI_Sendrecv(sbuf, count, MPI_DOUBLE, snode, REQ_HALO_SPREAD,
		 rbuf, count, MPI_DOUBLE, rnode, REQ_HALO_SPREAD,
		 comm_cart, &status);
  } else {
    memcpy(rbuf,sbuf,count*sizeof(double));
  }

  buffer = rbuf;
  index = get_linear_index(lblattice.grid[0],0,0,lblattice.halo_grid);
  for (z=0; z<lblattice.halo_grid[2]; z++) {
    for (y=0; y<lblattice.halo_grid[1]; y++) {     

      lbfluid[1][2][index] = buffer[0];
      lbfluid[1][8][index] = buffer[1];
      lbfluid[1][10][index] = buffer[2];
      lbfluid[1][12][index] = buffer[3];
      lbfluid[1][14][index] = buffer[4];
      buffer += 5;

      index += yperiod;
    }    
  }

  /***************
   * Y direction *
   ***************/
  count = 5*lblattice.halo_grid[0]*lblattice.halo_grid[2];
  sbuf = (double*) realloc(sbuf, count*sizeof(double));
  rbuf = (double*) realloc(rbuf, count*sizeof(double));

  /* send to right, recv from left i = 3, 7, 10, 15, 17 */
  snode = node_neighbors[3];
  rnode = node_neighbors[2];

  buffer = sbuf;
  index = get_linear_index(0,lblattice.grid[1]+1,0,lblattice.halo_grid);
  for (z=0; z<lblattice.halo_grid[2]; z++) {
    for (x=0; x<lblattice.halo_grid[0]; x++) {

      buffer[0] = lbfluid[1][3][index];
      buffer[1] = lbfluid[1][7][index];
      buffer[2] = lbfluid[1][10][index];
      buffer[3] = lbfluid[1][15][index];
      buffer[4] = lbfluid[1][17][index];
      buffer += 5;

      ++index;
    }
    index += zperiod - lblattice.halo_grid[0];
  }

  if (node_grid[1] > 1) {
    MPI_Sendrecv(sbuf, count, MPI_DOUBLE, snode, REQ_HALO_SPREAD,
		 rbuf, count, MPI_DOUBLE, rnode, REQ_HALO_SPREAD,
		 comm_cart, &status);
  } else {
    memcpy(rbuf,sbuf,count*sizeof(double));
  }

  buffer = rbuf;
  index = get_linear_index(0,1,0,lblattice.halo_grid);  
  for (z=0; z<lblattice.halo_grid[2]; z++) {
    for (x=0; x<lblattice.halo_grid[0]; x++) {

      lbfluid[1][3][index] = buffer[0];
      lbfluid[1][7][index] = buffer[1];
      lbfluid[1][10][index] = buffer[2];
      lbfluid[1][15][index] = buffer[3];
      lbfluid[1][17][index] = buffer[4];
      buffer += 5;

      ++index;
    }
    index += zperiod - lblattice.halo_grid[0];
  }

  /* send to left, recv from right i = 4, 8, 9, 16, 18 */
  snode = node_neighbors[2];
  rnode = node_neighbors[3];

  buffer = sbuf;
  index = get_linear_index(0,0,0,lblattice.halo_grid);
  for (z=0; z<lblattice.halo_grid[2]; z++) {
    for (x=0; x<lblattice.halo_grid[0]; x++) {

      buffer[0] = lbfluid[1][4][index];
      buffer[1] = lbfluid[1][8][index];
      buffer[2] = lbfluid[1][9][index];
      buffer[3] = lbfluid[1][16][index];
      buffer[4] = lbfluid[1][18][index];
      buffer += 5;

      ++index;
    }
    index += zperiod - lblattice.halo_grid[0];
  }

  if (node_grid[1] > 1) {
    MPI_Sendrecv(sbuf, count, MPI_DOUBLE, snode, REQ_HALO_SPREAD,
		 rbuf, count, MPI_DOUBLE, rnode, REQ_HALO_SPREAD,
		 comm_cart, &status);
  } else {
    memcpy(rbuf,sbuf,count*sizeof(double));
  }

  buffer = rbuf;
  index = get_linear_index(0,lblattice.grid[1],0,lblattice.halo_grid); 
  for (z=0; z<lblattice.halo_grid[2]; z++) {
    for (x=0; x<lblattice.halo_grid[0]; x++) {
      
      lbfluid[1][4][index] = buffer[0];
      lbfluid[1][8][index] = buffer[1];
      lbfluid[1][9][index] = buffer[2];
      lbfluid[1][16][index] = buffer[3];
      lbfluid[1][18][index] = buffer[4];
      buffer += 5;

      ++index;
    }
    index += zperiod - lblattice.halo_grid[0];
  }

  /***************
   * Z direction *
   ***************/
  count = 5*lblattice.halo_grid[0]*lblattice.halo_grid[1];
  sbuf = (double*) realloc(sbuf, count*sizeof(double));
  rbuf = (double*) realloc(rbuf, count*sizeof(double));
  
  /* send to right, recv from left i = 5, 11, 14, 15, 18 */
  snode = node_neighbors[5];
  rnode = node_neighbors[4];

  buffer = sbuf;
  index = get_linear_index(0,0,lblattice.grid[2]+1,lblattice.halo_grid);
  for (y=0; y<lblattice.halo_grid[1]; y++) {
    for (x=0; x<lblattice.halo_grid[0]; x++) {
      
      buffer[0] = lbfluid[1][5][index];
      buffer[1] = lbfluid[1][11][index];
      buffer[2] = lbfluid[1][14][index];
      buffer[3] = lbfluid[1][15][index];
      buffer[4] = lbfluid[1][18][index];      
      buffer += 5;

      ++index;
    }
  }

  if (node_grid[2] > 1) {
    MPI_Sendrecv(sbuf, count, MPI_DOUBLE, snode, REQ_HALO_SPREAD,
		 rbuf, count, MPI_DOUBLE, rnode, REQ_HALO_SPREAD,
		 comm_cart, &status);
  } else {
    memcpy(rbuf,sbuf,count*sizeof(double));
  }

  buffer = rbuf;
  index = get_linear_index(0,0,1,lblattice.halo_grid);  
  for (y=0; y<lblattice.halo_grid[1]; y++) {
    for (x=0; x<lblattice.halo_grid[0]; x++) {
      
      lbfluid[1][5][index] = buffer[0];
      lbfluid[1][11][index] = buffer[1];
      lbfluid[1][14][index] = buffer[2];
      lbfluid[1][15][index] = buffer[3];
      lbfluid[1][18][index] = buffer[4];
      buffer += 5;

      ++index;
    }
  }

  /* send to left, recv from right i = 6, 12, 13, 16, 17 */
  snode = node_neighbors[4];
  rnode = node_neighbors[5];

  buffer = sbuf;
  index = get_linear_index(0,0,0,lblattice.halo_grid);
  for (y=0; y<lblattice.halo_grid[1]; y++) {
    for (x=0; x<lblattice.halo_grid[0]; x++) {
      
      buffer[0] = lbfluid[1][6][index];
      buffer[1] = lbfluid[1][12][index];
      buffer[2] = lbfluid[1][13][index];
      buffer[3] = lbfluid[1][16][index];
      buffer[4] = lbfluid[1][17][index];      
      buffer += 5;

      ++index;
    }
  }

  if (node_grid[2] > 1) {
    MPI_Sendrecv(sbuf, count, MPI_DOUBLE, snode, REQ_HALO_SPREAD,
		 rbuf, count, MPI_DOUBLE, rnode, REQ_HALO_SPREAD,
		 comm_cart, &status);
  } else {
    memcpy(rbuf,sbuf,count*sizeof(double));
  }

  buffer = rbuf;
  index = get_linear_index(0,0,lblattice.grid[2],lblattice.halo_grid);
  for (y=0; y<lblattice.halo_grid[1]; y++) {
    for (x=0; x<lblattice.halo_grid[0]; x++) {
      
      lbfluid[1][6][index] = buffer[0];
      lbfluid[1][12][index] = buffer[1];
      lbfluid[1][13][index] = buffer[2];
      lbfluid[1][16][index] = buffer[3];
      lbfluid[1][17][index] = buffer[4];
      buffer += 5;

      ++index;
    }
  }

  free(rbuf);
  free(sbuf);
}

/***********************************************************************/

/** Performs basic sanity checks. */
int lb_sanity_checks() {
  char *errtext;
  int ret = 0;

  if (lbpar.agrid <= 0.0) {
    errtext = runtime_error(128);
    ERROR_SPRINTF(errtext,"{098 Lattice Boltzmann agrid not set} ");
    ret = 1;
  }
  if (lbpar.tau <= 0.0) {
    errtext = runtime_error(128);
    ERROR_SPRINTF(errtext,"{099 Lattice Boltzmann time step not set} ");
    ret = 1;
  }
  if (lbpar.rho[0] <= 0.0) {
    errtext = runtime_error(128);
    ERROR_SPRINTF(errtext,"{100 Lattice Boltzmann fluid density not set} ");
    ret = 1;
  }
  if (lbpar.viscosity[0] <= 0.0) {
    errtext = runtime_error(128);
    ERROR_SPRINTF(errtext,"{101 Lattice Boltzmann fluid viscosity not set} ");
    ret = 1;
  }
  if (dd.use_vList && skin>=lbpar.agrid/2.0) {
    errtext = runtime_error(128);
    ERROR_SPRINTF(errtext, "{104 LB requires either no Verlet lists or that the skin of the verlet list to be less than half of lattice-Boltzmann grid spacing.} ");
    ret = 1;
  }
  if (cell_structure.type != CELL_STRUCTURE_DOMDEC) {
    errtext = runtime_error(128);
    ERROR_SPRINTF(errtext, "{103 LB requires domain-decomposition cellsystem} ");
    ret = -1;
  } 
  else if (dd.use_vList && skin>=lbpar.agrid/2.0) {
    errtext = runtime_error(128);
    ERROR_SPRINTF(errtext, "{104 LB requires either no Verlet lists or that the skin of the verlet list to be less than half of lattice-Boltzmann grid spacing.} ");
    ret = -1;
  }
  
  if (thermo_switch & ~THERMO_LB) {
    errtext = runtime_error(128);
    ERROR_SPRINTF(errtext, "{122 LB must not be used with other thermostats} ");
    ret = 1;
  }
  return ret;
}

/***********************************************************************/

/** (Pre-)allocate memory for data structures */
void lb_pre_init() {
  lbfluid[0]    = (double**) malloc(2*lbmodel.n_veloc*sizeof(double *));
  lbfluid[0][0] = (double*) malloc(2*lblattice.halo_grid_volume*lbmodel.n_veloc*sizeof(double));
}

/** (Re-)allocate memory for the fluid and initialize pointers. */
static void lb_realloc_fluid() {
  int i;

  LB_TRACE(printf("reallocating fluid\n"));

  lbfluid[0]    = (double**) realloc(*lbfluid,2*lbmodel.n_veloc*sizeof(double *));
  lbfluid[0][0] = (double*) realloc(**lbfluid,2*lblattice.halo_grid_volume*lbmodel.n_veloc*sizeof(double));
  lbfluid[1]    = (double **)lbfluid[0] + lbmodel.n_veloc;
  lbfluid[1][0] = (double *)lbfluid[0][0] + lblattice.halo_grid_volume*lbmodel.n_veloc;

  for (i=0; i<lbmodel.n_veloc; ++i) {
    lbfluid[0][i] = lbfluid[0][0] + i*lblattice.halo_grid_volume;
    lbfluid[1][i] = lbfluid[1][0] + i*lblattice.halo_grid_volume;
  }

  lbfields = (LB_FluidNode*) realloc(lbfields,lblattice.halo_grid_volume*sizeof(*lbfields));

}

/** Sets up the structures for exchange of the halo regions.
 *  See also \ref halo.cpp */
static void lb_prepare_communication() {
    int i;
    HaloCommunicator comm = { 0, NULL };

    /* since the data layout is a structure of arrays, we have to
     * generate a communication for this structure: first we generate
     * the communication for one of the arrays (the 0-th velocity
     * population), then we replicate this communication for the other
     * velocity indices by constructing appropriate vector
     * datatypes */

    /* prepare the communication for a single velocity */
    prepare_halo_communication(&comm, &lblattice, FIELDTYPE_DOUBLE, MPI_DOUBLE);

    update_halo_comm.num = comm.num;
    update_halo_comm.halo_info = (HaloInfo*) realloc(update_halo_comm.halo_info,comm.num*sizeof(HaloInfo));

    /* replicate the halo structure */
    for (i=0; i<comm.num; i++) {
      HaloInfo *hinfo = &(update_halo_comm.halo_info[i]);

      hinfo->source_node = comm.halo_info[i].source_node;
      hinfo->dest_node   = comm.halo_info[i].dest_node;
      hinfo->s_offset    = comm.halo_info[i].s_offset;
      hinfo->r_offset    = comm.halo_info[i].r_offset;
      hinfo->type        = comm.halo_info[i].type;

      /* generate the vector datatype for the structure of lattices we
       * have to use hvector here because the extent of the subtypes
       * does not span the full lattice and hence we cannot get the
       * correct vskip out of them */

      MPI_Aint lower;
      MPI_Aint extent;
      MPI_Type_get_extent(MPI_DOUBLE, &lower, &extent);      
      MPI_Type_create_hvector(lbmodel.n_veloc, 1,
                              lblattice.halo_grid_volume*extent, 
                              comm.halo_info[i].datatype, &hinfo->datatype);
      MPI_Type_commit(&hinfo->datatype);
      
      halo_create_field_hvector(lbmodel.n_veloc,1,
                                lblattice.halo_grid_volume*sizeof(double),
                                comm.halo_info[i].fieldtype,&hinfo->fieldtype);
    }      

    release_halo_communication(&comm);    
}

/** (Re-)initializes the fluid. */
void lb_reinit_parameters() {
  int i;

  if (lbpar.viscosity[0] > 0.0) {
    /* Eq. (80) Duenweg, Schiller, Ladd, PRE 76(3):036704 (2007). */
    // unit conversion: viscosity
    gamma_shear = 1. - 2./(6.*lbpar.viscosity[0]*lbpar.tau/(lbpar.agrid*lbpar.agrid)+1.);
  }

  if (lbpar.bulk_viscosity[0] > 0.0) {
    /* Eq. (81) Duenweg, Schiller, Ladd, PRE 76(3):036704 (2007). */
    // unit conversion: viscosity
    gamma_bulk = 1. - 2./(9.*lbpar.bulk_viscosity[0]*lbpar.tau/(lbpar.agrid*lbpar.agrid)+1.);
  }
  
  gamma_odd = lbpar.gamma_odd[0];
  gamma_even = lbpar.gamma_even[0];

  double mu = 0.0;

  if (temperature > 0.0) {  /* fluctuating hydrodynamics ? */

    fluct = 1;

    /* Eq. (51) Duenweg, Schiller, Ladd, PRE 76(3):036704 (2007).
     * Note that the modes are not normalized as in the paper here! */
    mu = temperature/lbmodel.c_sound_sq*lbpar.tau*lbpar.tau/(lbpar.agrid*lbpar.agrid);
    //mu *= agrid*agrid*agrid;  // Marcello's conjecture
#ifdef D3Q19
    double (*e)[19] = d3q19_modebase;
#else
    double **e = lbmodel.e;
#endif
    for (i=0; i<3; i++) lb_phi[i] = 0.0;
    lb_phi[4] = sqrt(mu*e[19][4]*(1.-SQR(gamma_bulk)));
    for (i=5; i<10; i++) lb_phi[i] = sqrt(mu*e[19][i]*(1.-SQR(gamma_shear)));
    for (i=10; i<lbmodel.n_veloc; i++) lb_phi[i] = sqrt(mu*e[19][i]);
 
    /* lb_coupl_pref is stored in MD units (force)
     * Eq. (16) Ahlrichs and Duenweg, JCP 111(17):8225 (1999).
     * The factor 12 comes from the fact that we use random numbers
     * from -0.5 to 0.5 (equally distributed) which have variance 1/12.
     * time_step comes from the discretization.
     */
    lb_coupl_pref = sqrt(12.*2.*lbpar.friction[0]*temperature/time_step);
    lb_coupl_pref2 = sqrt(2.*lbpar.friction[0]*temperature/time_step);

  } else {
    /* no fluctuations at zero temperature */
    fluct = 0;
    for (i=0;i<lbmodel.n_veloc;i++) lb_phi[i] = 0.0;
    lb_coupl_pref = 0.0;
    lb_coupl_pref2 = 0.0;
  }

  LB_TRACE(fprintf(stderr,"%d: gamma_shear=%f gamma_bulk=%f shear_fluct=%f " \
		  "bulk_fluct=%f mu=%f, bulkvisc=%f, visc=%f\n", \
		  this_node, gamma_shear, gamma_bulk, lb_phi[9], lb_phi[4], mu, \
		  lbpar.bulk_viscosity, lbpar.viscosity));

}


/** Resets the forces on the fluid nodes */
void lb_reinit_forces() {
  index_t index;
  for (index=0; index<lblattice.halo_grid_volume; index++) {

#ifdef EXTERNAL_FORCES
    // unit conversion: force density
      lbfields[index].force[0] = lbpar.ext_force[0]*pow(lbpar.agrid,4)*lbpar.tau*lbpar.tau;
      lbfields[index].force[1] = lbpar.ext_force[1]*pow(lbpar.agrid,4)*lbpar.tau*lbpar.tau;
      lbfields[index].force[2] = lbpar.ext_force[2]*pow(lbpar.agrid,4)*lbpar.tau*lbpar.tau;
#else
      lbfields[index].force[0] = 0.0;
      lbfields[index].force[1] = 0.0;
      lbfields[index].force[2] = 0.0;
      lbfields[index].has_force = 0;
#endif

  }
#ifdef LB_BOUNDARIES
  for (int i =0; i<n_lb_boundaries; i++) {
    lb_boundaries[i].force[0]=0.;
    lb_boundaries[i].force[1]=0.;
    lb_boundaries[i].force[2]=0.;
  }
#endif

}

/** (Re-)initializes the fluid according to the given value of rho. */
void lb_reinit_fluid() {
    index_t index;

    /* default values for fields in lattice units */
    /* here the conversion to lb units is performed */
    double rho = lbpar.rho[0]*lbpar.agrid*lbpar.agrid*lbpar.agrid;
    double j[3] = { 0., 0., 0. };
//    double pi[6] = { rho*lbmodel.c_sound_sq, 0., rho*lbmodel.c_sound_sq, 0., 0., rho*lbmodel.c_sound_sq };
    double pi[6] = { 0., 0., 0., 0., 0., 0. };

    LB_TRACE(fprintf(stderr, "Initialising the fluid with equilibrium populations\n"););

    for (index=0; index<lblattice.halo_grid_volume; index++) {

      lb_calc_n_from_rho_j_pi(index,rho,j,pi);

      lbfields[index].recalc_fields = 1;
#ifdef LB_BOUNDARIES
      lbfields[index].boundary = 0;
#endif

    }

    lbpar.resend_halo = 0;
#ifdef LB_BOUNDARIES
    lb_init_boundaries();
#endif
}

/** Performs a full initialization of
 *  the Lattice Boltzmann system. All derived parameters
 *  and the fluid are reset to their default values. */
void lb_init() {

  LB_TRACE(printf("Begin initialzing fluid on CPU\n"));

  if (lbpar.agrid <= 0.0) {
    char *errtext = runtime_error(128);
    ERROR_SPRINTF(errtext,"{098 Lattice Boltzmann agrid not set when initializing fluid} ");
  }
  if (check_runtime_errors()) return;

  double temp_agrid[3];
  double temp_offset[3];
  for (int i =0; i<3; i++) {
    temp_agrid[i]=lbpar.agrid;
    temp_offset[i]=0.5;
  }

  /* initialize the local lattice domain */
  lblattice.init(temp_agrid, temp_offset, 1, 0);
//  int init_lattice(Lattice *lattice, double* agrid, double* offset, int halo_size, size_t element_size);

  if (check_runtime_errors()) return;

  /* allocate memory for data structures */
  lb_realloc_fluid();

  /* prepare the halo communication */
  lb_prepare_communication();

  /* initialize derived parameters */
  lb_reinit_parameters();

  /* setup the initial particle velocity distribution */
  lb_reinit_fluid();

  /* setup the external forces */
  lb_reinit_forces();

  LB_TRACE(printf("Initialzing fluid on CPU successful\n"));
}

/** Release the fluid. */
void lb_release_fluid() {
  free(lbfluid[0][0]);
  free(lbfluid[0]);
  free(lbfields);
}

/** Release fluid and communication. */
void lb_release() {
  
  lb_release_fluid();

  release_halo_communication(&update_halo_comm);

}

/***********************************************************************/
/** \name Mapping between hydrodynamic fields and particle populations */
/***********************************************************************/
/*@{*/

void lb_calc_n_from_rho_j_pi(const index_t index, const double rho, const double *j, double *pi) {

  int i;
  double local_rho, local_j[3], local_pi[6], trace;
  const double avg_rho = lbpar.rho[0]*lbpar.agrid*lbpar.agrid*lbpar.agrid;

  local_rho  = rho;

  local_j[0] = j[0];
  local_j[1] = j[1];
  local_j[2] = j[2];

  for (i=0; i<6; i++) 
    local_pi[i] = pi[i];

  trace = local_pi[0] + local_pi[2] + local_pi[5];

#ifdef D3Q19

  double rho_times_coeff;
  double tmp1,tmp2;

  /* update the q=0 sublattice */
  lbfluid[0][0][index] = 1./3. * (local_rho-avg_rho) - 1./2.*trace;

  /* update the q=1 sublattice */
  rho_times_coeff = 1./18. * (local_rho-avg_rho);

  lbfluid[0][1][index] = rho_times_coeff + 1./6.*local_j[0] + 1./4.*local_pi[0] - 1./12.*trace;
  lbfluid[0][2][index] = rho_times_coeff - 1./6.*local_j[0] + 1./4.*local_pi[0] - 1./12.*trace;
  lbfluid[0][3][index] = rho_times_coeff + 1./6.*local_j[1] + 1./4.*local_pi[2] - 1./12.*trace;
  lbfluid[0][4][index] = rho_times_coeff - 1./6.*local_j[1] + 1./4.*local_pi[2] - 1./12.*trace;
  lbfluid[0][5][index] = rho_times_coeff + 1./6.*local_j[2] + 1./4.*local_pi[5] - 1./12.*trace;
  lbfluid[0][6][index] = rho_times_coeff - 1./6.*local_j[2] + 1./4.*local_pi[5] - 1./12.*trace;

  /* update the q=2 sublattice */
  rho_times_coeff = 1./36. * (local_rho-avg_rho);

  tmp1 = local_pi[0] + local_pi[2];
  tmp2 = 2.0*local_pi[1];

  lbfluid[0][7][index]  = rho_times_coeff + 1./12.*(local_j[0]+local_j[1]) + 1./8.*(tmp1+tmp2) - 1./24.*trace;
  lbfluid[0][8][index]  = rho_times_coeff - 1./12.*(local_j[0]+local_j[1]) + 1./8.*(tmp1+tmp2) - 1./24.*trace;
  lbfluid[0][9][index]  = rho_times_coeff + 1./12.*(local_j[0]-local_j[1]) + 1./8.*(tmp1-tmp2) - 1./24.*trace;
  lbfluid[0][10][index] = rho_times_coeff - 1./12.*(local_j[0]-local_j[1]) + 1./8.*(tmp1-tmp2) - 1./24.*trace;

  tmp1 = local_pi[0] + local_pi[5];
  tmp2 = 2.0*local_pi[3];

  lbfluid[0][11][index] = rho_times_coeff + 1./12.*(local_j[0]+local_j[2]) + 1./8.*(tmp1+tmp2) - 1./24.*trace;
  lbfluid[0][12][index] = rho_times_coeff - 1./12.*(local_j[0]+local_j[2]) + 1./8.*(tmp1+tmp2) - 1./24.*trace;
  lbfluid[0][13][index] = rho_times_coeff + 1./12.*(local_j[0]-local_j[2]) + 1./8.*(tmp1-tmp2) - 1./24.*trace;
  lbfluid[0][14][index] = rho_times_coeff - 1./12.*(local_j[0]-local_j[2]) + 1./8.*(tmp1-tmp2) - 1./24.*trace;

  tmp1 = local_pi[2] + local_pi[5];
  tmp2 = 2.0*local_pi[4];

  lbfluid[0][15][index] = rho_times_coeff + 1./12.*(local_j[1]+local_j[2]) + 1./8.*(tmp1+tmp2) - 1./24.*trace;
  lbfluid[0][16][index] = rho_times_coeff - 1./12.*(local_j[1]+local_j[2]) + 1./8.*(tmp1+tmp2) - 1./24.*trace;
  lbfluid[0][17][index] = rho_times_coeff + 1./12.*(local_j[1]-local_j[2]) + 1./8.*(tmp1-tmp2) - 1./24.*trace;
  lbfluid[0][18][index] = rho_times_coeff - 1./12.*(local_j[1]-local_j[2]) + 1./8.*(tmp1-tmp2) - 1./24.*trace;

#else

  int i;
  double tmp=0.0;
  double (*c)[3] = lbmodel.c;
  double (*coeff)[4] = lbmodel.coeff;

  for (i=0;i<lbmodel.n_veloc;i++) {

    tmp = local_pi[0]*c[i][0]*c[i][0]
      + (2.0*local_pi[1]*c[i][0]+local_pi[2]*c[i][1])*c[i][1]
      + (2.0*(local_pi[3]*c[i][0]+local_pi[4]*c[i][1])+local_pi[5]*c[i][2])*c[i][2];

    lbfluid[0][i][index] =  coeff[i][0] * (local_rho-avg_rho);
    lbfluid[0][i][index] += coeff[i][1] * scalar(local_j,c[i]);
    lbfluid[0][i][index] += coeff[i][2] * tmp;
    lbfluid[0][i][index] += coeff[i][3] * trace;

  }

#endif
}
  
/*@}*/


/** Calculation of hydrodynamic modes */
void lb_calc_modes(index_t index, double *mode) {

#ifdef D3Q19
  double n0, n1p, n1m, n2p, n2m, n3p, n3m, n4p, n4m, n5p, n5m, n6p, n6m, n7p, n7m, n8p, n8m, n9p, n9m;

  n0  = lbfluid[0][0][index];
  n1p = lbfluid[0][1][index] + lbfluid[0][2][index];
  n1m = lbfluid[0][1][index] - lbfluid[0][2][index];
  n2p = lbfluid[0][3][index] + lbfluid[0][4][index];
  n2m = lbfluid[0][3][index] - lbfluid[0][4][index];
  n3p = lbfluid[0][5][index] + lbfluid[0][6][index];
  n3m = lbfluid[0][5][index] - lbfluid[0][6][index];
  n4p = lbfluid[0][7][index] + lbfluid[0][8][index];
  n4m = lbfluid[0][7][index] - lbfluid[0][8][index];
  n5p = lbfluid[0][9][index] + lbfluid[0][10][index];
  n5m = lbfluid[0][9][index] - lbfluid[0][10][index];
  n6p = lbfluid[0][11][index] + lbfluid[0][12][index];
  n6m = lbfluid[0][11][index] - lbfluid[0][12][index];
  n7p = lbfluid[0][13][index] + lbfluid[0][14][index];
  n7m = lbfluid[0][13][index] - lbfluid[0][14][index];
  n8p = lbfluid[0][15][index] + lbfluid[0][16][index];
  n8m = lbfluid[0][15][index] - lbfluid[0][16][index];
  n9p = lbfluid[0][17][index] + lbfluid[0][18][index];
  n9m = lbfluid[0][17][index] - lbfluid[0][18][index];
//  printf("n: ");
//  for (i=0; i<19; i++)
//    printf("%f ", lbfluid[1][i][index]);
//  printf("\n");
  
  /* mass mode */
  mode[0] = n0 + n1p + n2p + n3p + n4p + n5p + n6p + n7p + n8p + n9p;
  
  /* momentum modes */
  mode[1] = n1m + n4m + n5m + n6m + n7m;
  mode[2] = n2m + n4m - n5m + n8m + n9m;
  mode[3] = n3m + n6m - n7m + n8m - n9m;

  /* stress modes */
  mode[4] = -n0 + n4p + n5p + n6p + n7p + n8p + n9p;
  mode[5] = n1p - n2p + n6p + n7p - n8p - n9p;
  mode[6] = n1p + n2p - n6p - n7p - n8p - n9p - 2.*(n3p - n4p - n5p);
  mode[7] = n4p - n5p;
  mode[8] = n6p - n7p;
  mode[9] = n8p - n9p;

#ifndef OLD_FLUCT
  /* kinetic modes */
  mode[10] = -2.*n1m + n4m + n5m + n6m + n7m;
  mode[11] = -2.*n2m + n4m - n5m + n8m + n9m;
  mode[12] = -2.*n3m + n6m - n7m + n8m - n9m;
  mode[13] = n4m + n5m - n6m - n7m;
  mode[14] = n4m - n5m - n8m - n9m;
  mode[15] = n6m - n7m - n8m + n9m;
  mode[16] = n0 + n4p + n5p + n6p + n7p + n8p + n9p 
             - 2.*(n1p + n2p + n3p);
  mode[17] = - n1p + n2p + n6p + n7p - n8p - n9p;
  mode[18] = - n1p - n2p -n6p - n7p - n8p - n9p
             + 2.*(n3p + n4p + n5p);
#endif

#else
  int i, j;
  for (i=0; i<lbmodel.n_veloc; i++) {
    mode[i] = 0.0;
    for (j=0; j<lbmodel.n_veloc; j++) {
      mode[i] += lbmodel.e[i][j]*lbfluid[0][i][index];
    }
  }
#endif

}

/** Streaming and calculation of modes (pull scheme) */
inline void lb_pull_calc_modes(index_t index, double *mode) {

  int yperiod = lblattice.halo_grid[0];
  int zperiod = lblattice.halo_grid[0]*lblattice.halo_grid[1];

  double n[19];
  n[0]  = lbfluid[0][0][index];
  n[1]  = lbfluid[0][1][index-1];
  n[2]  = lbfluid[0][2][index+1];
  n[3]  = lbfluid[0][3][index-yperiod];
  n[4]  = lbfluid[0][4][index+yperiod];
  n[5]  = lbfluid[0][5][index-zperiod];
  n[6]  = lbfluid[0][6][index+zperiod];
  n[7]  = lbfluid[0][7][index-(1+yperiod)];
  n[8]  = lbfluid[0][8][index+(1+yperiod)];
  n[9]  = lbfluid[0][9][index-(1-yperiod)];
  n[10] = lbfluid[0][10][index+(1-yperiod)];
  n[11] = lbfluid[0][11][index-(1+zperiod)];
  n[12] = lbfluid[0][12][index+(1+zperiod)];
  n[13] = lbfluid[0][13][index-(1-zperiod)];
  n[14] = lbfluid[0][14][index+(1-zperiod)];
  n[15] = lbfluid[0][15][index-(yperiod+zperiod)];
  n[16] = lbfluid[0][16][index+(yperiod+zperiod)];
  n[17] = lbfluid[0][17][index-(yperiod-zperiod)];
  n[18] = lbfluid[0][18][index+(yperiod-zperiod)];

#ifdef D3Q19
  /* mass mode */
  mode[ 0] =   n[ 0] + n[ 1] + n[ 2] + n[ 3] + n[4] + n[5] + n[6]
             + n[ 7] + n[ 8] + n[ 9] + n[10]
             + n[11] + n[12] + n[13] + n[14]
             + n[15] + n[16] + n[17] + n[18];

  /* momentum modes */
  mode[ 1] =   n[ 1] - n[ 2] 
             + n[ 7] - n[ 8] + n[ 9] - n[10] + n[11] - n[12] + n[13] - n[14];
  mode[ 2] =   n[ 3] - n[ 4]
             + n[ 7] - n[ 8] - n[ 9] + n[10] + n[15] - n[16] + n[17] - n[18];
  mode[ 3] =   n[ 5] - n[ 6]
             + n[11] - n[12] - n[13] + n[14] + n[15] - n[16] - n[17] + n[18];

  /* stress modes */
  mode[ 4] = - n[ 0] 
             + n[ 7] + n[ 8] + n[ 9] + n[10] 
             + n[11] + n[12] + n[13] + n[14] 
             + n[15] + n[16] + n[17] + n[18];
  mode[ 5] =   n[ 1] + n[ 2] - n[ 3] - n[4]
             + n[11] + n[12] + n[13] + n[14] - n[15] - n[16] - n[17] - n[18];
  mode[ 6] =   n[ 1] + n[ 2] + n[ 3] + n[ 4] 
             - n[11] - n[12] - n[13] - n[14] - n[15] - n[16] - n[17] - n[18]
             - 2.*(n[5] + n[6] - n[7] - n[8] - n[9] - n[10]);
  mode[ 7] =   n[ 7] + n[ 8] - n[ 9] - n[10];
  mode[ 8] =   n[11] + n[12] - n[13] - n[14];
  mode[ 9] =   n[15] + n[16] - n[17] - n[18];

  /* kinetic modes */
  mode[10] = 2.*(n[2] - n[1]) 
             + n[7] - n[8] + n[9] - n[10] + n[11] - n[12] + n[13] - n[14];
  mode[11] = 2.*(n[4] - n[3])
             + n[7] - n[8] - n[9] + n[10] + n[15] - n[16] + n[17] - n[18];
  mode[12] = 2.*(n[6] - n[5])
             + n[11] - n[12] - n[13] + n[14] + n[15] - n[16] - n[17] + n[18];
  mode[13] =   n[ 7] - n[ 8] + n[ 9] - n[10] - n[11] + n[12] - n[13] + n[14];
  mode[14] =   n[ 7] - n[ 8] - n[ 9] + n[10] - n[15] + n[16] - n[17] + n[18];
  mode[15] =   n[11] - n[12] - n[13] + n[14] - n[15] + n[16] + n[17] - n[18];
  mode[16] =   n[ 0]
             + n[ 7] + n[ 8] + n[ 9] + n[10] 
             + n[11] + n[12] + n[13] + n[14] 
             + n[15] + n[16] + n[17] + n[18]
             - 2.*(n[1] + n[2] + n[3] + n[4] + n[5] + n[6]);
  mode[17] =   n[ 3] + n[ 4] - n[ 1] - n[ 2] 
             + n[11] + n[12] + n[13] + n[14] 
             - n[15] - n[16] - n[17] - n[18];
  mode[18] = - n[ 1] - n[ 2] - n[ 3] - n[ 4] 
             - n[11] - n[12] - n[13] - n[14] - n[15] - n[16] - n[17] - n[18]
             + 2.*(n[5] + n[6] + n[7] + n[8] + n[9] + n[10]);
#else
  int i, j;
  double **e = lbmodel.e;
  for (i=0; i<lbmodel.n_veloc; i++) {
    mode[i] = 0.0;
    for (j=0; j<lbmodel.n_veloc; j++) {
      mode[i] += e[i][j]*n[j];
    }
  }
#endif
}

inline void lb_relax_modes(index_t index, double *mode) {

  double rho, j[3], pi_eq[6];

  /* re-construct the real density 
   * remember that the populations are stored as differences to their
   * equilibrium value */
  rho = mode[0] + lbpar.rho[0]*lbpar.agrid*lbpar.agrid*lbpar.agrid;

  j[0] = mode[1];
  j[1] = mode[2];
  j[2] = mode[3];

  /* if forces are present, the momentum density is redefined to
   * inlcude one half-step of the force action.  See the
   * Chapman-Enskog expansion in [Ladd & Verberg]. */
#ifndef EXTERNAL_FORCES
  if (lbfields[index].has_force) 
#endif
  {
    j[0] += 0.5*lbfields[index].force[0];
    j[1] += 0.5*lbfields[index].force[1];
    j[2] += 0.5*lbfields[index].force[2];
  }

  /* equilibrium part of the stress modes */
  pi_eq[0] = scalar(j,j)/rho;
  pi_eq[1] = (SQR(j[0])-SQR(j[1]))/rho;
  pi_eq[2] = (scalar(j,j) - 3.0*SQR(j[2]))/rho;
  pi_eq[3] = j[0]*j[1]/rho;
  pi_eq[4] = j[0]*j[2]/rho;
  pi_eq[5] = j[1]*j[2]/rho;

  /* relax the stress modes */  
  mode[4] = pi_eq[0] + gamma_bulk*(mode[4] - pi_eq[0]);
  mode[5] = pi_eq[1] + gamma_shear*(mode[5] - pi_eq[1]);
  mode[6] = pi_eq[2] + gamma_shear*(mode[6] - pi_eq[2]);
  mode[7] = pi_eq[3] + gamma_shear*(mode[7] - pi_eq[3]);
  mode[8] = pi_eq[4] + gamma_shear*(mode[8] - pi_eq[4]);
  mode[9] = pi_eq[5] + gamma_shear*(mode[9] - pi_eq[5]);

#ifndef OLD_FLUCT
  /* relax the ghost modes (project them out) */
  /* ghost modes have no equilibrium part due to orthogonality */
  mode[10] = gamma_odd*mode[10];
  mode[11] = gamma_odd*mode[11];
  mode[12] = gamma_odd*mode[12];
  mode[13] = gamma_odd*mode[13];
  mode[14] = gamma_odd*mode[14];
  mode[15] = gamma_odd*mode[15];
  mode[16] = gamma_even*mode[16];
  mode[17] = gamma_even*mode[17];
  mode[18] = gamma_even*mode[18];
#endif

}

inline void lb_thermalize_modes(index_t index, double *mode) {
    double fluct[6];
#ifdef GAUSSRANDOM
    double rootrho_gauss = sqrt(fabs(mode[0]+lbpar.rho[0]*lbpar.agrid*lbpar.agrid*lbpar.agrid));

    /* stress modes */
    mode[4] += (fluct[0] = rootrho_gauss*lb_phi[4]*gaussian_random());
    mode[5] += (fluct[1] = rootrho_gauss*lb_phi[5]*gaussian_random());
    mode[6] += (fluct[2] = rootrho_gauss*lb_phi[6]*gaussian_random());
    mode[7] += (fluct[3] = rootrho_gauss*lb_phi[7]*gaussian_random());
    mode[8] += (fluct[4] = rootrho_gauss*lb_phi[8]*gaussian_random());
    mode[9] += (fluct[5] = rootrho_gauss*lb_phi[9]*gaussian_random());
    
#ifndef OLD_FLUCT
    /* ghost modes */
    mode[10] += rootrho_gauss*lb_phi[10]*gaussian_random();
    mode[11] += rootrho_gauss*lb_phi[11]*gaussian_random();
    mode[12] += rootrho_gauss*lb_phi[12]*gaussian_random();
    mode[13] += rootrho_gauss*lb_phi[13]*gaussian_random();
    mode[14] += rootrho_gauss*lb_phi[14]*gaussian_random();
    mode[15] += rootrho_gauss*lb_phi[15]*gaussian_random();
    mode[16] += rootrho_gauss*lb_phi[16]*gaussian_random();
    mode[17] += rootrho_gauss*lb_phi[17]*gaussian_random();
    mode[18] += rootrho_gauss*lb_phi[18]*gaussian_random();
#endif

#elif defined (GAUSSRANDOMCUT)
    double rootrho_gauss = sqrt(fabs(mode[0]+lbpar.rho[0]*lbpar.agrid*lbpar.agrid*lbpar.agrid));

    /* stress modes */
    mode[4] += (fluct[0] = rootrho_gauss*lb_phi[4]*gaussian_random_cut());
    mode[5] += (fluct[1] = rootrho_gauss*lb_phi[5]*gaussian_random_cut());
    mode[6] += (fluct[2] = rootrho_gauss*lb_phi[6]*gaussian_random_cut());
    mode[7] += (fluct[3] = rootrho_gauss*lb_phi[7]*gaussian_random_cut());
    mode[8] += (fluct[4] = rootrho_gauss*lb_phi[8]*gaussian_random_cut());
    mode[9] += (fluct[5] = rootrho_gauss*lb_phi[9]*gaussian_random_cut());
    
#ifndef OLD_FLUCT
    /* ghost modes */
    mode[10] += rootrho_gauss*lb_phi[10]*gaussian_random_cut();
    mode[11] += rootrho_gauss*lb_phi[11]*gaussian_random_cut();
    mode[12] += rootrho_gauss*lb_phi[12]*gaussian_random_cut();
    mode[13] += rootrho_gauss*lb_phi[13]*gaussian_random_cut();
    mode[14] += rootrho_gauss*lb_phi[14]*gaussian_random_cut();
    mode[15] += rootrho_gauss*lb_phi[15]*gaussian_random_cut();
    mode[16] += rootrho_gauss*lb_phi[16]*gaussian_random_cut();
    mode[17] += rootrho_gauss*lb_phi[17]*gaussian_random_cut();
    mode[18] += rootrho_gauss*lb_phi[18]*gaussian_random_cut();
#endif
    
#elif defined (FLATNOISE)
    double rootrho = sqrt(fabs(12.0*(mode[0]+lbpar.rho[0]*lbpar.agrid*lbpar.agrid*lbpar.agrid)));

    /* stress modes */
    mode[4] += (fluct[0] = rootrho*lb_phi[4]*(d_random()-0.5));
    mode[5] += (fluct[1] = rootrho*lb_phi[5]*(d_random()-0.5));
    mode[6] += (fluct[2] = rootrho*lb_phi[6]*(d_random()-0.5));
    mode[7] += (fluct[3] = rootrho*lb_phi[7]*(d_random()-0.5));
    mode[8] += (fluct[4] = rootrho*lb_phi[8]*(d_random()-0.5));
    mode[9] += (fluct[5] = rootrho*lb_phi[9]*(d_random()-0.5));
    
#ifndef OLD_FLUCT
    /* ghost modes */
    mode[10] += rootrho*lb_phi[10]*(d_random()-0.5);
    mode[11] += rootrho*lb_phi[11]*(d_random()-0.5);
    mode[12] += rootrho*lb_phi[12]*(d_random()-0.5);
    mode[13] += rootrho*lb_phi[13]*(d_random()-0.5);
    mode[14] += rootrho*lb_phi[14]*(d_random()-0.5);
    mode[15] += rootrho*lb_phi[15]*(d_random()-0.5);
    mode[16] += rootrho*lb_phi[16]*(d_random()-0.5);
    mode[17] += rootrho*lb_phi[17]*(d_random()-0.5);
    mode[18] += rootrho*lb_phi[18]*(d_random()-0.5);
#endif
#else
#error No noise type defined for the CPU LB
#endif //GAUSSRANDOM
    
#ifdef ADDITIONAL_CHECKS
    rancounter += 15;
#endif
}

inline void lb_apply_forces(index_t index, double* mode) {

  double rho, *f, u[3], C[6];
  
  f = lbfields[index].force;

  rho = mode[0] + lbpar.rho[0]*lbpar.agrid*lbpar.agrid*lbpar.agrid;

  /* hydrodynamic momentum density is redefined when external forces present */
  u[0] = (mode[1] + 0.5*f[0])/rho;
  u[1] = (mode[2] + 0.5*f[1])/rho;
  u[2] = (mode[3] + 0.5*f[2])/rho;

  C[0] = (1.+gamma_bulk)*u[0]*f[0] + 1./3.*(gamma_bulk-gamma_shear)*scalar(u,f);
  C[2] = (1.+gamma_bulk)*u[1]*f[1] + 1./3.*(gamma_bulk-gamma_shear)*scalar(u,f);
  C[5] = (1.+gamma_bulk)*u[2]*f[2] + 1./3.*(gamma_bulk-gamma_shear)*scalar(u,f);
  C[1] = 1./2.*(1.+gamma_shear)*(u[0]*f[1]+u[1]*f[0]);
  C[3] = 1./2.*(1.+gamma_shear)*(u[0]*f[2]+u[2]*f[0]);
  C[4] = 1./2.*(1.+gamma_shear)*(u[1]*f[2]+u[2]*f[1]);

  /* update momentum modes */
  mode[1] += f[0];
  mode[2] += f[1];
  mode[3] += f[2];

  /* update stress modes */
  mode[4] += C[0] + C[2] + C[5];
//  mode[5] += 2.*C[0] - C[2] - C[5];
//  mode[6] += C[2] - C[5];
//ulf vorschlag: mode[6] += C[2] + C[5] - 2.*C[0];

  mode[5] += C[0] - C[2];
  mode[6] += C[0] + C[2] - 2.*C[5];
  mode[7] += C[1];
  mode[8] += C[3];
  mode[9] += C[4];

  /* reset force */
#ifdef EXTERNAL_FORCES
  // unit conversion: force density
  lbfields[index].force[0] = lbpar.ext_force[0]*pow(lbpar.agrid,4)*lbpar.tau*lbpar.tau;
  lbfields[index].force[1] = lbpar.ext_force[1]*pow(lbpar.agrid,4)*lbpar.tau*lbpar.tau;
  lbfields[index].force[2] = lbpar.ext_force[2]*pow(lbpar.agrid,4)*lbpar.tau*lbpar.tau;
#else
  lbfields[index].force[0] = 0.0;
  lbfields[index].force[1] = 0.0;
  lbfields[index].force[2] = 0.0;
  lbfields[index].has_force = 0;
#endif

}

inline void lb_calc_n_from_modes(index_t index, double *mode) {

  int i;
  double *w = lbmodel.w;

#ifdef D3Q19
  double (*e)[19] = d3q19_modebase;
  double m[19];

  /* normalization factors enter in the back transformation */
  for (i=0;i<lbmodel.n_veloc;i++) {
    m[i] = (1./e[19][i])*mode[i];
  }

  lbfluid[0][ 0][index] = m[0] - m[4] + m[16];
  lbfluid[0][ 1][index] = m[0] + m[1] + m[5] + m[6] - m[17] - m[18] - 2.*(m[10] + m[16]);
  lbfluid[0][ 2][index] = m[0] - m[1] + m[5] + m[6] - m[17] - m[18] + 2.*(m[10] - m[16]);
  lbfluid[0][ 3][index] = m[0] + m[2] - m[5] + m[6] + m[17] - m[18] - 2.*(m[11] + m[16]);
  lbfluid[0][ 4][index] = m[0] - m[2] - m[5] + m[6] + m[17] - m[18] + 2.*(m[11] - m[16]);
  lbfluid[0][ 5][index] = m[0] + m[3] - 2.*(m[6] + m[12] + m[16] - m[18]);
  lbfluid[0][ 6][index] = m[0] - m[3] - 2.*(m[6] - m[12] + m[16] - m[18]);
  lbfluid[0][ 7][index] = m[0] + m[ 1] + m[ 2] + m[ 4] + 2.*m[6]
        + m[7] + m[10] + m[11] + m[13] + m[14] + m[16] + 2.*m[18];
  lbfluid[0][ 8][index] = m[0] - m[ 1] - m[ 2] + m[ 4] + 2.*m[6]
        + m[7] - m[10] - m[11] - m[13] - m[14] + m[16] + 2.*m[18];
  lbfluid[0][ 9][index] = m[0] + m[ 1] - m[ 2] + m[ 4] + 2.*m[6]
        - m[7] + m[10] - m[11] + m[13] - m[14] + m[16] + 2.*m[18];
  lbfluid[0][10][index] = m[0] - m[ 1] + m[ 2] + m[ 4] + 2.*m[6]
        - m[7] - m[10] + m[11] - m[13] + m[14] + m[16] + 2.*m[18];
  lbfluid[0][11][index] = m[0] + m[ 1] + m[ 3] + m[ 4] + m[ 5] - m[ 6]
        + m[8] + m[10] + m[12] - m[13] + m[15] + m[16] + m[17] - m[18];
  lbfluid[0][12][index] = m[0] - m[ 1] - m[ 3] + m[ 4] + m[ 5] - m[ 6]
        + m[8] - m[10] - m[12] + m[13] - m[15] + m[16] + m[17] - m[18];
  lbfluid[0][13][index] = m[0] + m[ 1] - m[ 3] + m[ 4] + m[ 5] - m[ 6]
        - m[8] + m[10] - m[12] - m[13] - m[15] + m[16] + m[17] - m[18];
  lbfluid[0][14][index] = m[0] - m[ 1] + m[ 3] + m[ 4] + m[ 5] - m[ 6]
        - m[8] - m[10] + m[12] + m[13] + m[15] + m[16] + m[17] - m[18];
  lbfluid[0][15][index] = m[0] + m[ 2] + m[ 3] + m[ 4] - m[ 5] - m[ 6]
        + m[9] + m[11] + m[12] - m[14] - m[15] + m[16] - m[17] - m[18];
  lbfluid[0][16][index] = m[0] - m[ 2] - m[ 3] + m[ 4] - m[ 5] - m[ 6]
        + m[9] - m[11] - m[12] + m[14] + m[15] + m[16] - m[17] - m[18];
  lbfluid[0][17][index] = m[0] + m[ 2] - m[ 3] + m[ 4] - m[ 5] - m[ 6]
        - m[9] + m[11] - m[12] - m[14] + m[15] + m[16] - m[17] - m[18];
  lbfluid[0][18][index] = m[0] - m[ 2] + m[ 3] + m[ 4] - m[ 5] - m[ 6]
        - m[9] - m[11] + m[12] + m[14] - m[15] + m[16] - m[17] - m[18];

  /* weights enter in the back transformation */
  for (i=0;i<lbmodel.n_veloc;i++) {
    lbfluid[0][i][index] *= w[i];
  }

#else
  int j;
  double **e = lbmodel.e;
  for (i=0; i<lbmodel.n_veloc;i++) {
    lbfluid[0][i][index] = 0.0;
    for (j=0;j<lbmodel.n_veloc;j++) {
      lbfluid[0][i][index] += mode[j]*e[j][i]/e[19][j];
    }
    lbfluid[0][i][index] *= w[i];
  }
#endif

}

inline void lb_calc_n_from_modes_push(index_t index, double *m) {
    int i;

#ifdef D3Q19
    int yperiod = lblattice.halo_grid[0];
    int zperiod = lblattice.halo_grid[0]*lblattice.halo_grid[1];
    index_t next[19];
    next[0]  = index;
    next[1]  = index + 1;
    next[2]  = index - 1;
    next[3]  = index + yperiod;
    next[4]  = index - yperiod;
    next[5]  = index + zperiod;
    next[6]  = index - zperiod;
    next[7]  = index + (1 + yperiod);
    next[8]  = index - (1 + yperiod);
    next[9]  = index + (1 - yperiod);
    next[10] = index - (1 - yperiod);
    next[11] = index + (1 + zperiod);
    next[12] = index - (1 + zperiod);
    next[13] = index + (1 - zperiod);
    next[14] = index - (1 - zperiod);
    next[15] = index + (yperiod + zperiod);
    next[16] = index - (yperiod + zperiod);
    next[17] = index + (yperiod - zperiod);
    next[18] = index - (yperiod - zperiod);

    /* normalization factors enter in the back transformation */
    for (i=0;i<lbmodel.n_veloc;i++) {
      m[i] = (1./d3q19_modebase[19][i])*m[i];
    }

#ifndef OLD_FLUCT
    lbfluid[1][ 0][next[0]] = m[0] - m[4] + m[16];
    lbfluid[1][ 1][next[1]] = m[0] + m[1] + m[5] + m[6] - m[17] - m[18] - 2.*(m[10] + m[16]);
    lbfluid[1][ 2][next[2]] = m[0] - m[1] + m[5] + m[6] - m[17] - m[18] + 2.*(m[10] - m[16]);
    lbfluid[1][ 3][next[3]] = m[0] + m[2] - m[5] + m[6] + m[17] - m[18] - 2.*(m[11] + m[16]);
    lbfluid[1][ 4][next[4]] = m[0] - m[2] - m[5] + m[6] + m[17] - m[18] + 2.*(m[11] - m[16]);
    lbfluid[1][ 5][next[5]] = m[0] + m[3] - 2.*(m[6] + m[12] + m[16] - m[18]);
    lbfluid[1][ 6][next[6]] = m[0] - m[3] - 2.*(m[6] - m[12] + m[16] - m[18]);
    lbfluid[1][ 7][next[7]] = m[0] + m[ 1] + m[ 2] + m[ 4] + 2.*m[6] + m[7] + m[10] + m[11] + m[13] + m[14] + m[16] + 2.*m[18];
    lbfluid[1][ 8][next[8]] = m[0] - m[ 1] - m[ 2] + m[ 4] + 2.*m[6] + m[7] - m[10] - m[11] - m[13] - m[14] + m[16] + 2.*m[18];
    lbfluid[1][ 9][next[9]] = m[0] + m[ 1] - m[ 2] + m[ 4] + 2.*m[6] - m[7] + m[10] - m[11] + m[13] - m[14] + m[16] + 2.*m[18];
    lbfluid[1][10][next[10]] = m[0] - m[ 1] + m[ 2] + m[ 4] + 2.*m[6] - m[7] - m[10] + m[11] - m[13] + m[14] + m[16] + 2.*m[18];
    lbfluid[1][11][next[11]] = m[0] + m[ 1] + m[ 3] + m[ 4] + m[ 5] - m[ 6] + m[8] + m[10] + m[12] - m[13] + m[15] + m[16] + m[17] - m[18];
    lbfluid[1][12][next[12]] = m[0] - m[ 1] - m[ 3] + m[ 4] + m[ 5] - m[ 6] + m[8] - m[10] - m[12] + m[13] - m[15] + m[16] + m[17] - m[18];
    lbfluid[1][13][next[13]] = m[0] + m[ 1] - m[ 3] + m[ 4] + m[ 5] - m[ 6] - m[8] + m[10] - m[12] - m[13] - m[15] + m[16] + m[17] - m[18];
    lbfluid[1][14][next[14]] = m[0] - m[ 1] + m[ 3] + m[ 4] + m[ 5] - m[ 6] - m[8] - m[10] + m[12] + m[13] + m[15] + m[16] + m[17] - m[18];
    lbfluid[1][15][next[15]] = m[0] + m[ 2] + m[ 3] + m[ 4] - m[ 5] - m[ 6] + m[9] + m[11] + m[12] - m[14] - m[15] + m[16] - m[17] - m[18];
    lbfluid[1][16][next[16]] = m[0] - m[ 2] - m[ 3] + m[ 4] - m[ 5] - m[ 6] + m[9] - m[11] - m[12] + m[14] + m[15] + m[16] - m[17] - m[18];
    lbfluid[1][17][next[17]] = m[0] + m[ 2] - m[ 3] + m[ 4] - m[ 5] - m[ 6] - m[9] + m[11] - m[12] - m[14] + m[15] + m[16] - m[17] - m[18];
    lbfluid[1][18][next[18]] = m[0] - m[ 2] + m[ 3] + m[ 4] - m[ 5] - m[ 6] - m[9] - m[11] + m[12] + m[14] - m[15] + m[16] - m[17] - m[18];
#else
    lbfluid[1][ 0][next[0]] = m[0] - m[4];
    lbfluid[1][ 1][next[1]] = m[0] + m[1] + m[5] + m[6];
    lbfluid[1][ 2][next[2]] = m[0] - m[1] + m[5] + m[6];
    lbfluid[1][ 3][next[3]] = m[0] + m[2] - m[5] + m[6];
    lbfluid[1][ 4][next[4]] = m[0] - m[2] - m[5] + m[6];
    lbfluid[1][ 5][next[5]] = m[0] + m[3] - 2.*m[6];
    lbfluid[1][ 6][next[6]] = m[0] - m[3] - 2.*m[6];
    lbfluid[1][ 7][next[7]] = m[0] + m[1] + m[2] + m[4] + 2.*m[6] + m[7];
    lbfluid[1][ 8][next[8]] = m[0] - m[1] - m[2] + m[4] + 2.*m[6] + m[7];
    lbfluid[1][ 9][next[9]] = m[0] + m[1] - m[2] + m[4] + 2.*m[6] - m[7];
    lbfluid[1][10][next[10]] = m[0] - m[1] + m[2] + m[4] + 2.*m[6] - m[7];
    lbfluid[1][11][next[11]] = m[0] + m[1] + m[3] + m[4] + m[5] - m[6] + m[8];
    lbfluid[1][12][next[12]] = m[0] - m[1] - m[3] + m[4] + m[5] - m[6] + m[8];
    lbfluid[1][13][next[13]] = m[0] + m[1] - m[3] + m[4] + m[5] - m[6] - m[8];
    lbfluid[1][14][next[14]] = m[0] - m[1] + m[3] + m[4] + m[5] - m[6] - m[8];
    lbfluid[1][15][next[15]] = m[0] + m[2] + m[3] + m[4] - m[5] - m[6] + m[9];
    lbfluid[1][16][next[16]] = m[0] - m[2] - m[3] + m[4] - m[5] - m[6] + m[9];
    lbfluid[1][17][next[17]] = m[0] + m[2] - m[3] + m[4] - m[5] - m[6] - m[9];
    lbfluid[1][18][next[18]] = m[0] - m[2] + m[3] + m[4] - m[5] - m[6] - m[9];
#endif

    /* weights enter in the back transformation */
    for (i=0;i<lbmodel.n_veloc;i++) {
      lbfluid[1][i][next[i]] *= lbmodel.w[i];
    }
#else
  int j;
  double **e = lbmodel.e;
  index_t next[lbmodel.n_veloc];
  for (i=0; i<lbmodel.n_veloc;i++) {
    next[i] = get_linear_index(c[i][0],c[i][1],c[i][2],lblattic.halo_grid);
    lbfluid[1][i][next[i]] = 0.0;
    for (j=0;j<lbmodel.n_veloc;j++) {
      lbfluid[1][i][next[i]] += mode[j]*e[j][i]/e[19][j];
    }
    lbfluid[1][i][index] *= w[i];
  }
#endif

}

/* Collisions and streaming (push scheme) */
inline void lb_collide_stream() {
    index_t index;
    int x, y, z;
    double modes[19];

    /* loop over all lattice cells (halo excluded) */
#ifdef LB_BOUNDARIES
    for (int i =0; i < n_lb_boundaries; i++) {
      lb_boundaries[i].force[0]=0.;
      lb_boundaries[i].force[1]=0.;
      lb_boundaries[i].force[2]=0.;
    }
#endif

    index = lblattice.halo_offset;
    for (z=1; z<=lblattice.grid[2]; z++) {
      for (y=1; y<=lblattice.grid[1]; y++) {
	for (x=1; x<=lblattice.grid[0]; x++) {
	  
#ifdef LB_BOUNDARIES
	  if (!lbfields[index].boundary)
#endif
	  {
	
	    /* calculate modes locally */
	    lb_calc_modes(index, modes);

	    /* deterministic collisions */
	    lb_relax_modes(index, modes);

	    /* fluctuating hydrodynamics */
	    if (fluct) lb_thermalize_modes(index, modes);

	    /* apply forces */
#ifdef EXTERNAL_FORCES
	    lb_apply_forces(index, modes);
#else
	    if (lbfields[index].has_force) lb_apply_forces(index, modes);
#endif

	    /* transform back to populations and streaming */
	    lb_calc_n_from_modes_push(index, modes);

	  }
#ifdef LB_BOUNDARIES
	  else {

/*      Here collision in the boundary nodes
 *      can be included, if this is necessary */
//	    lb_boundary_collisions(index, modes);

	  }
#endif

	  ++index; /* next node */
	}

	index += 2; /* skip halo region */
      }
      
      index += 2*lblattice.halo_grid[0]; /* skip halo region */
    }

    /* exchange halo regions */
    halo_push_communication();

#ifdef LB_BOUNDARIES
    /* boundary conditions for links */
    lb_bounce_back();
#endif

   /* swap the pointers for old and new population fields */
    double **tmp;
    tmp = lbfluid[0];
    lbfluid[0] = lbfluid[1];
    lbfluid[1] = tmp;

    /* halo region is invalid after update */
    lbpar.resend_halo = 1;
}

/** Streaming and collisions (pull scheme) */
inline void lb_stream_collide() {
    index_t index;
    int x, y, z;
    double modes[19];

    /* exchange halo regions */
    halo_communication(&update_halo_comm,(char*)**lbfluid);
#ifdef ADDITIONAL_CHECKS
    lb_check_halo_regions();
#endif

    /* loop over all lattice cells (halo excluded) */
    index = lblattice.halo_offset;
    for (z=1; z<=lblattice.grid[2]; z++) {
      for (y=1; y<=lblattice.grid[1]; y++) {
	for (x=1; x<=lblattice.grid[0]; x++) {
	  
	  {

	    /* stream (pull) and calculate modes */
	    lb_pull_calc_modes(index, modes);
  
	    /* deterministic collisions */
	    lb_relax_modes(index, modes);
    
	    /* fluctuating hydrodynamics */
	    if (fluct) lb_thermalize_modes(index, modes);
  
	    /* apply forces */
	    if (lbfields[index].has_force) lb_apply_forces(index, modes);
    
	    /* calculate new particle populations */
	    lb_calc_n_from_modes(index, modes);

	  }

	  ++index; /* next node */
	}

	index += 2; /* skip halo region */
      }
      
      index += 2*lblattice.halo_grid[0]; /* skip halo region */
    }

    /* swap the pointers for old and new population fields */
    //fprintf(stderr,"swapping pointers\n");
    double **tmp = lbfluid[0];
    lbfluid[0] = lbfluid[1];
    lbfluid[1] = tmp;

    /* halo region is invalid after update */
    lbpar.resend_halo = 1;
      
}

/***********************************************************************/
/** \name Update step for the lattice Boltzmann fluid                  */
/***********************************************************************/
/*@{*/
/*@}*/


/** Update the lattice Boltzmann fluid.  
 *
 * This function is called from the integrator. Since the time step
 * for the lattice dynamics can be coarser than the MD time step, we
 * monitor the time since the last lattice update.
 */
void lattice_boltzmann_update() {

  int factor = (int)round(lbpar.tau/time_step);

  fluidstep += 1;

  if (fluidstep>=factor) {
    fluidstep=0;

#ifdef PULL
    lb_stream_collide();
#else 
    lb_collide_stream();
#endif
  }
  
}

/***********************************************************************/
/** \name Coupling part */
/***********************************************************************/
/*@{*/


/** Coupling of a single particle to viscous fluid with Stokesian friction.
 * 
 * Section II.C. Ahlrichs and Duenweg, JCP 111(17):8225 (1999)
 *
 * @param p          The coupled particle (Input).
 * @param force      Coupling force between particle and fluid (Output).
 */
inline void lb_viscous_coupling(Particle *p, double force[3]) {
  int x,y,z;
  index_t node_index[8];
  double delta[6];
  double *local_f, interpolated_u[3],delta_j[3];

#if 0 // I have no idea what this should be for!
  if(!(p->l.ext_flag & COORD_FIXED(0)) && !(p->l.ext_flag & COORD_FIXED(1)) && !(p->l.ext_flag & COORD_FIXED(2)))
#endif
  
  ONEPART_TRACE(if(p->p.identity==check_id) fprintf(stderr,"%d: OPT: f = (%.3e,%.3e,%.3e)\n",this_node,p->f.f[0],p->f.f[1],p->f.f[2]));

  /* determine elementary lattice cell surrounding the particle 
     and the relative position of the particle in this cell */ 
  lblattice.map_position_to_lattice(p->r.p,node_index,delta);
  
  ONEPART_TRACE(if(p->p.identity==check_id) fprintf(stderr,"%d: OPT: LB delta=(%.3f,%.3f,%.3f,%.3f,%.3f,%.3f) pos=(%.3f,%.3f,%.3f)\n",this_node,delta[0],delta[1],delta[2],delta[3],delta[4],delta[5],p->r.p[0],p->r.p[1],p->r.p[2]));

  /* calculate fluid velocity at particle's position
     this is done by linear interpolation
     (Eq. (11) Ahlrichs and Duenweg, JCP 111(17):8225 (1999)) */
  lb_lbfluid_get_interpolated_velocity(p->r.p, interpolated_u);

  ONEPART_TRACE(if(p->p.identity==check_id) fprintf(stderr,"%d: OPT: LB u = (%.16e,%.3e,%.3e) v = (%.16e,%.3e,%.3e)\n",this_node,interpolated_u[0],interpolated_u[1],interpolated_u[2],p->m.v[0],p->m.v[1],p->m.v[2]));

  /* calculate viscous force
   * take care to rescale velocities with time_step and transform to MD units 
   * (Eq. (9) Ahlrichs and Duenweg, JCP 111(17):8225 (1999)) */
#ifdef LB_ELECTROHYDRODYNAMICS
  force[0] = - lbpar.friction[0] * (p->m.v[0]/time_step - interpolated_u[0] - p->p.mu_E[0]);
  force[1] = - lbpar.friction[0] * (p->m.v[1]/time_step - interpolated_u[1] - p->p.mu_E[1]);
  force[2] = - lbpar.friction[0] * (p->m.v[2]/time_step - interpolated_u[2] - p->p.mu_E[2]);
#else
  force[0] = - lbpar.friction[0] * (p->m.v[0]/time_step - interpolated_u[0]);
  force[1] = - lbpar.friction[0] * (p->m.v[1]/time_step - interpolated_u[1]);
  force[2] = - lbpar.friction[0] * (p->m.v[2]/time_step - interpolated_u[2]);
#endif


  ONEPART_TRACE(if(p->p.identity==check_id) fprintf(stderr,"%d: OPT: LB f_drag = (%.6e,%.3e,%.3e)\n",this_node,force[0],force[1],force[2]));

  ONEPART_TRACE(if(p->p.identity==check_id) fprintf(stderr,"%d: OPT: LB f_random = (%.6e,%.3e,%.3e)\n",this_node,p->lc.f_random[0],p->lc.f_random[1],p->lc.f_random[2]));

  force[0] = force[0] + p->lc.f_random[0];
  force[1] = force[1] + p->lc.f_random[1];
  force[2] = force[2] + p->lc.f_random[2];

  ONEPART_TRACE(if(p->p.identity==check_id) fprintf(stderr,"%d: OPT: LB f_tot = (%.6e,%.3e,%.3e)\n",this_node,force[0],force[1],force[2]));
      
  /* transform momentum transfer to lattice units
     (Eq. (12) Ahlrichs and Duenweg, JCP 111(17):8225 (1999)) */
  delta_j[0] = - force[0]*time_step*lbpar.tau/lbpar.agrid;
  delta_j[1] = - force[1]*time_step*lbpar.tau/lbpar.agrid;
  delta_j[2] = - force[2]*time_step*lbpar.tau/lbpar.agrid;
  
  for (z=0;z<2;z++) {
    for (y=0;y<2;y++) {
      for (x=0;x<2;x++) {

        local_f = lbfields[node_index[(z*2+y)*2+x]].force;

        local_f[0] += delta[3*x+0]*delta[3*y+1]*delta[3*z+2]*delta_j[0];
        local_f[1] += delta[3*x+0]*delta[3*y+1]*delta[3*z+2]*delta_j[1];
        local_f[2] += delta[3*x+0]*delta[3*y+1]*delta[3*z+2]*delta_j[2];

      }
    }
  }

}

int lb_lbfluid_get_interpolated_velocity(double* p, double* v) {
  index_t node_index[8], index;
  double delta[6];
  double local_rho, local_j[3], interpolated_u[3];
  double modes[19];
  int x,y,z;
  double pos[3];

#ifdef LB_BOUNDARIES
  double lbboundary_mindist, distvec[3];
  int boundary_no;
  int boundary_flag=-1; // 0 if more than agrid/2 away from the boundary, 1 if 0<dist<agrid/2, 2 if dist <0 

  lbboundary_mindist_position(p, &lbboundary_mindist, distvec, &boundary_no);
  if (lbboundary_mindist>lbpar.agrid/2) {
    boundary_flag=0;
    pos[0]=p[0];
    pos[1]=p[1];
    pos[2]=p[2];
  } else if (lbboundary_mindist > 0 ) {
    boundary_flag=1;
    pos[0]=p[0] - distvec[0]+ distvec[0]/lbboundary_mindist*lbpar.agrid/2.;
    pos[1]=p[1] - distvec[1]+ distvec[1]/lbboundary_mindist*lbpar.agrid/2.;
    pos[2]=p[2] - distvec[2]+ distvec[2]/lbboundary_mindist*lbpar.agrid/2.;
  } else {
    boundary_flag=2;
    v[0]= lb_boundaries[boundary_no].velocity[0]*lbpar.agrid/lbpar.tau;
    v[1]= lb_boundaries[boundary_no].velocity[1]*lbpar.agrid/lbpar.tau;
    v[2]= lb_boundaries[boundary_no].velocity[2]*lbpar.agrid/lbpar.tau;
    return 0; // we can return without interpolating
  }
#else
  pos[0]=p[0];
  pos[1]=p[1];
  pos[2]=p[2];
#endif
  
  /* determine elementary lattice cell surrounding the particle 
     and the relative position of the particle in this cell */ 
  lblattice.map_position_to_lattice(pos,node_index,delta);

  /* calculate fluid velocity at particle's position
     this is done by linear interpolation
     (Eq. (11) Ahlrichs and Duenweg, JCP 111(17):8225 (1999)) */
  interpolated_u[0] = interpolated_u[1] = interpolated_u[2] = 0.0 ;

  for (z=0;z<2;z++) {
    for (y=0;y<2;y++) {
      for (x=0;x<2;x++) {
        	
        index = node_index[(z*2+y)*2+x];
        
#ifdef LB_BOUNDARIES
        if (lbfields[index].boundary) {
          local_rho=lbpar.rho[0]*lbpar.agrid*lbpar.agrid*lbpar.agrid;
          local_j[0] = lbpar.rho[0]*lbpar.agrid*lbpar.agrid*lbpar.agrid*lb_boundaries[lbfields[index].boundary-1].velocity[0];
          local_j[1] = lbpar.rho[0]*lbpar.agrid*lbpar.agrid*lbpar.agrid*lb_boundaries[lbfields[index].boundary-1].velocity[0];
          local_j[2] = lbpar.rho[0]*lbpar.agrid*lbpar.agrid*lbpar.agrid*lb_boundaries[lbfields[index].boundary-1].velocity[0];
        } else {
          lb_calc_modes(index, modes);
          local_rho = lbpar.rho[0]*lbpar.agrid*lbpar.agrid*lbpar.agrid + modes[0];
          local_j[0] = modes[1];
          local_j[1] = modes[2];
          local_j[2] = modes[3];
        }
#else 
        lb_calc_modes(index, modes);
        local_rho = lbpar.rho[0]*lbpar.agrid*lbpar.agrid*lbpar.agrid + modes[0];
        local_j[0] = modes[1];
        local_j[1] = modes[2];
        local_j[2] = modes[3];
#endif
        interpolated_u[0] += delta[3*x+0]*delta[3*y+1]*delta[3*z+2]*local_j[0]/(local_rho);
        interpolated_u[1] += delta[3*x+0]*delta[3*y+1]*delta[3*z+2]*local_j[1]/(local_rho);	  
        interpolated_u[2] += delta[3*x+0]*delta[3*y+1]*delta[3*z+2]*local_j[2]/(local_rho) ;

      }
    }
  }
#ifdef LB_BOUNDARIES
  if (boundary_flag==1) {
    v[0]=lbboundary_mindist/(lbpar.agrid/2.)*interpolated_u[0]+(1-lbboundary_mindist/(lbpar.agrid/2.))*lb_boundaries[boundary_no].velocity[0];
    v[1]=lbboundary_mindist/(lbpar.agrid/2.)*interpolated_u[1]+(1-lbboundary_mindist/(lbpar.agrid/2.))*lb_boundaries[boundary_no].velocity[1];
    v[2]=lbboundary_mindist/(lbpar.agrid/2.)*interpolated_u[2]+(1-lbboundary_mindist/(lbpar.agrid/2.))*lb_boundaries[boundary_no].velocity[2];
  } else {
    v[0] = interpolated_u[0];
    v[1] = interpolated_u[1];
    v[2] = interpolated_u[2];
  }
#else 
    v[0] = interpolated_u[0];
    v[1] = interpolated_u[1];
    v[2] = interpolated_u[2];
#endif
  v[0] *= lbpar.agrid/lbpar.tau;
  v[1] *= lbpar.agrid/lbpar.tau;
  v[2] *= lbpar.agrid/lbpar.tau;
  return 0;
  
}


/** Calculate particle lattice interactions.
 * So far, only viscous coupling with Stokesian friction is
 * implemented.
 * Include all particle-lattice forces in this function.
 * The function is called from \ref force_calc.
 *
 * Parallelizing the fluid particle coupling is not straightforward
 * because drawing of random numbers makes the whole thing nonlocal.
 * One way to do it is to treat every particle only on one node, i.e.
 * the random numbers need not be communicated. The particles that are 
 * not fully inside the local lattice are taken into account via their
 * ghost images on the neighbouring nodes. But this requires that the 
 * correct values of the surrounding lattice nodes are available on 
 * the respective node, which means that we have to communicate the 
 * halo regions before treating the ghost particles. Moreover, after 
 * determining the ghost couplings, we have to communicate back the 
 * halo region such that all local lattice nodes have the correct values.
 * Thus two communication phases are involved which will most likely be 
 * the bottleneck of the computation.
 *
 * Another way of dealing with the particle lattice coupling is to 
 * treat a particle and all of it's images explicitly. This requires the
 * communication of the random numbers used in the calculation of the 
 * coupling force. The problem is now that, if random numbers have to 
 * be redrawn, we cannot efficiently determine which particles and which 
 * images have to be re-calculated. We therefore go back to the outset
 * and go through the whole system again until no failure occurs during
 * such a sweep. In the worst case, this is very inefficient because
 * many things are recalculated although they actually don't need.
 * But we can assume that this happens extremely rarely and then we have
 * on average only one communication phase for the random numbers, which
 * probably makes this method preferable compared to the above one.
 */
void calc_particle_lattice_ia() {
  int i, c, np;
  Cell *cell ;
  Particle *p ;
  double force[3];


  if (transfer_momentum) {

    if (lbpar.resend_halo) { /* first MD step after last LB update */
      
      /* exchange halo regions (for fluid-particle coupling) */
      halo_communication(&update_halo_comm, (char*)**lbfluid);
#ifdef ADDITIONAL_CHECKS
      lb_check_halo_regions();
#endif
      
      /* halo is valid now */
      lbpar.resend_halo = 0;

      /* all fields have to be recalculated */
      for (i=0; i<lblattice.halo_grid_volume; ++i) {
        lbfields[i].recalc_fields = 1;
      }

    }
      
    /* draw random numbers for local particles */
    for (c=0;c<local_cells.n;c++) {
      cell = local_cells.cell[c] ;
      p = cell->part ;
      np = cell->n ;
      for (i=0;i<np;i++) {
#ifdef GAUSSRANDOM
        p[i].lc.f_random[0] = lb_coupl_pref2*gaussian_random();
        p[i].lc.f_random[1] = lb_coupl_pref2*gaussian_random();
        p[i].lc.f_random[2] = lb_coupl_pref2*gaussian_random();
#elif defined (GAUSSRANDOMCUT)
        p[i].lc.f_random[0] = lb_coupl_pref2*gaussian_random_cut();
        p[i].lc.f_random[1] = lb_coupl_pref2*gaussian_random_cut();
        p[i].lc.f_random[2] = lb_coupl_pref2*gaussian_random_cut();
#elif defined (FLATNOISE)
        p[i].lc.f_random[0] = lb_coupl_pref*(d_random()-0.5);
        p[i].lc.f_random[1] = lb_coupl_pref*(d_random()-0.5);
        p[i].lc.f_random[2] = lb_coupl_pref*(d_random()-0.5);
#else
#error No noise type defined for the CPU LB
#endif

#ifdef ADDITIONAL_CHECKS
        rancounter += 3;
#endif
      }
    }
    
    /* communicate the random numbers */
    ghost_communicator(&cell_structure.ghost_lbcoupling_comm) ;
    
    /* local cells */
    for (c=0;c<local_cells.n;c++) {
      cell = local_cells.cell[c] ;
      p = cell->part ;
      np = cell->n ;

      for (i=0;i<np;i++) {

        lb_viscous_coupling(&p[i],force);

        /* add force to the particle */
        p[i].f.f[0] += force[0];
        p[i].f.f[1] += force[1];
        p[i].f.f[2] += force[2];

        ONEPART_TRACE(if(p->p.identity==check_id) fprintf(stderr,"%d: OPT: LB f = (%.6e,%.3e,%.3e)\n",this_node,p->f.f[0],p->f.f[1],p->f.f[2]));
  
      }

    }

    /* ghost cells */
    for (c=0;c<ghost_cells.n;c++) {
      cell = ghost_cells.cell[c] ;
      p = cell->part ;
      np = cell->n ;

      for (i=0;i<np;i++) {
        /* for ghost particles we have to check if they lie
        * in the range of the local lattice nodes */
        if (p[i].r.p[0] >= my_left[0]-0.5*lblattice.agrid[0] 
            && p[i].r.p[0] < my_right[0]+0.5*lblattice.agrid[0]
            && p[i].r.p[1] >= my_left[1]-0.5*lblattice.agrid[1] 
            && p[i].r.p[1] < my_right[1]+0.5*lblattice.agrid[1]
            && p[i].r.p[2] >= my_left[2]-0.5*lblattice.agrid[2] 
            && p[i].r.p[2] < my_right[2]+0.5*lblattice.agrid[2]) {

          ONEPART_TRACE(if(p[i].p.identity==check_id) fprintf(stderr,"%d: OPT: LB coupling of ghost particle:\n",this_node));

          lb_viscous_coupling(&p[i],force);

          /* ghosts must not have the force added! */

          ONEPART_TRACE(if(p->p.identity==check_id) fprintf(stderr,"%d: OPT: LB f = (%.6e,%.3e,%.3e)\n",this_node,p->f.f[0],p->f.f[1],p->f.f[2]));

        }
      }
    }

  }
}

/***********************************************************************/

/** Calculate the average density of the fluid in the system.
 * This function has to be called after changing the density of
 * a local lattice site in order to set lbpar.rho consistently. */
void lb_calc_average_rho() {

  index_t index;
  int x, y, z;
  double rho, local_rho, sum_rho;

  rho = 0.0;
  local_rho = 0.0;
  index = 0;
  for (z=1; z<=lblattice.grid[2]; z++) {
    for (y=1; y<=lblattice.grid[1]; y++) {
      for (x=1; x<=lblattice.grid[0]; x++) {

        lb_calc_local_rho(index, &rho);
        local_rho += rho;

        index++;
      }
      index += 2;
    }
    index += 2*lblattice.halo_grid[0];
  }

  MPI_Allreduce(&rho, &sum_rho, 1, MPI_DOUBLE, MPI_SUM, comm_cart);

  /* calculate average density in MD units */
  // TODO!!!
  lbpar.rho[0] = sum_rho / (box_l[0]*box_l[1]*box_l[2]);
  
}

/*@}*/

#ifdef ADDITIONAL_CHECKS
static int compare_buffers(double *buf1, double *buf2, int size) {
  int ret;
  if (memcmp(buf1,buf2,size)) {
    char *errtxt;
    errtxt = runtime_error(128);
    ERROR_SPRINTF(errtxt,"{102 Halo buffers are not identical} ");
    ret = 1;
  } else {
    ret = 0;
  }
  return ret;
}

/** Checks consistency of the halo regions (ADDITIONAL_CHECKS)
    This function can be used as an additional check. It test whether the 
    halo regions have been exchanged correctly.
*/
static void lb_check_halo_regions()
{

  index_t index;
  int i,x,y,z, s_node, r_node, count=lbmodel.n_veloc;
  double *s_buffer, *r_buffer;
  MPI_Status status[2];

  r_buffer = (double*) malloc(count*sizeof(double));
  s_buffer = (double*) malloc(count*sizeof(double));

  if (PERIODIC(0)) {
    for (z=0;z<lblattice.halo_grid[2];++z) {
      for (y=0;y<lblattice.halo_grid[1];++y) {

	index  = get_linear_index(0,y,z,lblattice.halo_grid);
	for (i=0;i<lbmodel.n_veloc;i++) s_buffer[i] = lbfluid[0][i][index];

	s_node = node_neighbors[1];
	r_node = node_neighbors[0];
	if (n_nodes > 1) {
	  MPI_Sendrecv(s_buffer, count, MPI_DOUBLE, r_node, REQ_HALO_CHECK,
		       r_buffer, count, MPI_DOUBLE, s_node, REQ_HALO_CHECK,
		       comm_cart, status);
	  index = get_linear_index(lblattice.grid[0],y,z,lblattice.halo_grid);
	  for (i=0;i<lbmodel.n_veloc;i++) s_buffer[i] = lbfluid[0][i][index];
	  compare_buffers(s_buffer,r_buffer,count*sizeof(double));
	} else {
	  index = get_linear_index(lblattice.grid[0],y,z,lblattice.halo_grid);
	  for (i=0;i<lbmodel.n_veloc;i++) s_buffer[i] = lbfluid[0][i][index];
	  if (compare_buffers(s_buffer,r_buffer,count*sizeof(double))) {
	    fprintf(stderr,"buffers differ in dir=%d at index=%ld y=%d z=%d\n",0,index,y,z);
	  }
	}

	index = get_linear_index(lblattice.grid[0]+1,y,z,lblattice.halo_grid); 
	for (i=0;i<lbmodel.n_veloc;i++) s_buffer[i] = lbfluid[0][i][index];

	s_node = node_neighbors[0];
	r_node = node_neighbors[1];
	if (n_nodes > 1) {
	  MPI_Sendrecv(s_buffer, count, MPI_DOUBLE, r_node, REQ_HALO_CHECK,
		       r_buffer, count, MPI_DOUBLE, s_node, REQ_HALO_CHECK,
		       comm_cart, status);
	  index = get_linear_index(1,y,z,lblattice.halo_grid);
	  for (i=0;i<lbmodel.n_veloc;i++) s_buffer[i] = lbfluid[0][i][index];
	  compare_buffers(s_buffer,r_buffer,count*sizeof(double));
	} else {
	  index = get_linear_index(1,y,z,lblattice.halo_grid);
	  for (i=0;i<lbmodel.n_veloc;i++) r_buffer[i] = lbfluid[0][i][index];
	  if (compare_buffers(s_buffer,r_buffer,count*sizeof(double))) {
	    fprintf(stderr,"buffers differ in dir=%d at index=%ld y=%d z=%d\n",0,index,y,z);	  
	  }
	}
	
      }      
    }
  }

  if (PERIODIC(1)) {
    for (z=0;z<lblattice.halo_grid[2];++z) {
      for (x=0;x<lblattice.halo_grid[0];++x) {

	index = get_linear_index(x,0,z,lblattice.halo_grid);
	for (i=0;i<lbmodel.n_veloc;i++) s_buffer[i] = lbfluid[0][i][index];

	s_node = node_neighbors[3];
	r_node = node_neighbors[2];
	if (n_nodes > 1) {
	  MPI_Sendrecv(s_buffer, count, MPI_DOUBLE, r_node, REQ_HALO_CHECK,
		       r_buffer, count, MPI_DOUBLE, s_node, REQ_HALO_CHECK,
		       comm_cart, status);
	  index = get_linear_index(x,lblattice.grid[1],z,lblattice.halo_grid);
	  for (i=0;i<lbmodel.n_veloc;i++) s_buffer[i] = lbfluid[0][i][index];
	  compare_buffers(s_buffer,r_buffer,count*sizeof(double));
	} else {
	  index = get_linear_index(x,lblattice.grid[1],z,lblattice.halo_grid);
	  for (i=0;i<lbmodel.n_veloc;i++) r_buffer[i] = lbfluid[0][i][index];
	  if (compare_buffers(s_buffer,r_buffer,count*sizeof(double))) {
	    fprintf(stderr,"buffers differ in dir=%d at index=%ld x=%d z=%d\n",1,index,x,z);
	  }
	}

      }
      for (x=0;x<lblattice.halo_grid[0];++x) {

	index = get_linear_index(x,lblattice.grid[1]+1,z,lblattice.halo_grid);
	for (i=0;i<lbmodel.n_veloc;i++) s_buffer[i] = lbfluid[0][i][index];

	s_node = node_neighbors[2];
	r_node = node_neighbors[3];
	if (n_nodes > 1) {
	  MPI_Sendrecv(s_buffer, count, MPI_DOUBLE, r_node, REQ_HALO_CHECK,
		       r_buffer, count, MPI_DOUBLE, s_node, REQ_HALO_CHECK,
		       comm_cart, status);
	  index = get_linear_index(x,1,z,lblattice.halo_grid);
	  for (i=0;i<lbmodel.n_veloc;i++) s_buffer[i] = lbfluid[0][i][index];
	  compare_buffers(s_buffer,r_buffer,count*sizeof(double));
	} else {
	  index = get_linear_index(x,1,z,lblattice.halo_grid);
	  for (i=0;i<lbmodel.n_veloc;i++) r_buffer[i] = lbfluid[0][i][index];
	  if (compare_buffers(s_buffer,r_buffer,count*sizeof(double))) {
	    fprintf(stderr,"buffers differ in dir=%d at index=%ld x=%d z=%d\n",1,index,x,z);
	  }
	}

      }
    }
  }

  if (PERIODIC(2)) {
    for (y=0;y<lblattice.halo_grid[1];++y) {
      for (x=0;x<lblattice.halo_grid[0];++x) {

	index = get_linear_index(x,y,0,lblattice.halo_grid);
	for (i=0;i<lbmodel.n_veloc;i++) s_buffer[i] = lbfluid[0][i][index];

	s_node = node_neighbors[5];
	r_node = node_neighbors[4];
	if (n_nodes > 1) {
	  MPI_Sendrecv(s_buffer, count, MPI_DOUBLE, r_node, REQ_HALO_CHECK,
		       r_buffer, count, MPI_DOUBLE, s_node, REQ_HALO_CHECK,
		       comm_cart, status);
	  index = get_linear_index(x,y,lblattice.grid[2],lblattice.halo_grid);
	  for (i=0;i<lbmodel.n_veloc;i++) s_buffer[i] = lbfluid[0][i][index];
	  compare_buffers(s_buffer,r_buffer,count*sizeof(double));
	} else {
	  index = get_linear_index(x,y,lblattice.grid[2],lblattice.halo_grid);
	  for (i=0;i<lbmodel.n_veloc;i++) r_buffer[i] = lbfluid[0][i][index];
	  if (compare_buffers(s_buffer,r_buffer,count*sizeof(double))) {
	    fprintf(stderr,"buffers differ in dir=%d at index=%ld x=%d y=%d z=%d\n",2,index,x,y,lblattice.grid[2]);  
	  }
	}

      }
    }
    for (y=0;y<lblattice.halo_grid[1];++y) {
      for (x=0;x<lblattice.halo_grid[0];++x) {

	index = get_linear_index(x,y,lblattice.grid[2]+1,lblattice.halo_grid);
	for (i=0;i<lbmodel.n_veloc;i++) s_buffer[i] = lbfluid[0][i][index];

	s_node = node_neighbors[4];
	r_node = node_neighbors[5];
	if (n_nodes > 1) {
	  MPI_Sendrecv(s_buffer, count, MPI_DOUBLE, r_node, REQ_HALO_CHECK,
		       r_buffer, count, MPI_DOUBLE, s_node, REQ_HALO_CHECK,
		       comm_cart, status);
	  index = get_linear_index(x,y,1,lblattice.halo_grid);
	  for (i=0;i<lbmodel.n_veloc;i++) s_buffer[i] = lbfluid[0][i][index];
	  compare_buffers(s_buffer,r_buffer,count*sizeof(double));
	} else {
	  index = get_linear_index(x,y,1,lblattice.halo_grid);
	  for (i=0;i<lbmodel.n_veloc;i++) r_buffer[i] = lbfluid[0][i][index];
	  if(compare_buffers(s_buffer,r_buffer,count*sizeof(double))) {
	    fprintf(stderr,"buffers differ in dir=%d at index=%ld x=%d y=%d\n",2,index,x,y);
	  }
	}
      
      }
    }
  }

  free(r_buffer);
  free(s_buffer);

  //if (check_runtime_errors());
  //else fprintf(stderr,"halo check successful\n");

}
#endif /* ADDITIONAL_CHECKS */

#if 0 /* These debug functions are used nowhere. If you need it, here they are.
        Remove this comment line and the matching #endif.
        The functions in question are:
            lb_lattice_sum
            lb_check_mode_transformation
            lb_init_mode_transformation
            lb_check_negative_n
        */
#ifdef ADDITIONAL_CHECKS
static void lb_lattice_sum() {

    double *w   = lbmodel.w;
    double (*v)[3]  = lbmodel.c;
    
    //int n_veloc = 14;
    //double w[14]    = { 7./18., 
    //                    1./12., 1./12., 1./12., 1./12., 1./18.,
    //                    1./36., 1./36., 1./36., 1./36., 
    //                    1./36., 1./36., 1./36., 1./36. };
    //double v[14][3] = { { 0., 0., 0. },
    //                    { 1., 0., 0. },
    //                    {-1., 0., 0. },
    //                    { 0., 1., 0. },
    //		        { 0.,-1., 0. },
    //                    { 0., 0., 1. },
    //                    { 1., 1., 0. },
    //                    {-1.,-1., 0. },
    //                    { 1.,-1., 0. },
    //                    {-1., 1., 0. },
    //                    { 1., 0., 1. },
    //                    {-1., 0., 1. },
    //                    { 0., 1., 1. },
    //                    { 0.,-1., 1. } };

    int i,a,b,c,d,e;
    double sum1,sum2,sum3,sum4,sum5;
    int count=0;

    for (a=0; a<3; a++) 
      {
	sum1 = 0.0;
	for (i=0; i<lbmodel.n_veloc; ++i) {
	  if (v[i][2] < 0) sum1 += w[i]*v[i][a];      
	}
	if (fabs(sum1) > ROUND_ERROR_PREC) {
	  count++; fprintf(stderr,"(%d) %f\n",a,sum1);
	}
      }

    for (a=0; a<3; a++)
      for (b=0; b<3; b++) 
	{
	  sum2 = 0.0;
	  for (i=0; i<lbmodel.n_veloc; ++i) {
	    if (v[i][2] < 0) sum2 += w[i]*v[i][a]*v[i][b];      
	  }
	  if (sum2!=0.0) {
	    count++; fprintf(stderr,"(%d,%d) %f\n",a,b,sum2);
	  }
	}

    for (a=0; a<3; a++)
      for (b=0; b<3; b++) 
	for (c=0; c<3; c++) 
	  {
	    sum3 = 0.0;
	    for (i=0; i<lbmodel.n_veloc; ++i) {
	      if (v[i][2] < 0) sum3 += w[i]*v[i][a]*v[i][b]*v[i][c];      
	    }
	    if (sum3!=0.0) {
	      count++; fprintf(stderr,"(%d,%d,%d) %f\n",a,b,c,sum3);
	    }
	  }

    for (a=0; a<3; a++)
      for (b=0; b<3; b++)
	for (c=0; c<3; c++)
	  for (d=0; d<3; d++)
	    {
	      sum4 = 0.0;
	      for (i=0; i<lbmodel.n_veloc; ++i) {
		if (v[i][2] < 0) sum4 += w[i]*v[i][a]*v[i][b]*v[i][c]*v[i][d];      
	      }
	      if (fabs(sum4) > ROUND_ERROR_PREC) { 
		  count++; fprintf(stderr,"(%d,%d,%d,%d) %f\n",a,b,c,d,sum4); 
	      }
	    }

    for (a=0; a<3; a++)
      for (b=0; b<3; b++)
	for (c=0; c<3; c++)
	  for (d=0; d<3; d++)
	    for (e=0; e<3; e++) 
	      {
		sum5 = 0.0;
		for (i=0; i<lbmodel.n_veloc; ++i) {
		  if (v[i][2] < 0) sum5 += w[i]*v[i][a]*v[i][b]*v[i][c]*v[i][d]*v[i][e];      
		}
		if (fabs(sum5) > ROUND_ERROR_PREC) { 
		  count++; fprintf(stderr,"(%d,%d,%d,%d,%d) %f\n",a,b,c,d,e,sum5);
		}
	      }

    fprintf(stderr,"%d non-null entries\n",count);

}
#endif /* #ifdef ADDITIONAL_CHECKS */

#ifdef ADDITIONAL_CHECKS
static void lb_check_mode_transformation(index_t index, double *mode) {

  /* check if what I think is right */

  int i;
  double *w = lbmodel.w;
  double (*e)[19] = d3q19_modebase;
  double sum_n=0.0, sum_m=0.0;
  double n_eq[19];
  double m_eq[19];
  // unit conversion: mass density
  double avg_rho = lbpar.rho*lbpar.agrid*lbpar.agrid*lbpar.agrid;
  double (*c)[3] = lbmodel.c;

  m_eq[0] = mode[0];
  m_eq[1] = mode[1];
  m_eq[2] = mode[2];
  m_eq[3] = mode[3];

  double rho = mode[0] + avg_rho;
  double *j  = mode+1;

  /* equilibrium part of the stress modes */
  /* remember that the modes have (\todo not?) been normalized! */
  m_eq[4] = /*1./6.*/scalar(j,j)/rho;
  m_eq[5] = /*1./4.*/(SQR(j[0])-SQR(j[1]))/rho;
  m_eq[6] = /*1./12.*/(scalar(j,j) - 3.0*SQR(j[2]))/rho;
  m_eq[7] = j[0]*j[1]/rho;
  m_eq[8] = j[0]*j[2]/rho;
  m_eq[9] = j[1]*j[2]/rho;

  for (i=10;i<lbmodel.n_veloc;i++) {
    m_eq[i] = 0.0;
  }

  for (i=0;i<lbmodel.n_veloc;i++) {
    n_eq[i] = w[i]*((rho-avg_rho) + 3.*scalar(j,c[i]) + 9./2.*SQR(scalar(j,c[i]))/rho - 3./2.*scalar(j,j)/rho);
  } 

  for (i=0;i<lbmodel.n_veloc;i++) {
    sum_n += SQR(lbfluid[0][i][index]-n_eq[i])/w[i];
    sum_m += SQR(mode[i]-m_eq[i])/e[19][i];
  }

  if (fabs(sum_n-sum_m)>ROUND_ERROR_PREC) {    
    fprintf(stderr,"Attention: sum_n=%f sum_m=%f %e\n",sum_n,sum_m,fabs(sum_n-sum_m));
  }

}

static void lb_init_mode_transformation() {

#ifdef D3Q19
  int i, j, k, l;
  int n_veloc = 14;
  double w[14]    = { 7./18., 
                      1./12., 1./12., 1./12., 1./12., 1./18.,
                      1./36., 1./36., 1./36., 1./36., 
                      1./36., 1./36., 1./36., 1./36. };
  double c[14][3] = { { 0., 0., 0. },
                      { 1., 0., 0. },
                      {-1., 0., 0. },
                      { 0., 1., 0. },
            		      { 0.,-1., 0. },
                      { 0., 0., 1. },
                      { 1., 1., 0. },
                      {-1.,-1., 0. },
                      { 1.,-1., 0. },
                      {-1., 1., 0. },
                      { 1., 0., 1. },
                      {-1., 0., 1. },
                      { 0., 1., 1. },
                      { 0.,-1., 1. } };

  double b[19][14];
  double e[14][14];
  double proj, norm[14];

  /* construct polynomials from the discrete velocity vectors */
  for (i=0;i<n_veloc;i++) {
    b[0][i]  = 1;
    b[1][i]  = c[i][0];
    b[2][i]  = c[i][1];
    b[3][i]  = c[i][2];
    b[4][i]  = scalar(c[i],c[i]);
    b[5][i]  = c[i][0]*c[i][0]-c[i][1]*c[i][1];
    b[6][i]  = scalar(c[i],c[i])-3*c[i][2]*c[i][2];
    //b[5][i]  = 3*c[i][0]*c[i][0]-scalar(c[i],c[i]);
    //b[6][i]  = c[i][1]*c[i][1]-c[i][2]*c[i][2];
    b[7][i]  = c[i][0]*c[i][1];
    b[8][i]  = c[i][0]*c[i][2];
    b[9][i]  = c[i][1]*c[i][2];
    b[10][i] = 3*scalar(c[i],c[i])*c[i][0];
    b[11][i] = 3*scalar(c[i],c[i])*c[i][1];
    b[12][i] = 3*scalar(c[i],c[i])*c[i][2];
    b[13][i] = (c[i][1]*c[i][1]-c[i][2]*c[i][2])*c[i][0];
    b[14][i] = (c[i][0]*c[i][0]-c[i][2]*c[i][2])*c[i][1];
    b[15][i] = (c[i][0]*c[i][0]-c[i][1]*c[i][1])*c[i][2];
    b[16][i] = 3*scalar(c[i],c[i])*scalar(c[i],c[i]);
    b[17][i] = 2*scalar(c[i],c[i])*b[5][i];
    b[18][i] = 2*scalar(c[i],c[i])*b[6][i];
  }

  for (i=0;i<n_veloc;i++) {
    b[0][i]  = 1;
    b[1][i]  = c[i][0];
    b[2][i]  = c[i][1];
    b[3][i]  = c[i][2];
    b[4][i]  = scalar(c[i],c[i]);
    b[5][i]  = SQR(c[i][0])-SQR(c[i][1]);
    b[6][i]  = c[i][0]*c[i][1];
    b[7][i]  = c[i][0]*c[i][2];
    b[8][i]  = c[i][1]*c[i][2];
    b[9][i]  = scalar(c[i],c[i])*c[i][0];
    b[10][i] = scalar(c[i],c[i])*c[i][1];
    b[11][i] = scalar(c[i],c[i])*c[i][2];
    b[12][i] = (c[i][0]*c[i][0]-c[i][1]*c[i][1])*c[i][2];
    b[13][i] = scalar(c[i],c[i])*scalar(c[i],c[i]);
  }

  /* Gram-Schmidt orthogonalization procedure */
  for (j=0;j<n_veloc;j++) {
    for (i=0;i<n_veloc;i++) e[j][i] = b[j][i];
    for (k=0;k<j;k++) {
      proj = 0.0;
      for (l=0;l<n_veloc;l++) {
	proj += w[l]*e[k][l]*b[j][l];
      }
      if (j==13) fprintf(stderr,"%d %f\n",k,proj/norm[k]);
      for (i=0;i<n_veloc;i++) e[j][i] -= proj/norm[k]*e[k][i];
    }
    norm[j] = 0.0;
    for (i=0;i<n_veloc;i++) norm[j] += w[i]*SQR(e[j][i]);
  }
  
  fprintf(stderr,"e[%d][%d] = {\n",n_veloc,n_veloc);
  for (i=0;i<n_veloc;i++) {
    fprintf(stderr,"{ % .3f",e[i][0]);
    for (j=1;j<n_veloc;j++) {
      fprintf(stderr,", % .3f",e[i][j]);
    }
    fprintf(stderr," } %.9f\n",norm[i]);
  }
  fprintf(stderr,"};\n");

  /* projections on lattice tensors */
  for (i=0;i<n_veloc;i++) {
    proj = 0.0;
    for (k=0;k<n_veloc;k++) {
      proj += e[i][k] * w[k] * 1;
    }
    fprintf(stderr, "%.6f",proj);
    
    for (j=0;j<3;j++) {
      proj = 0.0;
      for (k=0;k<n_veloc;k++) {
	proj += e[i][k] * w[k] * c[k][j];
      }
      fprintf(stderr, " %.6f",proj);
    }

    for (j=0;j<3;j++) {
      for (k=0;k<3;k++) {
	proj=0.0;
	for (l=0;l<n_veloc;l++) {
	  proj += e[i][l] * w[l] * c[l][j] * c[l][k];
	}
	fprintf(stderr, " %.6f",proj);
      }
    }

    fprintf(stderr,"\n");

  }

  //proj = 0.0;
  //for (k=0;k<n_veloc;k++) {
  //  proj += c[k][2] * w[k] * 1;
  //}
  //fprintf(stderr,"%.6f",proj);
  //
  //proj = 0.0;
  //for (k=0;k<n_veloc;k++) {
  //  proj += c[k][2] * w[k] * c[k][2];
  //}
  //fprintf(stderr," %.6f",proj);
  //
  //proj = 0.0;
  //for (k=0;k<n_veloc;k++) {
  //  proj += c[k][2] * w[k] * c[k][2] * c[k][2];
  //}
  //fprintf(stderr," %.6f",proj);
  //
  //fprintf(stderr,"\n");

#else /* not D3Q19 */
  int i, j, k, l;
  double b[9][9];
  double e[9][9];
  double proj, norm[9];

  double c[9][2] = { { 0, 0 },
		     { 1, 0 },
		     {-1, 0 },
                     { 0, 1 },
                     { 0,-1 },
		     { 1, 1 },
		     {-1,-1 },
		     { 1,-1 },
		     {-1, 1 } };

  double w[9] = { 4./9, 1./9, 1./9, 1./9, 1./9, 1./36, 1./36, 1./36, 1./36 };

  n_veloc = 9;

  /* construct polynomials from the discrete velocity vectors */
  for (i=0;i<n_veloc;i++) {
    b[0][i] = 1;
    b[1][i] = c[i][0];
    b[2][i] = c[i][1];
    b[3][i] = 3*(SQR(c[i][0]) + SQR(c[i][1]));
    b[4][i] = c[i][0]*c[i][0]-c[i][1]*c[i][1];
    b[5][i] = c[i][0]*c[i][1];
    b[6][i] = 3*(SQR(c[i][0])+SQR(c[i][1]))*c[i][0];
    b[7][i] = 3*(SQR(c[i][0])+SQR(c[i][1]))*c[i][1];
    b[8][i] = (b[3][i]-5)*b[3][i]/2;
  }

  /* Gram-Schmidt orthogonalization procedure */
  for (j=0;j<n_veloc;j++) {
    for (i=0;i<n_veloc;i++) e[j][i] = b[j][i];
    for (k=0;k<j;k++) {
      proj = 0.0;
      for (l=0;l<n_veloc;l++) {
	proj += w[l]*e[k][l]*b[j][l];
      }
      for (i=0;i<n_veloc;i++) e[j][i] -= proj/norm[k]*e[k][i];
    }
    norm[j] = 0.0;
    for (i=0;i<n_veloc;i++) norm[j] += w[i]*SQR(e[j][i]);
  }
  
  fprintf(stderr,"e[%d][%d] = {\n",n_veloc,n_veloc);
  for (i=0;i<n_veloc;i++) {
    fprintf(stderr,"{ % .1f",e[i][0]);
    for (j=1;j<n_veloc;j++) {
      fprintf(stderr,", % .1f",e[i][j]);
    }
    fprintf(stderr," } %.2f\n",norm[i]);
  }
  fprintf(stderr,"};\n");

#endif

}
#endif /* ADDITIONAL_CHECKS */

#ifdef ADDITIONAL_CHECKS

/** Check for negative populations.  
 
    Checks for negative populations and increases failcounter for each
    occurence.
 
    @param  index Index of the local lattice site (Input).
    @return Number of negative populations on the local lattice site. */
static int lb_check_negative_n(index_t index)
{
  int i, localfails=0;

  for (i=0; i<n_veloc; i++) {
    if (lbfluid[0][i][index]+lbmodel.coeff[i][0]*lbpar.rho < 0.0) {
      ++localfails;
      ++failcounter;
      fprintf(stderr,"%d: Negative population n[%d]=%le (failcounter=%d, rancounter=%d).\n   Check your parameters if this occurs too often!\n",this_node,i,lbmodel.coeff[i][0]*lbpar.rho+lbfluid[0][i][index],failcounter,rancounter);
      break;
   }
  }

  return localfails;
}
#endif /* ADDITIONAL_CHECKS */
#endif /* #if 0 */
/* Here, the unused "ADDITIONAL_CHECKS functions end. */

#endif<|MERGE_RESOLUTION|>--- conflicted
+++ resolved
@@ -1061,19 +1061,11 @@
   // convert the position into lower left grid point
   if (lattice_switch & LATTICE_LB_GPU) {
 #ifdef LB_GPU
-<<<<<<< HEAD
-	map_position_to_lattice_global_GPU(p, ind, delta, lbpar_gpu.agrid);
+	Lattice::map_position_to_lattice_global(p, ind, delta, lbpar_gpu.agrid);
 #endif
   } else {  
 #ifdef LB
-	lblattice.map_position_to_lattice_global(p, ind, delta,  lbpar.agrid);
-=======
-	Lattice::map_position_to_lattice_global(p, ind, delta, lbpar_gpu.agrid);
-#endif
-  } else {  
-#ifdef LB
 	Lattice::map_position_to_lattice_global(p, ind, delta, lbpar.agrid);
->>>>>>> aac385f5
 #endif
   }
 
