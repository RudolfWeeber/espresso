--- conflicted
+++ resolved
@@ -149,7 +149,6 @@
 #ifdef SHANCHEN
 int lb_lbfluid_set_shanchen_coupling(double *p_coupling) {
 #ifdef LB_GPU
-<<<<<<< HEAD
   int ii,jj,n=0;
   switch(LB_COMPONENTS){
     case 1: 
@@ -168,35 +167,11 @@
 
   }
   on_lb_params_change_gpu(LBPAR_COUPLING);
-#endif
+#endif // LB_GPU
 #ifdef LB
 #error not implemented
-#endif
+#endif // LB
   return 0;
-=======
-    int ii,jj,n=0;
-    switch(LB_COMPONENTS){
-    case 1:
-        lbpar_gpu.coupling[0] = (float)p_coupling[0];
-        lbpar_gpu.coupling[1] = (float)p_coupling[1];
-        break;
-    default:
-        for(ii=0;ii<LB_COMPONENTS;ii++){
-            for(jj=ii;jj<LB_COMPONENTS;jj++){
-                lbpar_gpu.coupling[LB_COMPONENTS*ii+jj] = (float)p_coupling[n];
-                lbpar_gpu.coupling[LB_COMPONENTS*jj+ii] = (float)p_coupling[n];
-                n++;
-            }
-        }
-        break;
-    }
-    on_lb_params_change_gpu(LBPAR_COUPLING);
-#endif // LB_GPU
-#ifdef LB
-#error not implemented
-#endif // LB
-    return 0;
->>>>>>> 6ab98d1b
 }
 
 
@@ -1116,13 +1091,12 @@
     // convert the position into lower left grid point
     if (lattice_switch & LATTICE_LB_GPU) {
 #ifdef LB_GPU
-<<<<<<< HEAD
     Lattice::map_position_to_lattice_global(p, ind, delta, lbpar_gpu.agrid);
-#endif
+#endif // LB_GPU
   } else {  
 #ifdef LB
     Lattice::map_position_to_lattice_global(p, ind, delta, lbpar.agrid);
-#endif
+#endif // LB
   }
 
   //set the initial velocity to zero in all directions
@@ -1143,20 +1117,20 @@
           if (tmpind[0] == int(lbpar_gpu.dim_x)) tmpind[0] = 0;
           if (tmpind[1] == int(lbpar_gpu.dim_y)) tmpind[1] = 0;
           if (tmpind[2] == int(lbpar_gpu.dim_z)) tmpind[2] = 0;
-#endif
+#endif // LB_GPU
         } else {  
 #ifdef LB
           if (tmpind[0] == box_l[0]/lbpar.agrid) tmpind[0] = 0;
           if (tmpind[1] == box_l[1]/lbpar.agrid) tmpind[1] = 0;
           if (tmpind[2] == box_l[2]/lbpar.agrid) tmpind[2] = 0;
-#endif
+#endif // LB
         }
 
 #ifdef SHANCHEN
         //printf (" %d %d %d %f %f %f\n", tmpind[0], tmpind[1],tmpind[2],v[0], v[1], v[2]);
         printf("TODO:adapt for SHANCHEN (%s:%d)\n",__FILE__,__LINE__);
         exit(1);
-#endif
+#endif // SHANCHEN
 
         lb_lbnode_get_u(tmpind, local_v);
 
@@ -1164,56 +1138,10 @@
         v[1] += delta[3*x+0]*delta[3*y+1]*delta[3*z+2]*local_v[1];	  
         v[2] += delta[3*x+0]*delta[3*y+1]*delta[3*z+2]*local_v[2];
       }
-=======
-        Lattice::map_position_to_lattice_global(p, ind, delta, lbpar_gpu.agrid);
-#endif // LB_GPU
-    } else {
-#ifdef LB
-        Lattice::map_position_to_lattice_global(p, ind, delta, lbpar.agrid);
-#endif // LB
-    }
-
-    //set the initial velocity to zero in all directions
-    v[0] = 0;
-    v[1] = 0;
-    v[2] = 0;
-    for (z=0;z<2;z++) {
-        for (y=0;y<2;y++) {
-            for (x=0;x<2;x++) {
-				//give the index of the neighbouring nodes
-                tmpind[0] = ind[0]+x;
-                tmpind[1] = ind[1]+y;
-                tmpind[2] = ind[2]+z;
-
-                if (lattice_switch & LATTICE_LB_GPU) {
-#ifdef LB_GPU
-					if (tmpind[0] == int(lbpar_gpu.dim_x)) tmpind[0] = 0;
-					if (tmpind[1] == int(lbpar_gpu.dim_y)) tmpind[1] = 0;
-					if (tmpind[2] == int(lbpar_gpu.dim_z)) tmpind[2] = 0;
-#endif // LB_GPU
-                } else {
-#ifdef LB
-                    if (tmpind[0] == box_l[0]/lbpar.agrid) tmpind[0] = 0;
-                    if (tmpind[1] == box_l[1]/lbpar.agrid) tmpind[1] = 0;
-                    if (tmpind[2] == box_l[2]/lbpar.agrid) tmpind[2] = 0;
-#endif // LB
-                }
-#ifdef SHANCHEN
-                //printf (" %d %d %d %f %f %f\n", tmpind[0], tmpind[1],tmpind[2],v[0], v[1], v[2]);
-                printf("TODO:adapt for SHANCHEN (%s:%d)\n",__FILE__,__LINE__);
-                exit(1);
-#endif // SHANCHEN
-				lb_lbnode_get_u(tmpind, local_v);
-
-                v[0] += delta[3*x+0]*delta[3*y+1]*delta[3*z+2]*local_v[0];
-                v[1] += delta[3*x+0]*delta[3*y+1]*delta[3*z+2]*local_v[1];
-                v[2] += delta[3*x+0]*delta[3*y+1]*delta[3*z+2]*local_v[2];
-            }
-        }
->>>>>>> 6ab98d1b
-    }
-
-    return 0;
+    }
+  }
+
+  return 0;
 }
 
 
@@ -2877,7 +2805,6 @@
 #endif
 
 #ifdef LB_ELECTROHYDRODYNAMICS
-<<<<<<< HEAD
   force[0] = - lbpar.friction[0] * (velocity[0]/time_step - interpolated_u[0] - p->p.mu_E[0]);
   force[1] = - lbpar.friction[0] * (velocity[1]/time_step - interpolated_u[1] - p->p.mu_E[1]);
   force[2] = - lbpar.friction[0] * (velocity[2]/time_step - interpolated_u[2] - p->p.mu_E[2]);
@@ -2887,20 +2814,6 @@
   force[2] = - lbpar.friction[0] * (velocity[2]/time_step - interpolated_u[2]);
 #endif
 
-
-  ONEPART_TRACE(if(p->p.identity==check_id) fprintf(stderr,"%d: OPT: LB f_drag = (%.6e,%.3e,%.3e)\n",this_node,force[0],force[1],force[2]));
-
-  ONEPART_TRACE(if(p->p.identity==check_id) fprintf(stderr,"%d: OPT: LB f_random = (%.6e,%.3e,%.3e)\n",this_node,p->lc.f_random[0],p->lc.f_random[1],p->lc.f_random[2]));
-=======
-  force[0] = - lbpar.friction[0] * (p->m.v[0]/time_step - interpolated_u[0] - p->p.mu_E[0]);
-  force[1] = - lbpar.friction[0] * (p->m.v[1]/time_step - interpolated_u[1] - p->p.mu_E[1]);
-  force[2] = - lbpar.friction[0] * (p->m.v[2]/time_step - interpolated_u[2] - p->p.mu_E[2]);
-#else // LB_ELECTROHYDRODYNAMICS
-  force[0] = - lbpar.friction[0] * (p->m.v[0]/time_step - interpolated_u[0]);
-  force[1] = - lbpar.friction[0] * (p->m.v[1]/time_step - interpolated_u[1]);
-  force[2] = - lbpar.friction[0] * (p->m.v[2]/time_step - interpolated_u[2]);
-#endif // LB_ELECTROHYDRODYNAMICS
-
   ONEPART_TRACE(
                 if (p->p.identity == check_id)
                   {
@@ -2918,7 +2831,6 @@
                             this_node, p->lc.f_random[0], p->lc.f_random[1], p->lc.f_random[2]);
                   }
                 );
->>>>>>> 6ab98d1b
 
   force[0] = force[0] + p->lc.f_random[0];
   force[1] = force[1] + p->lc.f_random[1];
@@ -2950,7 +2862,6 @@
       }
     }
   }
-<<<<<<< HEAD
 
 #ifdef ENGINE
   if ( p->swim.swimming )
@@ -2974,9 +2885,9 @@
     lb_lbfluid_get_interpolated_velocity(source_position, p->swim.v_source);
 
     // calculate and set force at source position
-    delta_j[0] = - p->swim.f_swim*p->r.quatu[0]*time_step*tau/agrid;
-    delta_j[1] = - p->swim.f_swim*p->r.quatu[1]*time_step*tau/agrid;
-    delta_j[2] = - p->swim.f_swim*p->r.quatu[2]*time_step*tau/agrid;
+    delta_j[0] = - p->swim.f_swim*p->r.quatu[0]*time_step*lbpar.tau/lbpar.agrid;
+    delta_j[1] = - p->swim.f_swim*p->r.quatu[1]*time_step*lbpar.tau/lbpar.agrid;
+    delta_j[2] = - p->swim.f_swim*p->r.quatu[2]*time_step*lbpar.tau/lbpar.agrid;
 
     for (z=0;z<2;z++) {
       for (y=0;y<2;y++) {
@@ -2991,8 +2902,6 @@
     }
   }
 #endif
-=======
->>>>>>> 6ab98d1b
 }
 
 
