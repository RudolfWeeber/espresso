/*
  Copyright (C) 2010,2011,2012,2013 The ESPResSo project
  Copyright (C) 2002,2003,2004,2005,2006,2007,2008,2009,2010 
    Max-Planck-Institute for Polymer Research, Theory Group
  
  This file is part of ESPResSo.
  
  ESPResSo is free software: you can redistribute it and/or modify
  it under the terms of the GNU General Public License as published by
  the Free Software Foundation, either version 3 of the License, or
  (at your option) any later version.
  
  ESPResSo is distributed in the hope that it will be useful,
  but WITHOUT ANY WARRANTY; without even the implied warranty of
  MERCHANTABILITY or FITNESS FOR A PARTICULAR PURPOSE.  See the
  GNU General Public License for more details.
  
  You should have received a copy of the GNU General Public License
  along with this program.  If not, see <http://www.gnu.org/licenses/>. 
*/
/** \file lattice.hpp 
 *
 * Lattice class definition
 * Contains the lattice layout and pointers to the data fields.
 * For parallelization purposes, it is assumed that a halo region
 * surrounds the local lattice sites.
 */

#ifndef _LATTICE_HPP
#define _LATTICE_HPP

#include <mpi.h>
#include "utils.hpp"
#include "grid.hpp"
#include "particle_data.hpp"

/** Switch determining the type of lattice dynamics. A value of zero
 *  means that there is no lattice dynamics. Different types can be
 *  combined by or'ing the respective flags.
 *  So far, only \ref LATTICE_OFF and \ref LATTICE_LB exist.
 */
extern int lattice_switch;

#define LATTICE_LB   1  /** Lattice Boltzmann */
#define LATTICE_LB_GPU   2  /** Lattice Boltzmann */
#define INTERPOLATION_LINEAR 1
#define index_t long
#define LATTICE_OFF  0  /** Lattice off */

enum { LATTICE_ANISOTROPIC = 1, 
       LATTICE_X_NOTEXT = 2, LATTICE_Y_NOTEXT = 4, LATTICE_Z_NOTEXT = 8 };

class Lattice {
public:
  int grid[3] ;/** number of local lattice sites in each direction (excluding halo) */
  int global_grid[3];
  unsigned int dim;
  double agrid[3];/** lattice constant */

  int halo_grid[3] ;/** number of lattice sites in each direction including halo */
  int halo_size;/** halo size in all directions */

  double offset[3];/** global offset */
  double local_offset[3];
  int local_index_offset[3];

  unsigned int interpolation_type;
  char flags;
  size_t element_size;/** Size of each element in size units (=bytes) */
  size_t lattice_dim;/** Dimension of the field, assuming entries are arrays */

  index_t grid_volume;/** total number (volume) of local lattice sites (excluding halo) */
  index_t halo_grid_volume;/** total number (volume) of lattice sites (including halo) */
  index_t halo_grid_surface;/** number of lattice sites in the halo region */
  index_t halo_offset;/** offset for number of halo sites stored in front of the local lattice sites */

  void *_data;/** pointer to the actual lattice data. This can be a contiguous field of arbitrary data. */

  /** particle representation of this lattice. This is needed to
   *  specify interactions between particles and the lattice.
   *  Actually used are only the identity and the type. */
  Particle part_rep;

  /* Constructor */
  Lattice() {}

  /** Initialize lattice.
   *
   * This function initializes the variables describing the lattice
   * layout. Important: The lattice data is <em>not</em> allocated here!
   *
   * \param lattice pointer to the lattice
   * \param agrid   lattice spacing
   */
  int init(double* agrid, double* offset, int halo_size, size_t element_size);

  /** lattice memory allocation.
   * \param lattice pointer to the lattice
   */
  void allocate_memory();
  void allocate_memory(size_t element_size);

  void interpolate(double* pos, double* value);

  void interpolate_linear(double* pos, double* value);

  void interpolate_gradient(double* pos, double* value);

  void interpolate_linear_gradient(double* pos, double* value);

  void set_data_for_global_position_with_periodic_image(double* pos, void* data);

  /********************** Inline Functions **********************/

  /** Map a global lattice site to the node grid.
   *
   *  This function determines the processor responsible for
   *  the specified lattice site. The coordinates of the site are
   *  taken as global coordinates and are returned as local coordinates.
   *
   * \param  lattice pointer to the lattice
   * \param  ind     global coordinates of the lattice site (Input)
   * \param  grid     local coordinates of the lattice site (Output)
   * \return         index of the node for the lattice site
   */
  int map_lattice_to_node(int *ind, int *grid) {

    /* determine coordinates in node_grid */
    grid[0] = (int)floor(ind[0]*this->agrid[0]*box_l_i[0]*node_grid[0]);
    grid[1] = (int)floor(ind[1]*this->agrid[1]*box_l_i[1]*node_grid[1]);
    grid[2] = (int)floor(ind[2]*this->agrid[2]*box_l_i[2]*node_grid[2]);

    //fprintf(stderr,"%d: (%d,%d,%d)\n",this_node,grid[0],grid[1],grid[2]);

    /* change from global to local lattice coordinates */
    ind[0] = ind[0] - grid[0]*this->grid[0] + this->halo_size;
    ind[1] = ind[1] - grid[1]*this->grid[1] + this->halo_size;
    ind[2] = ind[2] - grid[2]*this->grid[2] + this->halo_size;

    /* return linear index into node array */
    return map_array_node(grid);
  }

  int global_pos_in_local_box(double pos[3]) {
    if (!(pos[0]>my_left[0]  &&  pos[0]<my_right[0] ))
      return 0;
    if (!(pos[1]>my_left[1]  &&  pos[1]<my_right[1] ))
      return 0;
    if (!(pos[2]>my_left[2]  &&  pos[2]<my_right[2] ))
      return 0;
    return 1;
  }

  int global_pos_in_local_halobox(double pos[3]) {
    for (unsigned int i=0; i<this->dim; i++) {
      if (!(pos[i]>this->local_offset[i]-this->halo_size*this->agrid[i] &&
            pos[i]<this->local_offset[i]+this->halo_grid[i]*this->agrid[i] ))
        return 0;
    }
    return 1;
  }

  int global_pos_to_lattice_index_checked(double pos[3], int* index) {
    int i;
    for (i=0; i<3; i++)
      if (abs(fmod(pos[i]-this->offset[i],this->agrid[i])) > ROUND_ERROR_PREC)
        return ES_ERROR;
    int ind[3];
    for (i=0; i<3; i++)
      ind[i] = (int) round((pos[i]-this->offset[i])/this->agrid[i]);
    *index = get_linear_index(this->halo_size + ind[0], this->halo_size + ind[1], this->halo_size + ind[2], this->halo_grid);
    return ES_OK;
  }

  /** Map a local lattice site to the global position.
   *
   *  This function determines the processor responsible for
   *  the specified lattice site. The coordinates of the site are
   *  taken as global coordinates andcoordinates of the site are
   *  taken as global coordinates and are returned as local coordinates.
   *
   * \param  lattice pointer to the lattice
   * \param  ind     global coordinates of the lattice site (Input)
   * \param  grid    local coordinates of the lattice site (Output)
   * \return         index of the node for the lattice site
   */
  /* @TODO: Implement! */
  int map_lattice_to_position(int *ind, int *grid) {
    return 0;
  }

  void map_linear_index_to_global_pos(index_t ind, double* pos) {
    int index_in_halogrid[3];
    get_grid_pos(ind, &index_in_halogrid[0], &index_in_halogrid[1], &index_in_halogrid[2], this->halo_grid);
    pos[0] = this->local_offset[0] + (index_in_halogrid[0] - this->halo_size)*this->agrid[0];
    pos[1] = this->local_offset[1] + (index_in_halogrid[1] - this->halo_size)*this->agrid[1];
    pos[2] = this->local_offset[2] + (index_in_halogrid[2] - this->halo_size)*this->agrid[2];
  }

  void map_local_index_to_pos(index_t* index, double* pos) {
    pos[0] = this->local_offset[0] + (index[0])*this->agrid[0];
    pos[1] = this->local_offset[1] + (index[1])*this->agrid[1];
    pos[2] = this->local_offset[2] + (index[2])*this->agrid[2];
  }

  int map_global_index_to_halo_index(index_t* global_index, index_t* halo_index) {
    int out=0;
    for (int d=0; d<3; d++) {
      halo_index[d] = global_index[d]-this->local_index_offset[d] +this->halo_size;
      if (halo_index[d] < 0 || halo_index[d] >= this->halo_grid[d])
        out=1;
    }

    if (out) {
      return 0;
    }
    return 1;

  }

  void map_halo_index_to_pos(index_t* index_in_halogrid, double* pos) {
    pos[0] = this->local_offset[0] + (index_in_halogrid[0] - this->halo_size)*this->agrid[0];
    pos[1] = this->local_offset[1] + (index_in_halogrid[1] - this->halo_size)*this->agrid[1];
    pos[2] = this->local_offset[2] + (index_in_halogrid[2] - this->halo_size)*this->agrid[2];
  }

  /** Map a spatial position to the surrounding lattice sites.
   *
   * This function takes a global spatial position and determines the
   * surrounding elementary cell of the lattice for this position.
   * The distance fraction in each direction is also calculated.
   * <br><em>Remarks:</em>
   * <ul>
   * <li>The spatial position has to be in the local domain.</li>
   * <li>The lattice sites of the elementary cell are returned as local indices</li>
   * </ul>
   * \param lattice    pointer to the lattice (Input)
   * \param pos        spatial position (Input)
   * \param node_index local indices of the surrounding lattice sites (Output)
   * \param delta      distance fraction of pos from the surrounding
   *                   elementary cell, 6 directions (Output)
   */
  void map_position_to_lattice(const double pos[3], index_t node_index[8], double delta[6]) {

    int dir,ind[3] ;
    double lpos, rel;

    /* determine the elementary lattice cell containing the particle
       and the relative position of the particle in this cell */
    for (dir=0;dir<3;dir++) {
      lpos = pos[dir] - my_left[dir];
      rel = lpos/this->agrid[dir] + 0.5; // +1 for halo offset
      ind[dir] = (int)floor(rel);

      /* surrounding elementary cell is not completely inside this box,
         adjust if this is due to round off errors */
      if (ind[dir] < 0) {
        if (abs(rel) < ROUND_ERROR_PREC) {
      ind[dir] = 0; // TODO
        } else {
      fprintf(stderr,"%d: map_position_to_lattice: position (%f,%f,%f) not inside a local plaquette in dir %d ind[dir]=%d rel=%f lpos=%f.\n",this_node,pos[0],pos[1],pos[2],dir,ind[dir],rel,lpos);
        }
      }
      else if (ind[dir] > this->grid[dir]) {
        if (lpos - local_box_l[dir] < ROUND_ERROR_PREC*local_box_l[dir])
      ind[dir] = this->grid[dir];
        else
      fprintf(stderr,"%d: map_position_to_lattice: position (%f,%f,%f) not inside a local plaquette in dir %d ind[dir]=%d rel=%f lpos=%f.\n",this_node,pos[0],pos[1],pos[2],dir,ind[dir],rel,lpos);
      }

      delta[3+dir] = rel - ind[dir]; // delta_x/a
      delta[dir]   = 1.0 - delta[3+dir];
    }

    node_index[0] = get_linear_index(ind[0],ind[1],ind[2],this->halo_grid);
    node_index[1] = node_index[0] + 1;
    node_index[2] = node_index[0] + this->halo_grid[0];
    node_index[3] = node_index[0] + this->halo_grid[0] + 1;
    node_index[4] = node_index[0] + this->halo_grid[0]*this->halo_grid[1];
    node_index[5] = node_index[4] + 1;
    node_index[6] = node_index[4] + this->halo_grid[0];
    node_index[7] = node_index[4] + this->halo_grid[0] + 1;
  }

  /** Map a spatial position to the surrounding lattice sites.
   *
   * This function takes a global spatial position and determines the
   * surrounding elementary cell of the lattice for this position.
   * The distance fraction in each direction is also calculated.
   * <br><em>Remarks:</em>
   * <ul>
   * <li>The spatial position is given in global coordinates.</li>
   * <li>The lattice sites of the elementary cell are returned as local indices</li>
   * </ul>
   * \param pos        spatial position (Input)
   * \param ind        global index of the lower left lattice site (Output)
   * \param delta      distance fraction of pos from the surrounding
   *                   elementary cell, 6 directions (Output)
   * \param tmp_agrid  lattice mesh distance
   */
  static void map_position_to_lattice_global (double pos[3], int ind[3], double delta[6], double tmp_agrid) {
  //not sure why I don't have access to agrid here so I make a temp var and pass it to this function
    int i;
    double rel[3];
    // fold the position onto the local box, note here ind is used as a dummy variable
      for (i=0;i<3;i++) {
          pos[i] = pos[i]-0.5*tmp_agrid;
      }

    fold_position (pos,ind);

    // convert the position into lower left grid point
      for (i=0;i<3;i++) {
          rel[i] = (pos[i])/tmp_agrid;
      }

    // calculate the index of the position
    for (i=0;i<3;i++) {
      ind[i] = floor(rel[i]);
    }

    // calculate the linear interpolation weighting
    for (i=0;i<3;i++) {
      delta[3+i] = rel[i] - ind[i];
      delta[i] = 1 - delta[3+i];
    }

  }


  void get_data_for_halo_index(index_t* ind, void** data) {
    (*data) = ((char*)this->_data) + get_linear_index(ind[0], ind[1], ind[2], this->halo_grid)*this->element_size;


  }

  void get_data_for_linear_index(index_t ind, void** data) {
    (*data) = ((char*)this->_data) + ind*this->element_size;
  }

  void get_data_for_local_index(index_t* ind, void** data) {
    index_t index_in_halogrid[3];
    index_in_halogrid[0] = ind[0]+this->halo_size;
    index_in_halogrid[1] = ind[1]+this->halo_size;
    index_in_halogrid[2] = ind[2]+this->halo_size;
    (*data) = ((char*)this->_data) + get_linear_index(index_in_halogrid[0], index_in_halogrid[1], index_in_halogrid[2], this->halo_grid)*this->element_size;
  }

  void set_data_for_local_halo_grid_index(index_t* ind, void* data) {
    memcpy(((char*)this->_data) + get_linear_index(ind[0], ind[1], ind[2],  this->halo_grid)*this->element_size, data, this->element_size);

  }

  void set_data_for_local_grid_index(index_t* ind, void* data) {
    memcpy(((char*)this->_data) + get_linear_index(ind[0]+this->halo_size, ind[1]+this->halo_size, ind[2]+this->halo_size,  this->halo_grid)*this->element_size, data, this->element_size);
  }

  int global_pos_to_lattice_halo_index(double* pos, index_t*  ind) {
    for (int i = 0; i<3; i++) {
      ind[i] = (int) floor((pos[i]-this->local_offset[i])/this->agrid[i]+ROUND_ERROR_PREC)+this->halo_size;
      if (ind[i] < 0 || ind[i] >= this->halo_grid[i])
        return 0;
    }
    return 1;
  }

};

<<<<<<< HEAD

inline void map_position_to_lattice_global_GPU (double pos[3], int ind[3], double delta[6], double tmp_agrid) 
{
//not sure why I don't have access to agrid here so I make a temp var and pass it to this function
  int i;
  double rel[3];
  // fold the position onto the local box, note here ind is used as a dummy variable
    for (i=0;i<3;i++) {
        pos[i] = pos[i]-0.5*tmp_agrid;
    }

  fold_position (pos,ind);

  // convert the position into lower left grid point
    for (i=0;i<3;i++) {
        rel[i] = (pos[i])/tmp_agrid;
    }

  // calculate the index of the position
  for (i=0;i<3;i++) {
    ind[i] = floor(rel[i]);
  }

  // calculate the linear interpolation weighting
  for (i=0;i<3;i++) {
    delta[3+i] = rel[i] - ind[i];
    delta[i] = 1 - delta[3+i];
  }

}


#endif /* LATTICE_H */
=======
#endif /* LATTICE_HPP */
>>>>>>> a76a1fec
<|MERGE_RESOLUTION|>--- conflicted
+++ resolved
@@ -366,40 +366,4 @@
 
 };
 
-<<<<<<< HEAD
-
-inline void map_position_to_lattice_global_GPU (double pos[3], int ind[3], double delta[6], double tmp_agrid) 
-{
-//not sure why I don't have access to agrid here so I make a temp var and pass it to this function
-  int i;
-  double rel[3];
-  // fold the position onto the local box, note here ind is used as a dummy variable
-    for (i=0;i<3;i++) {
-        pos[i] = pos[i]-0.5*tmp_agrid;
-    }
-
-  fold_position (pos,ind);
-
-  // convert the position into lower left grid point
-    for (i=0;i<3;i++) {
-        rel[i] = (pos[i])/tmp_agrid;
-    }
-
-  // calculate the index of the position
-  for (i=0;i<3;i++) {
-    ind[i] = floor(rel[i]);
-  }
-
-  // calculate the linear interpolation weighting
-  for (i=0;i<3;i++) {
-    delta[3+i] = rel[i] - ind[i];
-    delta[i] = 1 - delta[3+i];
-  }
-
-}
-
-
-#endif /* LATTICE_H */
-=======
-#endif /* LATTICE_HPP */
->>>>>>> a76a1fec
+#endif /* LATTICE_HPP */