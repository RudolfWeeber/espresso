#include "lb_interface.hpp"
#include "MpiCallbacks.hpp"
#include "communication.hpp"
#include "config.hpp"
#include "electrokinetics.hpp"
#include "global.hpp"
#include "grid.hpp"
#include "lb-d3q19.hpp"
#include "lb.hpp"
#include "lb_walberla_instance.hpp"
#include "lb_walberla_interface.hpp"
#include "lbgpu.hpp"

#include <utils/index.hpp>
using Utils::get_linear_index;

#include <fstream>

ActiveLB lattice_switch = ActiveLB::NONE;

/* LB CPU callback interface */
<<<<<<< HEAD
/** Issue REQ_SEND_FLUID: Send a single lattice site to a processor.
 *  @param node   processor to send to
 *  @param index  index of the lattice site
 *  @param rho    local fluid density
 *  @param j      local fluid velocity
 *  @param pi     local fluid pressure
 */
void mpi_send_fluid(int node, int index, double rho, Utils::Vector3d const &j,
                    Utils::Vector6d const &pi) {
  if (node == this_node) {
    lb_calc_n_from_rho_j_pi(index, rho, j, pi);
  } else if (0 == this_node) {
    mpi_call(mpi_send_fluid, node, index, rho, j, pi);
=======
namespace {

template <typename Kernel>
void lb_set(Utils::Vector3i const &index, Kernel kernel) {
  if (lblattice.is_local(index)) {
    kernel(index);
>>>>>>> 7b957df8
  }
}

template <typename Kernel>
auto lb_calc(Utils::Vector3i const &index, Kernel kernel) {
  using R = decltype(kernel(index));
  if (lblattice.is_local(index)) {
    return boost::optional<R>(kernel(index));
  }
  return boost::optional<R>();
}

template <class Kernel>
auto lb_calc_fluid_kernel(Utils::Vector3i const &index, Kernel kernel) {
  return lb_calc(index, [&](auto index) {
    auto const linear_index =
        get_linear_index(lblattice.local_index(index), lblattice.halo_grid);
    auto const force_density = lbfields[linear_index].force_density;
    auto const modes = lb_calc_modes(linear_index);
    return kernel(modes, force_density);
  });
}

auto mpi_lb_get_density(Utils::Vector3i const &index) {
  return lb_calc_fluid_kernel(index, [&](auto modes, auto force_density) {
    return lb_calc_density(modes);
  });
}

REGISTER_CALLBACK_ONE_RANK(mpi_lb_get_density)

auto mpi_lb_get_populations(Utils::Vector3i const &index) {
  return lb_calc(index, [&](auto index) {
    auto const linear_index =
        get_linear_index(lblattice.local_index(index), lblattice.halo_grid);
    return lb_get_population(linear_index);
  });
}

REGISTER_CALLBACK_ONE_RANK(mpi_lb_get_populations)

auto mpi_lb_get_boundary_flag(Utils::Vector3i const &index) {
  return lb_calc(index, [&](auto index) {
#ifdef LB_BOUNDARIES
    auto const linear_index =
        get_linear_index(lblattice.local_index(index), lblattice.halo_grid);
    return lbfields[linear_index].boundary;
#else
    return false;
#endif
  });
}

REGISTER_CALLBACK_ONE_RANK(mpi_lb_get_boundary_flag)

void mpi_lb_set_population(Utils::Vector3i const &index,
                           Utils::Vector19d const &population) {
  lb_set(index, [&](auto index) {
    auto const linear_index =
        get_linear_index(lblattice.local_index(index), lblattice.halo_grid);
    lb_set_population(linear_index, population);
  });
}

REGISTER_CALLBACK(mpi_lb_set_population)

auto mpi_lb_get_momentum_density(Utils::Vector3i const &index) {
  return lb_calc_fluid_kernel(index, [&](auto modes, auto force_density) {
    return lb_calc_momentum_density(modes, force_density);
  });
}

REGISTER_CALLBACK_ONE_RANK(mpi_lb_get_momentum_density)

auto mpi_lb_get_stress(Utils::Vector3i const &index) {
  return lb_calc_fluid_kernel(index, [&](auto modes, auto force_density) {
    return lb_calc_stress(modes, force_density);
  });
}

REGISTER_CALLBACK_ONE_RANK(mpi_lb_get_stress)

void mpi_bcast_lb_params_slave(LBParam field, LB_Parameters const &params) {
  lbpar = params;
  lb_lbfluid_on_lb_params_change(field);
}

REGISTER_CALLBACK(mpi_bcast_lb_params_slave)

/** @brief Broadcast a parameter for lattice Boltzmann.
 *  @param[in] field  References the parameter field to be broadcasted.
 *                    The references are defined in lb.hpp
 */
void mpi_bcast_lb_params(LBParam field) {
  mpi_call(mpi_bcast_lb_params_slave, field, lbpar);
  lb_lbfluid_on_lb_params_change(field);
}
<<<<<<< HEAD
=======

} // namespace
>>>>>>> 7b957df8

void lb_lbfluid_update() {
  if (lattice_switch == ActiveLB::CPU) {
    lattice_boltzmann_update();
  } else if (lattice_switch == ActiveLB::GPU) {
    if (this_node == 0) {
#ifdef CUDA
#ifdef ELECTROKINETICS
      if (ek_initialized) {
        ek_integrate();
      } else {
#endif
        lattice_boltzmann_update_gpu();
#ifdef ELECTROKINETICS
      }
#endif
#endif
    }
  } else if (lattice_switch == ActiveLB::WALBERLA) {
    lb_walberla()->integrate();
  } else
    throw std::runtime_error("No LB active (update)i");
}

void lb_lbfluid_propagate() {
  lb_lbfluid_update();
  if (lb_lbfluid_get_kT() > 0.0) {
    if (lattice_switch == ActiveLB::GPU) {
#ifdef CUDA
      rng_counter_fluid_gpu->increment();
#endif
    } else if (lattice_switch == ActiveLB::CPU) {
      rng_counter_fluid->increment();
    }
  }
}

/**
 * @brief Check the boundary velocities.
 * Sanity check if the velocity defined at LB boundaries is within the Mach
 * number limits of the scheme i.e. u < 0.3.
 */
void lb_boundary_mach_check() {
  // Boundary velocities are stored in MD units, therefore we need to scale them
  // in order to get lattice units.
  auto const conv_fac = lb_lbfluid_get_tau() / lb_lbfluid_get_agrid();
  double constexpr mach_limit = 0.3;
  using LBBoundaries::lbboundaries;
  if (std::any_of(lbboundaries.begin(), lbboundaries.end(),
                  [conv_fac, mach_limit](auto const &b) {
                    return (b->velocity() * conv_fac).norm() >= mach_limit;
                  })) {
    runtimeErrorMsg() << "Lattice velocity exceeds the Mach number limit";
  }
}

/**
 * @brief Perform LB parameter and boundary velocity checks.
 */
void lb_lbfluid_sanity_checks() {
  if (lattice_switch == ActiveLB::GPU) {
#ifdef CUDA
    if (this_node == 0) {
      lb_GPU_sanity_checks();
      lb_boundary_mach_check();
    }
#endif
  } else if (lattice_switch == ActiveLB::CPU) {
    lb_sanity_checks();
    lb_boundary_mach_check();
  }
}

void lb_lbfluid_on_integration_start() {
  lb_lbfluid_sanity_checks();
  if (lattice_switch == ActiveLB::GPU) {
#ifdef CUDA
    if (this_node == 0 and lb_reinit_particles_gpu()) {
      lb_realloc_particles_gpu();
      lb_reinit_particles_gpu.validate();
    }
#endif
  } else if (lattice_switch == ActiveLB::CPU) {
    halo_communication(&update_halo_comm,
                       reinterpret_cast<char *>(lbfluid[0].data()));
  }
}

void lb_lbfluid_invalidate_particle_allocation() {
#ifdef CUDA
  lb_reinit_particles_gpu.invalidate();
#endif
}

/** (Re-)initialize the fluid. */
void lb_lbfluid_reinit_parameters() {
  if (lattice_switch == ActiveLB::GPU) {
#ifdef CUDA
    if (this_node == 0)
      lb_reinit_parameters_gpu();
#endif
  } else if (lattice_switch == ActiveLB::CPU) {
    lb_reinit_parameters();
  }
}

/** (Re-)initialize the fluid according to the value of density. */

void lb_lbfluid_reinit_fluid() {
  if (lattice_switch == ActiveLB::GPU) {
#ifdef CUDA
    lb_reinit_fluid_gpu();
#endif
  } else if (lattice_switch == ActiveLB::CPU) {
    lb_reinit_fluid();
  } else {
    throw std::runtime_error("LB not activated.");
  }
}

/** Perform a full initialization of the lattice Boltzmann system.
 *  All derived parameters and the fluid are reset to their default values.
 */
void lb_lbfluid_init() {
  if (lattice_switch == ActiveLB::GPU && this_node == 0) {
#ifdef CUDA
    lb_init_gpu();
#endif
  } else if (lattice_switch == ActiveLB::CPU) {
    lb_init();
  }
}

uint64_t lb_lbfluid_get_rng_state() {
  if (lattice_switch == ActiveLB::CPU) {
    return lb_fluid_get_rng_state();
  }
  if (lattice_switch == ActiveLB::GPU) {
#ifdef CUDA
    return lb_fluid_get_rng_state_gpu();
#endif
  }
  return {};
}

void lb_lbfluid_set_rng_state(uint64_t counter) {
  if (lattice_switch == ActiveLB::CPU) {
    lb_fluid_set_rng_state(counter);
  } else if (lattice_switch == ActiveLB::GPU) {
#ifdef CUDA
    lb_fluid_set_rng_state_gpu(counter);
#endif
  }
}

void lb_lbfluid_set_density(double density) {
  if (density <= 0)
    throw std::invalid_argument("Density has to be > 0.");
  if (lattice_switch == ActiveLB::GPU) {
#ifdef CUDA
    lbpar_gpu.rho = static_cast<float>(density);
    lb_lbfluid_on_lb_params_change(LBParam::DENSITY);
#endif //  CUDA
  } else {
    lbpar.density = density;
    mpi_bcast_lb_params(LBParam::DENSITY);
  }
}

double lb_lbfluid_get_density() {
  if (lattice_switch == ActiveLB::GPU) {
#ifdef CUDA
    return static_cast<double>(lbpar_gpu.rho);
#else
    return {};
#endif //  CUDA
  }
  if (lattice_switch == ActiveLB::CPU) {
    return lbpar.density;
  }
#ifdef LB_WALBERLA
  if (lattice_switch == ActiveLB::WALBERLA) {
    return lb_walberla()->get_density();
  }
#endif
  throw std::runtime_error("LB not activated.");
}

void lb_lbfluid_set_viscosity(double viscosity) {
  if (viscosity <= 0)
    throw std::invalid_argument("Viscosity has to be >0.");
  if (lattice_switch == ActiveLB::GPU) {
#ifdef CUDA
    lbpar_gpu.viscosity = static_cast<float>(viscosity);
    lb_lbfluid_on_lb_params_change(LBParam::VISCOSITY);
#endif //  CUDA
  } else {
    lbpar.viscosity = viscosity;
    mpi_bcast_lb_params(LBParam::VISCOSITY);
  }
}

double lb_lbfluid_get_viscosity() {
  if (lattice_switch == ActiveLB::GPU) {
#ifdef CUDA
    return static_cast<double>(lbpar_gpu.viscosity);
#else
    return {};
#endif //  CUDA
  }
  if (lattice_switch == ActiveLB::CPU) {
    return lbpar.viscosity;
  }
  throw std::runtime_error("LB not activated.");
}

void lb_lbfluid_set_bulk_viscosity(double bulk_viscosity) {
  if (bulk_viscosity <= 0)
    throw std::invalid_argument("Bulk viscosity has to be >0.");
  if (lattice_switch == ActiveLB::GPU) {
#ifdef CUDA
    lbpar_gpu.bulk_viscosity = static_cast<float>(bulk_viscosity);
    lbpar_gpu.is_TRT = false;
    lb_lbfluid_on_lb_params_change(LBParam::BULKVISC);
#endif //  CUDA
  } else {
    lbpar.bulk_viscosity = bulk_viscosity;
    lbpar.is_TRT = false;
    mpi_bcast_lb_params(LBParam::BULKVISC);
  }
}

double lb_lbfluid_get_bulk_viscosity() {
  if (lattice_switch == ActiveLB::GPU) {
#ifdef CUDA
    return lbpar_gpu.bulk_viscosity;
#else
    return {};
#endif //  CUDA
  }
  if (lattice_switch == ActiveLB::CPU) {
    return lbpar.bulk_viscosity;
  }
  throw std::runtime_error("LB not activated.");
}

void lb_lbfluid_set_gamma_odd(double gamma_odd) {
  if (fabs(gamma_odd) > 1)
    throw std::invalid_argument("Gamma odd has to be <= 1.");
  if (lattice_switch == ActiveLB::GPU) {
#ifdef CUDA
    lbpar_gpu.gamma_odd = static_cast<float>(gamma_odd);
    lbpar_gpu.is_TRT = false;
    lb_lbfluid_on_lb_params_change(LBParam::DENSITY);
#endif //  CUDA
  } else {
    lbpar.gamma_odd = gamma_odd;
    lbpar.is_TRT = false;
    mpi_bcast_lb_params(LBParam::GAMMA_ODD);
  }
}

double lb_lbfluid_get_gamma_odd() {
  if (lattice_switch == ActiveLB::GPU) {
#ifdef CUDA
    return lbpar_gpu.gamma_odd;
#else
    return {};
#endif //  CUDA
  }
  if (lattice_switch == ActiveLB::CPU) {
    return lbpar.gamma_odd;
  }
  throw std::runtime_error("LB not activated.");
}

void lb_lbfluid_set_gamma_even(double gamma_even) {
  if (fabs(gamma_even) > 1)
    throw std::invalid_argument("gamma_even has to be <= 1.");
  if (lattice_switch == ActiveLB::GPU) {
#ifdef CUDA
    lbpar_gpu.gamma_even = static_cast<float>(gamma_even);
    lbpar_gpu.is_TRT = false;
    lb_lbfluid_on_lb_params_change(LBParam::GAMMA_EVEN);
#endif //  CUDA
  } else {
    lbpar.gamma_even = gamma_even;
    lbpar.is_TRT = false;
    mpi_bcast_lb_params(LBParam::DENSITY);
  }
}

double lb_lbfluid_get_gamma_even() {
  if (lattice_switch == ActiveLB::GPU) {
#ifdef CUDA
    return lbpar_gpu.gamma_even;
#endif //  CUDA
  }
  if (lattice_switch == ActiveLB::CPU) {
    return lbpar.gamma_even;
  }
  throw std::runtime_error("LB not activated.");

  return {};
}

void lb_lbfluid_set_agrid(double agrid) {
  if (agrid <= 0)
    throw std::invalid_argument("agrid has to be > 0.");
  if (lattice_switch == ActiveLB::GPU) {
#ifdef CUDA
    lb_set_agrid_gpu(agrid);
    lb_lbfluid_on_lb_params_change(LBParam::AGRID);
#endif //  CUDA
  } else {
    lbpar.agrid = agrid;
    mpi_bcast_lb_params(LBParam::AGRID);
  }
}

double lb_lbfluid_get_agrid() {
  if (lattice_switch == ActiveLB::GPU) {
#ifdef CUDA
    return lbpar_gpu.agrid;
#endif //  CUDA
  }
  if (lattice_switch == ActiveLB::CPU) {
    return lbpar.agrid;
  }
#ifdef LB_WALBERLA
  if (lattice_switch == ActiveLB::WALBERLA) {
    return lb_walberla()->get_grid_spacing();
  }
#endif
  throw std::runtime_error("LB not activated.");

  return {};
}

void lb_lbfluid_set_ext_force_density(const Utils::Vector3d &force_density) {
  if (lattice_switch == ActiveLB::GPU) {
#ifdef CUDA
    lbpar_gpu.ext_force_density[0] = static_cast<float>(force_density[0]);
    lbpar_gpu.ext_force_density[1] = static_cast<float>(force_density[1]);
    lbpar_gpu.ext_force_density[2] = static_cast<float>(force_density[2]);
    if (force_density[0] != 0 || force_density[1] != 0 ||
        force_density[2] != 0) {
      lbpar_gpu.external_force_density = 1;
    } else {
      lbpar_gpu.external_force_density = 0;
    }
    lb_reinit_extern_nodeforce_GPU(&lbpar_gpu);
    reset_LB_force_densities_GPU(false);

#endif //  CUDA
  } else if (lattice_switch == ActiveLB::CPU) {
    lbpar.ext_force_density = force_density;
<<<<<<< HEAD
    mpi_bcast_lb_params(LBParam::EXTFORCE);
  } else if (lattice_switch == ActiveLB::WALBERLA) {
    Communication::mpiCallbacks().call_all(Walberla::set_ext_force_density,
                                           force_density);
=======
    mpi_bcast_lb_params(LBParam::EXT_FORCE_DENSITY);
>>>>>>> 7b957df8
  }
}

const Utils::Vector3d lb_lbfluid_get_ext_force_density() {
  if (lattice_switch == ActiveLB::GPU) {
#ifdef CUDA
    return {{lbpar_gpu.ext_force_density[0], lbpar_gpu.ext_force_density[1],
             lbpar_gpu.ext_force_density[2]}};
#endif //  CUDA
  }
  if (lattice_switch == ActiveLB::CPU) {
    return lbpar.ext_force_density;
  }
  return {};
}

void lb_lbfluid_set_tau(double tau) {
  if (tau <= 0)
    throw std::invalid_argument("tau has to be positive.");
  if (lattice_switch == ActiveLB::GPU) {
#ifdef CUDA
    lbpar_gpu.tau = static_cast<float>(tau);
    lb_lbfluid_on_lb_params_change(LBParam::DENSITY);
#endif //  CUDA
  } else {
    lbpar.tau = tau;
    mpi_bcast_lb_params(LBParam::TAU);
  }
}

double lb_lbfluid_get_tau() {
  if (lattice_switch == ActiveLB::GPU) {
#ifdef CUDA
    return lbpar_gpu.tau;
#else
    return {};
#endif //  CUDA
  }
  if (lattice_switch == ActiveLB::CPU) {
    return lbpar.tau;
  }
#ifdef LB_WALBERLA
  if (lattice_switch == ActiveLB::WALBERLA) {
    return lb_walberla()->get_tau();
  }
#endif
  throw std::runtime_error("LB not activated.");
}

void lb_lbfluid_set_lattice_switch(ActiveLB local_lattice_switch) {
  switch (local_lattice_switch) {
  case ActiveLB::NONE:
  case ActiveLB::CPU:
  case ActiveLB::GPU:
  case ActiveLB::WALBERLA:
    break;
  default:
    throw std::invalid_argument("Invalid lattice switch.");
  }
  lattice_switch = local_lattice_switch;
  mpi_bcast_parameter(FIELD_LATTICE_SWITCH);
}

void lb_lbfluid_set_kT(double kT) {
  if (lattice_switch == ActiveLB::GPU) {
#ifdef CUDA
    lbpar_gpu.kT = kT;
#endif
  } else if (lattice_switch == ActiveLB::CPU) {
    lbpar.kT = kT;
    mpi_bcast_lb_params(LBParam::KT);
  }
}

double lb_lbfluid_get_kT() {
  if (lattice_switch == ActiveLB::GPU) {
#ifdef CUDA
    return static_cast<double>(lbpar_gpu.kT);
#endif
  }
  if (lattice_switch == ActiveLB::CPU) {
    return lbpar.kT;
  }
  return {};
}

double lb_lbfluid_get_lattice_speed() {
  return lb_lbfluid_get_agrid() / lb_lbfluid_get_tau();
}

void lb_lbfluid_print_vtk_boundary(const std::string &filename) {
  FILE *fp = fopen(filename.c_str(), "w");

  if (fp == nullptr) {
    throw std::runtime_error("Could not open file for writing.");
  }

  if (lattice_switch == ActiveLB::GPU) {
#ifdef CUDA
    std::vector<unsigned int> bound_array(lbpar_gpu.number_of_nodes);
    lb_get_boundary_flags_GPU(bound_array.data());

    /** print of the calculated phys values */
    fprintf(fp,
            "# vtk DataFile Version 2.0\nlbboundaries\n"
            "ASCII\nDATASET STRUCTURED_POINTS\nDIMENSIONS %u %u %u\n"
            "ORIGIN %f %f %f\nSPACING %f %f %f\nPOINT_DATA %u\n"
            "SCALARS boundary float 1\nLOOKUP_TABLE default\n",
            lbpar_gpu.dim_x, lbpar_gpu.dim_y, lbpar_gpu.dim_z,
            lbpar_gpu.agrid * 0.5, lbpar_gpu.agrid * 0.5, lbpar_gpu.agrid * 0.5,
            lbpar_gpu.agrid, lbpar_gpu.agrid, lbpar_gpu.agrid,
            lbpar_gpu.number_of_nodes);
    for (int j = 0; j < int(lbpar_gpu.number_of_nodes); ++j) {
      /** print of the calculated phys values */
      fprintf(fp, "%d \n", bound_array[j]);
    }
#endif //  CUDA
  } else if (lattice_switch == ActiveLB::CPU) {
    Utils::Vector3i pos;
    auto const grid_size = lblattice.global_grid;

    fprintf(fp,
            "# vtk DataFile Version 2.0\nlbboundaries\n"
            "ASCII\nDATASET STRUCTURED_POINTS\nDIMENSIONS %d %d %d\n"
            "ORIGIN %f %f %f\nSPACING %f %f %f\nPOINT_DATA %d\n"
            "SCALARS boundary float 1\nLOOKUP_TABLE default\n",
            grid_size[0], grid_size[1], grid_size[2], lblattice.agrid * 0.5,
            lblattice.agrid * 0.5, lblattice.agrid * 0.5, lblattice.agrid,
            lblattice.agrid, lblattice.agrid,
            grid_size[0] * grid_size[1] * grid_size[2]);

    for (pos[2] = 0; pos[2] < grid_size[2]; pos[2]++) {
      for (pos[1] = 0; pos[1] < grid_size[1]; pos[1]++) {
        for (pos[0] = 0; pos[0] < grid_size[0]; pos[0]++) {
          auto boundary = lb_lbnode_get_boundary(pos);
          fprintf(fp, "%d \n", boundary);
        }
      }
    }
  }
#ifdef LB_WALBERLA
  else if (lattice_switch == ActiveLB::WALBERLA) {
    Utils::Vector3i pos;
    auto const grid_size = lb_walberla()->get_grid_dimensions();

    fprintf(fp,
            "# vtk DataFile Version 2.0\nlbboundaries\n"
            "ASCII\nDATASET STRUCTURED_POINTS\nDIMENSIONS %d %d %d\n"
            "ORIGIN %f %f %f\nSPACING %f %f %f\nPOINT_DATA %d\n"
            "SCALARS boundary float 1\nLOOKUP_TABLE default\n",
            grid_size[0], grid_size[1], grid_size[2],
            lb_walberla()->get_grid_spacing() * 0.5,
            lb_walberla()->get_grid_spacing() * 0.5,
            lb_walberla()->get_grid_spacing() * 0.5,
            lb_walberla()->get_grid_spacing(),
            lb_walberla()->get_grid_spacing(),
            lb_walberla()->get_grid_spacing(),
            grid_size[0] * grid_size[1] * grid_size[2]);

    for (pos[2] = 0; pos[2] < grid_size[2]; pos[2]++) {
      for (pos[1] = 0; pos[1] < grid_size[1]; pos[1]++) {
        for (pos[0] = 0; pos[0] < grid_size[0]; pos[0]++) {
          auto boundary = lb_lbnode_get_boundary(pos);
          fprintf(fp, "%d \n", boundary);
        }
      }
    }
  }
#endif
  fclose(fp);
}

void lb_lbfluid_print_vtk_velocity(const std::string &filename,
                                   std::vector<int> bb1, std::vector<int> bb2) {
  FILE *fp = fopen(filename.c_str(), "w");

  if (fp == nullptr) {
    throw std::runtime_error("Could not open file for writing.");
  }

  std::vector<int> bb_low;
  std::vector<int> bb_high;

  for (auto val1 = bb1.begin(), val2 = bb2.begin();
       val1 != bb1.end() && val2 != bb2.end(); ++val1, ++val2) {
    if (*val1 == -1 || *val2 == -1) {
      bb_low = {0, 0, 0};
      if (lattice_switch == ActiveLB::GPU) {
#ifdef CUDA
        bb_high = {static_cast<int>(lbpar_gpu.dim_x) - 1,
                   static_cast<int>(lbpar_gpu.dim_y) - 1,
                   static_cast<int>(lbpar_gpu.dim_z) - 1};
#endif //  CUDA
      } else if (lattice_switch == ActiveLB::CPU) {
        bb_high = {lblattice.global_grid[0] - 1, lblattice.global_grid[1] - 1,
                   lblattice.global_grid[2] - 1};
      }
#ifdef LB_WALBERLA
      else if (lattice_switch == ActiveLB::WALBERLA) {
        bb_high = {lb_walberla()->get_grid_dimensions()[0] - 1,
                   lb_walberla()->get_grid_dimensions()[1] - 1,
                   lb_walberla()->get_grid_dimensions()[2] - 1};
      }
#endif
      break;
    }

    bb_low.push_back(std::min(*val1, *val2));
    bb_high.push_back(std::max(*val1, *val2));
  }

  Utils::Vector3i pos;
  if (lattice_switch == ActiveLB::GPU) {
#ifdef CUDA
    size_t size_of_values = lbpar_gpu.number_of_nodes * sizeof(LB_rho_v_pi_gpu);
    host_values = (LB_rho_v_pi_gpu *)Utils::malloc(size_of_values);
    lb_get_values_GPU(host_values);
    auto const lattice_speed = lb_lbfluid_get_agrid() / lb_lbfluid_get_tau();
    fprintf(fp,
            "# vtk DataFile Version 2.0\nlbfluid_gpu\n"
            "ASCII\nDATASET STRUCTURED_POINTS\nDIMENSIONS %d %d %d\n"
            "ORIGIN %f %f %f\nSPACING %f %f %f\nPOINT_DATA %d\n"
            "SCALARS velocity float 3\nLOOKUP_TABLE default\n",
            bb_high[0] - bb_low[0] + 1, bb_high[1] - bb_low[1] + 1,
            bb_high[2] - bb_low[2] + 1, (bb_low[0] + 0.5) * lbpar_gpu.agrid,
            (bb_low[1] + 0.5) * lbpar_gpu.agrid,
            (bb_low[2] + 0.5) * lbpar_gpu.agrid, lbpar_gpu.agrid,
            lbpar_gpu.agrid, lbpar_gpu.agrid,
            (bb_high[0] - bb_low[0] + 1) * (bb_high[1] - bb_low[1] + 1) *
                (bb_high[2] - bb_low[2] + 1));
    for (pos[2] = bb_low[2]; pos[2] <= bb_high[2]; pos[2]++)
      for (pos[1] = bb_low[1]; pos[1] <= bb_high[1]; pos[1]++)
        for (pos[0] = bb_low[0]; pos[0] <= bb_high[0]; pos[0]++) {
          int j = lbpar_gpu.dim_y * lbpar_gpu.dim_x * pos[2] +
                  lbpar_gpu.dim_x * pos[1] + pos[0];
          fprintf(fp, "%f %f %f\n", host_values[j].v[0] * lattice_speed,
                  host_values[j].v[1] * lattice_speed,
                  host_values[j].v[2] * lattice_speed);
        }
    free(host_values);
#endif //  CUDA
  } else if (lattice_switch == ActiveLB::CPU) {
    fprintf(fp,
            "# vtk DataFile Version 2.0\nlbfluid_cpu\n"
            "ASCII\nDATASET STRUCTURED_POINTS\nDIMENSIONS %d %d %d\n"
            "ORIGIN %f %f %f\nSPACING %f %f %f\nPOINT_DATA %d\n"
            "SCALARS velocity float 3\nLOOKUP_TABLE default\n",
            bb_high[0] - bb_low[0] + 1, bb_high[1] - bb_low[1] + 1,
            bb_high[2] - bb_low[2] + 1, (bb_low[0] + 0.5) * lblattice.agrid,
            (bb_low[1] + 0.5) * lblattice.agrid,
            (bb_low[2] + 0.5) * lblattice.agrid, lblattice.agrid,
            lblattice.agrid, lblattice.agrid,
            (bb_high[0] - bb_low[0] + 1) * (bb_high[1] - bb_low[1] + 1) *
                (bb_high[2] - bb_low[2] + 1));

    for (pos[2] = bb_low[2]; pos[2] <= bb_high[2]; pos[2]++)
      for (pos[1] = bb_low[1]; pos[1] <= bb_high[1]; pos[1]++)
        for (pos[0] = bb_low[0]; pos[0] <= bb_high[0]; pos[0]++) {
          auto u = lb_lbnode_get_velocity(pos) * lb_lbfluid_get_lattice_speed();
          fprintf(fp, "%f %f %f\n", u[0], u[1], u[2]);
        }
  }
#ifdef LB_WALBERLA
  else if (lattice_switch == ActiveLB::WALBERLA) {
    fprintf(fp,
            "# vtk DataFile Version 2.0\nlbfluid_walberla\n"
            "ASCII\nDATASET STRUCTURED_POINTS\nDIMENSIONS %d %d %d\n"
            "ORIGIN %f %f %f\nSPACING %f %f %f\nPOINT_DATA %d\n"
            "SCALARS velocity float 3\nLOOKUP_TABLE default\n",
            bb_high[0] - bb_low[0] + 1, bb_high[1] - bb_low[1] + 1,
            bb_high[2] - bb_low[2] + 1,
            (bb_low[0] + 0.5) * lb_walberla()->get_grid_spacing(),
            (bb_low[1] + 0.5) * lb_walberla()->get_grid_spacing(),
            (bb_low[2] + 0.5) * lb_walberla()->get_grid_spacing(),
            lb_walberla()->get_grid_spacing(),
            lb_walberla()->get_grid_spacing(),
            lb_walberla()->get_grid_spacing(),
            (bb_high[0] - bb_low[0] + 1) * (bb_high[1] - bb_low[1] + 1) *
                (bb_high[2] - bb_low[2] + 1));

    for (pos[2] = bb_low[2]; pos[2] <= bb_high[2]; pos[2]++)
      for (pos[1] = bb_low[1]; pos[1] <= bb_high[1]; pos[1]++)
        for (pos[0] = bb_low[0]; pos[0] <= bb_high[0]; pos[0]++) {
          auto u = lb_lbnode_get_velocity(pos) *
                   lb_walberla()->get_grid_spacing() / lb_walberla()->get_tau();
          fprintf(fp, "%f %f %f\n", u[0], u[1], u[2]);
        }
  }
#endif
  fclose(fp);
}

void lb_lbfluid_print_boundary(const std::string &filename) {
  FILE *fp = fopen(filename.c_str(), "w");

  if (fp == nullptr) {
    throw std::runtime_error("Could not open file for writing.");
  }

  if (lattice_switch == ActiveLB::GPU) {
#ifdef CUDA
    std::vector<unsigned int> bound_array(lbpar_gpu.number_of_nodes);
    lb_get_boundary_flags_GPU(bound_array.data());

    Utils::Vector3i xyz;
    for (int j = 0; j < int(lbpar_gpu.number_of_nodes); ++j) {
      xyz[0] = j % lbpar_gpu.dim_x;
      int k = j / lbpar_gpu.dim_x;
      xyz[1] = k % lbpar_gpu.dim_y;
      k /= lbpar_gpu.dim_y;
      xyz[2] = k;
      /** print of the calculated phys values */
      fprintf(fp, "%f %f %f %u\n", (xyz[0] + 0.5) * lbpar_gpu.agrid,
              (xyz[1] + 0.5) * lbpar_gpu.agrid,
              (xyz[2] + 0.5) * lbpar_gpu.agrid, bound_array[j]);
    }
#endif //  CUDA
  } else {
    Utils::Vector3i pos;

    for (pos[2] = 0; pos[2] < lblattice.global_grid[2]; pos[2]++) {
      for (pos[1] = 0; pos[1] < lblattice.global_grid[1]; pos[1]++) {
        for (pos[0] = 0; pos[0] < lblattice.global_grid[0]; pos[0]++) {
          auto boundary = lb_lbnode_get_boundary(pos);
          boundary = (boundary != 0 ? 1 : 0);
          fprintf(fp, "%f %f %f %d\n", (pos[0] + 0.5) * lblattice.agrid,
                  (pos[1] + 0.5) * lblattice.agrid,
                  (pos[2] + 0.5) * lblattice.agrid, boundary);
        }
      }
    }
  }
  fclose(fp);
}

void lb_lbfluid_print_velocity(const std::string &filename) {
  FILE *fp = fopen(filename.c_str(), "w");

  if (fp == nullptr) {
    throw std::runtime_error("Could not open file for writing.");
  }

  auto const lattice_speed = lb_lbfluid_get_agrid() / lb_lbfluid_get_tau();
  auto const agrid = lb_lbfluid_get_agrid();
  if (lattice_switch == ActiveLB::GPU) {
#ifdef CUDA
    std::vector<LB_rho_v_pi_gpu> host_values(lbpar_gpu.number_of_nodes);
    lb_get_values_GPU(host_values.data());
    Utils::Vector3i xyz;
    int j;
    for (j = 0; j < int(lbpar_gpu.number_of_nodes); ++j) {
      xyz[0] = j % lbpar_gpu.dim_x;
      int k = j / lbpar_gpu.dim_x;
      xyz[1] = k % lbpar_gpu.dim_y;
      k /= lbpar_gpu.dim_y;
      xyz[2] = k;
      /** print of the calculated phys values */
      fprintf(fp, "%f %f %f %f %f %f\n", (xyz[0] + 0.5) * agrid,
              (xyz[1] + 0.5) * agrid, (xyz[2] + 0.5) * agrid,
              host_values[j].v[0] * lattice_speed,
              host_values[j].v[1] * lattice_speed,
              host_values[j].v[2] * lattice_speed);
    }
#endif //  CUDA
  } else {
    Utils::Vector3i pos;

    for (pos[2] = 0; pos[2] < lblattice.global_grid[2]; pos[2]++) {
      for (pos[1] = 0; pos[1] < lblattice.global_grid[1]; pos[1]++) {
        for (pos[0] = 0; pos[0] < lblattice.global_grid[0]; pos[0]++) {
          auto const u = lb_lbnode_get_velocity(pos) * lattice_speed;
          fprintf(fp, "%f %f %f %f %f %f\n", (pos[0] + 0.5) * agrid,
                  (pos[1] + 0.5) * agrid, (pos[2] + 0.5) * agrid, u[0], u[1],
                  u[2]);
        }
      }
    }
  }

  fclose(fp);
}

void lb_lbfluid_save_checkpoint(const std::string &filename, int binary) {
  if (lattice_switch == ActiveLB::GPU) {
#ifdef CUDA
    std::vector<float> host_checkpoint_vd(19 * lbpar_gpu.number_of_nodes);
    lb_save_checkpoint_GPU(host_checkpoint_vd.data());
    if (!binary) {
      std::fstream cpfile(filename, std::ios::out);
      cpfile << std::fixed;
      cpfile.precision(8);
      cpfile << lbpar_gpu.dim_x << " ";
      cpfile << lbpar_gpu.dim_y << " ";
      cpfile << lbpar_gpu.dim_z << "\n";
      for (int n = 0; n < (19 * int(lbpar_gpu.number_of_nodes)); n++) {
        cpfile << host_checkpoint_vd[n] << "\n";
      }
      cpfile.close();
    } else {
      std::fstream cpfile(filename, std::ios::out | std::ios::binary);
      cpfile.write(reinterpret_cast<char *>(&lbpar_gpu.dim_x),
                   sizeof(lbpar_gpu.dim_x));
      cpfile.write(reinterpret_cast<char *>(&lbpar_gpu.dim_y),
                   sizeof(lbpar_gpu.dim_y));
      cpfile.write(reinterpret_cast<char *>(&lbpar_gpu.dim_z),
                   sizeof(lbpar_gpu.dim_z));
      cpfile.write(reinterpret_cast<char *>(host_checkpoint_vd.data()),
                   19 * sizeof(float) * lbpar_gpu.number_of_nodes);
      cpfile.close();
    }
#endif //  CUDA
  } else if (lattice_switch == ActiveLB::CPU) {
    std::fstream cpfile;
    if (binary) {
      cpfile.open(filename, std::ios::out | std::ios::binary);
    } else {
      cpfile.open(filename, std::ios::out);
      cpfile.precision(16);
      cpfile << std::fixed;
    }

    auto const gridsize = lblattice.global_grid;

    if (!binary) {
      cpfile << gridsize[0] << " " << gridsize[1] << " " << gridsize[2] << "\n";
    } else {
      cpfile.write(reinterpret_cast<const char *>(gridsize.data()),
                   3 * sizeof(gridsize[0]));
    }

    for (int i = 0; i < gridsize[0]; i++) {
      for (int j = 0; j < gridsize[1]; j++) {
        for (int k = 0; k < gridsize[2]; k++) {
          Utils::Vector3i ind{{i, j, k}};
          auto const pop = mpi_call(::Communication::Result::one_rank,
                                    mpi_lb_get_populations, ind);
          if (!binary) {
            for (auto const &p : pop) {
              cpfile << p << "\n";
            }
          } else {
            cpfile.write(reinterpret_cast<const char *>(&pop[0]),
                         pop.size() * sizeof(double));
          }
        }
      }
    }
    cpfile.close();
  }
}

void lb_lbfluid_load_checkpoint(const std::string &filename, int binary) {
  int res;
  std::string err_msg = "Error while reading LB checkpoint: ";
  if (lattice_switch == ActiveLB::GPU) {
#ifdef CUDA
    FILE *cpfile;
    cpfile = fopen(filename.c_str(), "r");
    if (!cpfile) {
      throw std::runtime_error(err_msg + "could not open file for reading.");
    }
    std::vector<float> host_checkpoint_vd(lbpar_gpu.number_of_nodes * 19);
    if (!binary) {
      int saved_gridsize[3];
      for (int &n : saved_gridsize) {
        res = fscanf(cpfile, "%i", &n);
        if (res == EOF) {
          fclose(cpfile);
          throw std::runtime_error(err_msg + "EOF found.");
        }
        if (res != 1) {
          fclose(cpfile);
          throw std::runtime_error(err_msg + "incorrectly formatted data.");
        }
      }
      if (saved_gridsize[0] != lbpar_gpu.dim_x ||
          saved_gridsize[1] != lbpar_gpu.dim_y ||
          saved_gridsize[2] != lbpar_gpu.dim_z) {
        fclose(cpfile);
        throw std::runtime_error(err_msg + "grid dimensions mismatch, read [" +
                                 std::to_string(saved_gridsize[0]) + ' ' +
                                 std::to_string(saved_gridsize[1]) + ' ' +
                                 std::to_string(saved_gridsize[2]) +
                                 "], expected [" +
                                 std::to_string(lbpar_gpu.dim_x) + ' ' +
                                 std::to_string(lbpar_gpu.dim_y) + ' ' +
                                 std::to_string(lbpar_gpu.dim_z) + "].");
      }
      for (int n = 0; n < (19 * int(lbpar_gpu.number_of_nodes)); n++) {
        res = fscanf(cpfile, "%f", &host_checkpoint_vd[n]);
        if (res == EOF) {
          fclose(cpfile);
          throw std::runtime_error(err_msg + "EOF found.");
        }
        if (res != 1) {
          fclose(cpfile);
          throw std::runtime_error(err_msg + "incorrectly formatted data.");
        }
      }
    } else {
      Utils::Vector3i saved_gridsize;
      if (fread(saved_gridsize.data(), sizeof(int), 3, cpfile) != 3) {
        fclose(cpfile);
        throw std::runtime_error(err_msg + "incorrectly formatted data.");
      }
      if (saved_gridsize[0] != lbpar_gpu.dim_x ||
          saved_gridsize[1] != lbpar_gpu.dim_y ||
          saved_gridsize[2] != lbpar_gpu.dim_z) {
        fclose(cpfile);
        throw std::runtime_error(err_msg + "grid dimensions mismatch, read [" +
                                 std::to_string(saved_gridsize[0]) + ' ' +
                                 std::to_string(saved_gridsize[1]) + ' ' +
                                 std::to_string(saved_gridsize[2]) +
                                 "], expected [" +
                                 std::to_string(lbpar_gpu.dim_x) + ' ' +
                                 std::to_string(lbpar_gpu.dim_y) + ' ' +
                                 std::to_string(lbpar_gpu.dim_z) + "].");
      }
      if (fread(host_checkpoint_vd.data(), sizeof(float),
                19 * int(lbpar_gpu.number_of_nodes),
                cpfile) != (unsigned int)(19 * lbpar_gpu.number_of_nodes)) {
        fclose(cpfile);
        throw std::runtime_error(err_msg + "incorrectly formatted data.");
      }
    }
    if (!binary) {
      // skip spaces
      for (int n = 0; n < 2; ++n) {
        res = fgetc(cpfile);
        if (res != (int)' ' && res != (int)'\n')
          break;
      }
    } else {
      res = fgetc(cpfile);
    }
    if (res != EOF) {
      fclose(cpfile);
      throw std::runtime_error(err_msg + "extra data found, expected EOF.");
    }
    fclose(cpfile);
    lb_load_checkpoint_GPU(host_checkpoint_vd.data());
#endif //  CUDA
  } else if (lattice_switch == ActiveLB::CPU) {
    FILE *cpfile;
    cpfile = fopen(filename.c_str(), "r");
    if (!cpfile) {
      throw std::runtime_error(err_msg + "could not open file for reading.");
    }

    auto const gridsize = lblattice.global_grid;
    int saved_gridsize[3];
    mpi_bcast_lb_params(LBParam::DENSITY);

    if (!binary) {
      res = fscanf(cpfile, "%i %i %i\n", &saved_gridsize[0], &saved_gridsize[1],
                   &saved_gridsize[2]);
      if (res == EOF) {
        fclose(cpfile);
        throw std::runtime_error(err_msg + "EOF found.");
      }
      if (res != 3) {
        fclose(cpfile);
        throw std::runtime_error(err_msg + "incorrectly formatted data.");
      }
    } else {
      if (fread(&saved_gridsize[0], sizeof(int), 3, cpfile) != 3) {
        fclose(cpfile);
        throw std::runtime_error(err_msg + "incorrectly formatted data.");
      }
    }
    if (saved_gridsize[0] != gridsize[0] || saved_gridsize[1] != gridsize[1] ||
        saved_gridsize[2] != gridsize[2]) {
      fclose(cpfile);
      throw std::runtime_error(err_msg + "grid dimensions mismatch, read [" +
                               std::to_string(saved_gridsize[0]) + ' ' +
                               std::to_string(saved_gridsize[1]) + ' ' +
                               std::to_string(saved_gridsize[2]) +
                               "], expected [" + std::to_string(gridsize[0]) +
                               ' ' + std::to_string(gridsize[1]) + ' ' +
                               std::to_string(gridsize[2]) + "].");
    }

    for (int i = 0; i < gridsize[0]; i++) {
      for (int j = 0; j < gridsize[1]; j++) {
        for (int k = 0; k < gridsize[2]; k++) {
          Utils::Vector3i ind{{i, j, k}};
          Utils::Vector19d pop;
          if (!binary) {
            res = fscanf(cpfile,
                         "%lf %lf %lf %lf %lf %lf %lf %lf %lf %lf %lf %lf %lf "
                         "%lf %lf %lf %lf %lf %lf \n",
                         &pop[0], &pop[1], &pop[2], &pop[3], &pop[4], &pop[5],
                         &pop[6], &pop[7], &pop[8], &pop[9], &pop[10], &pop[11],
                         &pop[12], &pop[13], &pop[14], &pop[15], &pop[16],
                         &pop[17], &pop[18]);
            if (res == EOF) {
              fclose(cpfile);
              throw std::runtime_error(err_msg + "EOF found.");
            }
            if (res != 19) {
              fclose(cpfile);
              throw std::runtime_error(err_msg + "incorrectly formatted data.");
            }
          } else {
            if (fread(pop.data(), sizeof(double), 19, cpfile) != 19) {
              fclose(cpfile);
              throw std::runtime_error(err_msg + "incorrectly formatted data.");
            }
          }
          lb_lbnode_set_pop(ind, pop);
        }
      }
    }
    if (!binary) {
      // skip spaces
      for (int n = 0; n < 2; ++n) {
        res = fgetc(cpfile);
        if (res != (int)' ' && res != (int)'\n')
          break;
      }
    } else {
      res = fgetc(cpfile);
    }
    if (res != EOF) {
      fclose(cpfile);
      throw std::runtime_error(err_msg + "extra data found, expected EOF.");
    }
    fclose(cpfile);
  } else {
    throw std::runtime_error(
        "To load an LB checkpoint one needs to have already "
        "initialized the LB fluid with the same grid size.");
  }
}

Utils::Vector3i lb_lbfluid_get_shape() {
  if (lattice_switch == ActiveLB::GPU) {
#ifdef CUDA
    return {static_cast<int>(lbpar_gpu.dim_x),
            static_cast<int>(lbpar_gpu.dim_y),
            static_cast<int>(lbpar_gpu.dim_z)};
#endif
  }
  if (lattice_switch == ActiveLB::CPU) {
    return lblattice.global_grid;
  }
#ifdef LB_WALBERLA
  if (lattice_switch == ActiveLB::WALBERLA) {
    return lb_walberla()->get_grid_dimensions();
  }
#endif

  throw std::runtime_error("No LB active (get_shape)");
}

bool lb_lbnode_is_index_valid(Utils::Vector3i const &ind) {
  auto const limit = lb_lbfluid_get_shape();
  return ind < limit && ind >= Utils::Vector3i{};
}

double lb_lbnode_get_density(const Utils::Vector3i &ind) {
  if (lattice_switch == ActiveLB::GPU) {
#ifdef CUDA
    int single_nodeindex = ind[0] + ind[1] * lbpar_gpu.dim_x +
                           ind[2] * lbpar_gpu.dim_x * lbpar_gpu.dim_y;
    static LB_rho_v_pi_gpu *host_print_values = nullptr;

    if (host_print_values == nullptr)
      host_print_values =
          (LB_rho_v_pi_gpu *)Utils::malloc(sizeof(LB_rho_v_pi_gpu));
    lb_print_node_GPU(single_nodeindex, host_print_values);
    return host_print_values->rho;
#else
    return {};
#endif //  CUDA
  }
  if (lattice_switch == ActiveLB::CPU) {
    return ::Communication::mpiCallbacks().call(
        ::Communication::Result::one_rank, mpi_lb_get_density, ind);
  }
#ifdef LB_WALBERLA
  if (lattice_switch == ActiveLB::WALBERLA) {
    return Communication::mpiCallbacks().call(Communication::Result::one_rank,
                                              Walberla::get_node_density, ind);
  }
#endif
  throw std::runtime_error("LB not activated.");
}

const Utils::Vector3d lb_lbnode_get_velocity(const Utils::Vector3i &ind) {
  if (lattice_switch == ActiveLB::GPU) {
#ifdef CUDA
    static LB_rho_v_pi_gpu *host_print_values = nullptr;
    if (host_print_values == nullptr)
      host_print_values =
          (LB_rho_v_pi_gpu *)Utils::malloc(sizeof(LB_rho_v_pi_gpu));

    int single_nodeindex = ind[0] + ind[1] * lbpar_gpu.dim_x +
                           ind[2] * lbpar_gpu.dim_x * lbpar_gpu.dim_y;
    lb_print_node_GPU(single_nodeindex, host_print_values);
    return {{host_print_values->v[0], host_print_values->v[1],
             host_print_values->v[2]}};
#endif
  }
  if (lattice_switch == ActiveLB::CPU) {
    auto const density = ::Communication::mpiCallbacks().call(
        ::Communication::Result::one_rank, mpi_lb_get_density, ind);
    auto const momentum_density = ::Communication::mpiCallbacks().call(
        ::Communication::Result::one_rank, mpi_lb_get_momentum_density, ind);
    return momentum_density / density;
  }
#ifdef LB_WALBERLA
  if (lattice_switch == ActiveLB::WALBERLA) {
    return Communication::mpiCallbacks().call(Communication::Result::one_rank,
                                              Walberla::get_node_velocity, ind);
  }
#endif

  throw std::runtime_error("LB not activated.");

  return {};
}

const Utils::Vector6d lb_lbnode_get_stress(const Utils::Vector3i &ind) {
  // Add equilibrium stress to the diagonal (in LB units)
  auto const p0 = lb_lbfluid_get_density() * D3Q19::c_sound_sq<double>;

  auto stress = lb_lbnode_get_stress_neq(ind);
  stress[0] += p0;
  stress[2] += p0;
  stress[5] += p0;

  return stress;
}

const Utils::Vector6d lb_lbnode_get_stress_neq(const Utils::Vector3i &ind) {
  Utils::Vector6d stress{};
  if (lattice_switch == ActiveLB::GPU) {
#ifdef CUDA
    static LB_rho_v_pi_gpu *host_print_values = nullptr;
    if (host_print_values == nullptr)
      host_print_values =
          (LB_rho_v_pi_gpu *)Utils::malloc(sizeof(LB_rho_v_pi_gpu));

    int single_nodeindex = ind[0] + ind[1] * lbpar_gpu.dim_x +
                           ind[2] * lbpar_gpu.dim_x * lbpar_gpu.dim_y;
    lb_print_node_GPU(single_nodeindex, host_print_values);
    for (int i = 0; i < 6; i++) {
      stress[i] = host_print_values->pi[i];
    }
#endif //  CUDA
  } else if (lattice_switch == ActiveLB::CPU) {
    return mpi_call(::Communication::Result::one_rank, mpi_lb_get_stress, ind);
  }
<<<<<<< HEAD
#ifdef LB_WALBERLA
  if (lattice_switch == ActiveLB::WALBERLA) {
    p_pi = Communication::mpiCallbacks().call(
        Communication::Result::one_rank, Walberla::get_node_pressure_tensor,
        ind);
  }
#endif
  return p_pi;
=======
  return stress;
>>>>>>> 7b957df8
}

/** calculates the average stress of all nodes by iterating
 * over all nodes and deviding by the number_of_nodes.
 */
const Utils::Vector6d lb_lbfluid_get_stress() {
  Utils::Vector6d stress{};

  if (lattice_switch == ActiveLB::GPU) {
#ifdef CUDA
    // Copy observable data from gpu
    std::vector<LB_rho_v_pi_gpu> host_values(lbpar_gpu.number_of_nodes);
    lb_get_values_GPU(host_values.data());
    std::for_each(host_values.begin(), host_values.end(),
                  [&stress](LB_rho_v_pi_gpu &v) {
                    for (int i = 0; i < 6; i++)
                      stress[i] += v.pi[i];
                  });

    // Normalize
    stress /= static_cast<double>(lbpar_gpu.number_of_nodes);

    // Add equilibrium stress to the diagonal (in LB units)
    double const p0 = lb_lbfluid_get_density() * D3Q19::c_sound_sq<double>;

    stress[0] += p0;
    stress[2] += p0;
    stress[5] += p0;

#endif
  } else if (lattice_switch == ActiveLB::CPU) {
    for (int i = 0; i < lblattice.global_grid[0]; i++) {
      for (int j = 0; j < lblattice.global_grid[1]; j++) {
        for (int k = 0; k < lblattice.global_grid[2]; k++) {
          const Utils::Vector3i node{{i, j, k}};
          stress += lb_lbnode_get_stress(node);
        }
      }
    }

    auto const number_of_nodes = lblattice.global_grid[0] *
                                 lblattice.global_grid[1] *
                                 lblattice.global_grid[2];

    stress /= static_cast<double>(number_of_nodes);
  } else {
    throw std::runtime_error("LB method called on inactive LB");
  }
  return stress;
}

int lb_lbnode_get_boundary(const Utils::Vector3i &ind) {
  if (lattice_switch == ActiveLB::GPU) {
#ifdef CUDA
    unsigned int host_flag;
    int single_nodeindex = ind[0] + ind[1] * lbpar_gpu.dim_x +
                           ind[2] * lbpar_gpu.dim_x * lbpar_gpu.dim_y;
    lb_get_boundary_flag_GPU(single_nodeindex, &host_flag);
    return host_flag;
#else
    return {};
#endif //  CUDA
  }
  if (lattice_switch == ActiveLB::CPU) {
    return mpi_call(::Communication::Result::one_rank, mpi_lb_get_boundary_flag,
                    ind);
  }
#ifdef LB_WALBERLA
  if (lattice_switch == ActiveLB::WALBERLA) {
    return Communication::mpiCallbacks().call(
        Communication::Result::one_rank, Walberla::get_node_is_boundary, ind);
  }
#endif
  throw std::runtime_error("LB not activated.");
}

const Utils::Vector19d lb_lbnode_get_pop(const Utils::Vector3i &ind) {
  if (lattice_switch == ActiveLB::GPU) {
#ifdef CUDA
    float population[19];

    lb_lbfluid_get_population(ind, population);
    Utils::Vector19d p_pop;
    for (int i = 0; i < LBQ; ++i)
      p_pop[i] = population[i];
    return p_pop;
#else
    return {};
#endif //  CUDA
  }
  if (lattice_switch == ActiveLB::CPU) {
    return mpi_call(::Communication::Result::one_rank, mpi_lb_get_populations,
                    ind);
  }
#ifdef LB_WALBERLA
  if (lattice_switch == ActiveLB::WALBERLA) {
    Utils::Vector19d p_pop = Communication::mpiCallbacks().call(
        Communication::Result::one_rank, Walberla::get_node_pop, ind);
    return p_pop;
  }
#endif
  throw std::runtime_error("LB not activated.");
}

void lb_lbnode_set_density(const Utils::Vector3i &ind, double p_density) {
  if (lattice_switch == ActiveLB::GPU) {
#ifdef CUDA
    int single_nodeindex = ind[0] + ind[1] * lbpar_gpu.dim_x +
                           ind[2] * lbpar_gpu.dim_x * lbpar_gpu.dim_y;
    auto const host_density = static_cast<float>(p_density);
    lb_set_node_rho_GPU(single_nodeindex, host_density);
#endif //  CUDA
  } else if (lattice_switch == ActiveLB::CPU) {
<<<<<<< HEAD
    Lattice::index_t index;
    int node;
    double rho;
    Utils::Vector3d j;
    Utils::Vector6d pi;

    auto ind_shifted = ind;
    node = lblattice.map_lattice_to_node(ind_shifted, node_grid);
    index = get_linear_index(ind_shifted[0], ind_shifted[1], ind_shifted[2],
                             lblattice.halo_grid);

    mpi_recv_fluid(node, index, &rho, j.data(), pi.data());
    mpi_send_fluid(node, index, p_rho, j, pi);
  }
#ifdef LB_WALBERLA
  else if (lattice_switch == ActiveLB::WALBERLA) {
    Communication::mpiCallbacks().call_all(Walberla::set_node_density, ind,
                                           p_rho);
  }
#endif
  else {
=======
    auto const stress = lb_lbnode_get_stress(ind);
    auto const momentum_density =
        lb_lbnode_get_velocity(ind) * lb_lbnode_get_density(ind);
    auto const population =
        lb_get_population_from_density_momentum_density_stress(
            p_density, momentum_density, stress);
    mpi_call_all(mpi_lb_set_population, ind, population);
  } else {
>>>>>>> 7b957df8
    throw std::runtime_error("LB not activated.");
  }
}

void lb_lbnode_set_velocity(const Utils::Vector3i &ind,
                            const Utils::Vector3d &u) {
  if (lattice_switch == ActiveLB::GPU) {
#ifdef CUDA
    float host_velocity[3];
    host_velocity[0] = static_cast<float>(u[0]);
    host_velocity[1] = static_cast<float>(u[1]);
    host_velocity[2] = static_cast<float>(u[2]);
    int single_nodeindex = ind[0] + ind[1] * lbpar_gpu.dim_x +
                           ind[2] * lbpar_gpu.dim_x * lbpar_gpu.dim_y;
    lb_set_node_velocity_GPU(single_nodeindex, host_velocity);
#endif //  CUDA
<<<<<<< HEAD
  } else if (lattice_switch == ActiveLB::CPU) {
    Lattice::index_t index;
    int node;

    auto ind_shifted = ind;
    node = lblattice.map_lattice_to_node(ind_shifted, node_grid);
    index = get_linear_index(ind_shifted[0], ind_shifted[1], ind_shifted[2],
                             lblattice.halo_grid);

    double rho;
    Utils::Vector3d j;
    Utils::Vector6d pi;

    mpi_recv_fluid(node, index, &rho, j.data(), pi.data());

    /* transform to lattice units */
    j = rho * u;
    mpi_send_fluid(node, index, rho, j, pi);
=======
  } else {
    auto const density = lb_lbnode_get_density(ind);
    auto const momentum_density = u * density;
    auto const stress = lb_lbnode_get_stress(ind);
    auto const population =
        lb_get_population_from_density_momentum_density_stress(
            density, momentum_density, stress);
    mpi_call_all(mpi_lb_set_population, ind, population);
>>>>>>> 7b957df8
  }
#ifdef LB_WALBERLA
  else if (lattice_switch == ActiveLB::WALBERLA) {
    Communication::mpiCallbacks().call_all(Walberla::set_node_velocity, ind, u);
  }
#endif
}

void lb_lbnode_set_pop(const Utils::Vector3i &ind,
                       const Utils::Vector19d &p_pop) {
  if (lattice_switch == ActiveLB::GPU) {
#ifdef CUDA
    float population[19];

    for (int i = 0; i < LBQ; ++i)
      population[i] = p_pop[i];

    lb_lbfluid_set_population(ind, population);
#endif //  CUDA
  } else if (lattice_switch == ActiveLB::CPU) {
<<<<<<< HEAD
    Lattice::index_t index;
    int node;

    auto ind_shifted = ind;
    node = lblattice.map_lattice_to_node(ind_shifted, node_grid);
    index = get_linear_index(ind_shifted[0], ind_shifted[1], ind_shifted[2],
                             lblattice.halo_grid);
    mpi_send_fluid_populations(node, index, p_pop);
  }
#ifdef LB_WALBERLA
  else if (lattice_switch == ActiveLB::WALBERLA) {
    Communication::mpiCallbacks().call_all(Walberla::set_node_pop, ind, p_pop);
  }
#endif
  else {
=======
    mpi_call_all(mpi_lb_set_population, ind, p_pop);
  } else {
>>>>>>> 7b957df8
    throw std::runtime_error("LB not activated.");
  }
}

const Lattice &lb_lbfluid_get_lattice() { return lblattice; }

ActiveLB lb_lbfluid_get_lattice_switch() { return lattice_switch; }

void lb_lbfluid_on_lb_params_change(LBParam field) {
  switch (field) {
  case LBParam::AGRID:
    if (lattice_switch == ActiveLB::CPU)
      lb_init();
#ifdef CUDA
    if (lattice_switch == ActiveLB::GPU && this_node == 0)
      lb_init_gpu();
#endif
#if defined(LB_BOUNDARIES) || defined(LB_BOUNDARIES_GPU)
    LBBoundaries::lb_init_boundaries();
#endif
    break;
  case LBParam::DENSITY:
    lb_lbfluid_reinit_fluid();
    break;
  case LBParam::VISCOSITY:
  case LBParam::EXT_FORCE_DENSITY:
  case LBParam::BULKVISC:
  case LBParam::KT:
  case LBParam::GAMMA_ODD:
  case LBParam::GAMMA_EVEN:
  case LBParam::TAU:
    break;
  }
  lb_lbfluid_reinit_parameters();
}

Utils::Vector3d lb_lbfluid_calc_fluid_momentum() {
  Utils::Vector3d fluid_momentum{};
  if (lattice_switch == ActiveLB::GPU) {
#ifdef CUDA
    lb_calc_fluid_momentum_GPU(fluid_momentum.data());
#endif
  } else if (lattice_switch == ActiveLB::CPU) {
    mpi_gather_stats(6, fluid_momentum.data(), nullptr, nullptr, nullptr);
  } else if (lattice_switch == ActiveLB::WALBERLA) {
    fluid_momentum = Communication::mpiCallbacks().call(
                         Communication::Result::Reduction(), std::plus<>(),
                         Walberla::get_momentum) *(lb_lbfluid_get_agrid() /lb_lbfluid_get_tau()); 
  } else
    throw std::runtime_error("No LB active (calc_fluid_momentum).");

  return fluid_momentum;
}<|MERGE_RESOLUTION|>--- conflicted
+++ resolved
@@ -19,28 +19,12 @@
 ActiveLB lattice_switch = ActiveLB::NONE;
 
 /* LB CPU callback interface */
-<<<<<<< HEAD
-/** Issue REQ_SEND_FLUID: Send a single lattice site to a processor.
- *  @param node   processor to send to
- *  @param index  index of the lattice site
- *  @param rho    local fluid density
- *  @param j      local fluid velocity
- *  @param pi     local fluid pressure
- */
-void mpi_send_fluid(int node, int index, double rho, Utils::Vector3d const &j,
-                    Utils::Vector6d const &pi) {
-  if (node == this_node) {
-    lb_calc_n_from_rho_j_pi(index, rho, j, pi);
-  } else if (0 == this_node) {
-    mpi_call(mpi_send_fluid, node, index, rho, j, pi);
-=======
 namespace {
 
 template <typename Kernel>
 void lb_set(Utils::Vector3i const &index, Kernel kernel) {
   if (lblattice.is_local(index)) {
     kernel(index);
->>>>>>> 7b957df8
   }
 }
 
@@ -129,6 +113,7 @@
 }
 
 REGISTER_CALLBACK(mpi_bcast_lb_params_slave)
+}
 
 /** @brief Broadcast a parameter for lattice Boltzmann.
  *  @param[in] field  References the parameter field to be broadcasted.
@@ -138,11 +123,6 @@
   mpi_call(mpi_bcast_lb_params_slave, field, lbpar);
   lb_lbfluid_on_lb_params_change(field);
 }
-<<<<<<< HEAD
-=======
-
-} // namespace
->>>>>>> 7b957df8
 
 void lb_lbfluid_update() {
   if (lattice_switch == ActiveLB::CPU) {
@@ -500,14 +480,10 @@
 #endif //  CUDA
   } else if (lattice_switch == ActiveLB::CPU) {
     lbpar.ext_force_density = force_density;
-<<<<<<< HEAD
-    mpi_bcast_lb_params(LBParam::EXTFORCE);
+    mpi_bcast_lb_params(LBParam::EXT_FORCE_DENSITY);
   } else if (lattice_switch == ActiveLB::WALBERLA) {
-    Communication::mpiCallbacks().call_all(Walberla::set_ext_force_density,
+    ::Communication::mpiCallbacks().call_all(Walberla::set_ext_force_density,
                                            force_density);
-=======
-    mpi_bcast_lb_params(LBParam::EXT_FORCE_DENSITY);
->>>>>>> 7b957df8
   }
 }
 
@@ -1190,7 +1166,7 @@
   }
 #ifdef LB_WALBERLA
   if (lattice_switch == ActiveLB::WALBERLA) {
-    return Communication::mpiCallbacks().call(Communication::Result::one_rank,
+    return ::Communication::mpiCallbacks().call(::Communication::Result::one_rank,
                                               Walberla::get_node_density, ind);
   }
 #endif
@@ -1221,7 +1197,7 @@
   }
 #ifdef LB_WALBERLA
   if (lattice_switch == ActiveLB::WALBERLA) {
-    return Communication::mpiCallbacks().call(Communication::Result::one_rank,
+    return ::Communication::mpiCallbacks().call(::Communication::Result::one_rank,
                                               Walberla::get_node_velocity, ind);
   }
 #endif
@@ -1258,22 +1234,19 @@
     for (int i = 0; i < 6; i++) {
       stress[i] = host_print_values->pi[i];
     }
+    return stress;
 #endif //  CUDA
   } else if (lattice_switch == ActiveLB::CPU) {
     return mpi_call(::Communication::Result::one_rank, mpi_lb_get_stress, ind);
   }
-<<<<<<< HEAD
 #ifdef LB_WALBERLA
   if (lattice_switch == ActiveLB::WALBERLA) {
-    p_pi = Communication::mpiCallbacks().call(
-        Communication::Result::one_rank, Walberla::get_node_pressure_tensor,
+    return ::Communication::mpiCallbacks().call(
+        ::Communication::Result::one_rank, Walberla::get_node_pressure_tensor,
         ind);
   }
 #endif
-  return p_pi;
-=======
-  return stress;
->>>>>>> 7b957df8
+  throw std::runtime_error("No LB active");
 }
 
 /** calculates the average stress of all nodes by iterating
@@ -1343,8 +1316,8 @@
   }
 #ifdef LB_WALBERLA
   if (lattice_switch == ActiveLB::WALBERLA) {
-    return Communication::mpiCallbacks().call(
-        Communication::Result::one_rank, Walberla::get_node_is_boundary, ind);
+    return ::Communication::mpiCallbacks().call(
+        ::Communication::Result::one_rank, Walberla::get_node_is_boundary, ind);
   }
 #endif
   throw std::runtime_error("LB not activated.");
@@ -1370,9 +1343,8 @@
   }
 #ifdef LB_WALBERLA
   if (lattice_switch == ActiveLB::WALBERLA) {
-    Utils::Vector19d p_pop = Communication::mpiCallbacks().call(
-        Communication::Result::one_rank, Walberla::get_node_pop, ind);
-    return p_pop;
+    return ::Communication::mpiCallbacks().call(
+        ::Communication::Result::one_rank, Walberla::get_node_pop, ind);
   }
 #endif
   throw std::runtime_error("LB not activated.");
@@ -1387,29 +1359,6 @@
     lb_set_node_rho_GPU(single_nodeindex, host_density);
 #endif //  CUDA
   } else if (lattice_switch == ActiveLB::CPU) {
-<<<<<<< HEAD
-    Lattice::index_t index;
-    int node;
-    double rho;
-    Utils::Vector3d j;
-    Utils::Vector6d pi;
-
-    auto ind_shifted = ind;
-    node = lblattice.map_lattice_to_node(ind_shifted, node_grid);
-    index = get_linear_index(ind_shifted[0], ind_shifted[1], ind_shifted[2],
-                             lblattice.halo_grid);
-
-    mpi_recv_fluid(node, index, &rho, j.data(), pi.data());
-    mpi_send_fluid(node, index, p_rho, j, pi);
-  }
-#ifdef LB_WALBERLA
-  else if (lattice_switch == ActiveLB::WALBERLA) {
-    Communication::mpiCallbacks().call_all(Walberla::set_node_density, ind,
-                                           p_rho);
-  }
-#endif
-  else {
-=======
     auto const stress = lb_lbnode_get_stress(ind);
     auto const momentum_density =
         lb_lbnode_get_velocity(ind) * lb_lbnode_get_density(ind);
@@ -1417,10 +1366,14 @@
         lb_get_population_from_density_momentum_density_stress(
             p_density, momentum_density, stress);
     mpi_call_all(mpi_lb_set_population, ind, population);
-  } else {
->>>>>>> 7b957df8
-    throw std::runtime_error("LB not activated.");
-  }
+  }
+#ifdef LB_WALBERLA
+  else if (lattice_switch == ActiveLB::WALBERLA) {
+    ::Communication::mpiCallbacks().call_all(Walberla::set_node_density, ind,
+                                           p_density);
+  }
+#endif
+  else throw std::runtime_error("LB not activated.");
 }
 
 void lb_lbnode_set_velocity(const Utils::Vector3i &ind,
@@ -1435,27 +1388,7 @@
                            ind[2] * lbpar_gpu.dim_x * lbpar_gpu.dim_y;
     lb_set_node_velocity_GPU(single_nodeindex, host_velocity);
 #endif //  CUDA
-<<<<<<< HEAD
-  } else if (lattice_switch == ActiveLB::CPU) {
-    Lattice::index_t index;
-    int node;
-
-    auto ind_shifted = ind;
-    node = lblattice.map_lattice_to_node(ind_shifted, node_grid);
-    index = get_linear_index(ind_shifted[0], ind_shifted[1], ind_shifted[2],
-                             lblattice.halo_grid);
-
-    double rho;
-    Utils::Vector3d j;
-    Utils::Vector6d pi;
-
-    mpi_recv_fluid(node, index, &rho, j.data(), pi.data());
-
-    /* transform to lattice units */
-    j = rho * u;
-    mpi_send_fluid(node, index, rho, j, pi);
-=======
-  } else {
+  } else if (lattice_switch == ActiveLB::CPU) {
     auto const density = lb_lbnode_get_density(ind);
     auto const momentum_density = u * density;
     auto const stress = lb_lbnode_get_stress(ind);
@@ -1463,13 +1396,13 @@
         lb_get_population_from_density_momentum_density_stress(
             density, momentum_density, stress);
     mpi_call_all(mpi_lb_set_population, ind, population);
->>>>>>> 7b957df8
   }
 #ifdef LB_WALBERLA
   else if (lattice_switch == ActiveLB::WALBERLA) {
-    Communication::mpiCallbacks().call_all(Walberla::set_node_velocity, ind, u);
-  }
-#endif
+    ::Communication::mpiCallbacks().call_all(Walberla::set_node_velocity, ind, u);
+  }
+#endif
+  else throw std::runtime_error("No LB active.");
 }
 
 void lb_lbnode_set_pop(const Utils::Vector3i &ind,
@@ -1483,29 +1416,16 @@
 
     lb_lbfluid_set_population(ind, population);
 #endif //  CUDA
-  } else if (lattice_switch == ActiveLB::CPU) {
-<<<<<<< HEAD
-    Lattice::index_t index;
-    int node;
-
-    auto ind_shifted = ind;
-    node = lblattice.map_lattice_to_node(ind_shifted, node_grid);
-    index = get_linear_index(ind_shifted[0], ind_shifted[1], ind_shifted[2],
-                             lblattice.halo_grid);
-    mpi_send_fluid_populations(node, index, p_pop);
   }
 #ifdef LB_WALBERLA
   else if (lattice_switch == ActiveLB::WALBERLA) {
-    Communication::mpiCallbacks().call_all(Walberla::set_node_pop, ind, p_pop);
-  }
-#endif
-  else {
-=======
+    ::Communication::mpiCallbacks().call_all(Walberla::set_node_pop, ind, p_pop);
+  }
+#endif
+  else if (lattice_switch == ActiveLB::CPU) {
     mpi_call_all(mpi_lb_set_population, ind, p_pop);
-  } else {
->>>>>>> 7b957df8
-    throw std::runtime_error("LB not activated.");
-  }
+  } 
+  else throw std::runtime_error("LB not activated.");
 }
 
 const Lattice &lb_lbfluid_get_lattice() { return lblattice; }
@@ -1549,11 +1469,10 @@
   } else if (lattice_switch == ActiveLB::CPU) {
     mpi_gather_stats(6, fluid_momentum.data(), nullptr, nullptr, nullptr);
   } else if (lattice_switch == ActiveLB::WALBERLA) {
-    fluid_momentum = Communication::mpiCallbacks().call(
-                         Communication::Result::Reduction(), std::plus<>(),
+    fluid_momentum = ::Communication::mpiCallbacks().call(
+                         ::Communication::Result::Reduction(), std::plus<>(),
                          Walberla::get_momentum) *(lb_lbfluid_get_agrid() /lb_lbfluid_get_tau()); 
-  } else
-    throw std::runtime_error("No LB active (calc_fluid_momentum).");
+  } else throw std::runtime_error("No LB active (calc_fluid_momentum).");
 
   return fluid_momentum;
 }