/*
 * Copyright (C) 2010-2019 The ESPResSo project
 *
 * This file is part of ESPResSo.
 *
 * ESPResSo is free software: you can redistribute it and/or modify
 * it under the terms of the GNU General Public License as published by
 * the Free Software Foundation, either version 3 of the License, or
 * (at your option) any later version.
 *
 * ESPResSo is distributed in the hope that it will be useful,
 * but WITHOUT ANY WARRANTY; without even the implied warranty of
 * MERCHANTABILITY or FITNESS FOR A PARTICULAR PURPOSE.  See the
 * GNU General Public License for more details.
 *
 * You should have received a copy of the GNU General Public License
 * along with this program.  If not, see <http://www.gnu.org/licenses/>.
 */
#include "lb_interface.hpp"
#include "BoxGeometry.hpp"
#include "MpiCallbacks.hpp"
#include "communication.hpp"
#include "config.hpp"
#include "errorhandling.hpp"
#include "global.hpp"
#include "grid.hpp"
#include "integrate.hpp"
#include "lb_boundaries.hpp"
#include "lb_constants.hpp"
#include "lb_interpolation.hpp"
#include "lb_walberla_instance.hpp"
#include "lb_walberla_interface.hpp"

#include <utils/Counter.hpp>
#include <utils/Vector.hpp>
#include <utils/index.hpp>
using Utils::get_linear_index;

#include <boost/serialization/vector.hpp>

#include <algorithm>
#include <cmath>
#include <cstdio>
#include <fstream>
#include <functional>
#include <limits>
#include <memory>
#include <stdexcept>
#include <string>

ActiveLB lattice_switch = ActiveLB::NONE;

struct NoLBActive : public std::exception {
  const char *what() const noexcept override { return "LB not activated"; }
};

<<<<<<< HEAD
void lb_lbfluid_init() {}

void lb_lbfluid_update() {
  if (lattice_switch == ActiveLB::WALBERLA) {
#ifdef LB_WALBERLA
    lb_walberla()->integrate();
=======
void lb_lbfluid_integrate() {
  if (lattice_switch == ActiveLB::CPU) {
    lb_integrate();
  } else if (lattice_switch == ActiveLB::GPU and this_node == 0) {
#ifdef CUDA
#ifdef ELECTROKINETICS
    if (ek_initialized) {
      ek_integrate();
    } else {
#endif
      lb_integrate_GPU();
#ifdef ELECTROKINETICS
    }
>>>>>>> 08f370f4
#endif
  } else
    throw NoLBActive();
}

/** measures the MD time since the last fluid update */
static double fluidstep = 0.0;

void lb_lbfluid_propagate() {
<<<<<<< HEAD
  if (lattice_switch == ActiveLB::NONE)
    return;

  auto const factor = static_cast<int>(round(lb_lbfluid_get_tau() / time_step));

  fluidstep += 1;
  if (fluidstep >= factor) {
    fluidstep = 0;
    lb_lbfluid_update();
=======
  if (lattice_switch != ActiveLB::NONE) {
    lb_lbfluid_integrate();
    if (lb_lbfluid_get_kT() > 0.0) {
      if (lattice_switch == ActiveLB::GPU) {
#ifdef CUDA
        rng_counter_fluid_gpu->increment();
#endif
      } else if (lattice_switch == ActiveLB::CPU) {
        rng_counter_fluid->increment();
      }
    }
>>>>>>> 08f370f4
  }
}

/**
 * @brief Check the boundary velocities.
 * Sanity check if the velocity defined at LB boundaries is within the Mach
 * number limits of the scheme i.e. u < 0.3.
 */
void lb_boundary_mach_check() {
  // Boundary velocities are stored in MD units, therefore we need to scale them
  // in order to get lattice units.
  auto const conv_fac = lb_lbfluid_get_tau() / lb_lbfluid_get_agrid();
  double constexpr mach_limit = 0.3;
  using LBBoundaries::lbboundaries;
  if (std::any_of(lbboundaries.begin(), lbboundaries.end(),
                  [conv_fac, mach_limit](auto const &b) {
                    return (b->velocity() * conv_fac).norm() >= mach_limit;
                  })) {
    runtimeErrorMsg() << "Lattice velocity exceeds the Mach number limit";
  }
}

<<<<<<< HEAD
void lb_lbfluid_sanity_checks() {
  if (lattice_switch == ActiveLB::NONE)
    return;

  // LB GPU interface functions only work on the head node.
  extern double time_step;
  lb_boundary_mach_check();
  if (time_step > 0.)
    check_tau_time_step_consistency(lb_lbfluid_get_tau(), time_step);

  if (lattice_switch == ActiveLB::WALBERLA) {
#ifdef LB_WALBERLA
    // Make sure, Walberla and Espresso agree on domain decomposition
    auto walberla_domain = lb_walberla()->get_local_domain();
    // Unit conversion
    auto const agrid = lb_lbfluid_get_agrid();
    walberla_domain.first *= agrid;
    walberla_domain.second *= agrid;

    auto const tol = lb_lbfluid_get_agrid() / 1E6;
    if ((walberla_domain.first - local_geo.my_left()).norm2() > tol or
        (walberla_domain.second - local_geo.my_right()).norm2() > tol) {
      printf("%d: %g %g %g, %g %g %g\n", this_node, local_geo.my_left()[0],
             local_geo.my_left()[1], local_geo.my_left()[2],
             walberla_domain.first[0], walberla_domain.first[1],
             walberla_domain.first[2]);
      printf("%d: %g %g %g, %g %g %g\n", this_node, local_geo.my_right()[0],
             local_geo.my_right()[1], local_geo.my_right()[2],
             walberla_domain.second[0], walberla_domain.second[1],
             walberla_domain.second[2]);
      throw std::runtime_error(
          "Walberla and Espresso disagree about domain decomposition.");
    }
#endif
  }
=======
void lb_lbfluid_sanity_checks(double time_step) {
  if (lattice_switch == ActiveLB::GPU && this_node == 0) {
#ifdef CUDA
    lb_GPU_sanity_checks();
    lb_boundary_mach_check();
    if (time_step > 0.)
      check_tau_time_step_consistency(lb_lbfluid_get_tau(), time_step);
#endif
  }
  if (lattice_switch == ActiveLB::CPU) {
    lb_sanity_checks(lbpar);
    lb_boundary_mach_check();
    if (time_step > 0.)
      check_tau_time_step_consistency(lb_lbfluid_get_tau(), time_step);
  }
}

void lb_lbfluid_on_integration_start() {
  if (lattice_switch == ActiveLB::CPU) {
    halo_communication(update_halo_comm,
                       reinterpret_cast<char *>(lbfluid[0].data()));
  }
>>>>>>> 08f370f4
}

void lb_lbfluid_on_integration_start() { lb_lbfluid_sanity_checks(); }

void lb_lbfluid_invalidate_particle_allocation() {}

uint64_t lb_lbfluid_get_rng_state() {
#ifdef LB_WALBERLA
  if (lattice_switch == ActiveLB::WALBERLA) {
    return Walberla::get_rng_state();
  }
#endif
  throw NoLBActive();
}

void lb_lbfluid_set_rng_state(uint64_t counter) {
#ifdef LB_WALBERLA
  if (lattice_switch == ActiveLB::WALBERLA) {
    Walberla::set_rng_state(counter);
  } else
#endif
  {
    throw NoLBActive();
  }
}

double lb_lbfluid_get_viscosity() {
#ifdef LB_WALBERLA
  if (lattice_switch == ActiveLB::WALBERLA) {
    return lb_walberla()->get_viscosity();
  }
#endif
  throw NoLBActive();
}

double lb_lbfluid_get_bulk_viscosity() {
  if (lattice_switch == ActiveLB::WALBERLA)
    throw std::runtime_error("Getting bulk viscosity not implemented.");
  throw NoLBActive();
}

double lb_lbfluid_get_agrid() {
  if (lattice_switch == ActiveLB::WALBERLA) {
#ifdef LB_WALBERLA
    return lb_walberla_params()->get_agrid();
#endif
  }
  throw NoLBActive();
}

void lb_lbfluid_set_ext_force_density(const Utils::Vector3d &force_density) {
  if (lattice_switch == ActiveLB::WALBERLA) {
#ifdef LB_WALBERLA
    ::Communication::mpiCallbacks().call_all(Walberla::set_ext_force_density,
                                             force_density);
#endif
  } else {
    throw NoLBActive();
  }
}

const Utils::Vector3d lb_lbfluid_get_ext_force_density() {
  if (lattice_switch == ActiveLB::WALBERLA) {
#ifdef LB_WALBERLA
    return lb_walberla()->get_external_force();
#endif
  }
  throw NoLBActive();
}

<<<<<<< HEAD
void check_tau_time_step_consistency(double tau, double time_s) {
=======
void lb_lbfluid_set_tau(double tau) {
  if (tau <= 0.)
    throw std::invalid_argument("LB tau has to be positive.");
  if (lattice_switch == ActiveLB::GPU) {
#ifdef CUDA
    lbpar_gpu.tau = static_cast<float>(tau);
    lb_lbfluid_reinit_parameters();
#endif //  CUDA
  } else if (lattice_switch == ActiveLB::CPU) {
    lbpar.tau = tau;
    mpi_bcast_lb_params(LBParam::TAU);
  } else {
    throw NoLBActive();
  }
}

void check_tau_time_step_consistency(double tau, double time_step) {
>>>>>>> 08f370f4
  auto const eps = std::numeric_limits<float>::epsilon();
  if ((tau - time_step) / (tau + time_step) < -eps)
    throw std::invalid_argument("LB tau (" + std::to_string(tau) +
                                ") must be >= MD time_step (" +
                                std::to_string(time_step) + ")");
  auto const factor = tau / time_step;
  if (fabs(round(factor) - factor) / factor > eps)
    throw std::invalid_argument("LB tau (" + std::to_string(tau) +
                                ") must be integer multiple of "
                                "MD time_step (" +
                                std::to_string(time_step) + "). Factor is " +
                                std::to_string(factor));
}

double lb_lbfluid_get_tau() {
#ifdef LB_WALBERLA
  if (lattice_switch == ActiveLB::WALBERLA) {
    return lb_walberla_params()->get_tau();
  }
#endif
  throw NoLBActive();
}

void lb_lbfluid_set_lattice_switch(ActiveLB local_lattice_switch) {
  switch (local_lattice_switch) {
  case ActiveLB::NONE:
  case ActiveLB::WALBERLA:
    break;
  default:
    throw std::invalid_argument("Invalid lattice switch.");
  }
  lattice_switch = local_lattice_switch;
  mpi_bcast_parameter(FIELD_LATTICE_SWITCH);
}

double lb_lbfluid_get_kT() {
  if (lattice_switch == ActiveLB::WALBERLA) {
#ifdef LB_WALBERLA
    return lb_walberla()->get_kT();
#endif
  }
  throw NoLBActive();
}

double lb_lbfluid_get_lattice_speed() {
  return lb_lbfluid_get_agrid() / lb_lbfluid_get_tau();
}

void lb_lbfluid_save_checkpoint(const std::string &filename, bool binary) {
#ifdef LB_WALBERLA
  if (lattice_switch == ActiveLB::WALBERLA) {
    std::fstream cpfile;
    if (binary) {
      cpfile.open(filename, std::ios::out | std::ios::binary);
    } else {
      cpfile.open(filename, std::ios::out);
      cpfile.precision(16);
      cpfile << std::fixed;
    }

    double laf[3];
    auto const gridsize = lb_walberla()->get_grid_dimensions();
    auto const pop_size = lb_walberla()->stencil_size();
    std::vector<double> pop(pop_size);

    if (!binary) {
      cpfile << gridsize[0] << " " << gridsize[1] << " " << gridsize[2] << "\n";
      cpfile << pop_size << "\n";
    } else {
      cpfile.write(reinterpret_cast<const char *>(gridsize.data()),
                   3 * sizeof(gridsize[0]));
      cpfile.write(reinterpret_cast<const char *>(&pop_size), sizeof(pop_size));
    }

    for (int i = 0; i < gridsize[0]; i++) {
      for (int j = 0; j < gridsize[1]; j++) {
        for (int k = 0; k < gridsize[2]; k++) {
          Utils::Vector3i const ind{{i, j, k}};
          auto const pop = lb_lbnode_get_pop(ind);
          auto const laf = lb_lbnode_get_last_applied_force(ind);
          if (!binary) {
            for (size_t n = 0; n < pop_size; n++) {
              cpfile << pop[n] << " ";
            }
            cpfile << "\n";
            for (size_t n = 0; n < 3; n++) {
              cpfile << laf[n] << " ";
            }
            cpfile << "\n";
          } else {
            cpfile.write(reinterpret_cast<const char *>(pop.data()),
                         pop_size * sizeof(double));
            cpfile.write(reinterpret_cast<const char *>(laf.data()),
                         3 * sizeof(double));
          }
        }
      }
    }
    cpfile.close();
  }
#endif
}

void lb_lbfluid_load_checkpoint(const std::string &filename, bool binary) {
  int res;
  std::string err_msg = "Error while reading LB checkpoint: ";
#ifdef LB_WALBERLA
  if (lattice_switch == ActiveLB::WALBERLA) {
    FILE *cpfile;
    cpfile = fopen(filename.c_str(), "r");
    if (!cpfile) {
      throw std::runtime_error(err_msg + "could not open file for reading.");
    }

    auto const pop_size = lb_walberla()->stencil_size();
    size_t saved_pop_size;
    Utils::Vector3d laf;
    auto const gridsize = lb_walberla()->get_grid_dimensions();
    int saved_gridsize[3];
    if (!binary) {
      res = fscanf(cpfile, "%i %i %i\n%zu\n", &saved_gridsize[0],
                   &saved_gridsize[1], &saved_gridsize[2], &saved_pop_size);
      if (res == EOF) {
        fclose(cpfile);
        throw std::runtime_error(err_msg + "EOF found.");
      }
      if (res != 4) {
        fclose(cpfile);
        throw std::runtime_error(err_msg + "incorrectly formatted data.");
      }
    } else {
      if (fread(&saved_gridsize[0], sizeof(int), 3, cpfile) != 3) {
        fclose(cpfile);
        throw std::runtime_error(err_msg + "incorrectly formatted data.");
      }
      if (fread(&saved_pop_size, sizeof(size_t), 1, cpfile) != 1) {
        fclose(cpfile);
        throw std::runtime_error(err_msg + "incorrectly formatted data.");
      }
    }
    if (saved_gridsize[0] != gridsize[0] || saved_gridsize[1] != gridsize[1] ||
        saved_gridsize[2] != gridsize[2]) {
      fclose(cpfile);
      throw std::runtime_error(err_msg + "grid dimensions mismatch, read [" +
                               std::to_string(saved_gridsize[0]) + ' ' +
                               std::to_string(saved_gridsize[1]) + ' ' +
                               std::to_string(saved_gridsize[2]) +
                               "], expected [" + std::to_string(gridsize[0]) +
                               ' ' + std::to_string(gridsize[1]) + ' ' +
                               std::to_string(gridsize[2]) + "].");
    }
    if (saved_pop_size != pop_size) {
      fclose(cpfile);
      throw std::runtime_error(err_msg + "population size mismatch, read " +
                               std::to_string(saved_pop_size) + ", expected " +
                               std::to_string(pop_size) + ".");
    }

    std::vector<double> pop(saved_pop_size);
    for (int i = 0; i < gridsize[0]; i++) {
      for (int j = 0; j < gridsize[1]; j++) {
        for (int k = 0; k < gridsize[2]; k++) {
          Utils::Vector3i const ind{{i, j, k}};
          if (!binary) {
            for (size_t f = 0; f < saved_pop_size; ++f) {
              res = fscanf(cpfile, "%lf ", &pop[f]);
              if (res == EOF) {
                fclose(cpfile);
                throw std::runtime_error(err_msg + "EOF found.");
              }
              if (res != 1) {
                fclose(cpfile);
                throw std::runtime_error(err_msg +
                                         "incorrectly formatted data.");
              }
            }
            res = fscanf(cpfile, "\n");
            if (res == EOF) {
              fclose(cpfile);
              throw std::runtime_error(err_msg + "EOF found.");
            }
            res = fscanf(cpfile, "%lf %lf %lf \n", &laf[0], &laf[1], &laf[2]);
            if (res == EOF) {
              fclose(cpfile);
              throw std::runtime_error(err_msg + "EOF found.");
            }
            if (res != 3) {
              fclose(cpfile);
              throw std::runtime_error(err_msg + "incorrectly formatted data.");
            }
          } else {
            if (fread(pop.data(), sizeof(double), saved_pop_size, cpfile) !=
                saved_pop_size) {
              fclose(cpfile);
              throw std::runtime_error(err_msg + "incorrectly formatted data.");
            }
            if (fread(laf.data(), sizeof(double), 3, cpfile) != 3) {
              fclose(cpfile);
              throw std::runtime_error(err_msg + "incorrectly formatted data.");
            }
          }
          ::Communication::mpiCallbacks().call_all(
              Walberla::set_node_from_checkpoint, ind, pop, laf);
        }
      }
    }
    ::Communication::mpiCallbacks().call_all(Walberla::do_ghost_communication);
    if (!binary) {
      // skip spaces
      for (int n = 0; n < 2; ++n) {
        res = fgetc(cpfile);
        if (res != (int)' ' && res != (int)'\n')
          break;
      }
    } else {
      res = fgetc(cpfile);
    }
    if (res != EOF) {
      fclose(cpfile);
      throw std::runtime_error(err_msg + "extra data found, expected EOF.");
    }
    fclose(cpfile);
  } else
#endif
  {
    throw std::runtime_error(
        "To load an LB checkpoint one needs to have already "
        "initialized the LB fluid with the same grid size.");
  }
}

Utils::Vector3i lb_lbfluid_get_shape() {
#ifdef LB_WALBERLA
  if (lattice_switch == ActiveLB::WALBERLA) {
    return lb_walberla()->get_grid_dimensions();
  }
#endif

  throw NoLBActive();
}

bool lb_lbnode_is_index_valid(Utils::Vector3i const &ind) {
  auto const limit = lb_lbfluid_get_shape();
  return ind < limit && ind >= Utils::Vector3i{};
}

double lb_lbnode_get_density(const Utils::Vector3i &ind) {
#ifdef LB_WALBERLA
  if (lattice_switch == ActiveLB::WALBERLA) {
    return ::Communication::mpiCallbacks().call(
        ::Communication::Result::one_rank, Walberla::get_node_density, ind);
  }
#endif
  throw NoLBActive();
}

const Utils::Vector3d lb_lbnode_get_velocity(const Utils::Vector3i &ind) {
#ifdef LB_WALBERLA
  if (lattice_switch == ActiveLB::WALBERLA) {
    return ::Communication::mpiCallbacks().call(
        ::Communication::Result::one_rank, Walberla::get_node_velocity, ind);
  }
#endif

  throw NoLBActive();
}

const Utils::Vector3d
lb_lbnode_get_last_applied_force(const Utils::Vector3i &ind) {
#ifdef LB_WALBERLA
  if (lattice_switch == ActiveLB::WALBERLA) {
    return ::Communication::mpiCallbacks().call(
        ::Communication::Result::one_rank,
        Walberla::get_node_last_applied_force, ind);
  }
#endif

  throw NoLBActive();
}

void lb_lbfluid_create_vtk(unsigned delta_N, unsigned initial_count,
                           unsigned flag_observables,
                           std::string const &identifier,
                           std::string const &base_folder,
                           std::string const &prefix) {
#ifdef LB_WALBERLA
  if (lattice_switch == ActiveLB::WALBERLA) {
    ::Communication::mpiCallbacks().call_all(Walberla::create_vtk, delta_N,
                                             initial_count, flag_observables,
                                             identifier, base_folder, prefix);
    return;
  }
#endif
  throw NoLBActive();
}

void lb_lbfluid_write_vtk(std::string const &vtk_uid) {
#ifdef LB_WALBERLA
  if (lattice_switch == ActiveLB::WALBERLA) {
    ::Communication::mpiCallbacks().call_all(Walberla::write_vtk, vtk_uid);
    return;
  }
#endif
  throw NoLBActive();
}

void lb_lbfluid_switch_vtk(std::string const &vtk_uid, int status) {
#ifdef LB_WALBERLA
  if (lattice_switch == ActiveLB::WALBERLA) {
    ::Communication::mpiCallbacks().call_all(Walberla::switch_vtk, vtk_uid,
                                             status);
    return;
  }
#endif
  throw NoLBActive();
}

const Utils::Vector6d
lb_lbnode_get_pressure_tensor(const Utils::Vector3i &ind) {
#ifdef LB_WALBERLA
  if (lattice_switch == ActiveLB::WALBERLA) {
    Utils::Vector6d stress = ::Communication::mpiCallbacks().call(
        ::Communication::Result::one_rank, Walberla::get_node_pressure_tensor,
        ind);

    // reverts the correction done by walberla
    //    auto const revert_factor =
    //        lb_lbfluid_get_viscosity() / (lb_lbfluid_get_viscosity() + 1.0
    //        / 6.0); stress[1] /= revert_factor; stress[3] /= revert_factor;
    //        stress[4] /= revert_factor;

    return stress;
  }
#endif
  throw NoLBActive();
}

const Utils::Vector6d lb_lbfluid_get_pressure_tensor() {
  if (lattice_switch == ActiveLB::WALBERLA) {
    throw std::runtime_error("Not implemented yet");
  }
  throw NoLBActive();
}

bool lb_lbnode_is_boundary(const Utils::Vector3i &ind) {
#ifdef LB_WALBERLA
  if (lattice_switch == ActiveLB::WALBERLA) {
    return ::Communication::mpiCallbacks().call(
        ::Communication::Result::one_rank, Walberla::get_node_is_boundary, ind);
  }
#endif
  throw NoLBActive();
}

const std::vector<double> lb_lbnode_get_pop(const Utils::Vector3i &ind) {
#ifdef LB_WALBERLA
  if (lattice_switch == ActiveLB::WALBERLA) {
    return ::Communication::mpiCallbacks().call(
        ::Communication::Result::one_rank, Walberla::get_node_pop, ind);
  }
#endif
  throw NoLBActive();
}

void lb_lbnode_set_density(const Utils::Vector3i &ind, double p_density) {
#ifdef LB_WALBERLA
  if (lattice_switch == ActiveLB::WALBERLA) {
    ::Communication::mpiCallbacks().call_all(Walberla::set_node_density, ind,
                                             p_density);
  } else
#endif
  {
    throw NoLBActive();
  }
}

void lb_lbnode_set_velocity(const Utils::Vector3i &ind,
                            const Utils::Vector3d &u) {
  if (lattice_switch == ActiveLB::WALBERLA) {
#ifdef LB_WALBERLA
    ::Communication::mpiCallbacks().call_all(Walberla::set_node_velocity, ind,
                                             u);
#endif
  } else {
    throw NoLBActive();
  }
}

void lb_lbnode_set_last_applied_force(const Utils::Vector3i &ind,
                                      const Utils::Vector3d &f) {
  if (lattice_switch == ActiveLB::WALBERLA) {
#ifdef LB_WALBERLA
    ::Communication::mpiCallbacks().call_all(
        Walberla::set_node_last_applied_force, ind, f);
#endif
  } else {
    throw NoLBActive();
  }
}

void lb_lbnode_set_pop(const Utils::Vector3i &ind,
                       const std::vector<double> &p_pop) {
  if (lattice_switch == ActiveLB::WALBERLA) {
#ifdef LB_WALBERLA
    ::Communication::mpiCallbacks().call_all(Walberla::set_node_pop, ind,
                                             p_pop);
#endif
  } else {
    throw NoLBActive();
  }
}

ActiveLB lb_lbfluid_get_lattice_switch() { return lattice_switch; }

Utils::Vector3d lb_lbfluid_calc_fluid_momentum() {
  Utils::Vector3d fluid_momentum{};
  if (lattice_switch == ActiveLB::WALBERLA) {
#ifdef LB_WALBERLA
    fluid_momentum = ::Communication::mpiCallbacks().call(
        ::Communication::Result::Reduction(), std::plus<>(),
        Walberla::get_momentum);
#endif
  } else
    throw NoLBActive();

  return fluid_momentum;
}

const Utils::Vector3d
lb_lbfluid_get_interpolated_velocity(const Utils::Vector3d &pos) {
  if (lattice_switch == ActiveLB::WALBERLA) {
#ifdef LB_WALBERLA
    auto const folded_pos = folded_position(pos, box_geo);
    auto const interpolation_order =
        lb_lbinterpolation_get_interpolation_order();
    switch (interpolation_order) {
    case (InterpolationOrder::quadratic):
      throw std::runtime_error("The non-linear interpolation scheme is not "
                               "implemented for the CPU LB.");
    case (InterpolationOrder::linear):
      return mpi_call(::Communication::Result::one_rank,
                      Walberla::get_velocity_at_pos,
                      folded_pos / lb_lbfluid_get_agrid());
    }
#endif
  }
  throw NoLBActive();
}

const Utils::Vector3d
lb_lbfluid_get_force_to_be_applied(const Utils::Vector3d &pos) {
  if (lattice_switch == ActiveLB::WALBERLA) {
#ifdef LB_WALBERLA
    auto const agrid = lb_lbfluid_get_agrid();
    auto const ind = Utils::Vector3i{static_cast<int>(pos[0] / agrid),
                                     static_cast<int>(pos[1] / agrid),
                                     static_cast<int>(pos[2] / agrid)};
    auto const res = lb_walberla()->get_node_force_to_be_applied(ind);
    if (!res) {
      printf("%d: position: %g %g %g\n", this_node, pos[0], pos[1], pos[2]);
      throw std::runtime_error(
          "Force to be applied could not be obtained from Walberla");
    }
    return *res;
#endif
  }
  throw NoLBActive();
}

void lb_lbfluid_add_force_at_pos(const Utils::Vector3d &pos,
                                 const Utils::Vector3d &f) {
  if (lattice_switch == ActiveLB::WALBERLA) {
#ifdef LB_WALBERLA
    auto const folded_pos = folded_position(pos, box_geo);
    auto const interpolation_order =
        lb_lbinterpolation_get_interpolation_order();
    switch (interpolation_order) {
    case (InterpolationOrder::quadratic):
      throw std::runtime_error("The non-linear interpolation scheme is not "
                               "implemented for the CPU LB.");
    case (InterpolationOrder::linear):
      ::Communication::mpiCallbacks().call_all(
          Walberla::add_force_at_pos, folded_pos / lb_lbfluid_get_agrid(), f);
    }
#endif
  } else {
    throw NoLBActive();
  }
}

double lb_lbfluid_get_interpolated_density(const Utils::Vector3d &pos) {
  if (lattice_switch == ActiveLB::WALBERLA) {
#ifdef LB_WALBERLA
    auto const folded_pos = folded_position(pos, box_geo);
    auto const interpolation_order =
        lb_lbinterpolation_get_interpolation_order();
    switch (interpolation_order) {
    case (InterpolationOrder::quadratic):
      throw std::runtime_error("The non-linear interpolation scheme is not "
                               "implemented for the CPU LB.");
    case (InterpolationOrder::linear):
      return mpi_call(::Communication::Result::one_rank,
                      Walberla::get_interpolated_density_at_pos,
                      folded_pos / lb_lbfluid_get_agrid());
    }
#endif
  }
  throw NoLBActive();
}<|MERGE_RESOLUTION|>--- conflicted
+++ resolved
@@ -54,60 +54,20 @@
   const char *what() const noexcept override { return "LB not activated"; }
 };
 
-<<<<<<< HEAD
 void lb_lbfluid_init() {}
 
-void lb_lbfluid_update() {
+void lb_lbfluid_integrate() {
   if (lattice_switch == ActiveLB::WALBERLA) {
 #ifdef LB_WALBERLA
     lb_walberla()->integrate();
-=======
-void lb_lbfluid_integrate() {
-  if (lattice_switch == ActiveLB::CPU) {
-    lb_integrate();
-  } else if (lattice_switch == ActiveLB::GPU and this_node == 0) {
-#ifdef CUDA
-#ifdef ELECTROKINETICS
-    if (ek_initialized) {
-      ek_integrate();
-    } else {
-#endif
-      lb_integrate_GPU();
-#ifdef ELECTROKINETICS
-    }
->>>>>>> 08f370f4
 #endif
   } else
     throw NoLBActive();
 }
 
-/** measures the MD time since the last fluid update */
-static double fluidstep = 0.0;
-
 void lb_lbfluid_propagate() {
-<<<<<<< HEAD
-  if (lattice_switch == ActiveLB::NONE)
-    return;
-
-  auto const factor = static_cast<int>(round(lb_lbfluid_get_tau() / time_step));
-
-  fluidstep += 1;
-  if (fluidstep >= factor) {
-    fluidstep = 0;
-    lb_lbfluid_update();
-=======
   if (lattice_switch != ActiveLB::NONE) {
     lb_lbfluid_integrate();
-    if (lb_lbfluid_get_kT() > 0.0) {
-      if (lattice_switch == ActiveLB::GPU) {
-#ifdef CUDA
-        rng_counter_fluid_gpu->increment();
-#endif
-      } else if (lattice_switch == ActiveLB::CPU) {
-        rng_counter_fluid->increment();
-      }
-    }
->>>>>>> 08f370f4
   }
 }
 
@@ -130,13 +90,11 @@
   }
 }
 
-<<<<<<< HEAD
-void lb_lbfluid_sanity_checks() {
+void lb_lbfluid_sanity_checks(double time_step) {
   if (lattice_switch == ActiveLB::NONE)
     return;
 
   // LB GPU interface functions only work on the head node.
-  extern double time_step;
   lb_boundary_mach_check();
   if (time_step > 0.)
     check_tau_time_step_consistency(lb_lbfluid_get_tau(), time_step);
@@ -166,33 +124,9 @@
     }
 #endif
   }
-=======
-void lb_lbfluid_sanity_checks(double time_step) {
-  if (lattice_switch == ActiveLB::GPU && this_node == 0) {
-#ifdef CUDA
-    lb_GPU_sanity_checks();
-    lb_boundary_mach_check();
-    if (time_step > 0.)
-      check_tau_time_step_consistency(lb_lbfluid_get_tau(), time_step);
-#endif
-  }
-  if (lattice_switch == ActiveLB::CPU) {
-    lb_sanity_checks(lbpar);
-    lb_boundary_mach_check();
-    if (time_step > 0.)
-      check_tau_time_step_consistency(lb_lbfluid_get_tau(), time_step);
-  }
-}
-
-void lb_lbfluid_on_integration_start() {
-  if (lattice_switch == ActiveLB::CPU) {
-    halo_communication(update_halo_comm,
-                       reinterpret_cast<char *>(lbfluid[0].data()));
-  }
->>>>>>> 08f370f4
-}
-
-void lb_lbfluid_on_integration_start() { lb_lbfluid_sanity_checks(); }
+}
+
+void lb_lbfluid_on_integration_start() {}
 
 void lb_lbfluid_invalidate_particle_allocation() {}
 
@@ -260,27 +194,7 @@
   throw NoLBActive();
 }
 
-<<<<<<< HEAD
-void check_tau_time_step_consistency(double tau, double time_s) {
-=======
-void lb_lbfluid_set_tau(double tau) {
-  if (tau <= 0.)
-    throw std::invalid_argument("LB tau has to be positive.");
-  if (lattice_switch == ActiveLB::GPU) {
-#ifdef CUDA
-    lbpar_gpu.tau = static_cast<float>(tau);
-    lb_lbfluid_reinit_parameters();
-#endif //  CUDA
-  } else if (lattice_switch == ActiveLB::CPU) {
-    lbpar.tau = tau;
-    mpi_bcast_lb_params(LBParam::TAU);
-  } else {
-    throw NoLBActive();
-  }
-}
-
 void check_tau_time_step_consistency(double tau, double time_step) {
->>>>>>> 08f370f4
   auto const eps = std::numeric_limits<float>::epsilon();
   if ((tau - time_step) / (tau + time_step) < -eps)
     throw std::invalid_argument("LB tau (" + std::to_string(tau) +
