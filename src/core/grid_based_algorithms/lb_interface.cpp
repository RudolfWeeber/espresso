/*
 * Copyright (C) 2010-2019 The ESPResSo project
 *
 * This file is part of ESPResSo.
 *
 * ESPResSo is free software: you can redistribute it and/or modify
 * it under the terms of the GNU General Public License as published by
 * the Free Software Foundation, either version 3 of the License, or
 * (at your option) any later version.
 *
 * ESPResSo is distributed in the hope that it will be useful,
 * but WITHOUT ANY WARRANTY; without even the implied warranty of
 * MERCHANTABILITY or FITNESS FOR A PARTICULAR PURPOSE.  See the
 * GNU General Public License for more details.
 *
 * You should have received a copy of the GNU General Public License
 * along with this program.  If not, see <http://www.gnu.org/licenses/>.
 */
#include "lb_interface.hpp"
#include "MpiCallbacks.hpp"
#include "communication.hpp"
#include "config.hpp"
#include "errorhandling.hpp"
#include "global.hpp"
#include "grid.hpp"
#include "integrate.hpp"
#include "lb-d3q19.hpp"
#include "lb_boundaries.hpp"
#include "lb_interpolation.hpp"
#include "lb_walberla_instance.hpp"
#include "lb_walberla_interface.hpp"

#include <utils/Counter.hpp>
#include <utils/index.hpp>
using Utils::get_linear_index;

#include <cstdio>
#include <fstream>

ActiveLB lattice_switch = ActiveLB::NONE;

struct NoLBActive : public std::exception {
  const char *what() const noexcept override { return "LB not activated"; }
};

void lb_lbfluid_init() {}

void lb_lbfluid_update() {
  if (lattice_switch == ActiveLB::WALBERLA) {
#ifdef LB_WALBERLA
    lb_walberla()->integrate();
#endif
  } else
    throw NoLBActive();
}

/** measures the MD time since the last fluid update */
static double fluidstep = 0.0;
std::unique_ptr<Utils::Counter<uint64_t>> rng_counter_fluid;

void lb_lbfluid_propagate() {
  if (lattice_switch == ActiveLB::NONE)
    return;

  auto const factor = static_cast<int>(round(lb_lbfluid_get_tau() / time_step));

  fluidstep += 1;
  if (fluidstep >= factor) {
    fluidstep = 0;
    lb_lbfluid_update();
    if (lb_lbfluid_get_kT() > 0.0) {
      rng_counter_fluid->increment();
    }
  }
}

/**
 * @brief Check the boundary velocities.
 * Sanity check if the velocity defined at LB boundaries is within the Mach
 * number limits of the scheme i.e. u < 0.3.
 */
void lb_boundary_mach_check() {
  // Boundary velocities are stored in MD units, therefore we need to scale them
  // in order to get lattice units.
  auto const conv_fac = lb_lbfluid_get_tau() / lb_lbfluid_get_agrid();
  double constexpr mach_limit = 0.3;
  using LBBoundaries::lbboundaries;
  if (std::any_of(lbboundaries.begin(), lbboundaries.end(),
                  [conv_fac, mach_limit](auto const &b) {
                    return (b->velocity() * conv_fac).norm() >= mach_limit;
                  })) {
    runtimeErrorMsg() << "Lattice velocity exceeds the Mach number limit";
  }
}

void lb_lbfluid_sanity_checks() {
  if (lattice_switch == ActiveLB::NONE)
    return;

  // LB GPU interface functions only work on the head node.
  extern double time_step;
  lb_boundary_mach_check();
  if (time_step > 0.)
    check_tau_time_step_consistency(lb_lbfluid_get_tau(), time_step);

  if (lattice_switch == ActiveLB::WALBERLA) {
#ifdef LB_WALBERLA
    // Make sure, Walberla and Espresso agree on domain decomposition
    auto walberla_domain = lb_walberla()->get_local_domain();
    // Unit conversion
    auto const agrid = lb_lbfluid_get_agrid();
    walberla_domain.first *= agrid;
    walberla_domain.second *= agrid;

    auto const tol = lb_lbfluid_get_agrid() / 1E6;
    if ((walberla_domain.first - local_geo.my_left()).norm2() > tol or
        (walberla_domain.second - local_geo.my_right()).norm2() > tol) {
      printf("%d: %g %g %g, %g %g %g\n", this_node, local_geo.my_left()[0],
             local_geo.my_left()[1], local_geo.my_left()[2],
             walberla_domain.first[0], walberla_domain.first[1],
             walberla_domain.first[2]);
      printf("%d: %g %g %g, %g %g %g\n", this_node, local_geo.my_right()[0],
             local_geo.my_right()[1], local_geo.my_right()[2],
             walberla_domain.second[0], walberla_domain.second[1],
             walberla_domain.second[2]);
      throw std::runtime_error(
          "Walberla and Espresso disagree about domain decomposition.");
    }
#endif
  }
}

void lb_lbfluid_on_integration_start() { lb_lbfluid_sanity_checks(); }

void lb_lbfluid_invalidate_particle_allocation() {}

uint64_t lb_lbfluid_get_rng_state() { return rng_counter_fluid->value(); }

void lb_lbfluid_set_rng_state(uint64_t counter) {
  rng_counter_fluid = std::make_unique<Utils::Counter<uint64_t>>(counter);
}

double lb_lbfluid_get_viscosity() {
#ifdef LB_WALBERLA
  if (lattice_switch == ActiveLB::WALBERLA) {
    return lb_walberla()->get_viscosity();
  }
#endif
  throw NoLBActive();
}

double lb_lbfluid_get_bulk_viscosity() {
  if (lattice_switch == ActiveLB::WALBERLA)
    throw std::runtime_error("Getting bulk viscosity not implemented.");
  throw NoLBActive();
}

double lb_lbfluid_get_agrid() {
  if (lattice_switch == ActiveLB::WALBERLA) {
#ifdef LB_WALBERLA
    return lb_walberla()->get_grid_spacing();
#endif
  }
  throw NoLBActive();
}

void lb_lbfluid_set_ext_force_density(const Utils::Vector3d &force_density) {
  if (lattice_switch == ActiveLB::WALBERLA) {
#ifdef LB_WALBERLA
    ::Communication::mpiCallbacks().call_all(Walberla::set_ext_force_density,
                                             force_density);
#endif
  } else {
    throw NoLBActive();
  }
}

const Utils::Vector3d lb_lbfluid_get_ext_force_density() {
  if (lattice_switch == ActiveLB::WALBERLA) {
#ifdef LB_WALBERLA
    return lb_walberla()->get_external_force();
#endif
  }
  throw NoLBActive();
}

void check_tau_time_step_consistency(double tau, double time_s) {
  auto const eps = std::numeric_limits<float>::epsilon();
  if ((tau - time_s) / (tau + time_s) < -eps)
    throw std::invalid_argument("LB tau (" + std::to_string(tau) +
                                ") must be >= MD time_step (" +
                                std::to_string(time_s) + ")");
  auto const factor = tau / time_s;
  if (fabs(round(factor) - factor) / factor > eps)
    throw std::invalid_argument("LB tau (" + std::to_string(tau) +
                                ") must be integer multiple of "
                                "MD time_step (" +
                                std::to_string(time_s) + "). Factor is " +
                                std::to_string(factor));
}

double lb_lbfluid_get_tau() {
#ifdef LB_WALBERLA
  if (lattice_switch == ActiveLB::WALBERLA) {
    return lb_walberla()->get_tau();
  }
#endif
  throw NoLBActive();
}

void lb_lbfluid_set_lattice_switch(ActiveLB local_lattice_switch) {
  switch (local_lattice_switch) {
  case ActiveLB::NONE:
  case ActiveLB::WALBERLA:
    break;
  default:
    throw std::invalid_argument("Invalid lattice switch.");
  }
  lattice_switch = local_lattice_switch;
  mpi_bcast_parameter(FIELD_LATTICE_SWITCH);
}

<<<<<<< HEAD
=======
void lb_lbfluid_set_kT(double kT) {
  if (lattice_switch == ActiveLB::GPU) {
#ifdef CUDA
    lbpar_gpu.kT = static_cast<float>(kT);
#endif
  } else if (lattice_switch == ActiveLB::CPU) {
    lbpar.kT = kT;
    mpi_bcast_lb_params(LBParam::KT);
  } else {
    throw NoLBActive();
  }
}

>>>>>>> d602a093
double lb_lbfluid_get_kT() {
  if (lattice_switch == ActiveLB::WALBERLA) {
#ifdef LB_WALBERLA
    return lb_walberla()->get_kT();
#endif
  }
  throw NoLBActive();
}

double lb_lbfluid_get_lattice_speed() {
  return lb_lbfluid_get_agrid() / lb_lbfluid_get_tau();
}

void lb_lbfluid_print_vtk_boundary(const std::string &filename) {
  FILE *fp = fopen(filename.c_str(), "w");

  if (fp == nullptr) {
    throw std::runtime_error("Could not open file for writing.");
  }

<<<<<<< HEAD
#ifdef LB_WALBERLA
  if (lattice_switch == ActiveLB::WALBERLA) {
=======
  if (lattice_switch == ActiveLB::GPU) {
#ifdef CUDA
    std::vector<unsigned int> bound_array(lbpar_gpu.number_of_nodes);
    lb_get_boundary_flags_GPU(bound_array.data());

    fprintf(fp,
            "# vtk DataFile Version 2.0\nlbboundaries\n"
            "ASCII\nDATASET STRUCTURED_POINTS\nDIMENSIONS %u %u %u\n"
            "ORIGIN %f %f %f\nSPACING %f %f %f\nPOINT_DATA %u\n"
            "SCALARS boundary float 1\nLOOKUP_TABLE default\n",
            lbpar_gpu.dim_x, lbpar_gpu.dim_y, lbpar_gpu.dim_z,
            lbpar_gpu.agrid * 0.5, lbpar_gpu.agrid * 0.5, lbpar_gpu.agrid * 0.5,
            lbpar_gpu.agrid, lbpar_gpu.agrid, lbpar_gpu.agrid,
            lbpar_gpu.number_of_nodes);
    for (int j = 0; j < int(lbpar_gpu.number_of_nodes); ++j) {
      fprintf(fp, "%d \n", bound_array[j]);
    }
#endif //  CUDA
  } else {
>>>>>>> d602a093
    Utils::Vector3i pos;
    auto const grid_size = lb_walberla()->get_grid_dimensions();

    fprintf(fp,
            "# vtk DataFile Version 2.0\nlbboundaries\n"
            "ASCII\nDATASET STRUCTURED_POINTS\nDIMENSIONS %d %d %d\n"
            "ORIGIN %f %f %f\nSPACING %f %f %f\nPOINT_DATA %d\n"
            "SCALARS boundary float 1\nLOOKUP_TABLE default\n",
            grid_size[0], grid_size[1], grid_size[2],
            lb_walberla()->get_grid_spacing() * 0.5,
            lb_walberla()->get_grid_spacing() * 0.5,
            lb_walberla()->get_grid_spacing() * 0.5,
            lb_walberla()->get_grid_spacing(),
            lb_walberla()->get_grid_spacing(),
            lb_walberla()->get_grid_spacing(),
            grid_size[0] * grid_size[1] * grid_size[2]);

    for (pos[2] = 0; pos[2] < grid_size[2]; pos[2]++) {
      for (pos[1] = 0; pos[1] < grid_size[1]; pos[1]++) {
        for (pos[0] = 0; pos[0] < grid_size[0]; pos[0]++) {
          auto boundary = lb_lbnode_is_boundary(pos);
          fprintf(fp, "%d \n", boundary);
        }
      }
    }
  }
#endif
  fclose(fp);
}

void lb_lbfluid_print_vtk_velocity(const std::string &filename,
                                   std::vector<int> bb1, std::vector<int> bb2) {
  FILE *fp = fopen(filename.c_str(), "w");

  if (fp == nullptr) {
    throw std::runtime_error("Could not open file for writing.");
  }

  std::vector<int> bb_low;
  std::vector<int> bb_high;

  for (auto val1 = bb1.begin(), val2 = bb2.begin();
       val1 != bb1.end() && val2 != bb2.end(); ++val1, ++val2) {
    if (*val1 == -1 || *val2 == -1) {
      bb_low = {0, 0, 0};
#ifdef LB_WALBERLA
      if (lattice_switch == ActiveLB::WALBERLA) {
        bb_high = {lb_walberla()->get_grid_dimensions()[0] - 1,
                   lb_walberla()->get_grid_dimensions()[1] - 1,
                   lb_walberla()->get_grid_dimensions()[2] - 1};
      }
#endif
      break;
    }

    bb_low.push_back(std::min(*val1, *val2));
    bb_high.push_back(std::max(*val1, *val2));
  }

  Utils::Vector3i pos;
#ifdef LB_WALBERLA
  if (lattice_switch == ActiveLB::WALBERLA) {
    fprintf(fp,
            "# vtk DataFile Version 2.0\nlbfluid_walberla\n"
            "ASCII\nDATASET STRUCTURED_POINTS\nDIMENSIONS %d %d %d\n"
            "ORIGIN %f %f %f\nSPACING %f %f %f\nPOINT_DATA %d\n"
            "SCALARS velocity float 3\nLOOKUP_TABLE default\n",
            bb_high[0] - bb_low[0] + 1, bb_high[1] - bb_low[1] + 1,
<<<<<<< HEAD
            bb_high[2] - bb_low[2] + 1,
            (bb_low[0] + 0.5) * lb_walberla()->get_grid_spacing(),
            (bb_low[1] + 0.5) * lb_walberla()->get_grid_spacing(),
            (bb_low[2] + 0.5) * lb_walberla()->get_grid_spacing(),
            lb_walberla()->get_grid_spacing(),
            lb_walberla()->get_grid_spacing(),
            lb_walberla()->get_grid_spacing(),
=======
            bb_high[2] - bb_low[2] + 1, (bb_low[0] + 0.5) * lbpar_gpu.agrid,
            (bb_low[1] + 0.5) * lbpar_gpu.agrid,
            (bb_low[2] + 0.5) * lbpar_gpu.agrid, lbpar_gpu.agrid,
            lbpar_gpu.agrid, lbpar_gpu.agrid,
            (bb_high[0] - bb_low[0] + 1) * (bb_high[1] - bb_low[1] + 1) *
                (bb_high[2] - bb_low[2] + 1));
    for (pos[2] = bb_low[2]; pos[2] <= bb_high[2]; pos[2]++)
      for (pos[1] = bb_low[1]; pos[1] <= bb_high[1]; pos[1]++)
        for (pos[0] = bb_low[0]; pos[0] <= bb_high[0]; pos[0]++) {
          auto const j =
              static_cast<int>(lbpar_gpu.dim_y * lbpar_gpu.dim_x * pos[2] +
                               lbpar_gpu.dim_x * pos[1] + pos[0]);
          fprintf(fp, "%f %f %f\n", host_values[j].v[0] * lattice_speed,
                  host_values[j].v[1] * lattice_speed,
                  host_values[j].v[2] * lattice_speed);
        }
#endif //  CUDA
  } else {
    fprintf(fp,
            "# vtk DataFile Version 2.0\nlbfluid_cpu\n"
            "ASCII\nDATASET STRUCTURED_POINTS\nDIMENSIONS %d %d %d\n"
            "ORIGIN %f %f %f\nSPACING %f %f %f\nPOINT_DATA %d\n"
            "SCALARS velocity float 3\nLOOKUP_TABLE default\n",
            bb_high[0] - bb_low[0] + 1, bb_high[1] - bb_low[1] + 1,
            bb_high[2] - bb_low[2] + 1, (bb_low[0] + 0.5) * lblattice.agrid,
            (bb_low[1] + 0.5) * lblattice.agrid,
            (bb_low[2] + 0.5) * lblattice.agrid, lblattice.agrid,
            lblattice.agrid, lblattice.agrid,
>>>>>>> d602a093
            (bb_high[0] - bb_low[0] + 1) * (bb_high[1] - bb_low[1] + 1) *
                (bb_high[2] - bb_low[2] + 1));

    for (pos[2] = bb_low[2]; pos[2] <= bb_high[2]; pos[2]++)
      for (pos[1] = bb_low[1]; pos[1] <= bb_high[1]; pos[1]++)
        for (pos[0] = bb_low[0]; pos[0] <= bb_high[0]; pos[0]++) {
          auto u = lb_lbnode_get_velocity(pos) *
                   lb_walberla()->get_grid_spacing() / lb_walberla()->get_tau();
          fprintf(fp, "%f %f %f\n", u[0], u[1], u[2]);
        }
  }
#endif
  fclose(fp);
}

void lb_lbfluid_print_boundary(const std::string &filename) {
<<<<<<< HEAD
  throw std::runtime_error("Not implemented.");
=======
  FILE *fp = fopen(filename.c_str(), "w");

  if (fp == nullptr) {
    throw std::runtime_error("Could not open file for writing.");
  }

  if (lattice_switch == ActiveLB::GPU) {
#ifdef CUDA
    std::vector<unsigned int> bound_array(lbpar_gpu.number_of_nodes);
    lb_get_boundary_flags_GPU(bound_array.data());

    Utils::Vector3i xyz;
    for (int j = 0; j < static_cast<int>(lbpar_gpu.number_of_nodes); ++j) {
      xyz[0] = j % lbpar_gpu.dim_x;
      auto k = j / lbpar_gpu.dim_x;
      xyz[1] = k % lbpar_gpu.dim_y;
      k /= lbpar_gpu.dim_y;
      xyz[2] = k;
      fprintf(fp, "%f %f %f %u\n", (xyz[0] + 0.5) * lbpar_gpu.agrid,
              (xyz[1] + 0.5) * lbpar_gpu.agrid,
              (xyz[2] + 0.5) * lbpar_gpu.agrid, bound_array[j]);
    }
#endif //  CUDA
  } else {
    Utils::Vector3i pos;

    for (pos[2] = 0; pos[2] < lblattice.global_grid[2]; pos[2]++) {
      for (pos[1] = 0; pos[1] < lblattice.global_grid[1]; pos[1]++) {
        for (pos[0] = 0; pos[0] < lblattice.global_grid[0]; pos[0]++) {
          auto boundary = lb_lbnode_get_boundary(pos);
          boundary = (boundary != 0 ? 1 : 0);
          fprintf(fp, "%f %f %f %d\n", (pos[0] + 0.5) * lblattice.agrid,
                  (pos[1] + 0.5) * lblattice.agrid,
                  (pos[2] + 0.5) * lblattice.agrid, boundary);
        }
      }
    }
  }
  fclose(fp);
>>>>>>> d602a093
}
void lb_lbfluid_print_velocity(const std::string &filename) {
<<<<<<< HEAD
  throw std::runtime_error("Not implemented");
=======
  FILE *fp = fopen(filename.c_str(), "w");

  if (fp == nullptr) {
    throw std::runtime_error("Could not open file for writing.");
  }

  auto const lattice_speed = lb_lbfluid_get_agrid() / lb_lbfluid_get_tau();
  auto const agrid = lb_lbfluid_get_agrid();
  if (lattice_switch == ActiveLB::GPU) {
#ifdef CUDA
    std::vector<LB_rho_v_pi_gpu> host_values(lbpar_gpu.number_of_nodes);
    lb_get_values_GPU(host_values.data());
    Utils::Vector3i xyz;
    int j;
    for (j = 0; j < int(lbpar_gpu.number_of_nodes); ++j) {
      xyz[0] = j % lbpar_gpu.dim_x;
      auto k = j / lbpar_gpu.dim_x;
      xyz[1] = k % lbpar_gpu.dim_y;
      k /= lbpar_gpu.dim_y;
      xyz[2] = k;
      fprintf(fp, "%f %f %f %f %f %f\n", (xyz[0] + 0.5) * agrid,
              (xyz[1] + 0.5) * agrid, (xyz[2] + 0.5) * agrid,
              host_values[j].v[0] * lattice_speed,
              host_values[j].v[1] * lattice_speed,
              host_values[j].v[2] * lattice_speed);
    }
#endif //  CUDA
  } else {
    Utils::Vector3i pos;

    for (pos[2] = 0; pos[2] < lblattice.global_grid[2]; pos[2]++) {
      for (pos[1] = 0; pos[1] < lblattice.global_grid[1]; pos[1]++) {
        for (pos[0] = 0; pos[0] < lblattice.global_grid[0]; pos[0]++) {
          auto const u = lb_lbnode_get_velocity(pos) * lattice_speed;
          fprintf(fp, "%f %f %f %f %f %f\n", (pos[0] + 0.5) * agrid,
                  (pos[1] + 0.5) * agrid, (pos[2] + 0.5) * agrid, u[0], u[1],
                  u[2]);
        }
      }
    }
  }

  fclose(fp);
>>>>>>> d602a093
}

void lb_lbfluid_save_checkpoint(const std::string &filename, bool binary) {
#ifdef LB_WALBERLA
  if (lattice_switch == ActiveLB::WALBERLA) {
    std::fstream cpfile;
    if (binary) {
      cpfile.open(filename, std::ios::out | std::ios::binary);
    } else {
      cpfile.open(filename, std::ios::out);
      cpfile.precision(16);
      cpfile << std::fixed;
    }

    double pop[19];
    Utils::Vector3i ind;
    auto const gridsize = lb_walberla()->get_grid_dimensions();

    if (!binary) {
      cpfile << gridsize[0] << " " << gridsize[1] << " " << gridsize[2] << "\n";
    } else {
      cpfile.write(reinterpret_cast<const char *>(gridsize.data()),
                   3 * sizeof(gridsize[0]));
    }

    for (int i = 0; i < gridsize[0]; i++) {
      for (int j = 0; j < gridsize[1]; j++) {
        for (int k = 0; k < gridsize[2]; k++) {
          ind[0] = i;
          ind[1] = j;
          ind[2] = k;
          auto pop = lb_lbnode_get_pop(ind);
          if (!binary) {
            for (int n = 0; n < 19; n++) {
              cpfile << pop[n] << "\n";
            }
          } else {
            cpfile.write(reinterpret_cast<char *>(&pop[0]),
                         19 * sizeof(double));
          }
        }
      }
    }
    cpfile.close();
  }
#endif
}

void lb_lbfluid_load_checkpoint(const std::string &filename, bool binary) {
  int res;
  std::string err_msg = "Error while reading LB checkpoint: ";
#ifdef LB_WALBERLA
  if (lattice_switch == ActiveLB::WALBERLA) {
    FILE *cpfile;
    cpfile = fopen(filename.c_str(), "r");
    if (!cpfile) {
      throw std::runtime_error(err_msg + "could not open file for reading.");
    }

    Utils::Vector19d pop;
    Utils::Vector3i ind;
    auto const gridsize = lb_walberla()->get_grid_dimensions();
    int saved_gridsize[3];
    if (!binary) {
      res = fscanf(cpfile, "%i %i %i\n", &saved_gridsize[0], &saved_gridsize[1],
                   &saved_gridsize[2]);
      if (res == EOF) {
        fclose(cpfile);
        throw std::runtime_error(err_msg + "EOF found.");
      }
      if (res != 3) {
        fclose(cpfile);
        throw std::runtime_error(err_msg + "incorrectly formatted data.");
      }
    } else {
      if (fread(&saved_gridsize[0], sizeof(int), 3, cpfile) != 3) {
        fclose(cpfile);
        throw std::runtime_error(err_msg + "incorrectly formatted data.");
      }
    }
    if (saved_gridsize[0] != gridsize[0] || saved_gridsize[1] != gridsize[1] ||
        saved_gridsize[2] != gridsize[2]) {
      fclose(cpfile);
      throw std::runtime_error(err_msg + "grid dimensions mismatch, read [" +
                               std::to_string(saved_gridsize[0]) + ' ' +
                               std::to_string(saved_gridsize[1]) + ' ' +
                               std::to_string(saved_gridsize[2]) +
                               "], expected [" + std::to_string(gridsize[0]) +
                               ' ' + std::to_string(gridsize[1]) + ' ' +
                               std::to_string(gridsize[2]) + "].");
    }

    for (int i = 0; i < gridsize[0]; i++) {
      for (int j = 0; j < gridsize[1]; j++) {
        for (int k = 0; k < gridsize[2]; k++) {
          ind[0] = i;
          ind[1] = j;
          ind[2] = k;
          if (!binary) {
            res = fscanf(cpfile,
                         "%lf %lf %lf %lf %lf %lf %lf %lf %lf %lf %lf %lf %lf "
                         "%lf %lf %lf %lf %lf %lf \n",
                         &pop[0], &pop[1], &pop[2], &pop[3], &pop[4], &pop[5],
                         &pop[6], &pop[7], &pop[8], &pop[9], &pop[10], &pop[11],
                         &pop[12], &pop[13], &pop[14], &pop[15], &pop[16],
                         &pop[17], &pop[18]);
            if (res == EOF) {
              fclose(cpfile);
              throw std::runtime_error(err_msg + "EOF found.");
            }
            if (res != 19) {
              fclose(cpfile);
              throw std::runtime_error(err_msg + "incorrectly formatted data.");
            }
          } else {
            if (fread(pop.data(), sizeof(double), 19, cpfile) != 19) {
              fclose(cpfile);
              throw std::runtime_error(err_msg + "incorrectly formatted data.");
            }
          }
          lb_lbnode_set_pop(ind, pop);
        }
      }
    }
    if (!binary) {
      // skip spaces
      for (int n = 0; n < 2; ++n) {
        res = fgetc(cpfile);
        if (res != (int)' ' && res != (int)'\n')
          break;
      }
    } else {
      res = fgetc(cpfile);
    }
    if (res != EOF) {
      fclose(cpfile);
      throw std::runtime_error(err_msg + "extra data found, expected EOF.");
    }
    fclose(cpfile);
  } else
#endif
  {
    throw std::runtime_error(
        "To load an LB checkpoint one needs to have already "
        "initialized the LB fluid with the same grid size.");
  }
}

Utils::Vector3i lb_lbfluid_get_shape() {
#ifdef LB_WALBERLA
  if (lattice_switch == ActiveLB::WALBERLA) {
    return lb_walberla()->get_grid_dimensions();
  }
#endif

  throw NoLBActive();
}

bool lb_lbnode_is_index_valid(Utils::Vector3i const &ind) {
  auto const limit = lb_lbfluid_get_shape();
  return ind < limit && ind >= Utils::Vector3i{};
}

double lb_lbnode_get_density(const Utils::Vector3i &ind) {
<<<<<<< HEAD
#ifdef LB_WALBERLA
  if (lattice_switch == ActiveLB::WALBERLA) {
=======
  if (lattice_switch == ActiveLB::GPU) {
#ifdef CUDA
    auto const single_nodeindex = ind[0] + ind[1] * lbpar_gpu.dim_x +
                                  ind[2] * lbpar_gpu.dim_x * lbpar_gpu.dim_y;
    static LB_rho_v_pi_gpu host_print_values;
    lb_print_node_GPU(single_nodeindex, &host_print_values);
    return host_print_values.rho;
#else
    return {};
#endif //  CUDA
  }
  if (lattice_switch == ActiveLB::CPU) {
>>>>>>> d602a093
    return ::Communication::mpiCallbacks().call(
        ::Communication::Result::one_rank, Walberla::get_node_density, ind);
  }
#endif
  throw NoLBActive();
}

const Utils::Vector3d lb_lbnode_get_velocity(const Utils::Vector3i &ind) {
<<<<<<< HEAD
#ifdef LB_WALBERLA
  if (lattice_switch == ActiveLB::WALBERLA) {
    return ::Communication::mpiCallbacks().call(
        ::Communication::Result::one_rank, Walberla::get_node_velocity, ind);
=======
  if (lattice_switch == ActiveLB::GPU) {
#ifdef CUDA
    static LB_rho_v_pi_gpu host_print_values;
    auto const single_nodeindex = ind[0] + ind[1] * lbpar_gpu.dim_x +
                                  ind[2] * lbpar_gpu.dim_x * lbpar_gpu.dim_y;
    lb_print_node_GPU(single_nodeindex, &host_print_values);
    return {{host_print_values.v[0], host_print_values.v[1],
             host_print_values.v[2]}};
#endif
  }
  if (lattice_switch == ActiveLB::CPU) {
    auto const density = ::Communication::mpiCallbacks().call(
        ::Communication::Result::one_rank, mpi_lb_get_density, ind);
    auto const momentum_density = ::Communication::mpiCallbacks().call(
        ::Communication::Result::one_rank, mpi_lb_get_momentum_density, ind);
    return momentum_density / density;
>>>>>>> d602a093
  }
#endif

  throw NoLBActive();
}

const Utils::Vector6d lb_lbnode_get_stress(const Utils::Vector3i &ind) {
#ifdef LB_WALBERLA
  if (lattice_switch == ActiveLB::WALBERLA) {
    Utils::Vector6d stress = ::Communication::mpiCallbacks().call(
        ::Communication::Result::one_rank, Walberla::get_node_pressure_tensor,
        ind);

    // reverts the correction done by walberla
    auto const revert_factor =
        lb_lbfluid_get_viscosity() / (lb_lbfluid_get_viscosity() + 1.0 / 6.0);
    //    stress[1] /= revert_factor;
    //    stress[3] /= revert_factor;
    //    stress[4] /= revert_factor;

<<<<<<< HEAD
=======
const Utils::Vector6d lb_lbnode_get_stress_neq(const Utils::Vector3i &ind) {
  if (lattice_switch == ActiveLB::GPU) {
#ifdef CUDA
    Utils::Vector6d stress{};
    static LB_rho_v_pi_gpu host_print_values;
    auto const single_nodeindex = ind[0] + ind[1] * lbpar_gpu.dim_x +
                                  ind[2] * lbpar_gpu.dim_x * lbpar_gpu.dim_y;
    lb_print_node_GPU(single_nodeindex, &host_print_values);
    for (int i = 0; i < 6; i++) {
      stress[i] = host_print_values.pi[i];
    }
>>>>>>> d602a093
    return stress;
  }
#endif
  throw NoLBActive();
}

/** calculates the average stress of all nodes by iterating
 * over all nodes and dividing by the number_of_nodes.
 */
const Utils::Vector6d lb_lbfluid_get_stress() {
  if (lattice_switch == ActiveLB::WALBERLA) {
    throw std::runtime_error("Not implemented yet");
  }
  throw NoLBActive();
}

<<<<<<< HEAD
bool lb_lbnode_is_boundary(const Utils::Vector3i &ind) {
#ifdef LB_WALBERLA
  if (lattice_switch == ActiveLB::WALBERLA) {
    return ::Communication::mpiCallbacks().call(
        ::Communication::Result::one_rank, Walberla::get_node_is_boundary, ind);
=======
int lb_lbnode_get_boundary(const Utils::Vector3i &ind) {
  if (lattice_switch == ActiveLB::GPU) {
#ifdef CUDA
    unsigned int host_flag;
    auto const single_nodeindex = ind[0] + ind[1] * lbpar_gpu.dim_x +
                                  ind[2] * lbpar_gpu.dim_x * lbpar_gpu.dim_y;
    lb_get_boundary_flag_GPU(single_nodeindex, &host_flag);
    return static_cast<int>(host_flag);
#else
    return {};
#endif //  CUDA
  }
  if (lattice_switch == ActiveLB::CPU) {
    return mpi_call(::Communication::Result::one_rank, mpi_lb_get_boundary_flag,
                    ind);
>>>>>>> d602a093
  }
#endif
  throw NoLBActive();
}

const Utils::Vector19d lb_lbnode_get_pop(const Utils::Vector3i &ind) {
  //#ifdef LB_WALBERLA
  //  if (lattice_switch == ActiveLB::WALBERLA) {
  //    return ::Communication::mpiCallbacks().call(
  //        ::Communication::Result::one_rank, Walberla::get_node_pop, ind);
  //  }
  throw std::runtime_error("Not implemented.");
  //#endif
  throw NoLBActive();
}

void lb_lbnode_set_density(const Utils::Vector3i &ind, double p_density) {
<<<<<<< HEAD
#ifdef LB_WALBERLA
  if (lattice_switch == ActiveLB::WALBERLA) {
    ::Communication::mpiCallbacks().call_all(Walberla::set_node_density, ind,
                                             p_density);
  } else
#endif
  {
=======
  if (lattice_switch == ActiveLB::GPU) {
#ifdef CUDA
    auto const single_nodeindex = ind[0] + ind[1] * lbpar_gpu.dim_x +
                                  ind[2] * lbpar_gpu.dim_x * lbpar_gpu.dim_y;
    auto const host_density = static_cast<float>(p_density);
    lb_set_node_rho_GPU(single_nodeindex, host_density);
#endif //  CUDA
  } else if (lattice_switch == ActiveLB::CPU) {
    auto const stress = lb_lbnode_get_stress(ind);
    auto const momentum_density =
        lb_lbnode_get_velocity(ind) * lb_lbnode_get_density(ind);
    auto const population =
        lb_get_population_from_density_momentum_density_stress(
            p_density, momentum_density, stress);
    mpi_call_all(mpi_lb_set_population, ind, population);
  } else {
>>>>>>> d602a093
    throw NoLBActive();
  }
}

void lb_lbnode_set_velocity(const Utils::Vector3i &ind,
                            const Utils::Vector3d &u) {
<<<<<<< HEAD
#ifdef LB_WALBERLA
  if (lattice_switch == ActiveLB::WALBERLA) {
    ::Communication::mpiCallbacks().call_all(Walberla::set_node_velocity, ind,
                                             u);
  } else
#endif
=======
  if (lattice_switch == ActiveLB::GPU) {
#ifdef CUDA
    float host_velocity[3];
    host_velocity[0] = static_cast<float>(u[0]);
    host_velocity[1] = static_cast<float>(u[1]);
    host_velocity[2] = static_cast<float>(u[2]);
    auto const single_nodeindex = ind[0] + ind[1] * lbpar_gpu.dim_x +
                                  ind[2] * lbpar_gpu.dim_x * lbpar_gpu.dim_y;
    lb_set_node_velocity_GPU(single_nodeindex, host_velocity);
#endif //  CUDA
  } else if (lattice_switch == ActiveLB::CPU) {
    auto const density = lb_lbnode_get_density(ind);
    auto const momentum_density = u * density;
    auto const stress = lb_lbnode_get_stress(ind);
    auto const population =
        lb_get_population_from_density_momentum_density_stress(
            density, momentum_density, stress);
    mpi_call_all(mpi_lb_set_population, ind, population);
    mpi_call_all(mpi_lb_set_force_density, ind, Utils::Vector3d{});
  } else {
>>>>>>> d602a093
    throw NoLBActive();
}

void lb_lbnode_set_pop(const Utils::Vector3i &ind,
                       const Utils::Vector19d &p_pop) {
  throw std::runtime_error("Not implemented");
  //  if (lattice_switch == ActiveLB::WALBERLA) {
  //#ifdef LB_WALBERLA
  //    ::Communication::mpiCallbacks().call_all(Walberla::set_node_pop, ind,
  //                                             p_pop);
  //#endif
  //    throw std::runtime_error("Not implemented");
  //  } else {
  //    throw NoLBActive();
  //  }
}

ActiveLB lb_lbfluid_get_lattice_switch() { return lattice_switch; }

Utils::Vector3d lb_lbfluid_calc_fluid_momentum() {
  Utils::Vector3d fluid_momentum{};
  if (lattice_switch == ActiveLB::WALBERLA) {
#ifdef LB_WALBERLA
    fluid_momentum = ::Communication::mpiCallbacks().call(
        ::Communication::Result::Reduction(), std::plus<>(),
        Walberla::get_momentum);
#endif
  } else
    throw NoLBActive();

  return fluid_momentum;
}

const Utils::Vector3d
lb_lbfluid_get_interpolated_velocity(const Utils::Vector3d &pos) {
  if (lattice_switch == ActiveLB::WALBERLA) {
#ifdef LB_WALBERLA
    auto const folded_pos = folded_position(pos, box_geo);
    auto const interpolation_order =
        lb_lbinterpolation_get_interpolation_order();
    switch (interpolation_order) {
    case (InterpolationOrder::quadratic):
      throw std::runtime_error("The non-linear interpolation scheme is not "
                               "implemented for the CPU LB.");
    case (InterpolationOrder::linear):
      return mpi_call(::Communication::Result::one_rank,
                      Walberla::get_velocity_at_pos, folded_pos);
    }
#endif
  }
  throw NoLBActive();
}

const Utils::Vector3d
lb_lbfluid_get_interpolated_to_be_applied_force(const Utils::Vector3d &pos) {
  if (lattice_switch == ActiveLB::WALBERLA) {
#ifdef LB_WALBERLA
    auto const folded_pos = folded_position(pos, box_geo);
    auto const interpolation_order =
        lb_lbinterpolation_get_interpolation_order();
    switch (interpolation_order) {
    case (InterpolationOrder::quadratic):
      throw std::runtime_error("The non-linear interpolation scheme is not "
                               "implemented for the CPU LB.");
    case (InterpolationOrder::linear):
      return mpi_call(::Communication::Result::one_rank,
                      Walberla::get_force_to_be_applied_at_pos, folded_pos);
    }
#endif
  }
  throw NoLBActive();
}

const Utils::Vector3d
lb_lbfluid_get_interpolated_last_applied_force(const Utils::Vector3d &pos) {
  if (lattice_switch == ActiveLB::WALBERLA) {
#ifdef LB_WALBERLA
    auto const folded_pos = folded_position(pos, box_geo);
    auto const interpolation_order =
        lb_lbinterpolation_get_interpolation_order();
    switch (interpolation_order) {
    case (InterpolationOrder::quadratic):
      throw std::runtime_error("The non-linear interpolation scheme is not "
                               "implemented for the CPU LB.");
    case (InterpolationOrder::linear):
      return mpi_call(::Communication::Result::one_rank,
                      Walberla::get_force_last_applied_at_pos, folded_pos);
    }
#endif
  }
  throw NoLBActive();
}

void lb_lbfluid_add_force_at_pos(const Utils::Vector3d &pos,
                                 const Utils::Vector3d &f) {
  if (lattice_switch == ActiveLB::WALBERLA) {
#ifdef LB_WALBERLA
    auto const folded_pos = folded_position(pos, box_geo);
    auto const interpolation_order =
        lb_lbinterpolation_get_interpolation_order();
    switch (interpolation_order) {
    case (InterpolationOrder::quadratic):
      throw std::runtime_error("The non-linear interpolation scheme is not "
                               "implemented for the CPU LB.");
    case (InterpolationOrder::linear):
      ::Communication::mpiCallbacks().call_all(Walberla::add_force_at_pos,
                                               folded_pos, f);
    }
#endif
  } else {
    throw NoLBActive();
  }
}<|MERGE_RESOLUTION|>--- conflicted
+++ resolved
@@ -220,22 +220,6 @@
   mpi_bcast_parameter(FIELD_LATTICE_SWITCH);
 }
 
-<<<<<<< HEAD
-=======
-void lb_lbfluid_set_kT(double kT) {
-  if (lattice_switch == ActiveLB::GPU) {
-#ifdef CUDA
-    lbpar_gpu.kT = static_cast<float>(kT);
-#endif
-  } else if (lattice_switch == ActiveLB::CPU) {
-    lbpar.kT = kT;
-    mpi_bcast_lb_params(LBParam::KT);
-  } else {
-    throw NoLBActive();
-  }
-}
-
->>>>>>> d602a093
 double lb_lbfluid_get_kT() {
   if (lattice_switch == ActiveLB::WALBERLA) {
 #ifdef LB_WALBERLA
@@ -256,30 +240,8 @@
     throw std::runtime_error("Could not open file for writing.");
   }
 
-<<<<<<< HEAD
-#ifdef LB_WALBERLA
-  if (lattice_switch == ActiveLB::WALBERLA) {
-=======
-  if (lattice_switch == ActiveLB::GPU) {
-#ifdef CUDA
-    std::vector<unsigned int> bound_array(lbpar_gpu.number_of_nodes);
-    lb_get_boundary_flags_GPU(bound_array.data());
-
-    fprintf(fp,
-            "# vtk DataFile Version 2.0\nlbboundaries\n"
-            "ASCII\nDATASET STRUCTURED_POINTS\nDIMENSIONS %u %u %u\n"
-            "ORIGIN %f %f %f\nSPACING %f %f %f\nPOINT_DATA %u\n"
-            "SCALARS boundary float 1\nLOOKUP_TABLE default\n",
-            lbpar_gpu.dim_x, lbpar_gpu.dim_y, lbpar_gpu.dim_z,
-            lbpar_gpu.agrid * 0.5, lbpar_gpu.agrid * 0.5, lbpar_gpu.agrid * 0.5,
-            lbpar_gpu.agrid, lbpar_gpu.agrid, lbpar_gpu.agrid,
-            lbpar_gpu.number_of_nodes);
-    for (int j = 0; j < int(lbpar_gpu.number_of_nodes); ++j) {
-      fprintf(fp, "%d \n", bound_array[j]);
-    }
-#endif //  CUDA
-  } else {
->>>>>>> d602a093
+#ifdef LB_WALBERLA
+  if (lattice_switch == ActiveLB::WALBERLA) {
     Utils::Vector3i pos;
     auto const grid_size = lb_walberla()->get_grid_dimensions();
 
@@ -348,7 +310,6 @@
             "ORIGIN %f %f %f\nSPACING %f %f %f\nPOINT_DATA %d\n"
             "SCALARS velocity float 3\nLOOKUP_TABLE default\n",
             bb_high[0] - bb_low[0] + 1, bb_high[1] - bb_low[1] + 1,
-<<<<<<< HEAD
             bb_high[2] - bb_low[2] + 1,
             (bb_low[0] + 0.5) * lb_walberla()->get_grid_spacing(),
             (bb_low[1] + 0.5) * lb_walberla()->get_grid_spacing(),
@@ -356,36 +317,6 @@
             lb_walberla()->get_grid_spacing(),
             lb_walberla()->get_grid_spacing(),
             lb_walberla()->get_grid_spacing(),
-=======
-            bb_high[2] - bb_low[2] + 1, (bb_low[0] + 0.5) * lbpar_gpu.agrid,
-            (bb_low[1] + 0.5) * lbpar_gpu.agrid,
-            (bb_low[2] + 0.5) * lbpar_gpu.agrid, lbpar_gpu.agrid,
-            lbpar_gpu.agrid, lbpar_gpu.agrid,
-            (bb_high[0] - bb_low[0] + 1) * (bb_high[1] - bb_low[1] + 1) *
-                (bb_high[2] - bb_low[2] + 1));
-    for (pos[2] = bb_low[2]; pos[2] <= bb_high[2]; pos[2]++)
-      for (pos[1] = bb_low[1]; pos[1] <= bb_high[1]; pos[1]++)
-        for (pos[0] = bb_low[0]; pos[0] <= bb_high[0]; pos[0]++) {
-          auto const j =
-              static_cast<int>(lbpar_gpu.dim_y * lbpar_gpu.dim_x * pos[2] +
-                               lbpar_gpu.dim_x * pos[1] + pos[0]);
-          fprintf(fp, "%f %f %f\n", host_values[j].v[0] * lattice_speed,
-                  host_values[j].v[1] * lattice_speed,
-                  host_values[j].v[2] * lattice_speed);
-        }
-#endif //  CUDA
-  } else {
-    fprintf(fp,
-            "# vtk DataFile Version 2.0\nlbfluid_cpu\n"
-            "ASCII\nDATASET STRUCTURED_POINTS\nDIMENSIONS %d %d %d\n"
-            "ORIGIN %f %f %f\nSPACING %f %f %f\nPOINT_DATA %d\n"
-            "SCALARS velocity float 3\nLOOKUP_TABLE default\n",
-            bb_high[0] - bb_low[0] + 1, bb_high[1] - bb_low[1] + 1,
-            bb_high[2] - bb_low[2] + 1, (bb_low[0] + 0.5) * lblattice.agrid,
-            (bb_low[1] + 0.5) * lblattice.agrid,
-            (bb_low[2] + 0.5) * lblattice.agrid, lblattice.agrid,
-            lblattice.agrid, lblattice.agrid,
->>>>>>> d602a093
             (bb_high[0] - bb_low[0] + 1) * (bb_high[1] - bb_low[1] + 1) *
                 (bb_high[2] - bb_low[2] + 1));
 
@@ -402,98 +333,10 @@
 }
 
 void lb_lbfluid_print_boundary(const std::string &filename) {
-<<<<<<< HEAD
   throw std::runtime_error("Not implemented.");
-=======
-  FILE *fp = fopen(filename.c_str(), "w");
-
-  if (fp == nullptr) {
-    throw std::runtime_error("Could not open file for writing.");
-  }
-
-  if (lattice_switch == ActiveLB::GPU) {
-#ifdef CUDA
-    std::vector<unsigned int> bound_array(lbpar_gpu.number_of_nodes);
-    lb_get_boundary_flags_GPU(bound_array.data());
-
-    Utils::Vector3i xyz;
-    for (int j = 0; j < static_cast<int>(lbpar_gpu.number_of_nodes); ++j) {
-      xyz[0] = j % lbpar_gpu.dim_x;
-      auto k = j / lbpar_gpu.dim_x;
-      xyz[1] = k % lbpar_gpu.dim_y;
-      k /= lbpar_gpu.dim_y;
-      xyz[2] = k;
-      fprintf(fp, "%f %f %f %u\n", (xyz[0] + 0.5) * lbpar_gpu.agrid,
-              (xyz[1] + 0.5) * lbpar_gpu.agrid,
-              (xyz[2] + 0.5) * lbpar_gpu.agrid, bound_array[j]);
-    }
-#endif //  CUDA
-  } else {
-    Utils::Vector3i pos;
-
-    for (pos[2] = 0; pos[2] < lblattice.global_grid[2]; pos[2]++) {
-      for (pos[1] = 0; pos[1] < lblattice.global_grid[1]; pos[1]++) {
-        for (pos[0] = 0; pos[0] < lblattice.global_grid[0]; pos[0]++) {
-          auto boundary = lb_lbnode_get_boundary(pos);
-          boundary = (boundary != 0 ? 1 : 0);
-          fprintf(fp, "%f %f %f %d\n", (pos[0] + 0.5) * lblattice.agrid,
-                  (pos[1] + 0.5) * lblattice.agrid,
-                  (pos[2] + 0.5) * lblattice.agrid, boundary);
-        }
-      }
-    }
-  }
-  fclose(fp);
->>>>>>> d602a093
 }
 void lb_lbfluid_print_velocity(const std::string &filename) {
-<<<<<<< HEAD
   throw std::runtime_error("Not implemented");
-=======
-  FILE *fp = fopen(filename.c_str(), "w");
-
-  if (fp == nullptr) {
-    throw std::runtime_error("Could not open file for writing.");
-  }
-
-  auto const lattice_speed = lb_lbfluid_get_agrid() / lb_lbfluid_get_tau();
-  auto const agrid = lb_lbfluid_get_agrid();
-  if (lattice_switch == ActiveLB::GPU) {
-#ifdef CUDA
-    std::vector<LB_rho_v_pi_gpu> host_values(lbpar_gpu.number_of_nodes);
-    lb_get_values_GPU(host_values.data());
-    Utils::Vector3i xyz;
-    int j;
-    for (j = 0; j < int(lbpar_gpu.number_of_nodes); ++j) {
-      xyz[0] = j % lbpar_gpu.dim_x;
-      auto k = j / lbpar_gpu.dim_x;
-      xyz[1] = k % lbpar_gpu.dim_y;
-      k /= lbpar_gpu.dim_y;
-      xyz[2] = k;
-      fprintf(fp, "%f %f %f %f %f %f\n", (xyz[0] + 0.5) * agrid,
-              (xyz[1] + 0.5) * agrid, (xyz[2] + 0.5) * agrid,
-              host_values[j].v[0] * lattice_speed,
-              host_values[j].v[1] * lattice_speed,
-              host_values[j].v[2] * lattice_speed);
-    }
-#endif //  CUDA
-  } else {
-    Utils::Vector3i pos;
-
-    for (pos[2] = 0; pos[2] < lblattice.global_grid[2]; pos[2]++) {
-      for (pos[1] = 0; pos[1] < lblattice.global_grid[1]; pos[1]++) {
-        for (pos[0] = 0; pos[0] < lblattice.global_grid[0]; pos[0]++) {
-          auto const u = lb_lbnode_get_velocity(pos) * lattice_speed;
-          fprintf(fp, "%f %f %f %f %f %f\n", (pos[0] + 0.5) * agrid,
-                  (pos[1] + 0.5) * agrid, (pos[2] + 0.5) * agrid, u[0], u[1],
-                  u[2]);
-        }
-      }
-    }
-  }
-
-  fclose(fp);
->>>>>>> d602a093
 }
 
 void lb_lbfluid_save_checkpoint(const std::string &filename, bool binary) {
@@ -658,23 +501,8 @@
 }
 
 double lb_lbnode_get_density(const Utils::Vector3i &ind) {
-<<<<<<< HEAD
-#ifdef LB_WALBERLA
-  if (lattice_switch == ActiveLB::WALBERLA) {
-=======
-  if (lattice_switch == ActiveLB::GPU) {
-#ifdef CUDA
-    auto const single_nodeindex = ind[0] + ind[1] * lbpar_gpu.dim_x +
-                                  ind[2] * lbpar_gpu.dim_x * lbpar_gpu.dim_y;
-    static LB_rho_v_pi_gpu host_print_values;
-    lb_print_node_GPU(single_nodeindex, &host_print_values);
-    return host_print_values.rho;
-#else
-    return {};
-#endif //  CUDA
-  }
-  if (lattice_switch == ActiveLB::CPU) {
->>>>>>> d602a093
+#ifdef LB_WALBERLA
+  if (lattice_switch == ActiveLB::WALBERLA) {
     return ::Communication::mpiCallbacks().call(
         ::Communication::Result::one_rank, Walberla::get_node_density, ind);
   }
@@ -683,29 +511,10 @@
 }
 
 const Utils::Vector3d lb_lbnode_get_velocity(const Utils::Vector3i &ind) {
-<<<<<<< HEAD
 #ifdef LB_WALBERLA
   if (lattice_switch == ActiveLB::WALBERLA) {
     return ::Communication::mpiCallbacks().call(
         ::Communication::Result::one_rank, Walberla::get_node_velocity, ind);
-=======
-  if (lattice_switch == ActiveLB::GPU) {
-#ifdef CUDA
-    static LB_rho_v_pi_gpu host_print_values;
-    auto const single_nodeindex = ind[0] + ind[1] * lbpar_gpu.dim_x +
-                                  ind[2] * lbpar_gpu.dim_x * lbpar_gpu.dim_y;
-    lb_print_node_GPU(single_nodeindex, &host_print_values);
-    return {{host_print_values.v[0], host_print_values.v[1],
-             host_print_values.v[2]}};
-#endif
-  }
-  if (lattice_switch == ActiveLB::CPU) {
-    auto const density = ::Communication::mpiCallbacks().call(
-        ::Communication::Result::one_rank, mpi_lb_get_density, ind);
-    auto const momentum_density = ::Communication::mpiCallbacks().call(
-        ::Communication::Result::one_rank, mpi_lb_get_momentum_density, ind);
-    return momentum_density / density;
->>>>>>> d602a093
   }
 #endif
 
@@ -726,20 +535,6 @@
     //    stress[3] /= revert_factor;
     //    stress[4] /= revert_factor;
 
-<<<<<<< HEAD
-=======
-const Utils::Vector6d lb_lbnode_get_stress_neq(const Utils::Vector3i &ind) {
-  if (lattice_switch == ActiveLB::GPU) {
-#ifdef CUDA
-    Utils::Vector6d stress{};
-    static LB_rho_v_pi_gpu host_print_values;
-    auto const single_nodeindex = ind[0] + ind[1] * lbpar_gpu.dim_x +
-                                  ind[2] * lbpar_gpu.dim_x * lbpar_gpu.dim_y;
-    lb_print_node_GPU(single_nodeindex, &host_print_values);
-    for (int i = 0; i < 6; i++) {
-      stress[i] = host_print_values.pi[i];
-    }
->>>>>>> d602a093
     return stress;
   }
 #endif
@@ -756,29 +551,11 @@
   throw NoLBActive();
 }
 
-<<<<<<< HEAD
 bool lb_lbnode_is_boundary(const Utils::Vector3i &ind) {
 #ifdef LB_WALBERLA
   if (lattice_switch == ActiveLB::WALBERLA) {
     return ::Communication::mpiCallbacks().call(
         ::Communication::Result::one_rank, Walberla::get_node_is_boundary, ind);
-=======
-int lb_lbnode_get_boundary(const Utils::Vector3i &ind) {
-  if (lattice_switch == ActiveLB::GPU) {
-#ifdef CUDA
-    unsigned int host_flag;
-    auto const single_nodeindex = ind[0] + ind[1] * lbpar_gpu.dim_x +
-                                  ind[2] * lbpar_gpu.dim_x * lbpar_gpu.dim_y;
-    lb_get_boundary_flag_GPU(single_nodeindex, &host_flag);
-    return static_cast<int>(host_flag);
-#else
-    return {};
-#endif //  CUDA
-  }
-  if (lattice_switch == ActiveLB::CPU) {
-    return mpi_call(::Communication::Result::one_rank, mpi_lb_get_boundary_flag,
-                    ind);
->>>>>>> d602a093
   }
 #endif
   throw NoLBActive();
@@ -796,7 +573,6 @@
 }
 
 void lb_lbnode_set_density(const Utils::Vector3i &ind, double p_density) {
-<<<<<<< HEAD
 #ifdef LB_WALBERLA
   if (lattice_switch == ActiveLB::WALBERLA) {
     ::Communication::mpiCallbacks().call_all(Walberla::set_node_density, ind,
@@ -804,59 +580,18 @@
   } else
 #endif
   {
-=======
-  if (lattice_switch == ActiveLB::GPU) {
-#ifdef CUDA
-    auto const single_nodeindex = ind[0] + ind[1] * lbpar_gpu.dim_x +
-                                  ind[2] * lbpar_gpu.dim_x * lbpar_gpu.dim_y;
-    auto const host_density = static_cast<float>(p_density);
-    lb_set_node_rho_GPU(single_nodeindex, host_density);
-#endif //  CUDA
-  } else if (lattice_switch == ActiveLB::CPU) {
-    auto const stress = lb_lbnode_get_stress(ind);
-    auto const momentum_density =
-        lb_lbnode_get_velocity(ind) * lb_lbnode_get_density(ind);
-    auto const population =
-        lb_get_population_from_density_momentum_density_stress(
-            p_density, momentum_density, stress);
-    mpi_call_all(mpi_lb_set_population, ind, population);
-  } else {
->>>>>>> d602a093
     throw NoLBActive();
   }
 }
 
 void lb_lbnode_set_velocity(const Utils::Vector3i &ind,
                             const Utils::Vector3d &u) {
-<<<<<<< HEAD
 #ifdef LB_WALBERLA
   if (lattice_switch == ActiveLB::WALBERLA) {
     ::Communication::mpiCallbacks().call_all(Walberla::set_node_velocity, ind,
                                              u);
   } else
 #endif
-=======
-  if (lattice_switch == ActiveLB::GPU) {
-#ifdef CUDA
-    float host_velocity[3];
-    host_velocity[0] = static_cast<float>(u[0]);
-    host_velocity[1] = static_cast<float>(u[1]);
-    host_velocity[2] = static_cast<float>(u[2]);
-    auto const single_nodeindex = ind[0] + ind[1] * lbpar_gpu.dim_x +
-                                  ind[2] * lbpar_gpu.dim_x * lbpar_gpu.dim_y;
-    lb_set_node_velocity_GPU(single_nodeindex, host_velocity);
-#endif //  CUDA
-  } else if (lattice_switch == ActiveLB::CPU) {
-    auto const density = lb_lbnode_get_density(ind);
-    auto const momentum_density = u * density;
-    auto const stress = lb_lbnode_get_stress(ind);
-    auto const population =
-        lb_get_population_from_density_momentum_density_stress(
-            density, momentum_density, stress);
-    mpi_call_all(mpi_lb_set_population, ind, population);
-    mpi_call_all(mpi_lb_set_force_density, ind, Utils::Vector3d{});
-  } else {
->>>>>>> d602a093
     throw NoLBActive();
 }
 
