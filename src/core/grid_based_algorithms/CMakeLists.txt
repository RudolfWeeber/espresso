--- conflicted
+++ resolved
@@ -21,18 +21,13 @@
   Espresso_core
   PRIVATE ${CMAKE_CURRENT_SOURCE_DIR}/lb_interface.cpp
           ${CMAKE_CURRENT_SOURCE_DIR}/lb_interpolation.cpp
-<<<<<<< HEAD
           ${CMAKE_CURRENT_SOURCE_DIR}/lb_particle_coupling.cpp
-          ${CMAKE_CURRENT_SOURCE_DIR}/lb_walberla_instance.cpp
           ${CMAKE_CURRENT_SOURCE_DIR}/ek_container.cpp
           ${CMAKE_CURRENT_SOURCE_DIR}/ek_reactions.cpp)
-=======
-          ${CMAKE_CURRENT_SOURCE_DIR}/lb_particle_coupling.cpp)
 
 if(WITH_WALBERLA)
   target_link_libraries(Espresso_core PRIVATE Espresso::walberla
                                               ${WALBERLA_LIBS})
   target_sources(Espresso_core
                  PRIVATE ${CMAKE_CURRENT_SOURCE_DIR}/lb_walberla_instance.cpp)
-endif()
->>>>>>> 9771afc2
+endif()