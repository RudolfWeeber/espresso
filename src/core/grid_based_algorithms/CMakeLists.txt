--- conflicted
+++ resolved
@@ -1,19 +1,7 @@
 target_sources(
-<<<<<<< HEAD
-        EspressoCore
-        PRIVATE ${CMAKE_CURRENT_SOURCE_DIR}/lb_boundaries.cpp
-        ${CMAKE_CURRENT_SOURCE_DIR}/lbboundaries/LBBoundary.cpp
-        ${CMAKE_CURRENT_SOURCE_DIR}/lb_interface.cpp
+PRIVATE ${CMAKE_CURRENT_SOURCE_DIR}/lb_interface.cpp
         ${CMAKE_CURRENT_SOURCE_DIR}/lb_interpolation.cpp
         ${CMAKE_CURRENT_SOURCE_DIR}/lb_particle_coupling.cpp
         ${CMAKE_CURRENT_SOURCE_DIR}/lb_walberla_interface.cpp
         ${CMAKE_CURRENT_SOURCE_DIR}/lb_walberla_instance.cpp
         ${CMAKE_CURRENT_SOURCE_DIR}/ek_container.cpp)
-=======
-  EspressoCore
-  PRIVATE ${CMAKE_CURRENT_SOURCE_DIR}/lb_interface.cpp
-          ${CMAKE_CURRENT_SOURCE_DIR}/lb_interpolation.cpp
-          ${CMAKE_CURRENT_SOURCE_DIR}/lb_particle_coupling.cpp
-          ${CMAKE_CURRENT_SOURCE_DIR}/lb_walberla_interface.cpp
-          ${CMAKE_CURRENT_SOURCE_DIR}/lb_walberla_instance.cpp)
->>>>>>> 0a5a4de0
