/*
 * Copyright (C) 2010-2019 The ESPResSo project
 *
 * This file is part of ESPResSo.
 *
 * ESPResSo is free software: you can redistribute it and/or modify
 * it under the terms of the GNU General Public License as published by
 * the Free Software Foundation, either version 3 of the License, or
 * (at your option) any later version.
 *
 * ESPResSo is distributed in the hope that it will be useful,
 * but WITHOUT ANY WARRANTY; without even the implied warranty of
 * MERCHANTABILITY or FITNESS FOR A PARTICULAR PURPOSE.  See the
 * GNU General Public License for more details.
 *
 * You should have received a copy of the GNU General Public License
 * along with this program.  If not, see <http://www.gnu.org/licenses/>.
 */
#include "LocalBox.hpp"
#include "Particle.hpp"
#include "cells.hpp"
#include "communication.hpp"
#include "config.hpp"
#include "errorhandling.hpp"
#include "grid.hpp"
#include "random.hpp"

#include "grid_based_algorithms/lb_interface.hpp"
#include "grid_based_algorithms/lb_interpolation.hpp"
#include "grid_based_algorithms/lb_particle_coupling.hpp"

#include <profiler/profiler.hpp>
#include <utils/Counter.hpp>
#include <utils/Vector.hpp>
#include <utils/math/sqr.hpp>

#include <boost/mpi.hpp>

#include <algorithm>
#include <cmath>
#include <cstddef>
#include <stdexcept>
#include <utility>

LB_Particle_Coupling lb_particle_coupling;

void mpi_bcast_lb_particle_coupling_local() {
  boost::mpi::broadcast(comm_cart, lb_particle_coupling, 0);
}

REGISTER_CALLBACK(mpi_bcast_lb_particle_coupling_local)

void mpi_bcast_lb_particle_coupling() {
  mpi_call_all(mpi_bcast_lb_particle_coupling_local);
}

void lb_lbcoupling_activate() { lb_particle_coupling.couple_to_md = true; }

void lb_lbcoupling_deactivate() {
  if (lattice_switch != ActiveLB::NONE && this_node == 0 &&
      lb_particle_coupling.gamma > 0.) {
    runtimeWarningMsg()
        << "Recalculating forces, so the LB coupling forces are not "
           "included in the particle force the first time step. This "
           "only matters if it happens frequently during sampling.";
  }

  lb_particle_coupling.couple_to_md = false;
}

void lb_lbcoupling_set_gamma(double gamma) {
  lb_particle_coupling.gamma = gamma;
}

double lb_lbcoupling_get_gamma() { return lb_particle_coupling.gamma; }

bool lb_lbcoupling_is_seed_required() {
  if (lattice_switch == ActiveLB::WALBERLA) {
    return not lb_particle_coupling.rng_counter_coupling.is_initialized();
  }
  return false;
}

uint64_t lb_coupling_get_rng_state_cpu() {
  return lb_particle_coupling.rng_counter_coupling->value();
}

uint64_t lb_lbcoupling_get_rng_state() {
  if (lattice_switch == ActiveLB::WALBERLA) {
    return lb_coupling_get_rng_state_cpu();
  }
  throw std::runtime_error("No LB active");
}

void lb_lbcoupling_set_rng_state(uint64_t counter) {
  if (lattice_switch == ActiveLB::WALBERLA) {
    lb_particle_coupling.rng_counter_coupling =
        Utils::Counter<uint64_t>(counter);
  } else
    throw std::runtime_error("No LB active");
}

/**
 * @brief Return a vector of positions shifted by +,- box length in each
 * coordinate.
 */
std::vector<Utils::Vector3d> shifted_positions(Utils::Vector3d pos,
                                               const BoxGeometry &box) {
  std::vector<Utils::Vector3d> res;
  for (int i : {-1, 0, 1}) {
    for (int j : {-1, 0, 1}) {
      for (int k : {-1, 0, 1}) {
        if (i == 0 and j == 0 and k == 0)
          continue;
        Utils::Vector3d shift{{double(i), double(j), double(k)}};
        Utils::Vector3d pos_shifted =
            pos + Utils::hadamard_product(box.length(), shift);
        if (in_local_halo(pos_shifted)) {
          res.push_back(pos_shifted);
        }
      }
    }
  }
  return res;
}

void add_md_force(Utils::Vector3d const &pos, Utils::Vector3d const &force,
                  double time_step) {
  /* transform momentum transfer to lattice units
     (eq. (12) @cite ahlrichs99a) */
  auto const delta_j = -(time_step / lb_lbfluid_get_lattice_speed()) * force;
  lb_lbinterpolation_add_force_density(pos, delta_j);
}

<<<<<<< HEAD
Utils::Vector3d lb_particle_coupling_drift_vel_offset(const Particle &p) {
  Utils::Vector3d vel_offset{};
#ifdef ENGINE
  if (p.p.swim.swimming) {
    vel_offset += p.p.swim.v_swim * p.r.calc_director();
=======
/** Coupling of a single particle to viscous fluid with Stokesian friction.
 *
 *  Section II.C. @cite ahlrichs99a
 *
 *  @param[in] p             The coupled particle.
 *  @param[in] f_random      Additional force to be included.
 *  @param[in] time_step     MD time step.
 *
 *  @return The viscous coupling force plus @p f_random.
 */
Utils::Vector3d lb_viscous_coupling(Particle const &p,
                                    Utils::Vector3d const &f_random,
                                    double time_step) {
  /* calculate fluid velocity at particle's position
     this is done by linear interpolation (eq. (11) @cite ahlrichs99a) */
  auto const interpolated_u =
      lb_lbinterpolation_get_interpolated_velocity(p.pos()) *
      lb_lbfluid_get_lattice_speed();

  Utils::Vector3d v_drift = interpolated_u;
#ifdef ENGINE
  if (p.swimming().swimming) {
    v_drift += p.swimming().v_swim * p.r.calc_director();
>>>>>>> afab871a
  }
#endif

#ifdef LB_ELECTROHYDRODYNAMICS
<<<<<<< HEAD
  vel_offset += p.p.mu_E;
=======
  v_drift += p.mu_E();
>>>>>>> afab871a
#endif
  return vel_offset;
}

<<<<<<< HEAD
Utils::Vector3d lb_drag_force(Particle const &p,
                              const Utils::Vector3d &vel_offset) {
  /* calculate fluid velocity at particle's position
     this is done by linear interpolation (eq. (11) @cite ahlrichs99a) */
  auto const interpolated_u =
      lb_lbinterpolation_get_interpolated_velocity(p.r.p) *
      lb_lbfluid_get_lattice_speed();
=======
  /* calculate viscous force (eq. (9) @cite ahlrichs99a) */
  auto const force = -lb_lbcoupling_get_gamma() * (p.v() - v_drift) + f_random;

  add_md_force(p.pos(), force, time_step);
>>>>>>> afab871a

  Utils::Vector3d v_drift = interpolated_u + vel_offset;
  /* calculate viscous force (eq. (9) @cite ahlrichs99a) */
  return -lb_lbcoupling_get_gamma() * (p.m.v - v_drift);
}

using Utils::Vector;
using Utils::Vector3d;
using Utils::Vector3i;

template <class T, std::size_t N>
using Box = std::pair<Vector<T, N>, Vector<T, N>>;

/**
 * @brief Check if a position is in a box.
 *
 * The left boundary belong to the box, the
 * right one does not. Periodic boundaries are
 * not considered.
 *
 * @param pos Position to check
 * @param box Box to check
 *
 * @return True iff the point is inside of the box.
 */
template <class T, std::size_t N>
bool in_box(Vector<T, N> const &pos, Box<T, N> const &box) {
  return (pos >= box.first) and (pos < box.second);
}

/**
 * @brief Check if a position is within the local box + halo.
 *
 * @param pos Position to check
 * @param halo Halo
 *
 * @return True iff the point is inside of the box up to halo.
 */
inline bool in_local_domain(Vector3d const &pos, double halo = 0.) {
  auto const halo_vec = Vector3d::broadcast(halo);

  return in_box(
      pos, {local_geo.my_left() - halo_vec, local_geo.my_right() + halo_vec});
}

bool in_local_halo(Vector3d const &pos) {
  auto const halo = 0.5 * lb_lbfluid_get_agrid();

  return in_local_domain(pos, halo);
}

#ifdef ENGINE
<<<<<<< HEAD
void add_swimmer_force(Particle const &p, double time_step, bool has_ghosts) {
  if (p.p.swim.swimming) {
=======
void add_swimmer_force(Particle const &p, double time_step) {
  if (p.swimming().swimming) {
>>>>>>> afab871a
    // calculate source position
    const double direction =
        double(p.swimming().push_pull) * p.swimming().dipole_length;
    auto const director = p.r.calc_director();
<<<<<<< HEAD
    auto const source_position = p.r.p + direction * director;
    auto const force = p.p.swim.f_swim * director;
=======
    auto const source_position = p.pos() + direction * director;
>>>>>>> afab871a

    if (in_local_halo(source_position)) {
      add_md_force(source_position, force, time_step);
    }
    if (not has_ghosts) {
      // couple positions shifted by one box length to add forces to ghost
      // layers
      for (auto pos : shifted_positions(source_position, box_geo)) {
        add_md_force(pos, force, time_step);
      }
    }
<<<<<<< HEAD
=======

    add_md_force(source_position, p.swimming().f_swim * director, time_step);
>>>>>>> afab871a
  }
}
#endif

Utils::Vector3d lb_particle_coupling_noise(bool enabled, int part_id,
                                           const OptionalCounter &rng_counter) {
  if (enabled) {
    if (rng_counter) {
      return Random::noise_uniform<RNGSalt::PARTICLES>(rng_counter->value(), 0,
                                                       part_id);
    }
    throw std::runtime_error(
        "Access to uninitialized LB particle coupling RNG counter");
  }
  return {};
}

void couple_particle(Particle &p, bool couple_virtual, double noise_amplitude,
                     const OptionalCounter &rng_counter, double time_step,
                     bool has_ghosts) {

  if (p.p.is_virtual and not couple_virtual)
    return;

  /* Particles within one agrid of the outermost lattice point
   * of the lb domain can contribute forces to the local lb due to
   * interpolation on neighboring LB nodes. If the particle
   * IS in the local domain, we also add the opposing
   * force to the particle. */
  if (in_local_halo(p.r.p)) {
    auto const drag_force =
        lb_drag_force(p, lb_particle_coupling_drift_vel_offset(p));
    auto const random_force =
        noise_amplitude * lb_particle_coupling_noise(noise_amplitude > 0.0,
                                                     p.identity(), rng_counter);
    auto const coupling_force = drag_force + random_force;
    add_md_force(p.r.p, coupling_force, time_step);
    if (in_local_domain(p.r.p) or not has_ghosts) {
      /* Particle is in our LB volume, so this node
       * is responsible to adding its force */
      p.f.f += coupling_force;
    }

    if (not has_ghosts) {
      // couple positions shifted by one box length to add forces to ghost
      // layers
      for (auto pos : shifted_positions(p.r.p, box_geo)) {
        add_md_force(pos, coupling_force, time_step);
      }
    }
  }
}

void lb_lbcoupling_calc_particle_lattice_ia(bool couple_virtual,
                                            const ParticleRange &particles,
                                            const ParticleRange &more_particles,
                                            double time_step) {
  ESPRESSO_PROFILER_CXX_MARK_FUNCTION;
  if (lattice_switch == ActiveLB::WALBERLA) {
    if (lb_particle_coupling.couple_to_md) {
      bool has_ghosts =
          (cell_structure.decomposition_type() == CELL_STRUCTURE_DOMDEC);
      if (not has_ghosts) {
        if (n_nodes > 1) {
          throw std::runtime_error("LB only works with domain decomposition, "
                                   "if using more than one MPI node");
        }
      }
      using Utils::sqr;
      auto const kT = lb_lbfluid_get_kT() * sqr(lb_lbfluid_get_lattice_speed());
      /* Eq. (16) @cite ahlrichs99a.
       * The factor 12 comes from the fact that we use random numbers
       * from -0.5 to 0.5 (equally distributed) which have variance 1/12.
       * time_step comes from the discretization.
       */
      auto const noise_amplitude =
          (kT > 0.)
              ? std::sqrt(12. * 2. * lb_lbcoupling_get_gamma() * kT / time_step)
              : 0.0;

      /* Couple particles ranges */
      for (auto &p : particles) {
        couple_particle(p, couple_virtual, noise_amplitude,
                        lb_particle_coupling.rng_counter_coupling, time_step,
                        has_ghosts);
#ifdef ENGINE
        add_swimmer_force(p, time_step, has_ghosts);
#endif
<<<<<<< HEAD
      }
=======
  } else if (lattice_switch == ActiveLB::CPU) {
    if (lb_particle_coupling.couple_to_md) {
      switch (lb_lbinterpolation_get_interpolation_order()) {
      case (InterpolationOrder::quadratic):
        throw std::runtime_error("The non-linear interpolation scheme is not "
                                 "implemented for the CPU LB.");
      case (InterpolationOrder::linear): {
        auto const kT = lb_lbfluid_get_kT();
        /* Eq. (16) @cite ahlrichs99a.
         * The factor 12 comes from the fact that we use random numbers
         * from -0.5 to 0.5 (equally distributed) which have variance 1/12.
         * time_step comes from the discretization.
         */
        auto const noise_amplitude =
            (kT > 0.) ? std::sqrt(12. * 2. * lb_lbcoupling_get_gamma() * kT /
                                  time_step)
                      : 0.0;

        auto f_random = [noise_amplitude](int id) -> Utils::Vector3d {
          if (noise_amplitude > 0.0) {
            return Random::noise_uniform<RNGSalt::PARTICLES>(
                lb_particle_coupling.rng_counter_coupling->value(), 0, id);
          }
          return {};
        };

        auto couple_particle = [&](Particle &p) -> void {
          if (p.is_virtual() and !couple_virtual)
            return;

          /* Particle is in our LB volume, so this node
           * is responsible to adding its force */
          if (in_local_domain(p.pos())) {
            auto const force = lb_viscous_coupling(
                p, noise_amplitude * f_random(p.identity()), time_step);
            /* add force to the particle */
            p.force() += force;
            /* Particle is not in our domain, but adds to the force
             * density in our domain, only calculate contribution to
             * the LB force density. */
          } else if (in_local_halo(p.pos())) {
            lb_viscous_coupling(p, noise_amplitude * f_random(p.identity()),
                                time_step);
          }
>>>>>>> afab871a

      for (auto &p : more_particles) {
        couple_particle(p, couple_virtual, noise_amplitude,
                        lb_particle_coupling.rng_counter_coupling, time_step,
                        has_ghosts);
#ifdef ENGINE
        add_swimmer_force(p, time_step, has_ghosts);
#endif
      }
    }
  }
}

void lb_lbcoupling_propagate() {
  if (lattice_switch != ActiveLB::NONE) {
    if (lb_lbfluid_get_kT() > 0.0) {
      if (lattice_switch == ActiveLB::WALBERLA) {
        lb_particle_coupling.rng_counter_coupling->increment();
      }
    }
  }
}<|MERGE_RESOLUTION|>--- conflicted
+++ resolved
@@ -132,68 +132,31 @@
   lb_lbinterpolation_add_force_density(pos, delta_j);
 }
 
-<<<<<<< HEAD
 Utils::Vector3d lb_particle_coupling_drift_vel_offset(const Particle &p) {
   Utils::Vector3d vel_offset{};
 #ifdef ENGINE
   if (p.p.swim.swimming) {
-    vel_offset += p.p.swim.v_swim * p.r.calc_director();
-=======
-/** Coupling of a single particle to viscous fluid with Stokesian friction.
- *
- *  Section II.C. @cite ahlrichs99a
- *
- *  @param[in] p             The coupled particle.
- *  @param[in] f_random      Additional force to be included.
- *  @param[in] time_step     MD time step.
- *
- *  @return The viscous coupling force plus @p f_random.
- */
-Utils::Vector3d lb_viscous_coupling(Particle const &p,
-                                    Utils::Vector3d const &f_random,
-                                    double time_step) {
+    vel_offset += p.swimming().v_swim * p.calc_director();
+  }
+#endif
+
+#ifdef LB_ELECTROHYDRODYNAMICS
+  vel_offset += p.mu_E();
+#endif
+  return vel_offset;
+}
+
+Utils::Vector3d lb_drag_force(Particle const &p,
+                              const Utils::Vector3d &vel_offset) {
   /* calculate fluid velocity at particle's position
      this is done by linear interpolation (eq. (11) @cite ahlrichs99a) */
   auto const interpolated_u =
       lb_lbinterpolation_get_interpolated_velocity(p.pos()) *
       lb_lbfluid_get_lattice_speed();
 
-  Utils::Vector3d v_drift = interpolated_u;
-#ifdef ENGINE
-  if (p.swimming().swimming) {
-    v_drift += p.swimming().v_swim * p.r.calc_director();
->>>>>>> afab871a
-  }
-#endif
-
-#ifdef LB_ELECTROHYDRODYNAMICS
-<<<<<<< HEAD
-  vel_offset += p.p.mu_E;
-=======
-  v_drift += p.mu_E();
->>>>>>> afab871a
-#endif
-  return vel_offset;
-}
-
-<<<<<<< HEAD
-Utils::Vector3d lb_drag_force(Particle const &p,
-                              const Utils::Vector3d &vel_offset) {
-  /* calculate fluid velocity at particle's position
-     this is done by linear interpolation (eq. (11) @cite ahlrichs99a) */
-  auto const interpolated_u =
-      lb_lbinterpolation_get_interpolated_velocity(p.r.p) *
-      lb_lbfluid_get_lattice_speed();
-=======
-  /* calculate viscous force (eq. (9) @cite ahlrichs99a) */
-  auto const force = -lb_lbcoupling_get_gamma() * (p.v() - v_drift) + f_random;
-
-  add_md_force(p.pos(), force, time_step);
->>>>>>> afab871a
-
   Utils::Vector3d v_drift = interpolated_u + vel_offset;
   /* calculate viscous force (eq. (9) @cite ahlrichs99a) */
-  return -lb_lbcoupling_get_gamma() * (p.m.v - v_drift);
+  return -lb_lbcoupling_get_gamma() * (p.v() - v_drift);
 }
 
 using Utils::Vector;
@@ -242,23 +205,14 @@
 }
 
 #ifdef ENGINE
-<<<<<<< HEAD
 void add_swimmer_force(Particle const &p, double time_step, bool has_ghosts) {
-  if (p.p.swim.swimming) {
-=======
-void add_swimmer_force(Particle const &p, double time_step) {
   if (p.swimming().swimming) {
->>>>>>> afab871a
     // calculate source position
-    const double direction =
-        double(p.swimming().push_pull) * p.swimming().dipole_length;
+    auto const magnitude = p.swimming().dipole_length;
+    auto const direction = static_cast<double>(p.swimming().push_pull);
     auto const director = p.r.calc_director();
-<<<<<<< HEAD
-    auto const source_position = p.r.p + direction * director;
-    auto const force = p.p.swim.f_swim * director;
-=======
-    auto const source_position = p.pos() + direction * director;
->>>>>>> afab871a
+    auto const source_position = p.pos() + direction * magnitude * director;
+    auto const force = p.swimming().f_swim * director;
 
     if (in_local_halo(source_position)) {
       add_md_force(source_position, force, time_step);
@@ -270,11 +224,6 @@
         add_md_force(pos, force, time_step);
       }
     }
-<<<<<<< HEAD
-=======
-
-    add_md_force(source_position, p.swimming().f_swim * director, time_step);
->>>>>>> afab871a
   }
 }
 #endif
@@ -335,8 +284,8 @@
   ESPRESSO_PROFILER_CXX_MARK_FUNCTION;
   if (lattice_switch == ActiveLB::WALBERLA) {
     if (lb_particle_coupling.couple_to_md) {
-      bool has_ghosts =
-          (cell_structure.decomposition_type() == CELL_STRUCTURE_DOMDEC);
+      bool has_ghosts = (cell_structure.decomposition_type() ==
+                         CellStructureType::CELL_STRUCTURE_REGULAR);
       if (not has_ghosts) {
         if (n_nodes > 1) {
           throw std::runtime_error("LB only works with domain decomposition, "
@@ -363,54 +312,7 @@
 #ifdef ENGINE
         add_swimmer_force(p, time_step, has_ghosts);
 #endif
-<<<<<<< HEAD
-      }
-=======
-  } else if (lattice_switch == ActiveLB::CPU) {
-    if (lb_particle_coupling.couple_to_md) {
-      switch (lb_lbinterpolation_get_interpolation_order()) {
-      case (InterpolationOrder::quadratic):
-        throw std::runtime_error("The non-linear interpolation scheme is not "
-                                 "implemented for the CPU LB.");
-      case (InterpolationOrder::linear): {
-        auto const kT = lb_lbfluid_get_kT();
-        /* Eq. (16) @cite ahlrichs99a.
-         * The factor 12 comes from the fact that we use random numbers
-         * from -0.5 to 0.5 (equally distributed) which have variance 1/12.
-         * time_step comes from the discretization.
-         */
-        auto const noise_amplitude =
-            (kT > 0.) ? std::sqrt(12. * 2. * lb_lbcoupling_get_gamma() * kT /
-                                  time_step)
-                      : 0.0;
-
-        auto f_random = [noise_amplitude](int id) -> Utils::Vector3d {
-          if (noise_amplitude > 0.0) {
-            return Random::noise_uniform<RNGSalt::PARTICLES>(
-                lb_particle_coupling.rng_counter_coupling->value(), 0, id);
-          }
-          return {};
-        };
-
-        auto couple_particle = [&](Particle &p) -> void {
-          if (p.is_virtual() and !couple_virtual)
-            return;
-
-          /* Particle is in our LB volume, so this node
-           * is responsible to adding its force */
-          if (in_local_domain(p.pos())) {
-            auto const force = lb_viscous_coupling(
-                p, noise_amplitude * f_random(p.identity()), time_step);
-            /* add force to the particle */
-            p.force() += force;
-            /* Particle is not in our domain, but adds to the force
-             * density in our domain, only calculate contribution to
-             * the LB force density. */
-          } else if (in_local_halo(p.pos())) {
-            lb_viscous_coupling(p, noise_amplitude * f_random(p.identity()),
-                                time_step);
-          }
->>>>>>> afab871a
+      }
 
       for (auto &p : more_particles) {
         couple_particle(p, couple_virtual, noise_amplitude,
