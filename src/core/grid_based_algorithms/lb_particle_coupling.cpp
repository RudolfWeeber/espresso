/*
 * Copyright (C) 2010-2019 The ESPResSo project
 *
 * This file is part of ESPResSo.
 *
 * ESPResSo is free software: you can redistribute it and/or modify
 * it under the terms of the GNU General Public License as published by
 * the Free Software Foundation, either version 3 of the License, or
 * (at your option) any later version.
 *
 * ESPResSo is distributed in the hope that it will be useful,
 * but WITHOUT ANY WARRANTY; without even the implied warranty of
 * MERCHANTABILITY or FITNESS FOR A PARTICULAR PURPOSE.  See the
 * GNU General Public License for more details.
 *
 * You should have received a copy of the GNU General Public License
 * along with this program.  If not, see <http://www.gnu.org/licenses/>.
 */
#include "LocalBox.hpp"
#include "Particle.hpp"
#include "cells.hpp"
#include "communication.hpp"
#include "config.hpp"
#include "errorhandling.hpp"
#include "grid.hpp"
#include "random.hpp"

#include "grid_based_algorithms/lb_interface.hpp"
#include "grid_based_algorithms/lb_interpolation.hpp"
#include "grid_based_algorithms/lb_particle_coupling.hpp"

#include <profiler/profiler.hpp>
#include <utils/Counter.hpp>
#include <utils/Vector.hpp>
#include <utils/math/sqr.hpp>

#include <boost/mpi.hpp>

#include <algorithm>
#include <cmath>
#include <cstddef>
#include <stdexcept>
#include <utility>

LB_Particle_Coupling lb_particle_coupling;

void mpi_bcast_lb_particle_coupling_local() {
  boost::mpi::broadcast(comm_cart, lb_particle_coupling, 0);
}

REGISTER_CALLBACK(mpi_bcast_lb_particle_coupling_local)

void mpi_bcast_lb_particle_coupling() {
  mpi_call_all(mpi_bcast_lb_particle_coupling_local);
}

void lb_lbcoupling_activate() { lb_particle_coupling.couple_to_md = true; }

void lb_lbcoupling_deactivate() {
  if (lattice_switch != ActiveLB::NONE && this_node == 0 &&
      lb_particle_coupling.gamma > 0.) {
    runtimeWarningMsg()
        << "Recalculating forces, so the LB coupling forces are not "
           "included in the particle force the first time step. This "
           "only matters if it happens frequently during sampling.";
  }

  lb_particle_coupling.couple_to_md = false;
}

void lb_lbcoupling_set_gamma(double gamma) {
  lb_particle_coupling.gamma = gamma;
}

double lb_lbcoupling_get_gamma() { return lb_particle_coupling.gamma; }

bool lb_lbcoupling_is_seed_required() {
  if (lattice_switch == ActiveLB::WALBERLA) {
    return not lb_particle_coupling.rng_counter_coupling.is_initialized();
  }
  return false;
}

uint64_t lb_coupling_get_rng_state_cpu() {
  return lb_particle_coupling.rng_counter_coupling->value();
}

uint64_t lb_lbcoupling_get_rng_state() {
  if (lattice_switch == ActiveLB::WALBERLA) {
    return lb_coupling_get_rng_state_cpu();
  }
  throw std::runtime_error("No LB active");
}

void lb_lbcoupling_set_rng_state(uint64_t counter) {
  if (lattice_switch == ActiveLB::WALBERLA) {
    lb_particle_coupling.rng_counter_coupling =
        Utils::Counter<uint64_t>(counter);
  } else
    throw std::runtime_error("No LB active");
}

/**
 * @brief Return a vector of positions shifted by +,- box length in each
 * coordinate.
 */
std::vector<Utils::Vector3d> shifted_positions(Utils::Vector3d pos,
                                               const BoxGeometry &box) {
  std::vector<Utils::Vector3d> res;
  for (int i : {-1, 0, 1}) {
    for (int j : {-1, 0, 1}) {
      for (int k : {-1, 0, 1}) {
        if (i == 0 and j == 0 and k == 0)
          continue;
        Utils::Vector3d shift{{double(i), double(j), double(k)}};
        Utils::Vector3d pos_shifted =
            pos + Utils::hadamard_product(box.length(), shift);
        if (in_local_halo(pos_shifted)) {
          res.push_back(pos_shifted);
        }
      }
    }
  }
  return res;
}

void add_md_force(Utils::Vector3d const &pos, Utils::Vector3d const &force,
                  double time_step) {
  /* transform momentum transfer to lattice units
     (eq. (12) @cite ahlrichs99a) */
  auto const delta_j = -(time_step / lb_lbfluid_get_lattice_speed()) * force;
  lb_lbinterpolation_add_force_density(pos, delta_j);
}

Utils::Vector3d lb_particle_coupling_drift_vel_offset(const Particle &p) {
  Utils::Vector3d vel_offset{};
#ifdef ENGINE
  if (p.p.swim.swimming) {
    vel_offset += p.p.swim.v_swim * p.r.calc_director();
  }
#endif

#ifdef LB_ELECTROHYDRODYNAMICS
  vel_offset += p.p.mu_E;
#endif
  return vel_offset;
}

Utils::Vector3d lb_drag_force(Particle const &p,
                              const Utils::Vector3d &vel_offset) {
  /* calculate fluid velocity at particle's position
     this is done by linear interpolation (eq. (11) @cite ahlrichs99a) */
  auto const interpolated_u =
      lb_lbinterpolation_get_interpolated_velocity(p.r.p) *
      lb_lbfluid_get_lattice_speed();

  Utils::Vector3d v_drift = interpolated_u + vel_offset;
  /* calculate viscous force (eq. (9) @cite ahlrichs99a) */
  return -lb_lbcoupling_get_gamma() * (p.m.v - v_drift);
}

using Utils::Vector;
using Utils::Vector3d;
using Utils::Vector3i;

template <class T, std::size_t N>
using Box = std::pair<Vector<T, N>, Vector<T, N>>;

/**
 * @brief Check if a position is in a box.
 *
 * The left boundary belong to the box, the
 * right one does not. Periodic boundaries are
 * not considered.
 *
 * @param pos Position to check
 * @param box Box to check
 *
 * @return True iff the point is inside of the box.
 */
template <class T, std::size_t N>
bool in_box(Vector<T, N> const &pos, Box<T, N> const &box) {
  return (pos >= box.first) and (pos < box.second);
}

/**
 * @brief Check if a position is within the local box + halo.
 *
 * @param pos Position to check
 * @param halo Halo
 *
 * @return True iff the point is inside of the box up to halo.
 */
inline bool in_local_domain(Vector3d const &pos, double halo = 0.) {
  auto const halo_vec = Vector3d::broadcast(halo);

  return in_box(
      pos, {local_geo.my_left() - halo_vec, local_geo.my_right() + halo_vec});
}

bool in_local_halo(Vector3d const &pos) {
  auto const halo = 0.5 * lb_lbfluid_get_agrid();

  return in_local_domain(pos, halo);
}

#ifdef ENGINE
void add_swimmer_force(Particle const &p, double time_step, bool has_ghosts) {
  if (p.p.swim.swimming) {
    // calculate source position
    const double direction =
        double(p.p.swim.push_pull) * p.p.swim.dipole_length;
    auto const director = p.r.calc_director();
    auto const source_position = p.r.p + direction * director;
    auto const force = p.p.swim.f_swim * director;

    if (in_local_halo(source_position)) {
      add_md_force(source_position, force, time_step);
    }
    if (not has_ghosts) {
      // couple positions shifted by one box length to add forces to ghost
      // layers
      for (auto pos : shifted_positions(source_position, box_geo)) {
        add_md_force(pos, force, time_step);
      }
    }
  }
}
#endif

Utils::Vector3d lb_particle_coupling_noise(bool enabled, int part_id,
                                           const OptionalCounter &rng_counter) {
  if (enabled) {
    if (rng_counter) {
      return Random::noise_uniform<RNGSalt::PARTICLES>(rng_counter->value(), 0,
                                                       part_id);
    }
    throw std::runtime_error(
        "Access to uninitialized LB particle coupling RNG counter");
  }
  return {};
}

void couple_particle(Particle &p, bool couple_virtual, double noise_amplitude,
                     const OptionalCounter &rng_counter, double time_step,
                     bool has_ghosts) {

  if (p.p.is_virtual and not couple_virtual)
    return;

  /* Particles within one agrid of the outermost lattice point
   * of the lb domain can contribute forces to the local lb due to
   * interpolation on neighboring LB nodes. If the particle
   * IS in the local domain, we also add the opposing
   * force to the particle. */
  if (in_local_halo(p.r.p)) {
    auto const drag_force =
        lb_drag_force(p, lb_particle_coupling_drift_vel_offset(p));
    auto const random_force =
        noise_amplitude * lb_particle_coupling_noise(noise_amplitude > 0.0,
                                                     p.identity(), rng_counter);
    auto const coupling_force = drag_force + random_force;
    add_md_force(p.r.p, coupling_force, time_step);
    if (in_local_domain(p.r.p, local_geo) or (not has_ghosts)) {
      /* Particle is in our LB volume, so this node
       * is responsible to adding its force */
      p.f.f += coupling_force;
    }

    if (not has_ghosts) {
      // couple positions shifted by one box length to add forces to ghost
      // layers
      for (auto pos : shifted_positions(p.r.p, box_geo)) {
        add_md_force(pos, coupling_force, time_step);
      }
    }
  }
}

void lb_lbcoupling_calc_particle_lattice_ia(bool couple_virtual,
                                            const ParticleRange &particles,
                                            const ParticleRange &more_particles,
                                            double time_step) {
  ESPRESSO_PROFILER_CXX_MARK_FUNCTION;
  if (lattice_switch == ActiveLB::WALBERLA) {
    if (lb_particle_coupling.couple_to_md) {
      bool has_ghosts =
          (cell_structure.decomposition_type() == CELL_STRUCTURE_DOMDEC);
      if (not has_ghosts) {
        if (n_nodes > 1) {
          throw std::runtime_error("LB only works with domain decomposition, "
                                   "if using more than one MPI node");
        }
      }
      using Utils::sqr;
      auto const kT = lb_lbfluid_get_kT() * sqr(lb_lbfluid_get_lattice_speed());
      /* Eq. (16) @cite ahlrichs99a.
       * The factor 12 comes from the fact that we use random numbers
       * from -0.5 to 0.5 (equally distributed) which have variance 1/12.
       * time_step comes from the discretization.
       */
      auto const noise_amplitude =
          (kT > 0.)
              ? std::sqrt(12. * 2. * lb_lbcoupling_get_gamma() * kT / time_step)
              : 0.0;

      /* Couple particles ranges */
      for (auto &p : particles) {
        couple_particle(p, couple_virtual, noise_amplitude,
                        lb_particle_coupling.rng_counter_coupling, time_step,
                        has_ghosts);
#ifdef ENGINE
        add_swimmer_force(p, time_step, has_ghosts);
#endif
<<<<<<< HEAD
      }
=======
  } else if (lattice_switch == ActiveLB::CPU) {
    if (lb_particle_coupling.couple_to_md) {
      switch (lb_lbinterpolation_get_interpolation_order()) {
      case (InterpolationOrder::quadratic):
        throw std::runtime_error("The non-linear interpolation scheme is not "
                                 "implemented for the CPU LB.");
      case (InterpolationOrder::linear): {
        auto const kT = lb_lbfluid_get_kT();
        /* Eq. (16) @cite ahlrichs99a.
         * The factor 12 comes from the fact that we use random numbers
         * from -0.5 to 0.5 (equally distributed) which have variance 1/12.
         * time_step comes from the discretization.
         */
        auto const noise_amplitude =
            (kT > 0.) ? std::sqrt(12. * 2. * lb_lbcoupling_get_gamma() * kT /
                                  time_step)
                      : 0.0;

        auto f_random = [noise_amplitude](int id) -> Utils::Vector3d {
          if (noise_amplitude > 0.0) {
            return Random::noise_uniform<RNGSalt::PARTICLES>(
                lb_particle_coupling.rng_counter_coupling->value(), 0, id);
          }
          return {};
        };

        auto couple_particle = [&](Particle &p) -> void {
          if (p.p.is_virtual and !couple_virtual)
            return;

          /* Particle is in our LB volume, so this node
           * is responsible to adding its force */
          if (in_local_domain(p.r.p)) {
            auto const force = lb_viscous_coupling(
                p, noise_amplitude * f_random(p.identity()), time_step);
            /* add force to the particle */
            p.f.f += force;
            /* Particle is not in our domain, but adds to the force
             * density in our domain, only calculate contribution to
             * the LB force density. */
          } else if (in_local_halo(p.r.p)) {
            lb_viscous_coupling(p, noise_amplitude * f_random(p.identity()),
                                time_step);
          }
>>>>>>> a59cdfaf

      for (auto &p : more_particles) {
        couple_particle(p, couple_virtual, noise_amplitude,
                        lb_particle_coupling.rng_counter_coupling, time_step,
                        has_ghosts);
#ifdef ENGINE
        add_swimmer_force(p, time_step, has_ghosts);
#endif
      }
    }
  }
}

void lb_lbcoupling_propagate() {
  if (lattice_switch != ActiveLB::NONE) {
    if (lb_lbfluid_get_kT() > 0.0) {
      if (lattice_switch == ActiveLB::WALBERLA) {
        lb_particle_coupling.rng_counter_coupling->increment();
      }
    }
  }
}<|MERGE_RESOLUTION|>--- conflicted
+++ resolved
@@ -261,7 +261,7 @@
                                                      p.identity(), rng_counter);
     auto const coupling_force = drag_force + random_force;
     add_md_force(p.r.p, coupling_force, time_step);
-    if (in_local_domain(p.r.p, local_geo) or (not has_ghosts)) {
+    if (in_local_domain(p.r.p) or not has_ghosts) {
       /* Particle is in our LB volume, so this node
        * is responsible to adding its force */
       p.f.f += coupling_force;
@@ -312,54 +312,7 @@
 #ifdef ENGINE
         add_swimmer_force(p, time_step, has_ghosts);
 #endif
-<<<<<<< HEAD
-      }
-=======
-  } else if (lattice_switch == ActiveLB::CPU) {
-    if (lb_particle_coupling.couple_to_md) {
-      switch (lb_lbinterpolation_get_interpolation_order()) {
-      case (InterpolationOrder::quadratic):
-        throw std::runtime_error("The non-linear interpolation scheme is not "
-                                 "implemented for the CPU LB.");
-      case (InterpolationOrder::linear): {
-        auto const kT = lb_lbfluid_get_kT();
-        /* Eq. (16) @cite ahlrichs99a.
-         * The factor 12 comes from the fact that we use random numbers
-         * from -0.5 to 0.5 (equally distributed) which have variance 1/12.
-         * time_step comes from the discretization.
-         */
-        auto const noise_amplitude =
-            (kT > 0.) ? std::sqrt(12. * 2. * lb_lbcoupling_get_gamma() * kT /
-                                  time_step)
-                      : 0.0;
-
-        auto f_random = [noise_amplitude](int id) -> Utils::Vector3d {
-          if (noise_amplitude > 0.0) {
-            return Random::noise_uniform<RNGSalt::PARTICLES>(
-                lb_particle_coupling.rng_counter_coupling->value(), 0, id);
-          }
-          return {};
-        };
-
-        auto couple_particle = [&](Particle &p) -> void {
-          if (p.p.is_virtual and !couple_virtual)
-            return;
-
-          /* Particle is in our LB volume, so this node
-           * is responsible to adding its force */
-          if (in_local_domain(p.r.p)) {
-            auto const force = lb_viscous_coupling(
-                p, noise_amplitude * f_random(p.identity()), time_step);
-            /* add force to the particle */
-            p.f.f += force;
-            /* Particle is not in our domain, but adds to the force
-             * density in our domain, only calculate contribution to
-             * the LB force density. */
-          } else if (in_local_halo(p.r.p)) {
-            lb_viscous_coupling(p, noise_amplitude * f_random(p.identity()),
-                                time_step);
-          }
->>>>>>> a59cdfaf
+      }
 
       for (auto &p : more_particles) {
         couple_particle(p, couple_virtual, noise_amplitude,
