/*
 * Copyright (C) 2019-2020 The ESPResSo project
 *
 * This file is part of ESPResSo.
 *
 * ESPResSo is free software: you can redistribute it and/or modify
 * it under the terms of the GNU General Public License as published by
 * the Free Software Foundation, either version 3 of the License, or
 * (at your option) any later version.
 *
 * ESPResSo is distributed in the hope that it will be useful,
 * but WITHOUT ANY WARRANTY; without even the implied warranty of
 * MERCHANTABILITY or FITNESS FOR A PARTICULAR PURPOSE.  See the
 * GNU General Public License for more details.
 *
 * You should have received a copy of the GNU General Public License
 * along with this program.  If not, see <http://www.gnu.org/licenses/>.
 */
#ifndef GRID_BASED_ALGORITHMS_LBWALBERLA_INSTANCE_HPP
#define GRID_BASED_ALGORITHMS_LBWALBERLA_INSTANCE_HPP

#include "config.hpp"

#ifdef LB_WALBERLA
#include <LBWalberlaBase.hpp>
#include <lb_walberla_init.hpp>

struct LBWalberlaParams {
  LBWalberlaParams(double agrid, double tau) : m_agrid(agrid), m_tau(tau) {}
  double get_agrid() const { return m_agrid; };
  double get_tau() const { return m_tau; };

private:
  double m_agrid;
  double m_tau;
};

/** @brief Access the per-MPI-node LBWalberla instance */
LBWalberlaBase *lb_walberla();

/** @brief Access the Walberla parameters */
LBWalberlaParams *lb_walberla_params();

void init_lb_walberla(double viscosity, double density, double agrid,
                      double tau, const Utils::Vector3i &grid_dimensions,
                      const Utils::Vector3i &node_grid, double kT,
                      unsigned int seed);

/** @brief Create the LBWalberla instance and sets the lattice switch to
 *  WALBERLA
 *
 *  @param viscosity Fluid viscosity
 *  @param magic_number Fluid magic number
 *  @param density Fluid density
 *  @param agrid  Size of one lb cell
 *  @param tau    LB time step
 */
<<<<<<< HEAD
void mpi_init_lb_walberla(double viscosity, double magic_number, double density,
                          double agrid, double tau, double kT,
                          unsigned int seed);

/** @brief Create the LBWalberla instance and sets the lattice switch to
 *  WALBERLA
 *
 *  @param relaxation_rates Fluid relaxation rates
 *  @param density Fluid density
 *  @param agrid  Size of one lb cell
 *  @param tau    LB time step
 */
void mpi_init_lb_walberla(LBRelaxationRates relaxation_rates, double density,
                          double agrid, double tau, double kT,
=======
void mpi_init_lb_walberla(double viscosity, double density, double agrid,
                          double tau, Utils::Vector3d box_size, double kT,
>>>>>>> ef650baf
                          unsigned int seed);

/** @brief Destruct the LBWalberla instance and set lattice switch to NONE */
void mpi_destruct_lb_walberla();

#endif // LB_WALBERLA

#endif<|MERGE_RESOLUTION|>--- conflicted
+++ resolved
@@ -55,25 +55,8 @@
  *  @param agrid  Size of one lb cell
  *  @param tau    LB time step
  */
-<<<<<<< HEAD
-void mpi_init_lb_walberla(double viscosity, double magic_number, double density,
-                          double agrid, double tau, double kT,
-                          unsigned int seed);
-
-/** @brief Create the LBWalberla instance and sets the lattice switch to
- *  WALBERLA
- *
- *  @param relaxation_rates Fluid relaxation rates
- *  @param density Fluid density
- *  @param agrid  Size of one lb cell
- *  @param tau    LB time step
- */
-void mpi_init_lb_walberla(LBRelaxationRates relaxation_rates, double density,
-                          double agrid, double tau, double kT,
-=======
 void mpi_init_lb_walberla(double viscosity, double density, double agrid,
                           double tau, Utils::Vector3d box_size, double kT,
->>>>>>> ef650baf
                           unsigned int seed);
 
 /** @brief Destruct the LBWalberla instance and set lattice switch to NONE */
