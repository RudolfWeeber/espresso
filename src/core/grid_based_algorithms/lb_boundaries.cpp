/*
 * Copyright (C) 2010-2019 The ESPResSo project
 * Copyright (C) 2002,2003,2004,2005,2006,2007,2008,2009,2010
 *   Max-Planck-Institute for Polymer Research, Theory Group,
 *
 * This file is part of ESPResSo.
 *
 * ESPResSo is free software: you can redistribute it and/or modify
 * it under the terms of the GNU General Public License as published by
 * the Free Software Foundation, either version 3 of the License, or
 * (at your option) any later version.
 *
 * ESPResSo is distributed in the hope that it will be useful,
 * but WITHOUT ANY WARRANTY; without even the implied warranty of
 * MERCHANTABILITY or FITNESS FOR A PARTICULAR PURPOSE.  See the
 * GNU General Public License for more details.
 *
 * You should have received a copy of the GNU General Public License
 * along with this program.  If not, see <http://www.gnu.org/licenses/>.
 */
/** \file
 *
 * Boundary conditions for lattice Boltzmann fluid dynamics.
 * Header file for \ref lb_boundaries.hpp.
 *
 */

#include "grid_based_algorithms/lb_boundaries.hpp"

#include "communication.hpp"
#include "errorhandling.hpp"
#include "event.hpp"
#include "grid.hpp"
#include "grid_based_algorithms/lb_interface.hpp"
#include "grid_based_algorithms/lb_walberla_instance.hpp"
#include "lbboundaries/LBBoundary.hpp"

#include <utils/index.hpp>

#include <boost/range/adaptor/reversed.hpp>
#include <boost/range/algorithm.hpp>

#include <memory>
#include <vector>

using Utils::get_linear_index;

namespace LBBoundaries {

std::vector<std::shared_ptr<LBBoundary>> lbboundaries;
#if defined(LB_BOUNDARIES) || defined(LB_BOUNDARIES_GPU)

void add(const std::shared_ptr<LBBoundary> &b) {
  assert(std::find(lbboundaries.begin(), lbboundaries.end(), b) ==
         lbboundaries.end());
  lbboundaries.emplace_back(b);

  on_lbboundary_change();
}

void remove(const std::shared_ptr<LBBoundary> &b) {
<<<<<<< HEAD
  auto &lbb = lbboundaries;
=======
  assert(std::find(lbboundaries.begin(), lbboundaries.end(), b) !=
         lbboundaries.end());
  lbboundaries.erase(std::remove(lbboundaries.begin(), lbboundaries.end(), b),
                     lbboundaries.end());
>>>>>>> fef813e7

  lbboundaries.erase(std::remove(lbb.begin(), lbb.end(), b), lbb.end());

  on_lbboundary_change();
}

/** Initialize boundary conditions for all constraints in the system. */
void lb_init_boundaries() {
  if (lattice_switch == ActiveLB::WALBERLA) {
#ifdef LB_WALBERLA
#if defined(LB_BOUNDARIES)

    lb_walberla()->clear_boundaries();

    auto const agrid = lb_lbfluid_get_agrid();

    for (auto index_and_pos : lb_walberla()->node_indices_positions(true)) {
      // Convert to MD units
      auto const index = index_and_pos.first;
      auto const pos = index_and_pos.second * agrid;

      for (auto const &lbboundary : lbboundaries) {
        if (not lbboundary->shape().is_inside(pos)) {
          lb_walberla()->set_node_velocity_at_boundary(
              index, lbboundary->velocity() / lb_lbfluid_get_lattice_speed());
        }
      }
    }
#endif
#endif
  } // lattice switch is WALBERLA
}

#endif /* LB_BOUNDARIES or LB_BOUNDARIES_GPU */

} // namespace LBBoundaries<|MERGE_RESOLUTION|>--- conflicted
+++ resolved
@@ -51,24 +51,17 @@
 #if defined(LB_BOUNDARIES) || defined(LB_BOUNDARIES_GPU)
 
 void add(const std::shared_ptr<LBBoundary> &b) {
-  assert(std::find(lbboundaries.begin(), lbboundaries.end(), b) ==
-         lbboundaries.end());
-  lbboundaries.emplace_back(b);
+  auto &lbb = lbboundaries;
+  assert(std::find(lbb.begin(), lbb.end(), b) == lbb.end());
+  lbb.emplace_back(b);
 
   on_lbboundary_change();
 }
 
 void remove(const std::shared_ptr<LBBoundary> &b) {
-<<<<<<< HEAD
   auto &lbb = lbboundaries;
-=======
-  assert(std::find(lbboundaries.begin(), lbboundaries.end(), b) !=
-         lbboundaries.end());
-  lbboundaries.erase(std::remove(lbboundaries.begin(), lbboundaries.end(), b),
-                     lbboundaries.end());
->>>>>>> fef813e7
-
-  lbboundaries.erase(std::remove(lbb.begin(), lbb.end(), b), lbb.end());
+  assert(std::find(lbb.begin(), lbb.end(), b) != lbb.end());
+  lbb.erase(std::remove(lbb.begin(), lbb.end(), b), lbb.end());
 
   on_lbboundary_change();
 }
