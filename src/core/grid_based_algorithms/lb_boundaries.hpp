/*
 * Copyright (C) 2010-2019 The ESPResSo project
 * Copyright (C) 2002,2003,2004,2005,2006,2007,2008,2009,2010
 *   Max-Planck-Institute for Polymer Research, Theory Group
 *
 * This file is part of ESPResSo.
 *
 * ESPResSo is free software: you can redistribute it and/or modify
 * it under the terms of the GNU General Public License as published by
 * the Free Software Foundation, either version 3 of the License, or
 * (at your option) any later version.
 *
 * ESPResSo is distributed in the hope that it will be useful,
 * but WITHOUT ANY WARRANTY; without even the implied warranty of
 * MERCHANTABILITY or FITNESS FOR A PARTICULAR PURPOSE.  See the
 * GNU General Public License for more details.
 *
 * You should have received a copy of the GNU General Public License
 * along with this program.  If not, see <http://www.gnu.org/licenses/>.
 */
/** \file
 *
 * Boundary conditions for lattice Boltzmann fluid dynamics.
 * Header file for \ref lb_boundaries.cpp.
 *
 * In the current version only simple bounce back walls are implemented. Thus
 * after the streaming step, in all wall nodes all populations are bounced
 * back from where they came from.
 *
 */

#ifndef LBBOUNDARIES_H
#define LBBOUNDARIES_H

#include "lbboundaries/LBBoundary.hpp"

#include "config.hpp"

#include <memory>
#include <vector>

namespace LBBoundaries {

extern std::vector<std::shared_ptr<LBBoundary>> lbboundaries;
#if defined(LB_BOUNDARIES)

/** Initializes the constraints in the system.
<<<<<<< HEAD
 *  This function determines the lattice sited which belong to boundaries
=======
 *  This function determines the lattice sites which belong to boundaries
>>>>>>> 59e25122
 *  and marks them with a corresponding flag.
 */
void lb_init_boundaries();

void add(const std::shared_ptr<LBBoundary> &);
void remove(const std::shared_ptr<LBBoundary> &);

#endif // (LB_BOUNDARIES)
} // namespace LBBoundaries
#endif /* LB_BOUNDARIES_H */<|MERGE_RESOLUTION|>--- conflicted
+++ resolved
@@ -45,11 +45,7 @@
 #if defined(LB_BOUNDARIES)
 
 /** Initializes the constraints in the system.
-<<<<<<< HEAD
- *  This function determines the lattice sited which belong to boundaries
-=======
  *  This function determines the lattice sites which belong to boundaries
->>>>>>> 59e25122
  *  and marks them with a corresponding flag.
  */
 void lb_init_boundaries();
