--- conflicted
+++ resolved
@@ -53,9 +53,6 @@
 void add(const std::shared_ptr<LBBoundary> &);
 void remove(const std::shared_ptr<LBBoundary> &);
 
-<<<<<<< HEAD
-#endif // (LB_BOUNDARIES)
-=======
 /**
  * @brief Check the boundary velocities.
  * Sanity check if the velocity defined at LB boundaries is within the Mach
@@ -63,7 +60,6 @@
  */
 bool sanity_check_mach_limit();
 
-#endif // (LB_BOUNDARIES) || (LB_BOUNDARIES_GPU)
->>>>>>> 8f925cb9
+#endif // (LB_BOUNDARIES)
 } // namespace LBBoundaries
 #endif /* LB_BOUNDARIES_H */