--- conflicted
+++ resolved
@@ -21,17 +21,13 @@
 #include "communication.hpp"
 #include "config.hpp"
 #include "grid.hpp"
+#include "grid_based_algorithms/lb_interface.hpp"
 #include "grid_based_algorithms/lattice.hpp"
 #include "grid_based_algorithms/lb_interpolation.hpp"
+#include "grid_based_algorithms/lb_walberla_instance.hpp"
 #include <utils/Vector.hpp>
 
 #include "lb.hpp"
-<<<<<<< HEAD
-#include "lb_interface.hpp"
-#include "lb_walberla_instance.hpp"
-#include "lb_walberla_interface.hpp"
-=======
->>>>>>> 0b7b3573
 #include "lbgpu.hpp"
 
 namespace {
@@ -96,12 +92,12 @@
   /* calculate fluid velocity at particle's position
      this is done by linear interpolation
      (Eq. (11) Ahlrichs and Duenweg, JCP 111(17):8225 (1999)) */
+  if (lattice_switch == ActiveLB::CPU) {
   lattice_interpolation(lblattice, pos,
                         [&interpolated_u](Lattice::index_t index, double w) {
                           interpolated_u += w * node_u(index);
                         });
 
-<<<<<<< HEAD
     return interpolated_u;
   } else if (lattice_switch == ActiveLB::WALBERLA) {
 
@@ -124,57 +120,6 @@
     return *res;
   } else
     throw std::runtime_error("No LB active.");
-
-  return {};
-}
-
-const Utils::Vector3d lb_lbinterpolation_get_interpolated_velocity_global(
-    const Utils::Vector3d &pos) {
-  auto const folded_pos = folded_position(pos, box_geo);
-  if (lattice_switch == ActiveLB::GPU) {
-#ifdef CUDA
-    Utils::Vector3d interpolated_u{};
-    switch (interpolation_order) {
-    case (InterpolationOrder::linear):
-      lb_get_interpolated_velocity_gpu<8>(folded_pos.data(),
-                                          interpolated_u.data(), 1);
-      break;
-    case (InterpolationOrder::quadratic):
-      lb_get_interpolated_velocity_gpu<27>(folded_pos.data(),
-                                           interpolated_u.data(), 1);
-      break;
-    }
-    return interpolated_u;
-#endif
-  }
-  if (lattice_switch == ActiveLB::CPU) {
-    switch (interpolation_order) {
-    case (InterpolationOrder::quadratic):
-      throw std::runtime_error("The non-linear interpolation scheme is not "
-                               "implemented for the CPU LB.");
-    case (InterpolationOrder::linear):
-      auto const node = map_position_node_array(folded_pos);
-      if (node == 0) {
-        return lb_lbinterpolation_get_interpolated_velocity(folded_pos);
-      }
-      return mpi_recv_lb_interpolated_velocity(node, folded_pos);
-    }
-  }
-  if (lattice_switch == ActiveLB::WALBERLA) {
-    switch (interpolation_order) {
-    case (InterpolationOrder::quadratic):
-      throw std::runtime_error("The non-linear interpolation scheme is not "
-                               "implemented for the CPU LB.");
-    case (InterpolationOrder::linear):
-      return Communication::mpiCallbacks().call(Communication::Result::one_rank,
-                                                Walberla::get_velocity_at_pos,
-                                                pos / lb_lbfluid_get_agrid());
-    }
-  }
-  return {};
-=======
-  return interpolated_u;
->>>>>>> 0b7b3573
 }
 
 void lb_lbinterpolation_add_force_density(
