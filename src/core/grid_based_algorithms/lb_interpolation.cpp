--- conflicted
+++ resolved
@@ -83,10 +83,7 @@
 
     return interpolated_u;
   } else if (lattice_switch == ActiveLB::WALBERLA) {
-<<<<<<< HEAD
-    auto folded_pos = folded_position(pos, box_geo);
-=======
->>>>>>> fe7b3da1
+
     auto res = lb_walberla()->get_velocity_at_pos(pos / lb_lbfluid_get_agrid());
     if (!res) {
       auto folded_pos = folded_position(pos, box_geo);
