#ifndef CORE_LB_INTERFACE
#define CORE_LB_INTERFACE

#include "config.hpp"
#include "grid_based_algorithms/lattice.hpp"
#include "grid_based_algorithms/lb_constants.hpp"
#include <utils/Vector.hpp>

/** @brief LB implementation currently active. */
enum class ActiveLB { NONE, CPU, GPU, WALBERLA };

/** @brief Switch determining the type of lattice dynamics. */
extern ActiveLB lattice_switch;

<<<<<<< HEAD
#if defined(LB) || defined(LB_GPU) || defined(LB_WALBERLA)

=======
>>>>>>> 65002888
/**
 * @brief Propagate the LB fluid.
 */
void lb_lbfluid_propagate();

/**
 * @brief Event handler for integration start.
 */
void lb_lbfluid_on_integration_start();

/** Perform a full initialization of
 *  the lattice Boltzmann system. All derived parameters
 *  and the fluid are reset to their default values.
 */
void lb_lbfluid_init();

/** (Re-)initialize the fluid. */
void lb_lbfluid_reinit_fluid();

/** (Re-)initialize the derived parameters for the lattice Boltzmann system.
 *  The current state of the fluid is unchanged.
 */
void lb_lbfluid_reinit_parameters();

/**
 * @brief Get the current counter of the Philox RNG.
 */
uint64_t lb_lbfluid_get_rng_state();

/**
 * @brief Set the current counter of the Philox RNG.
 */
void lb_lbfluid_set_rng_state(uint64_t counter);

/**
 * @brief Return the instance of the Lattice within the LB method.
 */
const Lattice &lb_lbfluid_get_lattice();

/**
 * @brief Get the global variable @ref lattice_switch.
 */
ActiveLB lb_lbfluid_get_lattice_switch();

/**
 * @brief Set the global variable @ref lattice_switch.
 */
void lb_lbfluid_set_lattice_switch(ActiveLB local_lattice_switch);

/**
 * @brief Set the LB time step.
 */
void lb_lbfluid_set_tau(double p_tau);

/**
 * @brief Set the global LB density.
 */
void lb_lbfluid_set_density(double p_dens);

/**
 * @brief Set the global LB vicosity.
 */
void lb_lbfluid_set_viscosity(double p_visc);

/**
 * @brief Set the global LB bulk vicosity.
 */
void lb_lbfluid_set_bulk_viscosity(double p_bulk_visc);

/**
 * @brief Set the global LB relaxation parameter for odd modes.
 */
void lb_lbfluid_set_gamma_odd(double p_gamma_odd);

/**
 * @brief Set the global LB relaxation parameter for even modes.
 */
void lb_lbfluid_set_gamma_even(double p_gamma_even);

/**
 * @brief Set the global LB lattice spacing.
 */
void lb_lbfluid_set_agrid(double p_agrid);

/**
 * @brief Set the external force density acting on the LB fluid.
 */
void lb_lbfluid_set_ext_force_density(const Utils::Vector3d &force_density);

/**
 * @brief Set the LB fluid thermal energy.
 */
void lb_lbfluid_set_kT(double kT);

/**
 * @brief Invalidate the particle allocation on the GPU.
 */
void lb_lbfluid_invalidate_particle_allocation();

/**
 * @brief Set the LB density for a single node.
 */
void lb_lbnode_set_density(const Utils::Vector3i &ind, double density);

/**
 * @brief Set the LB fluid velocity for a single node.
 */
void lb_lbnode_set_velocity(const Utils::Vector3i &ind,
                            const Utils::Vector3d &u);

/**
 * @brief Set the LB fluid populations for a single node.
 */
void lb_lbnode_set_pop(const Utils::Vector3i &ind, const Utils::Vector19d &pop);

/**
 * @brief Get the LB time step.
 */
double lb_lbfluid_get_tau();

/**
 * @brief Get the LB grid spacing.
 */
double lb_lbfluid_get_agrid();

/**
 * @brief Get the global LB relaxation parameter for even modes.
 */
double lb_lbfluid_get_gamma_even();

/**
 * @brief Get the global LB bulk viscosity.
 */
double lb_lbfluid_get_bulk_viscosity();

/**
 * @brief Get the global LB viscosity.
 */
double lb_lbfluid_get_viscosity();

/**
 * @brief Get the global LB density.
 */
double lb_lbfluid_get_density();

/**
 * @brief Get the external force density acting on the LB fluid.
 */
const Utils::Vector3d lb_lbfluid_get_ext_force_density();

/**
 * @brief Get the thermal energy parameter of the LB fluid.
 */
double lb_lbfluid_get_kT();

/**
 * @brief Get the lattice speed (agrid/tau).
 */
double lb_lbfluid_get_lattice_speed();

/**
 * @brief Get the LB fluid density for a single node.
 */
double lb_lbnode_get_density(const Utils::Vector3i &ind);

/**
 * @brief Get the LB fluid velocity for a single node.
 */
const Utils::Vector3d lb_lbnode_get_velocity(const Utils::Vector3i &ind);
const Utils::Vector6d lb_lbnode_get_pi(const Utils::Vector3i &ind);
const Utils::Vector6d lb_lbnode_get_pi_neq(const Utils::Vector3i &ind);

/** calculates the average stress of all nodes by iterating
 * over all nodes and deviding by the number_of_nodes.
 */
const Utils::Vector6d lb_lbfluid_get_stress();

/**
 * @brief Get the LB fluid boundary bool for a single node.
 */
int lb_lbnode_get_boundary(const Utils::Vector3i &ind);

/**
 * @brief Get the LB fluid populations for a single node.
 */
const Utils::Vector19d lb_lbnode_get_pop(const Utils::Vector3i &ind);

/* IO routines */
void lb_lbfluid_print_vtk_boundary(const std::string &filename);
void lb_lbfluid_print_vtk_velocity(const std::string &filename,
                                   std::vector<int> = {-1, -1, -1},
                                   std::vector<int> = {-1, -1, -1});

void lb_lbfluid_print_boundary(const std::string &filename);
void lb_lbfluid_print_velocity(const std::string &filename);

void lb_lbfluid_save_checkpoint(const std::string &filename, int binary);
void lb_lbfluid_load_checkpoint(const std::string &filename, int binary);

/**
 * @brief Checks whether the given node index is within the LB lattice.
 */
bool lb_lbnode_is_index_valid(const Utils::Vector3i &ind);

void lb_lbfluid_on_lb_params_change(LBParam field);

Utils::Vector3d lb_lbfluid_calc_fluid_momentum();

#endif<|MERGE_RESOLUTION|>--- conflicted
+++ resolved
@@ -12,11 +12,6 @@
 /** @brief Switch determining the type of lattice dynamics. */
 extern ActiveLB lattice_switch;
 
-<<<<<<< HEAD
-#if defined(LB) || defined(LB_GPU) || defined(LB_WALBERLA)
-
-=======
->>>>>>> 65002888
 /**
  * @brief Propagate the LB fluid.
  */
