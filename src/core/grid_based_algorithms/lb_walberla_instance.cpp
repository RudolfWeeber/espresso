/*
 * Copyright (C) 2019-2020 The ESPResSo project
 *
 * This file is part of ESPResSo.
 *
 * ESPResSo is free software: you can redistribute it and/or modify
 * it under the terms of the GNU General Public License as published by
 * the Free Software Foundation, either version 3 of the License, or
 * (at your option) any later version.
 *
 * ESPResSo is distributed in the hope that it will be useful,
 * but WITHOUT ANY WARRANTY; without even the implied warranty of
 * MERCHANTABILITY or FITNESS FOR A PARTICULAR PURPOSE.  See the
 * GNU General Public License for more details.
 *
 * You should have received a copy of the GNU General Public License
 * along with this program.  If not, see <http://www.gnu.org/licenses/>.
 */
#include "config.hpp"

#ifdef LB_WALBERLA
#include "lb_walberla_instance.hpp"

#include "communication.hpp"
#include "errorhandling.hpp"
#include "grid.hpp"
#include "integrate.hpp"
#include "lb_interface.hpp"

#include <LBWalberlaBase.hpp>
#include <lb_walberla_init.hpp>

#include <utils/Vector.hpp>

#include <memory>

namespace {
LBWalberlaBase *lb_walberla_instance = nullptr;
LBWalberlaParams *lb_walberla_params_instance = nullptr;
} // namespace

LBWalberlaBase *lb_walberla() {
  if (!lb_walberla_instance) {
    throw std::runtime_error(
        "Attempted access to uninitialized LBWalberla instance.");
  }
  return lb_walberla_instance;
}

LBWalberlaParams *lb_walberla_params() {
  if (!lb_walberla_params_instance) {
    throw std::runtime_error(
        "Attempted access to uninitialized LBWalberlaParams instance.");
  }
  return lb_walberla_params_instance;
}

<<<<<<< HEAD
void init_lb_walberla_magic_number(double viscosity, double magic_number,
                                   double density, double agrid, double tau,
                                   const Utils::Vector3d &box_dimensions,
                                   const Utils::Vector3i &node_grid, double kT,
                                   unsigned int seed) {
  // Exceptions need to be converted to runtime errors so they can be
  // handled from Python in a parallel simulation
  try {
    lb_walberla_instance =
        new_lb_walberla(viscosity, magic_number, density, agrid, tau,
                        box_dimensions, node_grid, kT, seed);
=======
void init_lb_walberla(double viscosity, double density, double agrid,
                      double tau, const Utils::Vector3i &grid_dimensions,
                      const Utils::Vector3i &node_grid, double kT,
                      unsigned int seed) {
  // Exceptions need to be converted to runtime errors so they can be
  // handled from Python in a parallel simulation
  try {
    lb_walberla_instance = new_lb_walberla(viscosity, density, grid_dimensions,
                                           node_grid, kT, seed);
>>>>>>> ef650baf
    lb_walberla_params_instance = new LBWalberlaParams{agrid, tau};
  } catch (const std::exception &e) {
    runtimeErrorMsg() << "Error during Walberla initialization: " << e.what();
    lb_walberla_instance = nullptr;
    lb_walberla_params_instance = nullptr;
  }
}
REGISTER_CALLBACK(init_lb_walberla_magic_number)

void init_lb_walberla_relaxation_rates(LBRelaxationRates relaxation_rates,
                                       double density, double agrid, double tau,
                                       const Utils::Vector3d &box_dimensions,
                                       const Utils::Vector3i &node_grid,
                                       double kT, unsigned int seed) {
  // Exceptions need to be converted to runtime errors so they can be
  // handled from Python in a parallel simulation
  try {
    lb_walberla_instance =
        new_lb_walberla(relaxation_rates, density, agrid, tau, box_dimensions,
                        node_grid, kT, seed);
    lb_walberla_params_instance = new LBWalberlaParams{agrid, tau};
  } catch (const std::exception &e) {
    runtimeErrorMsg() << "Error during Walberla initialization: " << e.what();
    lb_walberla_instance = nullptr;
    lb_walberla_params_instance = nullptr;
  }
}
REGISTER_CALLBACK(init_lb_walberla_relaxation_rates)

void destruct_lb_walberla() {
  delete lb_walberla_instance;
  delete lb_walberla_params_instance;
  lb_walberla_instance = nullptr;
  lb_walberla_params_instance = nullptr;
}
REGISTER_CALLBACK(destruct_lb_walberla)

<<<<<<< HEAD
void mpi_init_lb_walberla(double viscosity, double magic_number, double density,
                          double agrid, double tau, double kT,
                          unsigned int seed) {
  Communication::mpiCallbacks().call_all(
      init_lb_walberla_magic_number, viscosity, magic_number, density, agrid,
      tau, box_geo.length(), node_grid, kT, seed);
  if (lb_walberla_instance) {
    lb_lbfluid_set_lattice_switch(ActiveLB::WALBERLA);
    lb_lbfluid_sanity_checks();
  }
}

void mpi_init_lb_walberla(LBRelaxationRates relaxation_rates, double density,
                          double agrid, double tau, double kT,
                          unsigned int seed) {
  Communication::mpiCallbacks().call_all(init_lb_walberla_relaxation_rates,
                                         relaxation_rates, density, agrid, tau,
                                         box_geo.length(), node_grid, kT, seed);
=======
void mpi_init_lb_walberla(double viscosity, double density, double agrid,
                          double tau, Utils::Vector3d box_size, double kT,
                          unsigned int seed) {
  const Utils::Vector3i grid_dimensions{
      static_cast<int>(std::round(box_size[0] / agrid)),
      static_cast<int>(std::round(box_size[1] / agrid)),
      static_cast<int>(std::round(box_size[2] / agrid))};
  for (int i : {0, 1, 2}) {
    if (fabs(grid_dimensions[i] * agrid - box_size[i]) / box_size[i] >
        std::numeric_limits<double>::epsilon()) {
      throw std::runtime_error(
          "Box length not commensurate with agrid in direction " +
          std::to_string(i) + " length " + std::to_string(box_size[i]) +
          " agrid " + std::to_string(agrid));
    }
  }
  mpi_call_all(init_lb_walberla, viscosity, density, agrid, tau,
               grid_dimensions, node_grid, kT, seed);
>>>>>>> ef650baf
  if (lb_walberla_instance) {
    lb_lbfluid_set_lattice_switch(ActiveLB::WALBERLA);
    lb_lbfluid_sanity_checks();
  }
}

void mpi_destruct_lb_walberla() {
  lb_lbfluid_set_lattice_switch(ActiveLB::NONE);
  Communication::mpiCallbacks().call_all(destruct_lb_walberla);
}
#endif<|MERGE_RESOLUTION|>--- conflicted
+++ resolved
@@ -55,19 +55,6 @@
   return lb_walberla_params_instance;
 }
 
-<<<<<<< HEAD
-void init_lb_walberla_magic_number(double viscosity, double magic_number,
-                                   double density, double agrid, double tau,
-                                   const Utils::Vector3d &box_dimensions,
-                                   const Utils::Vector3i &node_grid, double kT,
-                                   unsigned int seed) {
-  // Exceptions need to be converted to runtime errors so they can be
-  // handled from Python in a parallel simulation
-  try {
-    lb_walberla_instance =
-        new_lb_walberla(viscosity, magic_number, density, agrid, tau,
-                        box_dimensions, node_grid, kT, seed);
-=======
 void init_lb_walberla(double viscosity, double density, double agrid,
                       double tau, const Utils::Vector3i &grid_dimensions,
                       const Utils::Vector3i &node_grid, double kT,
@@ -77,7 +64,6 @@
   try {
     lb_walberla_instance = new_lb_walberla(viscosity, density, grid_dimensions,
                                            node_grid, kT, seed);
->>>>>>> ef650baf
     lb_walberla_params_instance = new LBWalberlaParams{agrid, tau};
   } catch (const std::exception &e) {
     runtimeErrorMsg() << "Error during Walberla initialization: " << e.what();
@@ -115,26 +101,6 @@
 }
 REGISTER_CALLBACK(destruct_lb_walberla)
 
-<<<<<<< HEAD
-void mpi_init_lb_walberla(double viscosity, double magic_number, double density,
-                          double agrid, double tau, double kT,
-                          unsigned int seed) {
-  Communication::mpiCallbacks().call_all(
-      init_lb_walberla_magic_number, viscosity, magic_number, density, agrid,
-      tau, box_geo.length(), node_grid, kT, seed);
-  if (lb_walberla_instance) {
-    lb_lbfluid_set_lattice_switch(ActiveLB::WALBERLA);
-    lb_lbfluid_sanity_checks();
-  }
-}
-
-void mpi_init_lb_walberla(LBRelaxationRates relaxation_rates, double density,
-                          double agrid, double tau, double kT,
-                          unsigned int seed) {
-  Communication::mpiCallbacks().call_all(init_lb_walberla_relaxation_rates,
-                                         relaxation_rates, density, agrid, tau,
-                                         box_geo.length(), node_grid, kT, seed);
-=======
 void mpi_init_lb_walberla(double viscosity, double density, double agrid,
                           double tau, Utils::Vector3d box_size, double kT,
                           unsigned int seed) {
@@ -153,7 +119,6 @@
   }
   mpi_call_all(init_lb_walberla, viscosity, density, agrid, tau,
                grid_dimensions, node_grid, kT, seed);
->>>>>>> ef650baf
   if (lb_walberla_instance) {
     lb_lbfluid_set_lattice_switch(ActiveLB::WALBERLA);
     lb_lbfluid_sanity_checks();
