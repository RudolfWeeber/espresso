--- conflicted
+++ resolved
@@ -31,15 +31,6 @@
 
 #include "utils/Vector.hpp"
 
-<<<<<<< HEAD
-=======
-/** @brief LB implementation currently active. */
-enum class ActiveLB { NONE, CPU, GPU };
-
-/** @brief Switch determining the type of lattice dynamics. */
-extern ActiveLB lattice_switch;
-
->>>>>>> f4fc9902
 class Lattice {
 public:
   using index_t = int;
@@ -129,4 +120,4 @@
                                              Vector6d &delta, double tmp_agrid);
 };
 
-#endif /* LATTICE_HPP */+#endif /* CORE_LB_LATTICE_HPP */