--- conflicted
+++ resolved
@@ -117,13 +117,7 @@
 
 struct LB_Particle_Coupling {
   OptionalCounter rng_counter_coupling = {};
-<<<<<<< HEAD
-  /*
-   * @brief Friction constant for the particle coupling.
-   */
-=======
   /** @brief Friction coefficient for the particle coupling. */
->>>>>>> ca6422dd
   double gamma = 0.0;
   bool couple_to_md = false;
 
@@ -137,10 +131,7 @@
   }
 };
 
-<<<<<<< HEAD
 // internal global exposed for unit testing
 extern LB_Particle_Coupling lb_particle_coupling;
 
-=======
->>>>>>> ca6422dd
 #endif