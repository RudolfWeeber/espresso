--- conflicted
+++ resolved
@@ -693,8 +693,7 @@
 /***********************************************************************/
 /** \name Mapping between hydrodynamic fields and particle populations */
 /***********************************************************************/
-<<<<<<< HEAD
-/*@{*/
+/**@{*/
 template <typename T>
 std::array<T, 19> normalize_modes(const std::array<T, 19> &modes) {
   auto normalized_modes = modes;
@@ -716,9 +715,6 @@
   return ret;
 }
 
-=======
-/**@{*/
->>>>>>> 166aa481
 Utils::Vector19d lb_get_population_from_density_momentum_density_stress(
     double density, Utils::Vector3d const &momentum_density,
     Utils::Vector6d const &stress) {
