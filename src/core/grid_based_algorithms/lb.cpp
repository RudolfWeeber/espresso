/*
  Copyright (C) 2010-2018 The ESPResSo project
  Copyright (C) 2002,2003,2004,2005,2006,2007,2008,2009,2010
  Max-Planck-Institute for Polymer Research, Theory Group

  This file is part of ESPResSo.

  ESPResSo is free software: you can redistribute it and/or modify
  it under the terms of the GNU General Public License as published by
  the Free Software Foundation, either version 3 of the License, or
  (at your option) any later version.

  ESPResSo is distributed in the hope that it will be useful,
  but WITHOUT ANY WARRANTY; without even the implied warranty of
  MERCHANTABILITY or FITNESS FOR A PARTICULAR PURPOSE.  See the
  GNU General Public License for more details.

  You should have received a copy of the GNU General Public License
  along with this program.  If not, see <http://www.gnu.org/licenses/>.
*/
/** \file
 *  %Lattice Boltzmann algorithm for hydrodynamic degrees of freedom.
 *
 *  Includes fluctuating LB and coupling to MD particles via frictional
 *  momentum transfer.
 *
 *  The corresponding header file is lb.hpp.
 */

#include "grid_based_algorithms/lb.hpp"

#include "cells.hpp"
#include "communication.hpp"
#include "cuda_interface.hpp"
#include "debug.hpp"
#include "global.hpp"
#include "grid.hpp"
#include "grid_based_algorithms/lb_boundaries.hpp"
#include "halo.hpp"
#include "integrate.hpp"
#include "lb-d3q19.hpp"
#include "nonbonded_interactions/nonbonded_interaction_data.hpp"
#include "random.hpp"
#include "virtual_sites/lb_inertialess_tracers.hpp"

#include "utils/u32_to_u64.hpp"
#include <utils/Counter.hpp>
#include <utils/index.hpp>
#include <utils/math/matrix_vector_product.hpp>
#include <utils/uniform.hpp>
using Utils::get_linear_index;
#include <utils/constants.hpp>

#include <Random123/philox.h>
#include <boost/multi_array.hpp>
#include <mpi.h>
#include <profiler/profiler.hpp>

#include <cassert>
#include <cinttypes>
#include <cstdio>
#include <fstream>
#include <iostream>

namespace {
/** Basis of the mode space as described in [Duenweg, Schiller, Ladd] */
extern constexpr const std::array<std::array<int, 19>, 19> e_ki = {
    {{{1, 1, 1, 1, 1, 1, 1, 1, 1, 1, 1, 1, 1, 1, 1, 1, 1, 1, 1}},
     {{0, 1, -1, 0, 0, 0, 0, 1, -1, 1, -1, 1, -1, 1, -1, 0, 0, 0, 0}},
     {{0, 0, 0, 1, -1, 0, 0, 1, -1, -1, 1, 0, 0, 0, 0, 1, -1, 1, -1}},
     {{0, 0, 0, 0, 0, 1, -1, 0, 0, 0, 0, 1, -1, -1, 1, 1, -1, -1, 1}},
     {{-1, 0, 0, 0, 0, 0, 0, 1, 1, 1, 1, 1, 1, 1, 1, 1, 1, 1, 1}},
     {{0, 1, 1, -1, -1, 0, 0, 0, 0, 0, 0, 1, 1, 1, 1, -1, -1, -1, -1}},
     {{-0, 1, 1, 1, 1, -2, -2, 2, 2, 2, 2, -1, -1, -1, -1, -1, -1, -1, -1}},
     {{0, 0, 0, 0, 0, 0, 0, 1, 1, -1, -1, 0, 0, 0, 0, 0, 0, 0, 0}},
     {{0, 0, 0, 0, 0, 0, 0, 0, 0, 0, 0, 1, 1, -1, -1, 0, 0, 0, 0}},
     {{0, 0, 0, 0, 0, 0, 0, 0, 0, 0, 0, 0, 0, 0, 0, 1, 1, -1, -1}},
     {{0, -2, 2, 0, 0, 0, 0, 1, -1, 1, -1, 1, -1, 1, -1, 0, 0, 0, 0}},
     {{0, 0, 0, -2, 2, 0, 0, 1, -1, -1, 1, 0, 0, 0, 0, 1, -1, 1, -1}},
     {{0, 0, 0, 0, 0, -2, 2, 0, 0, 0, 0, 1, -1, -1, 1, 1, -1, -1, 1}},
     {{0, -0, 0, 0, 0, 0, 0, 1, -1, 1, -1, -1, 1, -1, 1, 0, 0, 0, 0}},
     {{0, 0, 0, -0, 0, 0, 0, 1, -1, -1, 1, 0, 0, 0, 0, -1, 1, -1, 1}},
     {{0, 0, 0, 0, 0, -0, 0, 0, 0, 0, 0, 1, -1, -1, 1, -1, 1, 1, -1}},
     {{1, -2, -2, -2, -2, -2, -2, 1, 1, 1, 1, 1, 1, 1, 1, 1, 1, 1, 1}},
     {{0, -1, -1, 1, 1, -0, -0, 0, 0, 0, 0, 1, 1, 1, 1, -1, -1, -1, -1}},
     {{0, -1, -1, -1, -1, 2, 2, 2, 2, 2, 2, -1, -1, -1, -1, -1, -1, -1, -1}}}};

extern constexpr const std::array<std::array<int, 19>, 19> e_ki_transposed = {
    {{{1, 0, 0, 0, -1, 0, -0, 0, 0, 0, 0, 0, 0, 0, 0, 0, 1, 0, 0}},
     {{1, 1, 0, 0, 0, 1, 1, 0, 0, 0, -2, 0, 0, -0, 0, 0, -2, -1, -1}},
     {{1, -1, 0, 0, 0, 1, 1, 0, 0, 0, 2, 0, 0, 0, 0, 0, -2, -1, -1}},
     {{1, 0, 1, 0, 0, -1, 1, 0, 0, 0, 0, -2, 0, 0, -0, 0, -2, 1, -1}},
     {{1, 0, -1, 0, 0, -1, 1, 0, 0, 0, 0, 2, 0, 0, 0, 0, -2, 1, -1}},
     {{1, 0, 0, 1, 0, 0, -2, 0, 0, 0, 0, 0, -2, 0, 0, -0, -2, -0, 2}},
     {{1, 0, 0, -1, 0, 0, -2, 0, 0, 0, 0, 0, 2, 0, 0, 0, -2, -0, 2}},
     {{1, 1, 1, 0, 1, 0, 2, 1, 0, 0, 1, 1, 0, 1, 1, 0, 1, 0, 2}},
     {{1, -1, -1, 0, 1, 0, 2, 1, 0, 0, -1, -1, 0, -1, -1, 0, 1, 0, 2}},
     {{1, 1, -1, 0, 1, 0, 2, -1, 0, 0, 1, -1, 0, 1, -1, 0, 1, 0, 2}},
     {{1, -1, 1, 0, 1, 0, 2, -1, 0, 0, -1, 1, 0, -1, 1, 0, 1, 0, 2}},
     {{1, 1, 0, 1, 1, 1, -1, 0, 1, 0, 1, 0, 1, -1, 0, 1, 1, 1, -1}},
     {{1, -1, 0, -1, 1, 1, -1, 0, 1, 0, -1, 0, -1, 1, 0, -1, 1, 1, -1}},
     {{1, 1, 0, -1, 1, 1, -1, 0, -1, 0, 1, 0, -1, -1, 0, -1, 1, 1, -1}},
     {{1, -1, 0, 1, 1, 1, -1, 0, -1, 0, -1, 0, 1, 1, 0, 1, 1, 1, -1}},
     {{1, 0, 1, 1, 1, -1, -1, 0, 0, 1, 0, 1, 1, 0, -1, -1, 1, -1, -1}},
     {{1, 0, -1, -1, 1, -1, -1, 0, 0, 1, 0, -1, -1, 0, 1, 1, 1, -1, -1}},
     {{1, 0, 1, -1, 1, -1, -1, 0, 0, -1, 0, 1, -1, 0, -1, 1, 1, -1, -1}},
     {{1, 0, -1, 1, 1, -1, -1, 0, 0, -1, 0, -1, 1, 0, 1, -1, 1, -1, -1}}}};
} // namespace

#ifdef ADDITIONAL_CHECKS
static void lb_check_halo_regions(const LB_Fluid &lbfluid);
#endif // ADDITIONAL_CHECKS

/** Counter for the RNG */
boost::optional<Utils::Counter<uint64_t>> rng_counter_fluid;

/** Struct holding the Lattice Boltzmann parameters */
LB_Parameters lbpar = {
    // rho
    0.0,
    // viscosity
    0.0,
    // bulk_viscosity
    -1.0,
    // agrid
    -1.0,
    // tau
    -1.0,
    // ext_force_density
    {0.0, 0.0, 0.0},
    // gamma_odd
    0.,
    // gamma_even
    0.,
    // gamma_shear
    0.,
    // gamma_bulk
    0.,
    // is_TRT
    false,
    // phi
    {},
    // Thermal energy
    0.0};

/** The underlying lattice structure */
Lattice lblattice;

using LB_FluidData = boost::multi_array<double, 2>;
static LB_FluidData lbfluid_a;
static LB_FluidData lbfluid_b;

/** Pointer to the velocity populations of the fluid.
 *  lbfluid contains pre-collision populations, lbfluid_post
 *  contains post-collision.
 */
LB_Fluid lbfluid;
LB_Fluid lbfluid_post;

/** Pointer to the hydrodynamic fields of the fluid nodes */
std::vector<LB_FluidNode> lbfields;

/** Communicator for halo exchange between processors */
HaloCommunicator update_halo_comm = {0, nullptr};

/** measures the MD time since the last fluid update */
static double fluidstep = 0.0;

/***********************************************************************/

#include "errorhandling.hpp"
#include "global.hpp"
#include "grid.hpp"

/********************** The Main LB Part *************************************/
void lb_init() {
  LB_TRACE(printf("Begin initializing fluid on CPU\n"));

  if (lbpar.agrid <= 0.0) {
    runtimeErrorMsg()
        << "Lattice Boltzmann agrid not set when initializing fluid";
  }
  if (check_runtime_errors(comm_cart))
    return;

  Utils::Vector3d temp_agrid, temp_offset;
  for (int i = 0; i < 3; i++) {
    temp_agrid[i] = lbpar.agrid;
    temp_offset[i] = 0.5;
  }

  /* initialize the local lattice domain */

  int init_status = lblattice.init(temp_agrid.data(), temp_offset.data(), 1,
                                   local_box_l, my_right, box_l);

  if (check_runtime_errors(comm_cart) || init_status != ES_OK)
    return;

  /* allocate memory for data structures */
  lb_realloc_fluid();

  /* prepare the halo communication */
  lb_prepare_communication();

  /* initialize derived parameters */
  lb_reinit_parameters();

  /* setup the initial populations */
  lb_reinit_fluid();

  LB_TRACE(printf("Initializing fluid on CPU successful\n"));
}

void lb_reinit_fluid() {
  std::fill(lbfields.begin(), lbfields.end(), LB_FluidNode());
  /* default values for fields in lattice units */
  Utils::Vector3d j{};
  Utils::Vector6d pi{};

  LB_TRACE(fprintf(stderr,
                   "Initializing the fluid with equilibrium populations\n"););

  for (Lattice::index_t index = 0; index < lblattice.halo_grid_volume;
       ++index) {
    // calculate equilibrium distribution
    lb_calc_n_from_rho_j_pi(index, lbpar.rho, j, pi);
    

#ifdef LB_BOUNDARIES
    lbfields[index].boundary = 0;
#endif // LB_BOUNDARIES
  }

#ifdef LB_BOUNDARIES
  LBBoundaries::lb_init_boundaries();
#endif // LB_BOUNDARIES
}

void lb_reinit_parameters() {
  if (lbpar.viscosity > 0.0) {
    /* Eq. (80) Duenweg, Schiller, Ladd, PRE 76(3):036704 (2007). */
    lbpar.gamma_shear = 1. - 2. / (6. * lbpar.viscosity + 1.);
  }

  if (lbpar.bulk_viscosity > 0.0) {
    /* Eq. (81) Duenweg, Schiller, Ladd, PRE 76(3):036704 (2007). */
    lbpar.gamma_bulk = 1. - 2. / (9. * lbpar.bulk_viscosity + 1.);
  }

  if (lbpar.is_TRT) {
    lbpar.gamma_bulk = lbpar.gamma_shear;
    lbpar.gamma_even = lbpar.gamma_shear;
    lbpar.gamma_odd =
        -(7.0 * lbpar.gamma_even + 1.0) / (lbpar.gamma_even + 7.0);
    // gamma_odd = lbpar.gamma_shear; //uncomment for BGK
  }

  // lbpar.gamma_shear = 0.0; //uncomment for special case of BGK
  // lbpar.gamma_bulk = 0.0;
  // gamma_odd = 0.0;
  // gamma_even = 0.0;

  if (lbpar.kT > 0.0) {
    /* Eq. (51) Duenweg, Schiller, Ladd, PRE 76(3):036704 (2007).
     * Note that the modes are not normalized as in the paper here! */
    double mu = lbpar.kT / D3Q19::c_sound_sq<double> * lbpar.tau * lbpar.tau /
                (lbpar.agrid * lbpar.agrid);

    for (int i = 0; i < 4; i++)
      lbpar.phi[i] = 0.0;
    lbpar.phi[4] =
        sqrt(mu * D3Q19::w_k[4] * (1. - Utils::sqr(lbpar.gamma_bulk)));
    for (int i = 5; i < 10; i++)
      lbpar.phi[i] =
          sqrt(mu * D3Q19::w_k[i] * (1. - Utils::sqr(lbpar.gamma_shear)));
    for (int i = 10; i < 16; i++)
      lbpar.phi[i] =
          sqrt(mu * D3Q19::w_k[i] * (1 - Utils::sqr(lbpar.gamma_odd)));
    for (int i = 16; i < 19; i++)
      lbpar.phi[i] =
          sqrt(mu * D3Q19::w_k[i] * (1 - Utils::sqr(lbpar.gamma_even)));

    LB_TRACE(fprintf(
        stderr,
        "%d: lbpar.gamma_shear=%lf lbpar.gamma_bulk=%lf shear_fluct=%lf "
        "bulk_fluct=%lf mu=%lf, bulkvisc=%lf, visc=%lf\n",
        this_node, lbpar.gamma_shear, lbpar.gamma_bulk, lbpar.phi[9],
        lbpar.phi[4], mu, lbpar.bulk_viscosity, lbpar.viscosity));
  } else {
    for (int i = 0; i < D3Q19::n_vel; i++)
      lbpar.phi[i] = 0.0;
  }
  
  // Update external forces on the nodes
  for (int i = 0; i < lblattice.halo_grid_volume; ++i) {
    lbfields[i].force_density = lbpar.ext_force_density;
  }

}

/* Halo communication for push scheme */
static void halo_push_communication(LB_Fluid &lbfluid,
                                    const Utils::Vector3i &local_node_grid) {
  Lattice::index_t index;
  int x, y, z, count;
  int rnode, snode;
  double *buffer = nullptr, *sbuf = nullptr, *rbuf = nullptr;
  MPI_Status status;

  int yperiod = lblattice.halo_grid[0];
  int zperiod = lblattice.halo_grid[0] * lblattice.halo_grid[1];

  /***************
   * X direction *
   ***************/
  count = 5 * lblattice.halo_grid[1] * lblattice.halo_grid[2];
  sbuf = (double *)Utils::malloc(count * sizeof(double));
  rbuf = (double *)Utils::malloc(count * sizeof(double));

  /* send to right, recv from left i = 1, 7, 9, 11, 13 */
  snode = node_neighbors[1];
  rnode = node_neighbors[0];

  buffer = sbuf;
  index = get_linear_index(lblattice.grid[0] + 1, 0, 0, lblattice.halo_grid);
  for (z = 0; z < lblattice.halo_grid[2]; z++) {
    for (y = 0; y < lblattice.halo_grid[1]; y++) {
      buffer[0] = lbfluid[1][index];
      buffer[1] = lbfluid[7][index];
      buffer[2] = lbfluid[9][index];
      buffer[3] = lbfluid[11][index];
      buffer[4] = lbfluid[13][index];
      buffer += 5;

      index += yperiod;
    }
  }

  if (local_node_grid[0] > 1) {
    MPI_Sendrecv(sbuf, count, MPI_DOUBLE, snode, REQ_HALO_SPREAD, rbuf, count,
                 MPI_DOUBLE, rnode, REQ_HALO_SPREAD, comm_cart, &status);
  } else {
    memmove(rbuf, sbuf, count * sizeof(double));
  }

  buffer = rbuf;
  index = get_linear_index(1, 0, 0, lblattice.halo_grid);
  for (z = 0; z < lblattice.halo_grid[2]; z++) {
    for (y = 0; y < lblattice.halo_grid[1]; y++) {
      lbfluid[1][index] = buffer[0];
      lbfluid[7][index] = buffer[1];
      lbfluid[9][index] = buffer[2];
      lbfluid[11][index] = buffer[3];
      lbfluid[13][index] = buffer[4];
      buffer += 5;

      index += yperiod;
    }
  }

  /* send to left, recv from right i = 2, 8, 10, 12, 14 */
  snode = node_neighbors[0];
  rnode = node_neighbors[1];

  buffer = sbuf;
  index = get_linear_index(0, 0, 0, lblattice.halo_grid);
  for (z = 0; z < lblattice.halo_grid[2]; z++) {
    for (y = 0; y < lblattice.halo_grid[1]; y++) {
      buffer[0] = lbfluid[2][index];
      buffer[1] = lbfluid[8][index];
      buffer[2] = lbfluid[10][index];
      buffer[3] = lbfluid[12][index];
      buffer[4] = lbfluid[14][index];
      buffer += 5;

      index += yperiod;
    }
  }

  if (local_node_grid[0] > 1) {
    MPI_Sendrecv(sbuf, count, MPI_DOUBLE, snode, REQ_HALO_SPREAD, rbuf, count,
                 MPI_DOUBLE, rnode, REQ_HALO_SPREAD, comm_cart, &status);
  } else {
    memmove(rbuf, sbuf, count * sizeof(double));
  }

  buffer = rbuf;
  index = get_linear_index(lblattice.grid[0], 0, 0, lblattice.halo_grid);
  for (z = 0; z < lblattice.halo_grid[2]; z++) {
    for (y = 0; y < lblattice.halo_grid[1]; y++) {
      lbfluid[2][index] = buffer[0];
      lbfluid[8][index] = buffer[1];
      lbfluid[10][index] = buffer[2];
      lbfluid[12][index] = buffer[3];
      lbfluid[14][index] = buffer[4];
      buffer += 5;

      index += yperiod;
    }
  }

  /***************
   * Y direction *
   ***************/
  count = 5 * lblattice.halo_grid[0] * lblattice.halo_grid[2];
  sbuf = Utils::realloc(sbuf, count * sizeof(double));
  rbuf = Utils::realloc(rbuf, count * sizeof(double));

  /* send to right, recv from left i = 3, 7, 10, 15, 17 */
  snode = node_neighbors[3];
  rnode = node_neighbors[2];

  buffer = sbuf;
  index = get_linear_index(0, lblattice.grid[1] + 1, 0, lblattice.halo_grid);
  for (z = 0; z < lblattice.halo_grid[2]; z++) {
    for (x = 0; x < lblattice.halo_grid[0]; x++) {
      buffer[0] = lbfluid[3][index];
      buffer[1] = lbfluid[7][index];
      buffer[2] = lbfluid[10][index];
      buffer[3] = lbfluid[15][index];
      buffer[4] = lbfluid[17][index];
      buffer += 5;

      ++index;
    }
    index += zperiod - lblattice.halo_grid[0];
  }

  if (local_node_grid[1] > 1) {
    MPI_Sendrecv(sbuf, count, MPI_DOUBLE, snode, REQ_HALO_SPREAD, rbuf, count,
                 MPI_DOUBLE, rnode, REQ_HALO_SPREAD, comm_cart, &status);
  } else {
    memmove(rbuf, sbuf, count * sizeof(double));
  }

  buffer = rbuf;
  index = get_linear_index(0, 1, 0, lblattice.halo_grid);
  for (z = 0; z < lblattice.halo_grid[2]; z++) {
    for (x = 0; x < lblattice.halo_grid[0]; x++) {
      lbfluid[3][index] = buffer[0];
      lbfluid[7][index] = buffer[1];
      lbfluid[10][index] = buffer[2];
      lbfluid[15][index] = buffer[3];
      lbfluid[17][index] = buffer[4];
      buffer += 5;

      ++index;
    }
    index += zperiod - lblattice.halo_grid[0];
  }

  /* send to left, recv from right i = 4, 8, 9, 16, 18 */
  snode = node_neighbors[2];
  rnode = node_neighbors[3];

  buffer = sbuf;
  index = get_linear_index(0, 0, 0, lblattice.halo_grid);
  for (z = 0; z < lblattice.halo_grid[2]; z++) {
    for (x = 0; x < lblattice.halo_grid[0]; x++) {
      buffer[0] = lbfluid[4][index];
      buffer[1] = lbfluid[8][index];
      buffer[2] = lbfluid[9][index];
      buffer[3] = lbfluid[16][index];
      buffer[4] = lbfluid[18][index];
      buffer += 5;

      ++index;
    }
    index += zperiod - lblattice.halo_grid[0];
  }

  if (local_node_grid[1] > 1) {
    MPI_Sendrecv(sbuf, count, MPI_DOUBLE, snode, REQ_HALO_SPREAD, rbuf, count,
                 MPI_DOUBLE, rnode, REQ_HALO_SPREAD, comm_cart, &status);
  } else {
    memmove(rbuf, sbuf, count * sizeof(double));
  }

  buffer = rbuf;
  index = get_linear_index(0, lblattice.grid[1], 0, lblattice.halo_grid);
  for (z = 0; z < lblattice.halo_grid[2]; z++) {
    for (x = 0; x < lblattice.halo_grid[0]; x++) {
      lbfluid[4][index] = buffer[0];
      lbfluid[8][index] = buffer[1];
      lbfluid[9][index] = buffer[2];
      lbfluid[16][index] = buffer[3];
      lbfluid[18][index] = buffer[4];
      buffer += 5;

      ++index;
    }
    index += zperiod - lblattice.halo_grid[0];
  }

  /***************
   * Z direction *
   ***************/
  count = 5 * lblattice.halo_grid[0] * lblattice.halo_grid[1];
  sbuf = Utils::realloc(sbuf, count * sizeof(double));
  rbuf = Utils::realloc(rbuf, count * sizeof(double));

  /* send to right, recv from left i = 5, 11, 14, 15, 18 */
  snode = node_neighbors[5];
  rnode = node_neighbors[4];

  buffer = sbuf;
  index = get_linear_index(0, 0, lblattice.grid[2] + 1, lblattice.halo_grid);
  for (y = 0; y < lblattice.halo_grid[1]; y++) {
    for (x = 0; x < lblattice.halo_grid[0]; x++) {
      buffer[0] = lbfluid[5][index];
      buffer[1] = lbfluid[11][index];
      buffer[2] = lbfluid[14][index];
      buffer[3] = lbfluid[15][index];
      buffer[4] = lbfluid[18][index];
      buffer += 5;

      ++index;
    }
  }

  if (local_node_grid[2] > 1) {
    MPI_Sendrecv(sbuf, count, MPI_DOUBLE, snode, REQ_HALO_SPREAD, rbuf, count,
                 MPI_DOUBLE, rnode, REQ_HALO_SPREAD, comm_cart, &status);
  } else {
    memmove(rbuf, sbuf, count * sizeof(double));
  }

  buffer = rbuf;
  index = get_linear_index(0, 0, 1, lblattice.halo_grid);
  for (y = 0; y < lblattice.halo_grid[1]; y++) {
    for (x = 0; x < lblattice.halo_grid[0]; x++) {
      lbfluid[5][index] = buffer[0];
      lbfluid[11][index] = buffer[1];
      lbfluid[14][index] = buffer[2];
      lbfluid[15][index] = buffer[3];
      lbfluid[18][index] = buffer[4];
      buffer += 5;

      ++index;
    }
  }

  /* send to left, recv from right i = 6, 12, 13, 16, 17 */
  snode = node_neighbors[4];
  rnode = node_neighbors[5];

  buffer = sbuf;
  index = get_linear_index(0, 0, 0, lblattice.halo_grid);
  for (y = 0; y < lblattice.halo_grid[1]; y++) {
    for (x = 0; x < lblattice.halo_grid[0]; x++) {
      buffer[0] = lbfluid[6][index];
      buffer[1] = lbfluid[12][index];
      buffer[2] = lbfluid[13][index];
      buffer[3] = lbfluid[16][index];
      buffer[4] = lbfluid[17][index];
      buffer += 5;

      ++index;
    }
  }

  if (local_node_grid[2] > 1) {
    MPI_Sendrecv(sbuf, count, MPI_DOUBLE, snode, REQ_HALO_SPREAD, rbuf, count,
                 MPI_DOUBLE, rnode, REQ_HALO_SPREAD, comm_cart, &status);
  } else {
    memmove(rbuf, sbuf, count * sizeof(double));
  }

  buffer = rbuf;
  index = get_linear_index(0, 0, lblattice.grid[2], lblattice.halo_grid);
  for (y = 0; y < lblattice.halo_grid[1]; y++) {
    for (x = 0; x < lblattice.halo_grid[0]; x++) {
      lbfluid[6][index] = buffer[0];
      lbfluid[12][index] = buffer[1];
      lbfluid[13][index] = buffer[2];
      lbfluid[16][index] = buffer[3];
      lbfluid[17][index] = buffer[4];
      buffer += 5;

      ++index;
    }
  }

  free(rbuf);
  free(sbuf);
}

/***********************************************************************/

/** Performs basic sanity checks. */
void lb_sanity_checks() {

  if (lbpar.agrid <= 0.0) {
    runtimeErrorMsg() << "Lattice Boltzmann agrid not set";
  }
  if (lbpar.tau <= 0.0) {
    runtimeErrorMsg() << "Lattice Boltzmann time step not set";
  }
  if (lbpar.rho <= 0.0) {
    runtimeErrorMsg() << "Lattice Boltzmann fluid density not set";
  }
  if (lbpar.viscosity <= 0.0) {
    runtimeErrorMsg() << "Lattice Boltzmann fluid viscosity not set";
  }
  if (cell_structure.type != CELL_STRUCTURE_DOMDEC) {
    runtimeErrorMsg() << "LB requires domain-decomposition cellsystem";
  }
  if (skin == 0.0) {
    runtimeErrorMsg() << "LB requires a positive skin";
  }
  if (cell_structure.use_verlet_list && skin >= lbpar.agrid / 2.0) {
    runtimeErrorMsg() << "LB requires either no Verlet lists or that the skin "
                         "of the verlet list to be less than half of "
                         "lattice-Boltzmann grid spacing";
  }
}

uint64_t lb_fluid_get_rng_state() {
  assert(rng_counter_fluid);
  return rng_counter_fluid->value();
}

void mpi_set_lb_fluid_counter(uint64_t counter) {
  rng_counter_fluid = Utils::Counter<uint64_t>(counter);
}

REGISTER_CALLBACK(mpi_set_lb_fluid_counter)

void lb_fluid_set_rng_state(uint64_t counter) {
  mpi_call(mpi_set_lb_fluid_counter, counter);
  mpi_set_lb_fluid_counter(counter);
}

/***********************************************************************/

/** (Re-)allocate memory for the fluid and initialize pointers. */
void lb_realloc_fluid() {
  LB_TRACE(printf("reallocating fluid\n"));
  const std::array<int, 2> size = {{D3Q19::n_vel, lblattice.halo_grid_volume}};

  lbfluid_a.resize(size);
  lbfluid_b.resize(size);

  using Utils::Span;
  for (int i = 0; i < size[0]; i++) {
    lbfluid[i] = Span<double>(lbfluid_a[i].origin(), size[1]);
    lbfluid_post[i] = Span<double>(lbfluid_b[i].origin(), size[1]);
  }

  lbfields.resize(lblattice.halo_grid_volume);
}

/** Set up the structures for exchange of the halo regions.
 *  See also \ref halo.cpp
 */
void lb_prepare_communication() {
  int i;
  HaloCommunicator comm = {0, nullptr};

  /* since the data layout is a structure of arrays, we have to
   * generate a communication for this structure: first we generate
   * the communication for one of the arrays (the 0-th velocity
   * population), then we replicate this communication for the other
   * velocity indices by constructing appropriate vector
   * datatypes */

  /* prepare the communication for a single velocity */
  prepare_halo_communication(&comm, &lblattice, FIELDTYPE_DOUBLE, MPI_DOUBLE,
                             node_grid);

  update_halo_comm.num = comm.num;
  update_halo_comm.halo_info =
      Utils::realloc(update_halo_comm.halo_info, comm.num * sizeof(HaloInfo));

  /* replicate the halo structure */
  for (i = 0; i < comm.num; i++) {
    HaloInfo *hinfo = &(update_halo_comm.halo_info[i]);

    hinfo->source_node = comm.halo_info[i].source_node;
    hinfo->dest_node = comm.halo_info[i].dest_node;
    hinfo->s_offset = comm.halo_info[i].s_offset;
    hinfo->r_offset = comm.halo_info[i].r_offset;
    hinfo->type = comm.halo_info[i].type;

    /* generate the vector datatype for the structure of lattices we
     * have to use hvector here because the extent of the subtypes
     * does not span the full lattice and hence we cannot get the
     * correct vskip out of them */

    MPI_Aint lower;
    MPI_Aint extent;
    MPI_Type_get_extent(MPI_DOUBLE, &lower, &extent);
    MPI_Type_create_hvector(D3Q19::n_vel, 1,
                            lblattice.halo_grid_volume * extent,
                            comm.halo_info[i].datatype, &hinfo->datatype);
    MPI_Type_commit(&hinfo->datatype);

    halo_create_field_hvector(D3Q19::n_vel, 1,
                              lblattice.halo_grid_volume * sizeof(double),
                              comm.halo_info[i].fieldtype, &hinfo->fieldtype);
  }

  release_halo_communication(&comm);
}

/***********************************************************************/
/** \name Mapping between hydrodynamic fields and particle populations */
/***********************************************************************/
/*@{*/
void lb_calc_n_from_rho_j_pi(const Lattice::index_t index, const double rho,
                             Utils::Vector3d const &j,
                             Utils::Vector6d const &pi) {
  double local_rho, local_j[3], local_pi[6], trace;
  local_rho = rho;

  local_j[0] = j[0];
  local_j[1] = j[1];
  local_j[2] = j[2];

  for (int i = 0; i < 6; i++)
    local_pi[i] = pi[i];

  trace = local_pi[0] + local_pi[2] + local_pi[5];

  double rho_times_coeff;
  double tmp1, tmp2;

  /* update the q=0 sublattice */
  lbfluid[0][index] = 1. / 3. * (local_rho - lbpar.rho) - 1. / 2. * trace;

  /* update the q=1 sublattice */
  rho_times_coeff = 1. / 18. * (local_rho - lbpar.rho);

  lbfluid[1][index] = rho_times_coeff + 1. / 6. * local_j[0] +
                      1. / 4. * local_pi[0] - 1. / 12. * trace;
  lbfluid[2][index] = rho_times_coeff - 1. / 6. * local_j[0] +
                      1. / 4. * local_pi[0] - 1. / 12. * trace;
  lbfluid[3][index] = rho_times_coeff + 1. / 6. * local_j[1] +
                      1. / 4. * local_pi[2] - 1. / 12. * trace;
  lbfluid[4][index] = rho_times_coeff - 1. / 6. * local_j[1] +
                      1. / 4. * local_pi[2] - 1. / 12. * trace;
  lbfluid[5][index] = rho_times_coeff + 1. / 6. * local_j[2] +
                      1. / 4. * local_pi[5] - 1. / 12. * trace;
  lbfluid[6][index] = rho_times_coeff - 1. / 6. * local_j[2] +
                      1. / 4. * local_pi[5] - 1. / 12. * trace;

  /* update the q=2 sublattice */
  rho_times_coeff = 1. / 36. * (local_rho - lbpar.rho);

  tmp1 = local_pi[0] + local_pi[2];
  tmp2 = 2.0 * local_pi[1];

  lbfluid[7][index] = rho_times_coeff + 1. / 12. * (local_j[0] + local_j[1]) +
                      1. / 8. * (tmp1 + tmp2) - 1. / 24. * trace;
  lbfluid[8][index] = rho_times_coeff - 1. / 12. * (local_j[0] + local_j[1]) +
                      1. / 8. * (tmp1 + tmp2) - 1. / 24. * trace;
  lbfluid[9][index] = rho_times_coeff + 1. / 12. * (local_j[0] - local_j[1]) +
                      1. / 8. * (tmp1 - tmp2) - 1. / 24. * trace;
  lbfluid[10][index] = rho_times_coeff - 1. / 12. * (local_j[0] - local_j[1]) +
                       1. / 8. * (tmp1 - tmp2) - 1. / 24. * trace;

  tmp1 = local_pi[0] + local_pi[5];
  tmp2 = 2.0 * local_pi[3];

  lbfluid[11][index] = rho_times_coeff + 1. / 12. * (local_j[0] + local_j[2]) +
                       1. / 8. * (tmp1 + tmp2) - 1. / 24. * trace;
  lbfluid[12][index] = rho_times_coeff - 1. / 12. * (local_j[0] + local_j[2]) +
                       1. / 8. * (tmp1 + tmp2) - 1. / 24. * trace;
  lbfluid[13][index] = rho_times_coeff + 1. / 12. * (local_j[0] - local_j[2]) +
                       1. / 8. * (tmp1 - tmp2) - 1. / 24. * trace;
  lbfluid[14][index] = rho_times_coeff - 1. / 12. * (local_j[0] - local_j[2]) +
                       1. / 8. * (tmp1 - tmp2) - 1. / 24. * trace;

  tmp1 = local_pi[2] + local_pi[5];
  tmp2 = 2.0 * local_pi[4];

  lbfluid[15][index] = rho_times_coeff + 1. / 12. * (local_j[1] + local_j[2]) +
                       1. / 8. * (tmp1 + tmp2) - 1. / 24. * trace;
  lbfluid[16][index] = rho_times_coeff - 1. / 12. * (local_j[1] + local_j[2]) +
                       1. / 8. * (tmp1 + tmp2) - 1. / 24. * trace;
  lbfluid[17][index] = rho_times_coeff + 1. / 12. * (local_j[1] - local_j[2]) +
                       1. / 8. * (tmp1 - tmp2) - 1. / 24. * trace;
  lbfluid[18][index] = rho_times_coeff - 1. / 12. * (local_j[1] - local_j[2]) +
                       1. / 8. * (tmp1 - tmp2) - 1. / 24. * trace;
}

/*@}*/

#include <boost/range/numeric.hpp>

/** Calculation of hydrodynamic modes */
std::array<double, 19> lb_calc_modes(Lattice::index_t index) {
  return Utils::matrix_vector_product<double, 19, e_ki>(
      LB_Fluid_Ref(index, lbfluid));
}

template <typename T>
inline std::array<T, 19> lb_relax_modes(Lattice::index_t index,
                                        const std::array<T, 19> &modes) {
  T rho, j[3], pi_eq[6];

  /* re-construct the real density
   * remember that the populations are stored as differences to their
   * equilibrium value */
  rho = modes[0] + lbpar.rho;

  j[0] = modes[1] + 0.5 * lbfields[index].force_density[0];
  j[1] = modes[2] + 0.5 * lbfields[index].force_density[1];
  j[2] = modes[3] + 0.5 * lbfields[index].force_density[2];

  using Utils::sqr;
  auto const j2 = sqr(j[0]) + sqr(j[1]) + sqr(j[2]);

  /* equilibrium part of the stress modes */
  pi_eq[0] = j2 / rho;
  pi_eq[1] = (sqr(j[0]) - sqr(j[1])) / rho;
  pi_eq[2] = (j2 - 3.0 * sqr(j[2])) / rho;
  pi_eq[3] = j[0] * j[1] / rho;
  pi_eq[4] = j[0] * j[2] / rho;
  pi_eq[5] = j[1] * j[2] / rho;

  return {{modes[0], modes[1], modes[2], modes[3],
           /* relax the stress modes */
           pi_eq[0] + lbpar.gamma_bulk * (modes[4] - pi_eq[0]),
           pi_eq[1] + lbpar.gamma_shear * (modes[5] - pi_eq[1]),
           pi_eq[2] + lbpar.gamma_shear * (modes[6] - pi_eq[2]),
           pi_eq[3] + lbpar.gamma_shear * (modes[7] - pi_eq[3]),
           pi_eq[4] + lbpar.gamma_shear * (modes[8] - pi_eq[4]),
           pi_eq[5] + lbpar.gamma_shear * (modes[9] - pi_eq[5]),
           /* relax the ghost modes (project them out) */
           /* ghost modes have no equilibrium part due to orthogonality */
           lbpar.gamma_odd * modes[10], lbpar.gamma_odd * modes[11],
           lbpar.gamma_odd * modes[12], lbpar.gamma_odd * modes[13],
           lbpar.gamma_odd * modes[14], lbpar.gamma_odd * modes[15],
           lbpar.gamma_even * modes[16], lbpar.gamma_even * modes[17],
           lbpar.gamma_even * modes[18]}};
}

template <typename T>
inline std::array<T, 19> lb_thermalize_modes(Lattice::index_t index,
                                             const std::array<T, 19> &modes) {
  if (lbpar.kT > 0.0) {
    using Utils::uniform;
    using rng_type = r123::Philox4x64;
    using ctr_type = rng_type::ctr_type;

    const r123::Philox4x64::ctr_type c{
        {rng_counter_fluid->value(), static_cast<uint64_t>(RNGSalt::FLUID)}};
    const T rootrho = std::sqrt(std::fabs(modes[0] + lbpar.rho));
    auto const pref = std::sqrt(12.) * rootrho;

    const ctr_type noise[4] = {
        rng_type{}(c, {{static_cast<uint64_t>(index), 0ul}}),
        rng_type{}(c, {{static_cast<uint64_t>(index), 1ul}}),
        rng_type{}(c, {{static_cast<uint64_t>(index), 2ul}}),
        rng_type{}(c, {{static_cast<uint64_t>(index), 3ul}})};

    auto rng = [&](int i) { return uniform(noise[i / 4][i % 4]); };

    return {/* conserved modes */
            {modes[0], modes[1], modes[2], modes[3],
             /* stress modes */
             modes[4] + pref * lbpar.phi[4] * rng(0),
             modes[5] + pref * lbpar.phi[5] * rng(1),
             modes[6] + pref * lbpar.phi[6] * rng(2),
             modes[7] + pref * lbpar.phi[7] * rng(3),
             modes[8] + pref * lbpar.phi[8] * rng(4),
             modes[9] + pref * lbpar.phi[9] * rng(5),

             /* ghost modes */
             modes[10] + pref * lbpar.phi[10] * rng(6),
             modes[11] + pref * lbpar.phi[11] * rng(7),
             modes[12] + pref * lbpar.phi[12] * rng(8),
             modes[13] + pref * lbpar.phi[13] * rng(9),
             modes[14] + pref * lbpar.phi[14] * rng(10),
             modes[15] + pref * lbpar.phi[15] * rng(11),
             modes[16] + pref * lbpar.phi[16] * rng(12),
             modes[17] + pref * lbpar.phi[17] * rng(13),
             modes[18] + pref * lbpar.phi[18] * rng(14)}};
  }
  return modes;
}

template <typename T>
std::array<T, 19> lb_apply_forces(Lattice::index_t index,
                                  const std::array<T, 19> &modes) {
  const auto &f = lbfields[index].force_density;

  auto const rho = modes[0] + lbpar.rho;

  /* hydrodynamic momentum density is redefined when external forces present */
  auto const u = Utils::Vector3d{modes[1] + 0.5 * f[0], modes[2] + 0.5 * f[1],
                                 modes[3] + 0.5 * f[2]} /
                 rho;

  double C[6];
  C[0] = (1. + lbpar.gamma_bulk) * u[0] * f[0] +
         1. / 3. * (lbpar.gamma_bulk - lbpar.gamma_shear) * (u * f);
  C[2] = (1. + lbpar.gamma_bulk) * u[1] * f[1] +
         1. / 3. * (lbpar.gamma_bulk - lbpar.gamma_shear) * (u * f);
  C[5] = (1. + lbpar.gamma_bulk) * u[2] * f[2] +
         1. / 3. * (lbpar.gamma_bulk - lbpar.gamma_shear) * (u * f);
  C[1] = 1. / 2. * (1. + lbpar.gamma_shear) * (u[0] * f[1] + u[1] * f[0]);
  C[3] = 1. / 2. * (1. + lbpar.gamma_shear) * (u[0] * f[2] + u[2] * f[0]);
  C[4] = 1. / 2. * (1. + lbpar.gamma_shear) * (u[1] * f[2] + u[2] * f[1]);

  return {{modes[0],
           /* update momentum modes */
           modes[1] + f[0], modes[2] + f[1], modes[3] + f[2],
           /* update stress modes */
           modes[4] + C[0] + C[2] + C[5], modes[5] + C[0] - C[2],
           modes[6] + C[0] + C[2] - 2. * C[5], modes[7] + C[1], modes[8] + C[3],
           modes[9] + C[4], modes[10], modes[11], modes[12], modes[13],
           modes[14], modes[15], modes[16], modes[17], modes[18]}};
}

template <typename T>
std::array<T, 19> normalize_modes(const std::array<T, 19> &modes) {
  auto normalized_modes = modes;
  for (int i = 0; i < modes.size(); i++) {
    normalized_modes[i] /= D3Q19::w_k[i];
  }
  return normalized_modes;
}

template <typename T, std::size_t N>
std::array<T, N> lb_calc_n_from_m(const std::array<T, N> &modes) {
  auto ret = Utils::matrix_vector_product<T, N, e_ki_transposed>(
      normalize_modes(modes));
  std::transform(ret.begin(), ret.end(), ::D3Q19::w.begin(), ret.begin(),
                 std::multiplies<T>());
  return ret;
}

template <typename T>
inline void lb_calc_n_from_modes_push(LB_Fluid &lbfluid, Lattice::index_t index,
                                      const std::array<T, 19> &m) {
  const std::array<int, 3> period = {
      {1, lblattice.halo_grid[0],
       lblattice.halo_grid[0] * lblattice.halo_grid[1]}};
  auto const f = lb_calc_n_from_m(m);
  for (int i = 0; i < 19; i++) {
    auto const next = index + boost::inner_product(period, D3Q19::c[i], 0);
    lbfluid[i][next] = f[i];
  }
}

/* Collisions and streaming (push scheme) */
inline void lb_collide_stream() {
  ESPRESSO_PROFILER_CXX_MARK_FUNCTION;
/* loop over all lattice cells (halo excluded) */
#ifdef LB_BOUNDARIES
  for (auto &lbboundarie : LBBoundaries::lbboundaries) {
    (*lbboundarie).reset_force();
  }
#endif // LB_BOUNDARIES

#ifdef VIRTUAL_SITES_INERTIALESS_TRACERS
  // Safeguard the node forces so that we can later use them for the IBM
  // particle update
  // In the following loop the lbfields[XX].force are reset to zero
  // Safeguard the node forces so that we can later use them for the IBM
  // particle update In the following loop the lbfields[XX].force are reset to
  // zero
  for (int i = 0; i < lblattice.halo_grid_volume; ++i) {
    lbfields[i].force_density_buf = lbfields[i].force_density;
  }
#endif

  Lattice::index_t index = lblattice.halo_offset;
  for (int z = 1; z <= lblattice.grid[2]; z++) {
    for (int y = 1; y <= lblattice.grid[1]; y++) {
      for (int x = 1; x <= lblattice.grid[0]; x++) {
// as we only want to apply this to non-boundary nodes we can throw out
// the if-clause if we have a non-bounded domain
#ifdef LB_BOUNDARIES
        if (!lbfields[index].boundary)
#endif // LB_BOUNDARIES
        {
          /* calculate modes locally */
          auto const modes = lb_calc_modes(index);

          /* deterministic collisions */
          auto const relaxed_modes = lb_relax_modes(index, modes);

          /* fluctuating hydrodynamics */
          auto const thermalized_modes =
              lb_thermalize_modes(index, relaxed_modes);

          /* apply forces */
          auto const modes_with_forces =
              lb_apply_forces(index, thermalized_modes);

          /* reset the force density */
          lbfields[index].force_density = lbpar.ext_force_density;

          /* transform back to populations and streaming */
          lb_calc_n_from_modes_push(lbfluid_post, index, modes_with_forces);
        }

        ++index; /* next node */
      }
      index += 2; /* skip halo region */
    }
    index += 2 * lblattice.halo_grid[0]; /* skip halo region */
  }

  /* exchange halo regions */
  halo_push_communication(lbfluid_post, node_grid);

#ifdef LB_BOUNDARIES
  /* boundary conditions for links */
  lb_bounce_back(lbfluid_post);
#endif // LB_BOUNDARIES

  /* swap the pointers for old and new population fields */
  std::swap(lbfluid, lbfluid_post);

  halo_communication(&update_halo_comm,
                     reinterpret_cast<char *>(lbfluid[0].data()));

#ifdef ADDITIONAL_CHECKS
  lb_check_halo_regions(lbfluid);
#endif
}

/***********************************************************************/
/** \name Update step for the lattice Boltzmann fluid                  */
/***********************************************************************/
/*@{*/

/** Update the lattice Boltzmann fluid.
 *
 *  This function is called from the integrator. Since the time step
 *  for the lattice dynamics can be coarser than the MD time step, we
 *  monitor the time since the last lattice update.
 */
void lattice_boltzmann_update() {
  auto factor = (int)round(lbpar.tau / time_step);

  fluidstep += 1;
  if (fluidstep >= factor) {
    fluidstep = 0;

    lb_collide_stream();
  }
}

/*@}*/

/***********************************************************************/
/** \name Coupling part */
/***********************************************************************/
/*@{*/

/***********************************************************************/

static int compare_buffers(double *buf1, double *buf2, int size) {
  int ret;
  if (memcmp(buf1, buf2, size) != 0) {
    runtimeErrorMsg() << "Halo buffers are not identical";
    ret = 1;
  } else {
    ret = 0;
  }
  return ret;
}

/** Check consistency of the halo regions (ADDITIONAL_CHECKS)
 *  This function can be used as an additional check. It test whether the
 *  halo regions have been exchanged correctly.
 */
void lb_check_halo_regions(const LB_Fluid &lbfluid) {
  Lattice::index_t index;
  int i, x, y, z, s_node, r_node, count = D3Q19::n_vel;
  double *s_buffer, *r_buffer;
  MPI_Status status[2];

  r_buffer = (double *)Utils::malloc(count * sizeof(double));
  s_buffer = (double *)Utils::malloc(count * sizeof(double));

  if (PERIODIC(0)) {
    for (z = 0; z < lblattice.halo_grid[2]; ++z) {
      for (y = 0; y < lblattice.halo_grid[1]; ++y) {
        index = get_linear_index(0, y, z, lblattice.halo_grid);
        for (i = 0; i < D3Q19::n_vel; i++)
          s_buffer[i] = lbfluid[i][index];

        s_node = node_neighbors[1];
        r_node = node_neighbors[0];
        if (n_nodes > 1) {
          MPI_Sendrecv(s_buffer, count, MPI_DOUBLE, r_node, REQ_HALO_CHECK,
                       r_buffer, count, MPI_DOUBLE, s_node, REQ_HALO_CHECK,
                       comm_cart, status);
          index =
              get_linear_index(lblattice.grid[0], y, z, lblattice.halo_grid);
          for (i = 0; i < D3Q19::n_vel; i++)
            s_buffer[i] = lbfluid[i][index];
          compare_buffers(s_buffer, r_buffer, count * sizeof(double));
        } else {
          index =
              get_linear_index(lblattice.grid[0], y, z, lblattice.halo_grid);
          for (i = 0; i < D3Q19::n_vel; i++)
            r_buffer[i] = lbfluid[i][index];
          if (compare_buffers(s_buffer, r_buffer, count * sizeof(double))) {
            std::cerr << "buffers differ in dir=" << 0 << " at index=" << index
                      << " y=" << y << " z=" << z << "\n";
          }
        }

        index =
            get_linear_index(lblattice.grid[0] + 1, y, z, lblattice.halo_grid);
        for (i = 0; i < D3Q19::n_vel; i++)
          s_buffer[i] = lbfluid[i][index];

        s_node = node_neighbors[0];
        r_node = node_neighbors[1];
        if (n_nodes > 1) {
          MPI_Sendrecv(s_buffer, count, MPI_DOUBLE, r_node, REQ_HALO_CHECK,
                       r_buffer, count, MPI_DOUBLE, s_node, REQ_HALO_CHECK,
                       comm_cart, status);
          index = get_linear_index(1, y, z, lblattice.halo_grid);
          for (i = 0; i < D3Q19::n_vel; i++)
            s_buffer[i] = lbfluid[i][index];
          compare_buffers(s_buffer, r_buffer, count * sizeof(double));
        } else {
          index = get_linear_index(1, y, z, lblattice.halo_grid);
          for (i = 0; i < D3Q19::n_vel; i++)
            r_buffer[i] = lbfluid[i][index];
          if (compare_buffers(s_buffer, r_buffer, count * sizeof(double))) {
            std::cerr << "buffers differ in dir=0 at index=" << index
                      << " y=" << y << " z=" << z << "\n";
          }
        }
      }
    }
  }

  if (PERIODIC(1)) {
    for (z = 0; z < lblattice.halo_grid[2]; ++z) {
      for (x = 0; x < lblattice.halo_grid[0]; ++x) {
        index = get_linear_index(x, 0, z, lblattice.halo_grid);
        for (i = 0; i < D3Q19::n_vel; i++)
          s_buffer[i] = lbfluid[i][index];

        s_node = node_neighbors[3];
        r_node = node_neighbors[2];
        if (n_nodes > 1) {
          MPI_Sendrecv(s_buffer, count, MPI_DOUBLE, r_node, REQ_HALO_CHECK,
                       r_buffer, count, MPI_DOUBLE, s_node, REQ_HALO_CHECK,
                       comm_cart, status);
          index =
              get_linear_index(x, lblattice.grid[1], z, lblattice.halo_grid);
          for (i = 0; i < D3Q19::n_vel; i++)
            s_buffer[i] = lbfluid[i][index];
          compare_buffers(s_buffer, r_buffer, count * sizeof(double));
        } else {
          index =
              get_linear_index(x, lblattice.grid[1], z, lblattice.halo_grid);
          for (i = 0; i < D3Q19::n_vel; i++)
            r_buffer[i] = lbfluid[i][index];
          if (compare_buffers(s_buffer, r_buffer, count * sizeof(double))) {
            std::cerr << "buffers differ in dir=1 at index=" << index
                      << " x=" << x << " z=" << z << "\n";
          }
        }
      }
      for (x = 0; x < lblattice.halo_grid[0]; ++x) {
        index =
            get_linear_index(x, lblattice.grid[1] + 1, z, lblattice.halo_grid);
        for (i = 0; i < D3Q19::n_vel; i++)
          s_buffer[i] = lbfluid[i][index];

        s_node = node_neighbors[2];
        r_node = node_neighbors[3];
        if (n_nodes > 1) {
          MPI_Sendrecv(s_buffer, count, MPI_DOUBLE, r_node, REQ_HALO_CHECK,
                       r_buffer, count, MPI_DOUBLE, s_node, REQ_HALO_CHECK,
                       comm_cart, status);
          index = get_linear_index(x, 1, z, lblattice.halo_grid);
          for (i = 0; i < D3Q19::n_vel; i++)
            s_buffer[i] = lbfluid[i][index];
          compare_buffers(s_buffer, r_buffer, count * sizeof(double));
        } else {
          index = get_linear_index(x, 1, z, lblattice.halo_grid);
          for (i = 0; i < D3Q19::n_vel; i++)
            r_buffer[i] = lbfluid[i][index];
          if (compare_buffers(s_buffer, r_buffer, count * sizeof(double))) {
            std::cerr << "buffers differ in dir=1 at index=" << index
                      << " x=" << x << " z=" << z << "\n";
          }
        }
      }
    }
  }

  if (PERIODIC(2)) {
    for (y = 0; y < lblattice.halo_grid[1]; ++y) {
      for (x = 0; x < lblattice.halo_grid[0]; ++x) {
        index = get_linear_index(x, y, 0, lblattice.halo_grid);
        for (i = 0; i < D3Q19::n_vel; i++)
          s_buffer[i] = lbfluid[i][index];

        s_node = node_neighbors[5];
        r_node = node_neighbors[4];
        if (n_nodes > 1) {
          MPI_Sendrecv(s_buffer, count, MPI_DOUBLE, r_node, REQ_HALO_CHECK,
                       r_buffer, count, MPI_DOUBLE, s_node, REQ_HALO_CHECK,
                       comm_cart, status);
          index =
              get_linear_index(x, y, lblattice.grid[2], lblattice.halo_grid);
          for (i = 0; i < D3Q19::n_vel; i++)
            s_buffer[i] = lbfluid[i][index];
          compare_buffers(s_buffer, r_buffer, count * sizeof(double));
        } else {
          index =
              get_linear_index(x, y, lblattice.grid[2], lblattice.halo_grid);
          for (i = 0; i < D3Q19::n_vel; i++)
            r_buffer[i] = lbfluid[i][index];
          if (compare_buffers(s_buffer, r_buffer, count * sizeof(double))) {
            std::cerr << "buffers differ in dir=2 at index=" << index
                      << " x=" << x << " y=" << y << " z=" << lblattice.grid[2]
                      << "\n";
          }
        }
      }
    }
    for (y = 0; y < lblattice.halo_grid[1]; ++y) {
      for (x = 0; x < lblattice.halo_grid[0]; ++x) {
        index =
            get_linear_index(x, y, lblattice.grid[2] + 1, lblattice.halo_grid);
        for (i = 0; i < D3Q19::n_vel; i++)
          s_buffer[i] = lbfluid[i][index];

        s_node = node_neighbors[4];
        r_node = node_neighbors[5];
        if (n_nodes > 1) {
          MPI_Sendrecv(s_buffer, count, MPI_DOUBLE, r_node, REQ_HALO_CHECK,
                       r_buffer, count, MPI_DOUBLE, s_node, REQ_HALO_CHECK,
                       comm_cart, status);
          index = get_linear_index(x, y, 1, lblattice.halo_grid);
          for (i = 0; i < D3Q19::n_vel; i++)
            s_buffer[i] = lbfluid[i][index];
          compare_buffers(s_buffer, r_buffer, count * sizeof(double));
        } else {
          index = get_linear_index(x, y, 1, lblattice.halo_grid);
          for (i = 0; i < D3Q19::n_vel; i++)
            r_buffer[i] = lbfluid[i][index];
          if (compare_buffers(s_buffer, r_buffer, count * sizeof(double))) {
            std::cerr << "buffers differ in dir=2 at index=" << index
                      << " x=" << x << " y=" << y << "\n";
          }
        }
      }
    }
  }

  free(r_buffer);
  free(s_buffer);
}

void lb_calc_local_fields(Lattice::index_t index, double *rho, double *j,
                          double *pi) {
#ifdef LB_BOUNDARIES
  if (lbfields[index].boundary) {
    *rho = lbpar.rho;
    j[0] = 0.;
    j[1] = 0.;
    j[2] = 0.;
    if (pi) {
      pi[0] = 0.;
      pi[1] = 0.;
      pi[2] = 0.;
      pi[3] = 0.;
      pi[4] = 0.;
      pi[5] = 0.;
    }
    return;
  }
#endif
  auto modes = lb_calc_modes(index);
  *rho = modes[0] + lbpar.rho;

  j[0] = modes[1] + 0.5 * lbfields[index].force_density[0];
  j[1] = modes[2] + 0.5 * lbfields[index].force_density[1];
  j[2] = modes[3] + 0.5 * lbfields[index].force_density[2];

  if (!pi)
    return;

  using Utils::sqr;
  auto const j2 = sqr(j[0]) + sqr(j[1]) + sqr(j[2]);

  /* equilibrium part of the stress modes */
  Utils::Vector6d modes_from_pi_eq{};
  modes_from_pi_eq[0] = j2 / *rho;
  modes_from_pi_eq[1] = (sqr(j[0]) - sqr(j[1])) / *rho;
  modes_from_pi_eq[2] = (j2 - 3.0 * sqr(j[2])) / *rho;
  modes_from_pi_eq[3] = j[0] * j[1] / *rho;
  modes_from_pi_eq[4] = j[0] * j[2] / *rho;
  modes_from_pi_eq[5] = j[1] * j[2] / *rho;

  /* Now we must predict the outcome of the next collision */
  /* We immediately average pre- and post-collision. */
  modes[4] = modes_from_pi_eq[0] +
             (0.5 + 0.5 * lbpar.gamma_bulk) * (modes[4] - modes_from_pi_eq[0]);
  modes[5] = modes_from_pi_eq[1] +
             (0.5 + 0.5 * lbpar.gamma_shear) * (modes[5] - modes_from_pi_eq[1]);
  modes[6] = modes_from_pi_eq[2] +
             (0.5 + 0.5 * lbpar.gamma_shear) * (modes[6] - modes_from_pi_eq[2]);
  modes[7] = modes_from_pi_eq[3] +
             (0.5 + 0.5 * lbpar.gamma_shear) * (modes[7] - modes_from_pi_eq[3]);
  modes[8] = modes_from_pi_eq[4] +
             (0.5 + 0.5 * lbpar.gamma_shear) * (modes[8] - modes_from_pi_eq[4]);
  modes[9] = modes_from_pi_eq[5] +
             (0.5 + 0.5 * lbpar.gamma_shear) * (modes[9] - modes_from_pi_eq[5]);

  // Transform the stress tensor components according to the modes that
  // correspond to those used by U. Schiller. In terms of populations this
  // expression then corresponds exactly to those in Eqs. 116 - 121 in the
  // Duenweg and Ladd paper, when these are written out in populations.
  // But to ensure this, the expression in Schiller's modes has to be different!

  pi[0] = (2.0 * (modes[0] + modes[4]) + modes[6] + 3.0 * modes[5]) / 6.0; // xx
  pi[1] = modes[7];                                                        // xy
  pi[2] = (2.0 * (modes[0] + modes[4]) + modes[6] - 3.0 * modes[5]) / 6.0; // yy
  pi[3] = modes[8];                                                        // xz
  pi[4] = modes[9];                                                        // yz
  pi[5] = (modes[0] + modes[4] - modes[6]) / 3.0;                          // zz
}

#ifdef LB_BOUNDARIES
/** Bounce back boundary conditions.
 * The populations that have propagated into a boundary node
 * are bounced back to the node they came from. This results
 * in no slip boundary conditions.
 *
 * [cf. Ladd and Verberg, J. Stat. Phys. 104(5/6):1191-1251, 2001]
 */
void lb_bounce_back(LB_Fluid &lbfluid) {
  int k, i, l;
  int yperiod = lblattice.halo_grid[0];
  int zperiod = lblattice.halo_grid[0] * lblattice.halo_grid[1];
  int next[19];
  double population_shift;
  next[0] = 0;                     // ( 0, 0, 0) =
  next[1] = 1;                     // ( 1, 0, 0) +
  next[2] = -1;                    // (-1, 0, 0)
  next[3] = yperiod;               // ( 0, 1, 0) +
  next[4] = -yperiod;              // ( 0,-1, 0)
  next[5] = zperiod;               // ( 0, 0, 1) +
  next[6] = -zperiod;              // ( 0, 0,-1)
  next[7] = (1 + yperiod);         // ( 1, 1, 0) +
  next[8] = -(1 + yperiod);        // (-1,-1, 0)
  next[9] = (1 - yperiod);         // ( 1,-1, 0)
  next[10] = -(1 - yperiod);       // (-1, 1, 0) +
  next[11] = (1 + zperiod);        // ( 1, 0, 1) +
  next[12] = -(1 + zperiod);       // (-1, 0,-1)
  next[13] = (1 - zperiod);        // ( 1, 0,-1)
  next[14] = -(1 - zperiod);       // (-1, 0, 1) +
  next[15] = (yperiod + zperiod);  // ( 0, 1, 1) +
  next[16] = -(yperiod + zperiod); // ( 0,-1,-1)
  next[17] = (yperiod - zperiod);  // ( 0, 1,-1)
  next[18] = -(yperiod - zperiod); // ( 0,-1, 1) +
  int reverse[] = {0, 2,  1,  4,  3,  6,  5,  8,  7, 10,
                   9, 12, 11, 14, 13, 16, 15, 18, 17};

  /* bottom-up sweep */
  for (int z = 0; z < lblattice.grid[2] + 2; z++) {
    for (int y = 0; y < lblattice.grid[1] + 2; y++) {
      for (int x = 0; x < lblattice.grid[0] + 2; x++) {
        k = get_linear_index(x, y, z, lblattice.halo_grid);

        if (lbfields[k].boundary) {
          for (i = 0; i < 19; i++) {
            population_shift = 0;
            for (l = 0; l < 3; l++) {
              population_shift -= lbpar.rho * 2 * D3Q19::c[i][l] * D3Q19::w[i] *
                                  lbfields[k].slip_velocity[l] /
                                  D3Q19::c_sound_sq<double>;
            }

            if (x - D3Q19::c[i][0] > 0 &&
                x - D3Q19::c[i][0] < lblattice.grid[0] + 1 &&
                y - D3Q19::c[i][1] > 0 &&
                y - D3Q19::c[i][1] < lblattice.grid[1] + 1 &&
                z - D3Q19::c[i][2] > 0 &&
                z - D3Q19::c[i][2] < lblattice.grid[2] + 1) {
              if (!lbfields[k - next[i]].boundary) {
                for (l = 0; l < 3; l++) {
                  (*LBBoundaries::lbboundaries[lbfields[k].boundary - 1])
                      .force()[l] += // TODO
                      (2 * lbfluid[i][k] + population_shift) * D3Q19::c[i][l];
                }
                lbfluid[reverse[i]][k - next[i]] =
                    lbfluid[i][k] + population_shift;
              } else {
                lbfluid[reverse[i]][k - next[i]] = lbfluid[i][k] = 0.0;
              }
            }
          }
        }
      }
    }
  }
}
#endif

/** Calculate the local fluid momentum.
 *  The calculation is implemented explicitly for the special case of D3Q19.
 *  @param[in]  index  Local lattice site
 *  @retval The local fluid momentum.
 */
inline Utils::Vector3d lb_calc_local_j(Lattice::index_t index) {
  return {{lbfluid[1][index] - lbfluid[2][index] + lbfluid[7][index] -
               lbfluid[8][index] + lbfluid[9][index] - lbfluid[10][index] +
               lbfluid[11][index] - lbfluid[12][index] + lbfluid[13][index] -
               lbfluid[14][index],
           lbfluid[3][index] - lbfluid[4][index] + lbfluid[7][index] -
               lbfluid[8][index] - lbfluid[9][index] + lbfluid[10][index] +
               lbfluid[15][index] - lbfluid[16][index] + lbfluid[17][index] -
               lbfluid[18][index],
           lbfluid[5][index] - lbfluid[6][index] + lbfluid[11][index] -
               lbfluid[12][index] - lbfluid[13][index] + lbfluid[14][index] +
               lbfluid[15][index] - lbfluid[16][index] - lbfluid[17][index] +
               lbfluid[18][index]}};
}

// Statistics in MD units.

/** Calculate momentum of the LB fluid.
 * \param result Fluid momentum
 */
void lb_calc_fluid_momentum(double *result) {

  int x, y, z, index;
  Utils::Vector3d j{}, momentum{};

  for (x = 1; x <= lblattice.grid[0]; x++) {
    for (y = 1; y <= lblattice.grid[1]; y++) {
      for (z = 1; z <= lblattice.grid[2]; z++) {
        index = get_linear_index(x, y, z, lblattice.halo_grid);

        j = lb_calc_local_j(index);
<<<<<<< HEAD
        momentum += j + lbfields[index].force_density/2.;
=======
        momentum += j + .5 * lbfields[index].force_density;
>>>>>>> ad319c06
      }
    }
  }

  momentum *= lbpar.agrid / lbpar.tau;

  MPI_Reduce(momentum.data(), result, 3, MPI_DOUBLE, MPI_SUM, 0, comm_cart);
}

void lb_collect_boundary_forces(double *result) {
#ifdef LB_BOUNDARIES
  int n_lb_boundaries = LBBoundaries::lbboundaries.size();
  std::vector<double> boundary_forces(3 * n_lb_boundaries);
  int i = 0;
  for (auto it = LBBoundaries::lbboundaries.begin();
       it != LBBoundaries::lbboundaries.end(); ++it, i++)
    for (int j = 0; j < 3; j++)
      boundary_forces[3 * i + j] = (**it).force()[j];

  MPI_Reduce(boundary_forces.data(), result, 3 * n_lb_boundaries, MPI_DOUBLE,
             MPI_SUM, 0, comm_cart);
#endif
}

/*@}*/<|MERGE_RESOLUTION|>--- conflicted
+++ resolved
@@ -1443,11 +1443,7 @@
         index = get_linear_index(x, y, z, lblattice.halo_grid);
 
         j = lb_calc_local_j(index);
-<<<<<<< HEAD
-        momentum += j + lbfields[index].force_density/2.;
-=======
         momentum += j + .5 * lbfields[index].force_density;
->>>>>>> ad319c06
       }
     }
   }
