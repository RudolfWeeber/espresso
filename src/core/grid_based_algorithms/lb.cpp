/*
  Copyright (C) 2010-2018 The ESPResSo project
  Copyright (C) 2002,2003,2004,2005,2006,2007,2008,2009,2010
  Max-Planck-Institute for Polymer Research, Theory Group

  This file is part of ESPResSo.

  ESPResSo is free software: you can redistribute it and/or modify
  it under the terms of the GNU General Public License as published by
  the Free Software Foundation, either version 3 of the License, or
  (at your option) any later version.

  ESPResSo is distributed in the hope that it will be useful,
  but WITHOUT ANY WARRANTY; without even the implied warranty of
  MERCHANTABILITY or FITNESS FOR A PARTICULAR PURPOSE.  See the
  GNU General Public License for more details.

  You should have received a copy of the GNU General Public License
  along with this program.  If not, see <http://www.gnu.org/licenses/>.
*/
/** \file
 *  %Lattice Boltzmann algorithm for hydrodynamic degrees of freedom.
 *
 *  Includes fluctuating LB and coupling to MD particles via frictional
 *  momentum transfer.
 *
 *  The corresponding header file is lb.hpp.
 */

#include "grid_based_algorithms/lb.hpp"

#include "cells.hpp"
#include "communication.hpp"
#include "cuda_interface.hpp"
#include "debug.hpp"
#include "global.hpp"
#include "grid.hpp"
#include "grid_based_algorithms/lb_boundaries.hpp"
#include "halo.hpp"
#include "integrate.hpp"
#include "lb-d3q19.hpp"
#include "nonbonded_interactions/nonbonded_interaction_data.hpp"
#include "random.hpp"
#include "virtual_sites/lb_inertialess_tracers.hpp"

#include "utils/u32_to_u64.hpp"
#include <utils/Counter.hpp>
#include <utils/index.hpp>
#include <utils/math/matrix_vector_product.hpp>
#include <utils/uniform.hpp>
using Utils::get_linear_index;
#include <utils/constants.hpp>

#include <Random123/philox.h>
#include <boost/multi_array.hpp>
#include <mpi.h>
#include <profiler/profiler.hpp>

#include <cassert>
#include <cinttypes>
#include <cstdio>
#include <fstream>
#include <iostream>

namespace {
/** Basis of the mode space as described in [Duenweg, Schiller, Ladd] */
extern constexpr const std::array<std::array<int, 19>, 19> e_ki = {
    {{{1, 1, 1, 1, 1, 1, 1, 1, 1, 1, 1, 1, 1, 1, 1, 1, 1, 1, 1}},
     {{0, 1, -1, 0, 0, 0, 0, 1, -1, 1, -1, 1, -1, 1, -1, 0, 0, 0, 0}},
     {{0, 0, 0, 1, -1, 0, 0, 1, -1, -1, 1, 0, 0, 0, 0, 1, -1, 1, -1}},
     {{0, 0, 0, 0, 0, 1, -1, 0, 0, 0, 0, 1, -1, -1, 1, 1, -1, -1, 1}},
     {{-1, 0, 0, 0, 0, 0, 0, 1, 1, 1, 1, 1, 1, 1, 1, 1, 1, 1, 1}},
     {{0, 1, 1, -1, -1, 0, 0, 0, 0, 0, 0, 1, 1, 1, 1, -1, -1, -1, -1}},
     {{-0, 1, 1, 1, 1, -2, -2, 2, 2, 2, 2, -1, -1, -1, -1, -1, -1, -1, -1}},
     {{0, 0, 0, 0, 0, 0, 0, 1, 1, -1, -1, 0, 0, 0, 0, 0, 0, 0, 0}},
     {{0, 0, 0, 0, 0, 0, 0, 0, 0, 0, 0, 1, 1, -1, -1, 0, 0, 0, 0}},
     {{0, 0, 0, 0, 0, 0, 0, 0, 0, 0, 0, 0, 0, 0, 0, 1, 1, -1, -1}},
     {{0, -2, 2, 0, 0, 0, 0, 1, -1, 1, -1, 1, -1, 1, -1, 0, 0, 0, 0}},
     {{0, 0, 0, -2, 2, 0, 0, 1, -1, -1, 1, 0, 0, 0, 0, 1, -1, 1, -1}},
     {{0, 0, 0, 0, 0, -2, 2, 0, 0, 0, 0, 1, -1, -1, 1, 1, -1, -1, 1}},
     {{0, -0, 0, 0, 0, 0, 0, 1, -1, 1, -1, -1, 1, -1, 1, 0, 0, 0, 0}},
     {{0, 0, 0, -0, 0, 0, 0, 1, -1, -1, 1, 0, 0, 0, 0, -1, 1, -1, 1}},
     {{0, 0, 0, 0, 0, -0, 0, 0, 0, 0, 0, 1, -1, -1, 1, -1, 1, 1, -1}},
     {{1, -2, -2, -2, -2, -2, -2, 1, 1, 1, 1, 1, 1, 1, 1, 1, 1, 1, 1}},
     {{0, -1, -1, 1, 1, -0, -0, 0, 0, 0, 0, 1, 1, 1, 1, -1, -1, -1, -1}},
     {{0, -1, -1, -1, -1, 2, 2, 2, 2, 2, 2, -1, -1, -1, -1, -1, -1, -1, -1}}}};

extern constexpr const std::array<std::array<int, 19>, 19> e_ki_transposed = {
    {{{1, 0, 0, 0, -1, 0, -0, 0, 0, 0, 0, 0, 0, 0, 0, 0, 1, 0, 0}},
     {{1, 1, 0, 0, 0, 1, 1, 0, 0, 0, -2, 0, 0, -0, 0, 0, -2, -1, -1}},
     {{1, -1, 0, 0, 0, 1, 1, 0, 0, 0, 2, 0, 0, 0, 0, 0, -2, -1, -1}},
     {{1, 0, 1, 0, 0, -1, 1, 0, 0, 0, 0, -2, 0, 0, -0, 0, -2, 1, -1}},
     {{1, 0, -1, 0, 0, -1, 1, 0, 0, 0, 0, 2, 0, 0, 0, 0, -2, 1, -1}},
     {{1, 0, 0, 1, 0, 0, -2, 0, 0, 0, 0, 0, -2, 0, 0, -0, -2, -0, 2}},
     {{1, 0, 0, -1, 0, 0, -2, 0, 0, 0, 0, 0, 2, 0, 0, 0, -2, -0, 2}},
     {{1, 1, 1, 0, 1, 0, 2, 1, 0, 0, 1, 1, 0, 1, 1, 0, 1, 0, 2}},
     {{1, -1, -1, 0, 1, 0, 2, 1, 0, 0, -1, -1, 0, -1, -1, 0, 1, 0, 2}},
     {{1, 1, -1, 0, 1, 0, 2, -1, 0, 0, 1, -1, 0, 1, -1, 0, 1, 0, 2}},
     {{1, -1, 1, 0, 1, 0, 2, -1, 0, 0, -1, 1, 0, -1, 1, 0, 1, 0, 2}},
     {{1, 1, 0, 1, 1, 1, -1, 0, 1, 0, 1, 0, 1, -1, 0, 1, 1, 1, -1}},
     {{1, -1, 0, -1, 1, 1, -1, 0, 1, 0, -1, 0, -1, 1, 0, -1, 1, 1, -1}},
     {{1, 1, 0, -1, 1, 1, -1, 0, -1, 0, 1, 0, -1, -1, 0, -1, 1, 1, -1}},
     {{1, -1, 0, 1, 1, 1, -1, 0, -1, 0, -1, 0, 1, 1, 0, 1, 1, 1, -1}},
     {{1, 0, 1, 1, 1, -1, -1, 0, 0, 1, 0, 1, 1, 0, -1, -1, 1, -1, -1}},
     {{1, 0, -1, -1, 1, -1, -1, 0, 0, 1, 0, -1, -1, 0, 1, 1, 1, -1, -1}},
     {{1, 0, 1, -1, 1, -1, -1, 0, 0, -1, 0, 1, -1, 0, -1, 1, 1, -1, -1}},
     {{1, 0, -1, 1, 1, -1, -1, 0, 0, -1, 0, -1, 1, 0, 1, -1, 1, -1, -1}}}};
} // namespace

#ifdef ADDITIONAL_CHECKS
static void lb_check_halo_regions(const LB_Fluid &lbfluid);
#endif // ADDITIONAL_CHECKS

/** Counter for the RNG */
boost::optional<Utils::Counter<uint64_t>> rng_counter_fluid;

/** Struct holding the Lattice Boltzmann parameters */
LB_Parameters lbpar = {
    // rho
    0.0,
    // viscosity
    0.0,
    // bulk_viscosity
    -1.0,
    // agrid
    -1.0,
    // tau
    -1.0,
    // ext_force_density
    {0.0, 0.0, 0.0},
    // gamma_odd
    0.,
    // gamma_even
    0.,
    // gamma_shear
    0.,
    // gamma_bulk
    0.,
    // is_TRT
    false,
    // phi
    {},
    // Thermal energy
    0.0};

/** The underlying lattice structure */
Lattice lblattice;

using LB_FluidData = boost::multi_array<double, 2>;
static LB_FluidData lbfluid_a;
static LB_FluidData lbfluid_b;

/** Pointer to the velocity populations of the fluid.
 *  lbfluid contains pre-collision populations, lbfluid_post
 *  contains post-collision.
 */
LB_Fluid lbfluid;
LB_Fluid lbfluid_post;

/** Pointer to the hydrodynamic fields of the fluid nodes */
std::vector<LB_FluidNode> lbfields;

/** Communicator for halo exchange between processors */
HaloCommunicator update_halo_comm = {0, nullptr};

/** measures the MD time since the last fluid update */
static double fluidstep = 0.0;

/***********************************************************************/

#include "errorhandling.hpp"
#include "global.hpp"
#include "grid.hpp"

/********************** The Main LB Part *************************************/
void lb_init() {
  LB_TRACE(printf("Begin initializing fluid on CPU\n"));

  if (lbpar.agrid <= 0.0) {
    throw std::runtime_error(
        "Lattice Boltzmann agrid not set when initializing fluid");
  }

  Utils::Vector3d temp_agrid, temp_offset;
  for (int i = 0; i < 3; i++) {
    temp_agrid[i] = lbpar.agrid;
    temp_offset[i] = 0.5;
  }

  /* initialize the local lattice domain */
  int init_status = lblattice.init(temp_agrid.data(), temp_offset.data(), 1,
<<<<<<< HEAD
                                   local_geo.length(), local_geo.my_right(), box_geo.length());
=======
                                   local_geo.length(), local_geo.my_right(),
                                   box_geo.length());
>>>>>>> 1bd925a8

  if (init_status != ES_OK)
    return;

  /* allocate memory for data structures */
  lb_realloc_fluid();

  /* prepare the halo communication */
  lb_prepare_communication();

  /* initialize derived parameters */
  lb_reinit_parameters();

  /* setup the initial populations */
  lb_reinit_fluid();

  LB_TRACE(printf("Initializing fluid on CPU successful\n"));
}

void lb_reinit_fluid() {
  std::fill(lbfields.begin(), lbfields.end(), LB_FluidNode());
  /* default values for fields in lattice units */
  Utils::Vector3d j{};
  Utils::Vector6d pi{};

  LB_TRACE(fprintf(stderr,
                   "Initializing the fluid with equilibrium populations\n"););

  for (Lattice::index_t index = 0; index < lblattice.halo_grid_volume;
       ++index) {
    // calculate equilibrium distribution
    lb_calc_n_from_rho_j_pi(index, lbpar.rho, j, pi);

#ifdef LB_BOUNDARIES
    lbfields[index].boundary = 0;
#endif // LB_BOUNDARIES
  }

#ifdef LB_BOUNDARIES
  LBBoundaries::lb_init_boundaries();
#endif // LB_BOUNDARIES
}

void lb_reinit_parameters() {
  if (lbpar.viscosity > 0.0) {
    /* Eq. (80) Duenweg, Schiller, Ladd, PRE 76(3):036704 (2007). */
    lbpar.gamma_shear = 1. - 2. / (6. * lbpar.viscosity + 1.);
  }

  if (lbpar.bulk_viscosity > 0.0) {
    /* Eq. (81) Duenweg, Schiller, Ladd, PRE 76(3):036704 (2007). */
    lbpar.gamma_bulk = 1. - 2. / (9. * lbpar.bulk_viscosity + 1.);
  }

  if (lbpar.is_TRT) {
    lbpar.gamma_bulk = lbpar.gamma_shear;
    lbpar.gamma_even = lbpar.gamma_shear;
    lbpar.gamma_odd =
        -(7.0 * lbpar.gamma_even + 1.0) / (lbpar.gamma_even + 7.0);
    // gamma_odd = lbpar.gamma_shear; //uncomment for BGK
  }

  // lbpar.gamma_shear = 0.0; //uncomment for special case of BGK
  // lbpar.gamma_bulk = 0.0;
  // gamma_odd = 0.0;
  // gamma_even = 0.0;

  if (lbpar.kT > 0.0) {
    /* Eq. (51) Duenweg, Schiller, Ladd, PRE 76(3):036704 (2007).
     * Note that the modes are not normalized as in the paper here! */
    double mu = lbpar.kT / D3Q19::c_sound_sq<double> * lbpar.tau * lbpar.tau /
                (lbpar.agrid * lbpar.agrid);

    for (int i = 0; i < 4; i++)
      lbpar.phi[i] = 0.0;
    lbpar.phi[4] =
        sqrt(mu * D3Q19::w_k[4] * (1. - Utils::sqr(lbpar.gamma_bulk)));
    for (int i = 5; i < 10; i++)
      lbpar.phi[i] =
          sqrt(mu * D3Q19::w_k[i] * (1. - Utils::sqr(lbpar.gamma_shear)));
    for (int i = 10; i < 16; i++)
      lbpar.phi[i] =
          sqrt(mu * D3Q19::w_k[i] * (1 - Utils::sqr(lbpar.gamma_odd)));
    for (int i = 16; i < 19; i++)
      lbpar.phi[i] =
          sqrt(mu * D3Q19::w_k[i] * (1 - Utils::sqr(lbpar.gamma_even)));

    LB_TRACE(fprintf(
        stderr,
        "%d: lbpar.gamma_shear=%lf lbpar.gamma_bulk=%lf shear_fluct=%lf "
        "bulk_fluct=%lf mu=%lf, bulkvisc=%lf, visc=%lf\n",
        this_node, lbpar.gamma_shear, lbpar.gamma_bulk, lbpar.phi[9],
        lbpar.phi[4], mu, lbpar.bulk_viscosity, lbpar.viscosity));
  } else {
    for (int i = 0; i < D3Q19::n_vel; i++)
      lbpar.phi[i] = 0.0;
  }
}

/* Halo communication for push scheme */
static void halo_push_communication(LB_Fluid &lbfluid,
                                    const boost::mpi::communicator &comm) {
  Lattice::index_t index;
  int x, y, z, count;
  int rnode, snode;
  double *buffer = nullptr, *sbuf = nullptr, *rbuf = nullptr;
  MPI_Status status;

  auto const node_neighbors = calc_node_neighbors(comm);

  int yperiod = lblattice.halo_grid[0];
  int zperiod = lblattice.halo_grid[0] * lblattice.halo_grid[1];

  /***************
   * X direction *
   ***************/
  count = 5 * lblattice.halo_grid[1] * lblattice.halo_grid[2];
  sbuf = (double *)Utils::malloc(count * sizeof(double));
  rbuf = (double *)Utils::malloc(count * sizeof(double));

  /* send to right, recv from left i = 1, 7, 9, 11, 13 */
  snode = node_neighbors[1];
  rnode = node_neighbors[0];

  buffer = sbuf;
  index = get_linear_index(lblattice.grid[0] + 1, 0, 0, lblattice.halo_grid);
  for (z = 0; z < lblattice.halo_grid[2]; z++) {
    for (y = 0; y < lblattice.halo_grid[1]; y++) {
      buffer[0] = lbfluid[1][index];
      buffer[1] = lbfluid[7][index];
      buffer[2] = lbfluid[9][index];
      buffer[3] = lbfluid[11][index];
      buffer[4] = lbfluid[13][index];
      buffer += 5;

      index += yperiod;
    }
  }

  MPI_Sendrecv(sbuf, count, MPI_DOUBLE, snode, REQ_HALO_SPREAD, rbuf, count,
               MPI_DOUBLE, rnode, REQ_HALO_SPREAD, comm, &status);

  buffer = rbuf;
  index = get_linear_index(1, 0, 0, lblattice.halo_grid);
  for (z = 0; z < lblattice.halo_grid[2]; z++) {
    for (y = 0; y < lblattice.halo_grid[1]; y++) {
      lbfluid[1][index] = buffer[0];
      lbfluid[7][index] = buffer[1];
      lbfluid[9][index] = buffer[2];
      lbfluid[11][index] = buffer[3];
      lbfluid[13][index] = buffer[4];
      buffer += 5;

      index += yperiod;
    }
  }

  /* send to left, recv from right i = 2, 8, 10, 12, 14 */
  snode = node_neighbors[0];
  rnode = node_neighbors[1];

  buffer = sbuf;
  index = get_linear_index(0, 0, 0, lblattice.halo_grid);
  for (z = 0; z < lblattice.halo_grid[2]; z++) {
    for (y = 0; y < lblattice.halo_grid[1]; y++) {
      buffer[0] = lbfluid[2][index];
      buffer[1] = lbfluid[8][index];
      buffer[2] = lbfluid[10][index];
      buffer[3] = lbfluid[12][index];
      buffer[4] = lbfluid[14][index];
      buffer += 5;

      index += yperiod;
    }
  }

  MPI_Sendrecv(sbuf, count, MPI_DOUBLE, snode, REQ_HALO_SPREAD, rbuf, count,
               MPI_DOUBLE, rnode, REQ_HALO_SPREAD, comm, &status);

  buffer = rbuf;
  index = get_linear_index(lblattice.grid[0], 0, 0, lblattice.halo_grid);
  for (z = 0; z < lblattice.halo_grid[2]; z++) {
    for (y = 0; y < lblattice.halo_grid[1]; y++) {
      lbfluid[2][index] = buffer[0];
      lbfluid[8][index] = buffer[1];
      lbfluid[10][index] = buffer[2];
      lbfluid[12][index] = buffer[3];
      lbfluid[14][index] = buffer[4];
      buffer += 5;

      index += yperiod;
    }
  }

  /***************
   * Y direction *
   ***************/
  count = 5 * lblattice.halo_grid[0] * lblattice.halo_grid[2];
  sbuf = Utils::realloc(sbuf, count * sizeof(double));
  rbuf = Utils::realloc(rbuf, count * sizeof(double));

  /* send to right, recv from left i = 3, 7, 10, 15, 17 */
  snode = node_neighbors[3];
  rnode = node_neighbors[2];

  buffer = sbuf;
  index = get_linear_index(0, lblattice.grid[1] + 1, 0, lblattice.halo_grid);
  for (z = 0; z < lblattice.halo_grid[2]; z++) {
    for (x = 0; x < lblattice.halo_grid[0]; x++) {
      buffer[0] = lbfluid[3][index];
      buffer[1] = lbfluid[7][index];
      buffer[2] = lbfluid[10][index];
      buffer[3] = lbfluid[15][index];
      buffer[4] = lbfluid[17][index];
      buffer += 5;

      ++index;
    }
    index += zperiod - lblattice.halo_grid[0];
  }

  MPI_Sendrecv(sbuf, count, MPI_DOUBLE, snode, REQ_HALO_SPREAD, rbuf, count,
               MPI_DOUBLE, rnode, REQ_HALO_SPREAD, comm, &status);

  buffer = rbuf;
  index = get_linear_index(0, 1, 0, lblattice.halo_grid);
  for (z = 0; z < lblattice.halo_grid[2]; z++) {
    for (x = 0; x < lblattice.halo_grid[0]; x++) {
      lbfluid[3][index] = buffer[0];
      lbfluid[7][index] = buffer[1];
      lbfluid[10][index] = buffer[2];
      lbfluid[15][index] = buffer[3];
      lbfluid[17][index] = buffer[4];
      buffer += 5;

      ++index;
    }
    index += zperiod - lblattice.halo_grid[0];
  }

  /* send to left, recv from right i = 4, 8, 9, 16, 18 */
  snode = node_neighbors[2];
  rnode = node_neighbors[3];

  buffer = sbuf;
  index = get_linear_index(0, 0, 0, lblattice.halo_grid);
  for (z = 0; z < lblattice.halo_grid[2]; z++) {
    for (x = 0; x < lblattice.halo_grid[0]; x++) {
      buffer[0] = lbfluid[4][index];
      buffer[1] = lbfluid[8][index];
      buffer[2] = lbfluid[9][index];
      buffer[3] = lbfluid[16][index];
      buffer[4] = lbfluid[18][index];
      buffer += 5;

      ++index;
    }
    index += zperiod - lblattice.halo_grid[0];
  }

  MPI_Sendrecv(sbuf, count, MPI_DOUBLE, snode, REQ_HALO_SPREAD, rbuf, count,
               MPI_DOUBLE, rnode, REQ_HALO_SPREAD, comm, &status);

  buffer = rbuf;
  index = get_linear_index(0, lblattice.grid[1], 0, lblattice.halo_grid);
  for (z = 0; z < lblattice.halo_grid[2]; z++) {
    for (x = 0; x < lblattice.halo_grid[0]; x++) {
      lbfluid[4][index] = buffer[0];
      lbfluid[8][index] = buffer[1];
      lbfluid[9][index] = buffer[2];
      lbfluid[16][index] = buffer[3];
      lbfluid[18][index] = buffer[4];
      buffer += 5;

      ++index;
    }
    index += zperiod - lblattice.halo_grid[0];
  }

  /***************
   * Z direction *
   ***************/
  count = 5 * lblattice.halo_grid[0] * lblattice.halo_grid[1];
  sbuf = Utils::realloc(sbuf, count * sizeof(double));
  rbuf = Utils::realloc(rbuf, count * sizeof(double));

  /* send to right, recv from left i = 5, 11, 14, 15, 18 */
  snode = node_neighbors[5];
  rnode = node_neighbors[4];

  buffer = sbuf;
  index = get_linear_index(0, 0, lblattice.grid[2] + 1, lblattice.halo_grid);
  for (y = 0; y < lblattice.halo_grid[1]; y++) {
    for (x = 0; x < lblattice.halo_grid[0]; x++) {
      buffer[0] = lbfluid[5][index];
      buffer[1] = lbfluid[11][index];
      buffer[2] = lbfluid[14][index];
      buffer[3] = lbfluid[15][index];
      buffer[4] = lbfluid[18][index];
      buffer += 5;

      ++index;
    }
  }

  MPI_Sendrecv(sbuf, count, MPI_DOUBLE, snode, REQ_HALO_SPREAD, rbuf, count,
               MPI_DOUBLE, rnode, REQ_HALO_SPREAD, comm, &status);

  buffer = rbuf;
  index = get_linear_index(0, 0, 1, lblattice.halo_grid);
  for (y = 0; y < lblattice.halo_grid[1]; y++) {
    for (x = 0; x < lblattice.halo_grid[0]; x++) {
      lbfluid[5][index] = buffer[0];
      lbfluid[11][index] = buffer[1];
      lbfluid[14][index] = buffer[2];
      lbfluid[15][index] = buffer[3];
      lbfluid[18][index] = buffer[4];
      buffer += 5;

      ++index;
    }
  }

  /* send to left, recv from right i = 6, 12, 13, 16, 17 */
  snode = node_neighbors[4];
  rnode = node_neighbors[5];

  buffer = sbuf;
  index = get_linear_index(0, 0, 0, lblattice.halo_grid);
  for (y = 0; y < lblattice.halo_grid[1]; y++) {
    for (x = 0; x < lblattice.halo_grid[0]; x++) {
      buffer[0] = lbfluid[6][index];
      buffer[1] = lbfluid[12][index];
      buffer[2] = lbfluid[13][index];
      buffer[3] = lbfluid[16][index];
      buffer[4] = lbfluid[17][index];
      buffer += 5;

      ++index;
    }
  }

  MPI_Sendrecv(sbuf, count, MPI_DOUBLE, snode, REQ_HALO_SPREAD, rbuf, count,
               MPI_DOUBLE, rnode, REQ_HALO_SPREAD, comm, &status);

  buffer = rbuf;
  index = get_linear_index(0, 0, lblattice.grid[2], lblattice.halo_grid);
  for (y = 0; y < lblattice.halo_grid[1]; y++) {
    for (x = 0; x < lblattice.halo_grid[0]; x++) {
      lbfluid[6][index] = buffer[0];
      lbfluid[12][index] = buffer[1];
      lbfluid[13][index] = buffer[2];
      lbfluid[16][index] = buffer[3];
      lbfluid[17][index] = buffer[4];
      buffer += 5;

      ++index;
    }
  }

  free(rbuf);
  free(sbuf);
}

/***********************************************************************/

/** Performs basic sanity checks. */
void lb_sanity_checks() {

  if (lbpar.agrid <= 0.0) {
    runtimeErrorMsg() << "Lattice Boltzmann agrid not set";
  }
  if (lbpar.tau <= 0.0) {
    runtimeErrorMsg() << "Lattice Boltzmann time step not set";
  }
  if (lbpar.rho <= 0.0) {
    runtimeErrorMsg() << "Lattice Boltzmann fluid density not set";
  }
  if (lbpar.viscosity <= 0.0) {
    runtimeErrorMsg() << "Lattice Boltzmann fluid viscosity not set";
  }
  if (cell_structure.type != CELL_STRUCTURE_DOMDEC) {
    runtimeErrorMsg() << "LB requires domain-decomposition cellsystem";
  }
  if (skin == 0.0) {
    runtimeErrorMsg() << "LB requires a positive skin";
  }
  if (cell_structure.use_verlet_list && skin >= lbpar.agrid / 2.0) {
    runtimeErrorMsg() << "LB requires either no Verlet lists or that the skin "
                         "of the verlet list to be less than half of "
                         "lattice-Boltzmann grid spacing";
  }
}

uint64_t lb_fluid_get_rng_state() {
  assert(rng_counter_fluid);
  return rng_counter_fluid->value();
}

void mpi_set_lb_fluid_counter(uint64_t counter) {
  rng_counter_fluid = Utils::Counter<uint64_t>(counter);
}

REGISTER_CALLBACK(mpi_set_lb_fluid_counter)

void lb_fluid_set_rng_state(uint64_t counter) {
  mpi_call(mpi_set_lb_fluid_counter, counter);
  mpi_set_lb_fluid_counter(counter);
}

/***********************************************************************/

/** (Re-)allocate memory for the fluid and initialize pointers. */
void lb_realloc_fluid() {
  LB_TRACE(printf("reallocating fluid\n"));
  const std::array<int, 2> size = {{D3Q19::n_vel, lblattice.halo_grid_volume}};

  lbfluid_a.resize(size);
  lbfluid_b.resize(size);

  using Utils::Span;
  for (int i = 0; i < size[0]; i++) {
    lbfluid[i] = Span<double>(lbfluid_a[i].origin(), size[1]);
    lbfluid_post[i] = Span<double>(lbfluid_b[i].origin(), size[1]);
  }

  lbfields.resize(lblattice.halo_grid_volume);
}

/** Set up the structures for exchange of the halo regions.
 *  See also \ref halo.cpp
 */
void lb_prepare_communication() {
  int i;
  HaloCommunicator comm = {0, nullptr};

  /* since the data layout is a structure of arrays, we have to
   * generate a communication for this structure: first we generate
   * the communication for one of the arrays (the 0-th velocity
   * population), then we replicate this communication for the other
   * velocity indices by constructing appropriate vector
   * datatypes */

  /* prepare the communication for a single velocity */
  prepare_halo_communication(&comm, &lblattice, FIELDTYPE_DOUBLE, MPI_DOUBLE,
                             node_grid);

  update_halo_comm.num = comm.num;
  update_halo_comm.halo_info =
      Utils::realloc(update_halo_comm.halo_info, comm.num * sizeof(HaloInfo));

  /* replicate the halo structure */
  for (i = 0; i < comm.num; i++) {
    HaloInfo *hinfo = &(update_halo_comm.halo_info[i]);

    hinfo->source_node = comm.halo_info[i].source_node;
    hinfo->dest_node = comm.halo_info[i].dest_node;
    hinfo->s_offset = comm.halo_info[i].s_offset;
    hinfo->r_offset = comm.halo_info[i].r_offset;
    hinfo->type = comm.halo_info[i].type;

    /* generate the vector datatype for the structure of lattices we
     * have to use hvector here because the extent of the subtypes
     * does not span the full lattice and hence we cannot get the
     * correct vskip out of them */

    MPI_Aint lower;
    MPI_Aint extent;
    MPI_Type_get_extent(MPI_DOUBLE, &lower, &extent);
    MPI_Type_create_hvector(D3Q19::n_vel, 1,
                            lblattice.halo_grid_volume * extent,
                            comm.halo_info[i].datatype, &hinfo->datatype);
    MPI_Type_commit(&hinfo->datatype);

    halo_create_field_hvector(D3Q19::n_vel, 1,
                              lblattice.halo_grid_volume * sizeof(double),
                              comm.halo_info[i].fieldtype, &hinfo->fieldtype);
  }

  release_halo_communication(&comm);
}

/***********************************************************************/
/** \name Mapping between hydrodynamic fields and particle populations */
/***********************************************************************/
/*@{*/
void lb_calc_n_from_rho_j_pi(const Lattice::index_t index, const double rho,
                             Utils::Vector3d const &j,
                             Utils::Vector6d const &pi) {
  double local_rho, local_j[3], local_pi[6], trace;
  local_rho = rho;

  local_j[0] = j[0];
  local_j[1] = j[1];
  local_j[2] = j[2];

  for (int i = 0; i < 6; i++)
    local_pi[i] = pi[i];

  trace = local_pi[0] + local_pi[2] + local_pi[5];

  double rho_times_coeff;
  double tmp1, tmp2;

  /* update the q=0 sublattice */
  lbfluid[0][index] = 1. / 3. * (local_rho - lbpar.rho) - 1. / 2. * trace;

  /* update the q=1 sublattice */
  rho_times_coeff = 1. / 18. * (local_rho - lbpar.rho);

  lbfluid[1][index] = rho_times_coeff + 1. / 6. * local_j[0] +
                      1. / 4. * local_pi[0] - 1. / 12. * trace;
  lbfluid[2][index] = rho_times_coeff - 1. / 6. * local_j[0] +
                      1. / 4. * local_pi[0] - 1. / 12. * trace;
  lbfluid[3][index] = rho_times_coeff + 1. / 6. * local_j[1] +
                      1. / 4. * local_pi[2] - 1. / 12. * trace;
  lbfluid[4][index] = rho_times_coeff - 1. / 6. * local_j[1] +
                      1. / 4. * local_pi[2] - 1. / 12. * trace;
  lbfluid[5][index] = rho_times_coeff + 1. / 6. * local_j[2] +
                      1. / 4. * local_pi[5] - 1. / 12. * trace;
  lbfluid[6][index] = rho_times_coeff - 1. / 6. * local_j[2] +
                      1. / 4. * local_pi[5] - 1. / 12. * trace;

  /* update the q=2 sublattice */
  rho_times_coeff = 1. / 36. * (local_rho - lbpar.rho);

  tmp1 = local_pi[0] + local_pi[2];
  tmp2 = 2.0 * local_pi[1];

  lbfluid[7][index] = rho_times_coeff + 1. / 12. * (local_j[0] + local_j[1]) +
                      1. / 8. * (tmp1 + tmp2) - 1. / 24. * trace;
  lbfluid[8][index] = rho_times_coeff - 1. / 12. * (local_j[0] + local_j[1]) +
                      1. / 8. * (tmp1 + tmp2) - 1. / 24. * trace;
  lbfluid[9][index] = rho_times_coeff + 1. / 12. * (local_j[0] - local_j[1]) +
                      1. / 8. * (tmp1 - tmp2) - 1. / 24. * trace;
  lbfluid[10][index] = rho_times_coeff - 1. / 12. * (local_j[0] - local_j[1]) +
                       1. / 8. * (tmp1 - tmp2) - 1. / 24. * trace;

  tmp1 = local_pi[0] + local_pi[5];
  tmp2 = 2.0 * local_pi[3];

  lbfluid[11][index] = rho_times_coeff + 1. / 12. * (local_j[0] + local_j[2]) +
                       1. / 8. * (tmp1 + tmp2) - 1. / 24. * trace;
  lbfluid[12][index] = rho_times_coeff - 1. / 12. * (local_j[0] + local_j[2]) +
                       1. / 8. * (tmp1 + tmp2) - 1. / 24. * trace;
  lbfluid[13][index] = rho_times_coeff + 1. / 12. * (local_j[0] - local_j[2]) +
                       1. / 8. * (tmp1 - tmp2) - 1. / 24. * trace;
  lbfluid[14][index] = rho_times_coeff - 1. / 12. * (local_j[0] - local_j[2]) +
                       1. / 8. * (tmp1 - tmp2) - 1. / 24. * trace;

  tmp1 = local_pi[2] + local_pi[5];
  tmp2 = 2.0 * local_pi[4];

  lbfluid[15][index] = rho_times_coeff + 1. / 12. * (local_j[1] + local_j[2]) +
                       1. / 8. * (tmp1 + tmp2) - 1. / 24. * trace;
  lbfluid[16][index] = rho_times_coeff - 1. / 12. * (local_j[1] + local_j[2]) +
                       1. / 8. * (tmp1 + tmp2) - 1. / 24. * trace;
  lbfluid[17][index] = rho_times_coeff + 1. / 12. * (local_j[1] - local_j[2]) +
                       1. / 8. * (tmp1 - tmp2) - 1. / 24. * trace;
  lbfluid[18][index] = rho_times_coeff - 1. / 12. * (local_j[1] - local_j[2]) +
                       1. / 8. * (tmp1 - tmp2) - 1. / 24. * trace;
}

/*@}*/

#include <boost/range/numeric.hpp>

/** Calculation of hydrodynamic modes */
std::array<double, 19> lb_calc_modes(Lattice::index_t index) {
  return Utils::matrix_vector_product<double, 19, e_ki>(
      LB_Fluid_Ref(index, lbfluid));
}

template <typename T>
inline std::array<T, 19> lb_relax_modes(Lattice::index_t index,
                                        const std::array<T, 19> &modes) {
  T rho, j[3], pi_eq[6];

  /* re-construct the real density
   * remember that the populations are stored as differences to their
   * equilibrium value */
  rho = modes[0] + lbpar.rho;

  j[0] = modes[1] + 0.5 * lbfields[index].force_density[0];
  j[1] = modes[2] + 0.5 * lbfields[index].force_density[1];
  j[2] = modes[3] + 0.5 * lbfields[index].force_density[2];

  using Utils::sqr;
  auto const j2 = sqr(j[0]) + sqr(j[1]) + sqr(j[2]);

  /* equilibrium part of the stress modes */
  pi_eq[0] = j2 / rho;
  pi_eq[1] = (sqr(j[0]) - sqr(j[1])) / rho;
  pi_eq[2] = (j2 - 3.0 * sqr(j[2])) / rho;
  pi_eq[3] = j[0] * j[1] / rho;
  pi_eq[4] = j[0] * j[2] / rho;
  pi_eq[5] = j[1] * j[2] / rho;

  return {{modes[0], modes[1], modes[2], modes[3],
           /* relax the stress modes */
           pi_eq[0] + lbpar.gamma_bulk * (modes[4] - pi_eq[0]),
           pi_eq[1] + lbpar.gamma_shear * (modes[5] - pi_eq[1]),
           pi_eq[2] + lbpar.gamma_shear * (modes[6] - pi_eq[2]),
           pi_eq[3] + lbpar.gamma_shear * (modes[7] - pi_eq[3]),
           pi_eq[4] + lbpar.gamma_shear * (modes[8] - pi_eq[4]),
           pi_eq[5] + lbpar.gamma_shear * (modes[9] - pi_eq[5]),
           /* relax the ghost modes (project them out) */
           /* ghost modes have no equilibrium part due to orthogonality */
           lbpar.gamma_odd * modes[10], lbpar.gamma_odd * modes[11],
           lbpar.gamma_odd * modes[12], lbpar.gamma_odd * modes[13],
           lbpar.gamma_odd * modes[14], lbpar.gamma_odd * modes[15],
           lbpar.gamma_even * modes[16], lbpar.gamma_even * modes[17],
           lbpar.gamma_even * modes[18]}};
}

template <typename T>
inline std::array<T, 19> lb_thermalize_modes(Lattice::index_t index,
                                             const std::array<T, 19> &modes) {
  if (lbpar.kT > 0.0) {
    using Utils::uniform;
    using rng_type = r123::Philox4x64;
    using ctr_type = rng_type::ctr_type;

    const r123::Philox4x64::ctr_type c{
        {rng_counter_fluid->value(), static_cast<uint64_t>(RNGSalt::FLUID)}};
    const T rootrho = std::sqrt(std::fabs(modes[0] + lbpar.rho));
    auto const pref = std::sqrt(12.) * rootrho;

    const ctr_type noise[4] = {
        rng_type{}(c, {{static_cast<uint64_t>(index), 0ul}}),
        rng_type{}(c, {{static_cast<uint64_t>(index), 1ul}}),
        rng_type{}(c, {{static_cast<uint64_t>(index), 2ul}}),
        rng_type{}(c, {{static_cast<uint64_t>(index), 3ul}})};

    auto rng = [&](int i) { return uniform(noise[i / 4][i % 4]); };

    return {/* conserved modes */
            {modes[0], modes[1], modes[2], modes[3],
             /* stress modes */
             modes[4] + pref * lbpar.phi[4] * rng(0),
             modes[5] + pref * lbpar.phi[5] * rng(1),
             modes[6] + pref * lbpar.phi[6] * rng(2),
             modes[7] + pref * lbpar.phi[7] * rng(3),
             modes[8] + pref * lbpar.phi[8] * rng(4),
             modes[9] + pref * lbpar.phi[9] * rng(5),

             /* ghost modes */
             modes[10] + pref * lbpar.phi[10] * rng(6),
             modes[11] + pref * lbpar.phi[11] * rng(7),
             modes[12] + pref * lbpar.phi[12] * rng(8),
             modes[13] + pref * lbpar.phi[13] * rng(9),
             modes[14] + pref * lbpar.phi[14] * rng(10),
             modes[15] + pref * lbpar.phi[15] * rng(11),
             modes[16] + pref * lbpar.phi[16] * rng(12),
             modes[17] + pref * lbpar.phi[17] * rng(13),
             modes[18] + pref * lbpar.phi[18] * rng(14)}};
  }
  return modes;
}

template <typename T>
std::array<T, 19> lb_apply_forces(Lattice::index_t index,
                                  const std::array<T, 19> &modes) {
  const auto &f = lbfields[index].force_density;

  auto const rho = modes[0] + lbpar.rho;

  /* hydrodynamic momentum density is redefined when external forces present */
  auto const u = Utils::Vector3d{modes[1] + 0.5 * f[0], modes[2] + 0.5 * f[1],
                                 modes[3] + 0.5 * f[2]} /
                 rho;

  double C[6];
  C[0] = (1. + lbpar.gamma_bulk) * u[0] * f[0] +
         1. / 3. * (lbpar.gamma_bulk - lbpar.gamma_shear) * (u * f);
  C[2] = (1. + lbpar.gamma_bulk) * u[1] * f[1] +
         1. / 3. * (lbpar.gamma_bulk - lbpar.gamma_shear) * (u * f);
  C[5] = (1. + lbpar.gamma_bulk) * u[2] * f[2] +
         1. / 3. * (lbpar.gamma_bulk - lbpar.gamma_shear) * (u * f);
  C[1] = 1. / 2. * (1. + lbpar.gamma_shear) * (u[0] * f[1] + u[1] * f[0]);
  C[3] = 1. / 2. * (1. + lbpar.gamma_shear) * (u[0] * f[2] + u[2] * f[0]);
  C[4] = 1. / 2. * (1. + lbpar.gamma_shear) * (u[1] * f[2] + u[2] * f[1]);

  return {{modes[0],
           /* update momentum modes */
           modes[1] + f[0], modes[2] + f[1], modes[3] + f[2],
           /* update stress modes */
           modes[4] + C[0] + C[2] + C[5], modes[5] + C[0] - C[2],
           modes[6] + C[0] + C[2] - 2. * C[5], modes[7] + C[1], modes[8] + C[3],
           modes[9] + C[4], modes[10], modes[11], modes[12], modes[13],
           modes[14], modes[15], modes[16], modes[17], modes[18]}};
}

template <typename T>
std::array<T, 19> normalize_modes(const std::array<T, 19> &modes) {
  auto normalized_modes = modes;
  for (int i = 0; i < modes.size(); i++) {
    normalized_modes[i] /= D3Q19::w_k[i];
  }
  return normalized_modes;
}

template <typename T, std::size_t N>
std::array<T, N> lb_calc_n_from_m(const std::array<T, N> &modes) {
  auto ret = Utils::matrix_vector_product<T, N, e_ki_transposed>(
      normalize_modes(modes));
  std::transform(ret.begin(), ret.end(), ::D3Q19::w.begin(), ret.begin(),
                 std::multiplies<T>());
  return ret;
}

template <typename T>
inline void lb_calc_n_from_modes_push(LB_Fluid &lbfluid, Lattice::index_t index,
                                      const std::array<T, 19> &m) {
  const std::array<int, 3> period = {
      {1, lblattice.halo_grid[0],
       lblattice.halo_grid[0] * lblattice.halo_grid[1]}};
  auto const f = lb_calc_n_from_m(m);
  for (int i = 0; i < 19; i++) {
    auto const next = index + boost::inner_product(period, D3Q19::c[i], 0);
    lbfluid[i][next] = f[i];
  }
}

/* Collisions and streaming (push scheme) */
inline void lb_collide_stream() {
  ESPRESSO_PROFILER_CXX_MARK_FUNCTION;
/* loop over all lattice cells (halo excluded) */
#ifdef LB_BOUNDARIES
  for (auto &lbboundarie : LBBoundaries::lbboundaries) {
    (*lbboundarie).reset_force();
  }
#endif // LB_BOUNDARIES

#ifdef VIRTUAL_SITES_INERTIALESS_TRACERS
  // Safeguard the node forces so that we can later use them for the IBM
  // particle update
  // In the following loop the lbfields[XX].force are reset to zero
  // Safeguard the node forces so that we can later use them for the IBM
  // particle update In the following loop the lbfields[XX].force are reset to
  // zero
  for (int i = 0; i < lblattice.halo_grid_volume; ++i) {
    lbfields[i].force_density_buf = lbfields[i].force_density;
  }
#endif

  Lattice::index_t index = lblattice.halo_offset;
  for (int z = 1; z <= lblattice.grid[2]; z++) {
    for (int y = 1; y <= lblattice.grid[1]; y++) {
      for (int x = 1; x <= lblattice.grid[0]; x++) {
// as we only want to apply this to non-boundary nodes we can throw out
// the if-clause if we have a non-bounded domain
#ifdef LB_BOUNDARIES
        if (!lbfields[index].boundary)
#endif // LB_BOUNDARIES
        {
          /* calculate modes locally */
          auto const modes = lb_calc_modes(index);

          /* deterministic collisions */
          auto const relaxed_modes = lb_relax_modes(index, modes);

          /* fluctuating hydrodynamics */
          auto const thermalized_modes =
              lb_thermalize_modes(index, relaxed_modes);

          /* apply forces */
          auto const modes_with_forces =
              lb_apply_forces(index, thermalized_modes);

          /* reset the force density */
          lbfields[index].force_density = lbpar.ext_force_density;

          /* transform back to populations and streaming */
          lb_calc_n_from_modes_push(lbfluid_post, index, modes_with_forces);
        }

        ++index; /* next node */
      }
      index += 2; /* skip halo region */
    }
    index += 2 * lblattice.halo_grid[0]; /* skip halo region */
  }

  /* exchange halo regions */
  halo_push_communication(lbfluid_post, comm_cart);

#ifdef LB_BOUNDARIES
  /* boundary conditions for links */
  lb_bounce_back(lbfluid_post);
#endif // LB_BOUNDARIES

  /* swap the pointers for old and new population fields */
  std::swap(lbfluid, lbfluid_post);

  halo_communication(&update_halo_comm,
                     reinterpret_cast<char *>(lbfluid[0].data()));

#ifdef ADDITIONAL_CHECKS
  lb_check_halo_regions(lbfluid);
#endif
}

/***********************************************************************/
/** \name Update step for the lattice Boltzmann fluid                  */
/***********************************************************************/
/*@{*/

/** Update the lattice Boltzmann fluid.
 *
 *  This function is called from the integrator. Since the time step
 *  for the lattice dynamics can be coarser than the MD time step, we
 *  monitor the time since the last lattice update.
 */
void lattice_boltzmann_update() {
  auto factor = (int)round(lbpar.tau / time_step);

  fluidstep += 1;
  if (fluidstep >= factor) {
    fluidstep = 0;

    lb_collide_stream();
  }
}

/*@}*/

/***********************************************************************/
/** \name Coupling part */
/***********************************************************************/
/*@{*/

/***********************************************************************/

static int compare_buffers(double *buf1, double *buf2, int size) {
  int ret;
  if (memcmp(buf1, buf2, size) != 0) {
    runtimeErrorMsg() << "Halo buffers are not identical";
    ret = 1;
  } else {
    ret = 0;
  }
  return ret;
}

/** Check consistency of the halo regions (ADDITIONAL_CHECKS)
 *  This function can be used as an additional check. It test whether the
 *  halo regions have been exchanged correctly.
 */
void lb_check_halo_regions(const LB_Fluid &lbfluid) {
  Lattice::index_t index;
  int i, x, y, z, s_node, r_node, count = D3Q19::n_vel;
  double *s_buffer, *r_buffer;
  MPI_Status status[2];

  auto const node_neighbors = calc_node_neighbors(comm_cart);

  r_buffer = (double *)Utils::malloc(count * sizeof(double));
  s_buffer = (double *)Utils::malloc(count * sizeof(double));

  if (box_geo.periodic(0)) {
    for (z = 0; z < lblattice.halo_grid[2]; ++z) {
      for (y = 0; y < lblattice.halo_grid[1]; ++y) {
        index = get_linear_index(0, y, z, lblattice.halo_grid);
        for (i = 0; i < D3Q19::n_vel; i++)
          s_buffer[i] = lbfluid[i][index];

        s_node = node_neighbors[1];
        r_node = node_neighbors[0];
        if (n_nodes > 1) {
          MPI_Sendrecv(s_buffer, count, MPI_DOUBLE, r_node, REQ_HALO_CHECK,
                       r_buffer, count, MPI_DOUBLE, s_node, REQ_HALO_CHECK,
                       comm_cart, status);
          index =
              get_linear_index(lblattice.grid[0], y, z, lblattice.halo_grid);
          for (i = 0; i < D3Q19::n_vel; i++)
            s_buffer[i] = lbfluid[i][index];
          compare_buffers(s_buffer, r_buffer, count * sizeof(double));
        } else {
          index =
              get_linear_index(lblattice.grid[0], y, z, lblattice.halo_grid);
          for (i = 0; i < D3Q19::n_vel; i++)
            r_buffer[i] = lbfluid[i][index];
          if (compare_buffers(s_buffer, r_buffer, count * sizeof(double))) {
            std::cerr << "buffers differ in dir=" << 0 << " at index=" << index
                      << " y=" << y << " z=" << z << "\n";
          }
        }

        index =
            get_linear_index(lblattice.grid[0] + 1, y, z, lblattice.halo_grid);
        for (i = 0; i < D3Q19::n_vel; i++)
          s_buffer[i] = lbfluid[i][index];

        s_node = node_neighbors[0];
        r_node = node_neighbors[1];
        if (n_nodes > 1) {
          MPI_Sendrecv(s_buffer, count, MPI_DOUBLE, r_node, REQ_HALO_CHECK,
                       r_buffer, count, MPI_DOUBLE, s_node, REQ_HALO_CHECK,
                       comm_cart, status);
          index = get_linear_index(1, y, z, lblattice.halo_grid);
          for (i = 0; i < D3Q19::n_vel; i++)
            s_buffer[i] = lbfluid[i][index];
          compare_buffers(s_buffer, r_buffer, count * sizeof(double));
        } else {
          index = get_linear_index(1, y, z, lblattice.halo_grid);
          for (i = 0; i < D3Q19::n_vel; i++)
            r_buffer[i] = lbfluid[i][index];
          if (compare_buffers(s_buffer, r_buffer, count * sizeof(double))) {
            std::cerr << "buffers differ in dir=0 at index=" << index
                      << " y=" << y << " z=" << z << "\n";
          }
        }
      }
    }
  }

  if (box_geo.periodic(1)) {
    for (z = 0; z < lblattice.halo_grid[2]; ++z) {
      for (x = 0; x < lblattice.halo_grid[0]; ++x) {
        index = get_linear_index(x, 0, z, lblattice.halo_grid);
        for (i = 0; i < D3Q19::n_vel; i++)
          s_buffer[i] = lbfluid[i][index];

        s_node = node_neighbors[3];
        r_node = node_neighbors[2];
        if (n_nodes > 1) {
          MPI_Sendrecv(s_buffer, count, MPI_DOUBLE, r_node, REQ_HALO_CHECK,
                       r_buffer, count, MPI_DOUBLE, s_node, REQ_HALO_CHECK,
                       comm_cart, status);
          index =
              get_linear_index(x, lblattice.grid[1], z, lblattice.halo_grid);
          for (i = 0; i < D3Q19::n_vel; i++)
            s_buffer[i] = lbfluid[i][index];
          compare_buffers(s_buffer, r_buffer, count * sizeof(double));
        } else {
          index =
              get_linear_index(x, lblattice.grid[1], z, lblattice.halo_grid);
          for (i = 0; i < D3Q19::n_vel; i++)
            r_buffer[i] = lbfluid[i][index];
          if (compare_buffers(s_buffer, r_buffer, count * sizeof(double))) {
            std::cerr << "buffers differ in dir=1 at index=" << index
                      << " x=" << x << " z=" << z << "\n";
          }
        }
      }
      for (x = 0; x < lblattice.halo_grid[0]; ++x) {
        index =
            get_linear_index(x, lblattice.grid[1] + 1, z, lblattice.halo_grid);
        for (i = 0; i < D3Q19::n_vel; i++)
          s_buffer[i] = lbfluid[i][index];

        s_node = node_neighbors[2];
        r_node = node_neighbors[3];
        if (n_nodes > 1) {
          MPI_Sendrecv(s_buffer, count, MPI_DOUBLE, r_node, REQ_HALO_CHECK,
                       r_buffer, count, MPI_DOUBLE, s_node, REQ_HALO_CHECK,
                       comm_cart, status);
          index = get_linear_index(x, 1, z, lblattice.halo_grid);
          for (i = 0; i < D3Q19::n_vel; i++)
            s_buffer[i] = lbfluid[i][index];
          compare_buffers(s_buffer, r_buffer, count * sizeof(double));
        } else {
          index = get_linear_index(x, 1, z, lblattice.halo_grid);
          for (i = 0; i < D3Q19::n_vel; i++)
            r_buffer[i] = lbfluid[i][index];
          if (compare_buffers(s_buffer, r_buffer, count * sizeof(double))) {
            std::cerr << "buffers differ in dir=1 at index=" << index
                      << " x=" << x << " z=" << z << "\n";
          }
        }
      }
    }
  }

  if (box_geo.periodic(2)) {
    for (y = 0; y < lblattice.halo_grid[1]; ++y) {
      for (x = 0; x < lblattice.halo_grid[0]; ++x) {
        index = get_linear_index(x, y, 0, lblattice.halo_grid);
        for (i = 0; i < D3Q19::n_vel; i++)
          s_buffer[i] = lbfluid[i][index];

        s_node = node_neighbors[5];
        r_node = node_neighbors[4];
        if (n_nodes > 1) {
          MPI_Sendrecv(s_buffer, count, MPI_DOUBLE, r_node, REQ_HALO_CHECK,
                       r_buffer, count, MPI_DOUBLE, s_node, REQ_HALO_CHECK,
                       comm_cart, status);
          index =
              get_linear_index(x, y, lblattice.grid[2], lblattice.halo_grid);
          for (i = 0; i < D3Q19::n_vel; i++)
            s_buffer[i] = lbfluid[i][index];
          compare_buffers(s_buffer, r_buffer, count * sizeof(double));
        } else {
          index =
              get_linear_index(x, y, lblattice.grid[2], lblattice.halo_grid);
          for (i = 0; i < D3Q19::n_vel; i++)
            r_buffer[i] = lbfluid[i][index];
          if (compare_buffers(s_buffer, r_buffer, count * sizeof(double))) {
            std::cerr << "buffers differ in dir=2 at index=" << index
                      << " x=" << x << " y=" << y << " z=" << lblattice.grid[2]
                      << "\n";
          }
        }
      }
    }
    for (y = 0; y < lblattice.halo_grid[1]; ++y) {
      for (x = 0; x < lblattice.halo_grid[0]; ++x) {
        index =
            get_linear_index(x, y, lblattice.grid[2] + 1, lblattice.halo_grid);
        for (i = 0; i < D3Q19::n_vel; i++)
          s_buffer[i] = lbfluid[i][index];

        s_node = node_neighbors[4];
        r_node = node_neighbors[5];
        if (n_nodes > 1) {
          MPI_Sendrecv(s_buffer, count, MPI_DOUBLE, r_node, REQ_HALO_CHECK,
                       r_buffer, count, MPI_DOUBLE, s_node, REQ_HALO_CHECK,
                       comm_cart, status);
          index = get_linear_index(x, y, 1, lblattice.halo_grid);
          for (i = 0; i < D3Q19::n_vel; i++)
            s_buffer[i] = lbfluid[i][index];
          compare_buffers(s_buffer, r_buffer, count * sizeof(double));
        } else {
          index = get_linear_index(x, y, 1, lblattice.halo_grid);
          for (i = 0; i < D3Q19::n_vel; i++)
            r_buffer[i] = lbfluid[i][index];
          if (compare_buffers(s_buffer, r_buffer, count * sizeof(double))) {
            std::cerr << "buffers differ in dir=2 at index=" << index
                      << " x=" << x << " y=" << y << "\n";
          }
        }
      }
    }
  }

  free(r_buffer);
  free(s_buffer);
}

void lb_calc_local_fields(Lattice::index_t index, double *rho, double *j,
                          double *pi) {
#ifdef LB_BOUNDARIES
  if (lbfields[index].boundary) {
    *rho = lbpar.rho;
    j[0] = 0.;
    j[1] = 0.;
    j[2] = 0.;
    if (pi) {
      pi[0] = 0.;
      pi[1] = 0.;
      pi[2] = 0.;
      pi[3] = 0.;
      pi[4] = 0.;
      pi[5] = 0.;
    }
    return;
  }
#endif
  auto modes = lb_calc_modes(index);
  *rho = modes[0] + lbpar.rho;

  j[0] = modes[1] + 0.5 * lbfields[index].force_density[0];
  j[1] = modes[2] + 0.5 * lbfields[index].force_density[1];
  j[2] = modes[3] + 0.5 * lbfields[index].force_density[2];

  if (!pi)
    return;

  using Utils::sqr;
  auto const j2 = sqr(j[0]) + sqr(j[1]) + sqr(j[2]);

  /* equilibrium part of the stress modes */
  Utils::Vector6d modes_from_pi_eq{};
  modes_from_pi_eq[0] = j2 / *rho;
  modes_from_pi_eq[1] = (sqr(j[0]) - sqr(j[1])) / *rho;
  modes_from_pi_eq[2] = (j2 - 3.0 * sqr(j[2])) / *rho;
  modes_from_pi_eq[3] = j[0] * j[1] / *rho;
  modes_from_pi_eq[4] = j[0] * j[2] / *rho;
  modes_from_pi_eq[5] = j[1] * j[2] / *rho;

  /* Now we must predict the outcome of the next collision */
  /* We immediately average pre- and post-collision. */
  modes[4] = modes_from_pi_eq[0] +
             (0.5 + 0.5 * lbpar.gamma_bulk) * (modes[4] - modes_from_pi_eq[0]);
  modes[5] = modes_from_pi_eq[1] +
             (0.5 + 0.5 * lbpar.gamma_shear) * (modes[5] - modes_from_pi_eq[1]);
  modes[6] = modes_from_pi_eq[2] +
             (0.5 + 0.5 * lbpar.gamma_shear) * (modes[6] - modes_from_pi_eq[2]);
  modes[7] = modes_from_pi_eq[3] +
             (0.5 + 0.5 * lbpar.gamma_shear) * (modes[7] - modes_from_pi_eq[3]);
  modes[8] = modes_from_pi_eq[4] +
             (0.5 + 0.5 * lbpar.gamma_shear) * (modes[8] - modes_from_pi_eq[4]);
  modes[9] = modes_from_pi_eq[5] +
             (0.5 + 0.5 * lbpar.gamma_shear) * (modes[9] - modes_from_pi_eq[5]);

  // Transform the stress tensor components according to the modes that
  // correspond to those used by U. Schiller. In terms of populations this
  // expression then corresponds exactly to those in Eqs. 116 - 121 in the
  // Duenweg and Ladd paper, when these are written out in populations.
  // But to ensure this, the expression in Schiller's modes has to be different!

  pi[0] = (2.0 * (modes[0] + modes[4]) + modes[6] + 3.0 * modes[5]) / 6.0; // xx
  pi[1] = modes[7];                                                        // xy
  pi[2] = (2.0 * (modes[0] + modes[4]) + modes[6] - 3.0 * modes[5]) / 6.0; // yy
  pi[3] = modes[8];                                                        // xz
  pi[4] = modes[9];                                                        // yz
  pi[5] = (modes[0] + modes[4] - modes[6]) / 3.0;                          // zz
}

#ifdef LB_BOUNDARIES
/** Bounce back boundary conditions.
 * The populations that have propagated into a boundary node
 * are bounced back to the node they came from. This results
 * in no slip boundary conditions.
 *
 * [cf. Ladd and Verberg, J. Stat. Phys. 104(5/6):1191-1251, 2001]
 */
void lb_bounce_back(LB_Fluid &lbfluid) {
  int k, i, l;
  int yperiod = lblattice.halo_grid[0];
  int zperiod = lblattice.halo_grid[0] * lblattice.halo_grid[1];
  int next[19];
  double population_shift;
  next[0] = 0;                     // ( 0, 0, 0) =
  next[1] = 1;                     // ( 1, 0, 0) +
  next[2] = -1;                    // (-1, 0, 0)
  next[3] = yperiod;               // ( 0, 1, 0) +
  next[4] = -yperiod;              // ( 0,-1, 0)
  next[5] = zperiod;               // ( 0, 0, 1) +
  next[6] = -zperiod;              // ( 0, 0,-1)
  next[7] = (1 + yperiod);         // ( 1, 1, 0) +
  next[8] = -(1 + yperiod);        // (-1,-1, 0)
  next[9] = (1 - yperiod);         // ( 1,-1, 0)
  next[10] = -(1 - yperiod);       // (-1, 1, 0) +
  next[11] = (1 + zperiod);        // ( 1, 0, 1) +
  next[12] = -(1 + zperiod);       // (-1, 0,-1)
  next[13] = (1 - zperiod);        // ( 1, 0,-1)
  next[14] = -(1 - zperiod);       // (-1, 0, 1) +
  next[15] = (yperiod + zperiod);  // ( 0, 1, 1) +
  next[16] = -(yperiod + zperiod); // ( 0,-1,-1)
  next[17] = (yperiod - zperiod);  // ( 0, 1,-1)
  next[18] = -(yperiod - zperiod); // ( 0,-1, 1) +
  int reverse[] = {0, 2,  1,  4,  3,  6,  5,  8,  7, 10,
                   9, 12, 11, 14, 13, 16, 15, 18, 17};

  /* bottom-up sweep */
  for (int z = 0; z < lblattice.grid[2] + 2; z++) {
    for (int y = 0; y < lblattice.grid[1] + 2; y++) {
      for (int x = 0; x < lblattice.grid[0] + 2; x++) {
        k = get_linear_index(x, y, z, lblattice.halo_grid);

        if (lbfields[k].boundary) {
          for (i = 0; i < 19; i++) {
            population_shift = 0;
            for (l = 0; l < 3; l++) {
              population_shift -= lbpar.rho * 2 * D3Q19::c[i][l] * D3Q19::w[i] *
                                  lbfields[k].slip_velocity[l] /
                                  D3Q19::c_sound_sq<double>;
            }

            if (x - D3Q19::c[i][0] > 0 &&
                x - D3Q19::c[i][0] < lblattice.grid[0] + 1 &&
                y - D3Q19::c[i][1] > 0 &&
                y - D3Q19::c[i][1] < lblattice.grid[1] + 1 &&
                z - D3Q19::c[i][2] > 0 &&
                z - D3Q19::c[i][2] < lblattice.grid[2] + 1) {
              if (!lbfields[k - next[i]].boundary) {
                for (l = 0; l < 3; l++) {
                  (*LBBoundaries::lbboundaries[lbfields[k].boundary - 1])
                      .force()[l] += // TODO
                      (2 * lbfluid[i][k] + population_shift) * D3Q19::c[i][l];
                }
                lbfluid[reverse[i]][k - next[i]] =
                    lbfluid[i][k] + population_shift;
              } else {
                lbfluid[reverse[i]][k - next[i]] = lbfluid[i][k] = 0.0;
              }
            }
          }
        }
      }
    }
  }
}
#endif

/** Calculate the local fluid momentum.
 *  The calculation is implemented explicitly for the special case of D3Q19.
 *  @param[in]  index  Local lattice site
 *  @retval The local fluid momentum.
 */
inline Utils::Vector3d lb_calc_local_j(Lattice::index_t index) {
  return {{lbfluid[1][index] - lbfluid[2][index] + lbfluid[7][index] -
               lbfluid[8][index] + lbfluid[9][index] - lbfluid[10][index] +
               lbfluid[11][index] - lbfluid[12][index] + lbfluid[13][index] -
               lbfluid[14][index],
           lbfluid[3][index] - lbfluid[4][index] + lbfluid[7][index] -
               lbfluid[8][index] - lbfluid[9][index] + lbfluid[10][index] +
               lbfluid[15][index] - lbfluid[16][index] + lbfluid[17][index] -
               lbfluid[18][index],
           lbfluid[5][index] - lbfluid[6][index] + lbfluid[11][index] -
               lbfluid[12][index] - lbfluid[13][index] + lbfluid[14][index] +
               lbfluid[15][index] - lbfluid[16][index] - lbfluid[17][index] +
               lbfluid[18][index]}};
}

// Statistics in MD units.

/** Calculate momentum of the LB fluid.
 * \param result Fluid momentum
 */
void lb_calc_fluid_momentum(double *result) {

  int x, y, z, index;
  Utils::Vector3d j{}, momentum{};

  for (x = 1; x <= lblattice.grid[0]; x++) {
    for (y = 1; y <= lblattice.grid[1]; y++) {
      for (z = 1; z <= lblattice.grid[2]; z++) {
        index = get_linear_index(x, y, z, lblattice.halo_grid);

        j = lb_calc_local_j(index);
        momentum += j + .5 * lbfields[index].force_density;
      }
    }
  }

  momentum *= lbpar.agrid / lbpar.tau;

  MPI_Reduce(momentum.data(), result, 3, MPI_DOUBLE, MPI_SUM, 0, comm_cart);
}

void lb_collect_boundary_forces(double *result) {
#ifdef LB_BOUNDARIES
  int n_lb_boundaries = LBBoundaries::lbboundaries.size();
  std::vector<double> boundary_forces(3 * n_lb_boundaries);
  int i = 0;
  for (auto it = LBBoundaries::lbboundaries.begin();
       it != LBBoundaries::lbboundaries.end(); ++it, i++)
    for (int j = 0; j < 3; j++)
      boundary_forces[3 * i + j] = (**it).force()[j];

  MPI_Reduce(boundary_forces.data(), result, 3 * n_lb_boundaries, MPI_DOUBLE,
             MPI_SUM, 0, comm_cart);
#endif
}

/*@}*/<|MERGE_RESOLUTION|>--- conflicted
+++ resolved
@@ -189,12 +189,8 @@
 
   /* initialize the local lattice domain */
   int init_status = lblattice.init(temp_agrid.data(), temp_offset.data(), 1,
-<<<<<<< HEAD
-                                   local_geo.length(), local_geo.my_right(), box_geo.length());
-=======
                                    local_geo.length(), local_geo.my_right(),
                                    box_geo.length());
->>>>>>> 1bd925a8
 
   if (init_status != ES_OK)
     return;
