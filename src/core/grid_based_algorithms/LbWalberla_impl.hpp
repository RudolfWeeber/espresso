
#ifndef LB_WALBERLA_H
#define LB_WALBERLA_H

#include "config.hpp"

#ifdef LB_WALBERLA
#include "blockforest/Initialization.h"
#include "blockforest/StructuredBlockForest.h"
#include "blockforest/communication/UniformBufferedScheme.h"
#include "boost/optional.hpp"
#include "boost/tuple/tuple.hpp"
#include "boundary/BoundaryHandling.h"
#include "core/mpi/Environment.h"
#include "field/FlagField.h"
#include "field/GhostLayerField.h"
#include "field/adaptors/GhostLayerFieldAdaptor.h"
#include "lbm/boundary/UBB.h"
#include "lbm/field/Adaptors.h"
#include "lbm/field/PdfField.h"
#include "lbm/lattice_model/CollisionModel.h"
#include "lbm/lattice_model/D3Q19.h"
#include "timeloop/SweepTimeloop.h"
#include "utils/Vector.hpp"
#include "utils/interpolation/bspline_3d.hpp"
#include "utils/math/make_lin_space.hpp"

#include "boundary/BoundaryHandling.h"

#include "core/mpi/Environment.h"
#include "core/mpi/MPIManager.h"
#include "core/mpi/MPITextFile.h"
#include "core/mpi/Reduce.h"

#include "domain_decomposition/SharedSweep.h"

#include "field/AddToStorage.h"
#include "field/FlagField.h"
#include "field/adaptors/AdaptorCreators.h"
#include "field/communication/PackInfo.h"
#include "lbm/boundary/NoSlip.h"
#include "lbm/boundary/UBB.h"
#include "lbm/communication/PdfFieldPackInfo.h"
#include "lbm/field/AddToStorage.h"
#include "lbm/field/PdfField.h"
#include "lbm/lattice_model/D3Q19.h"
#include "lbm/sweeps/CellwiseSweep.h"

#include "stencil/D3Q27.h"

#include "timeloop/SweepTimeloop.h"

#include "LbWalberlaBase.hpp"

namespace walberla {

// Flags marking fluid and boundaries
const FlagUID Fluid_flag("fluid");
const FlagUID UBB_flag("velocity bounce back");

// Vector conversion helpers
inline Utils::Vector3d to_vector3d(const Vector3<real_t> v) {
  return Utils::Vector3d{v[0], v[1], v[2]};
}
inline Vector3<real_t> to_vector3(const Utils::Vector3d v) {
  return Vector3<real_t>{v[0], v[1], v[2]};
}
inline Utils::Vector6d to_vector6d(const Matrix3<real_t> m) {
  return Utils::Vector6d{m[0], m[3], m[4], m[6], m[7], m[8]};
}
inline Utils::Vector3i to_vector3i(const std::array<int, 3> v) {
  return Utils::Vector3i{v[0], v[1], v[2]};
}
/** Sweep that swaps force_toe_be_applied and last_applied_force
and resets force_to_be_applied to the global external force
*/
template <typename PdfField, typename ForceField, typename BoundaryHandling>
class ResetForce {
public:
  ResetForce(const BlockDataID &pdf_field_id,
             const BlockDataID &last_applied_force_field_id,
             const BlockDataID &force_to_be_applied_id,
             const BlockDataID &boundary_handling_id)
      : m_pdf_field_id(pdf_field_id),
        m_last_applied_force_field_id(last_applied_force_field_id),
        m_force_to_be_applied_id(force_to_be_applied_id),
        m_boundary_handling_id(boundary_handling_id),
        m_ext_force(Vector3<real_t>{0, 0, 0}){};

  void set_ext_force(const Utils::Vector3d &ext_force) {
    m_ext_force = to_vector3(ext_force);
  }

  Utils::Vector3d get_ext_force() const { return to_vector3d(m_ext_force); };

  void operator()(IBlock *block) {
    PdfField *pdf_field = block->template getData<PdfField>(m_pdf_field_id);
    ForceField *force_field =
        block->template getData<ForceField>(m_last_applied_force_field_id);
    ForceField *force_to_be_applied =
        block->template getData<ForceField>(m_force_to_be_applied_id);
    BoundaryHandling *boundary_handling =
        block->template getData<BoundaryHandling>(m_boundary_handling_id);

    force_field->swapDataPointers(force_to_be_applied);

    WALBERLA_FOR_ALL_CELLS_INCLUDING_GHOST_LAYER_XYZ(force_field, {
      Cell cell(x, y, z);
      if (boundary_handling->isDomain(cell)) {
        for (int i: {0,1,2}) 
          force_field->get(x,y,z,i) += m_ext_force[i];
        
      }
    });
    WALBERLA_FOR_ALL_CELLS_INCLUDING_GHOST_LAYER_XYZ(force_to_be_applied, {
      Cell cell(x, y, z);
<<<<<<< HEAD
      if (boundary_handling->isDomain(cell)) {
        for (int i: {0,1,2})  
          force_to_be_applied->get(cell,i) = real_t{0};
      }
=======
      force_to_be_applied->get(cell) = Vector3<real_t>{0};
>>>>>>> 0851d789
    });
  }

private:
  const BlockDataID m_pdf_field_id;
  const BlockDataID m_last_applied_force_field_id;
  const BlockDataID m_force_to_be_applied_id;
  const BlockDataID m_boundary_handling_id;
  Vector3<real_t> m_ext_force;
};

/** Class that runs and controls the LB on WaLBerla
 */
template <typename LatticeModel> class LbWalberla : public LbWalberlaBase {
protected:
  // Type definitions
  using VectorField = GhostLayerField<real_t, 3>;
  using FlagField = walberla::FlagField<walberla::uint8_t>;
  using PdfField = lbm::PdfField<LatticeModel>;

  using UBB = lbm::UBB<LatticeModel, uint8_t, true, true>;
  using Boundaries =
      BoundaryHandling<FlagField, typename LatticeModel::Stencil, UBB>;

  // Adaptors
  using DensityAdaptor = typename lbm::Adaptor<LatticeModel>::Density;
  using VelocityAdaptor = typename lbm::Adaptor<LatticeModel>::VelocityVector;

  template <typename VectorField> class force_vector_adaptor_function {
  public:
    typedef VectorField basefield_t;
    typedef typename basefield_t::const_base_iterator basefield_iterator;
    typedef Vector3<real_t> value_type;

    static const uint_t F_SIZE = 1u;

    value_type operator()(const basefield_t &baseField, cell_idx_t x,
                          cell_idx_t y, cell_idx_t z,
                          cell_idx_t /*f*/ = 0) const {
      return baseField.get(x, y, z);
    }

    value_type operator()(const basefield_iterator &it) const {
      auto const *baseFieldPtr =
          dynamic_cast<const basefield_t *>(it.getField());
      return baseFieldPtr->get(it);
    }
  };

  // Member variables
  // For unit conversions
  double m_agrid;
  double m_tau;

  double m_kT;
  double m_density;

  Utils::Vector3i m_grid_dimensions;
  int m_n_ghost_layers;

  // Block data access handles
  BlockDataID m_pdf_field_id;
  BlockDataID m_flag_field_id;

  BlockDataID m_last_applied_force_field_id;
  BlockDataID m_force_to_be_applied_id;

  BlockDataID m_velocity_adaptor_id;

  BlockDataID m_density_adaptor_id;

  BlockDataID m_boundary_handling_id;

  using Communicator = blockforest::communication::UniformBufferedScheme<
      typename stencil::D3Q27>;
  std::shared_ptr<Communicator> m_communication;

  // Block forest
  std::shared_ptr<blockforest::StructuredBlockForest> m_blocks;

  // time loop
  std::shared_ptr<timeloop::SweepTimeloop> m_time_loop;

  // MPI
  std::shared_ptr<mpi::Environment> m_env;

  // Lattice model
  std::shared_ptr<LatticeModel> m_lattice_model;

  // ResetForce sweep + external force handling
  std::shared_ptr<ResetForce<PdfField, VectorField, Boundaries>> m_reset_force;

  // Helpers to retrieve blocks and cells
  struct BlockAndCell {
    IBlock *block;
    Cell cell;
  };
  template <typename PosVector>
  IBlock *get_block_extended(const PosVector &pos) const {
    for (auto b = m_blocks->begin(); b != m_blocks->end(); ++b) {
      if (b->getAABB()
              .getExtended(m_n_ghost_layers)
              .contains(real_c(pos[0]), real_c(pos[1]), real_c(pos[2]))) {
        return &(*b);
      }
    }
    // Cell not in local blocks
    return {};
  }
  boost::optional<BlockAndCell>
  get_block_and_cell(const Utils::Vector3i &node,
                     bool consider_ghost_layers) const {
    // Get block and local cell
    Cell global_cell{uint_c(node[0]), uint_c(node[1]), uint_c(node[2])};
    auto block = m_blocks->getBlock(global_cell, 0);
    // Return if we don't have the cell
    if (consider_ghost_layers and !block) {
      // Try to find a block which has the cell as ghost layer
      block = get_block_extended(node);
    }
    if (!block)
      return {boost::none};

    // Transform coords to block local
    Cell local_cell;
    m_blocks->transformGlobalToBlockLocalCell(local_cell, *block, global_cell);
    return {{block, local_cell}};
  }

  IBlock *get_block(const Utils::Vector3d &pos,
                    bool consider_ghost_layers) const {
    // Get block
    auto block =
        m_blocks->getBlock(real_c(pos[0]), real_c(pos[1]), real_c(pos[2]));
    if (consider_ghost_layers and !block) {
      block = get_block_extended(pos);
    }
    return block;
  };

  // Boundary handling
  class LB_boundary_handling {
  public:
    LB_boundary_handling(const BlockDataID &flag_field_id,
                         const BlockDataID &pdf_field_id)
        : m_flag_field_id(flag_field_id), m_pdf_field_id(pdf_field_id) {}

    Boundaries *operator()(IBlock *const block) {

      FlagField *flag_field =
          block->template getData<FlagField>(m_flag_field_id);
      PdfField *pdf_field = block->template getData<PdfField>(m_pdf_field_id);

      // const uint8_t fluid = flag_field->registerFlag(Fluid_flag);
      const auto fluid = flag_field->flagExists(Fluid_flag)
                             ? flag_field->getFlag(Fluid_flag)
                             : flag_field->registerFlag(Fluid_flag);

      return new Boundaries(
          "boundary handling", flag_field, fluid,
          UBB("velocity bounce back", UBB_flag, pdf_field, nullptr));
    }

  private:
    const BlockDataID m_flag_field_id;
    const BlockDataID m_pdf_field_id;
  };

public:
  LbWalberla(double viscosity, double density, double agrid, double tau,
             const Utils::Vector3d &box_dimensions,
             const Utils::Vector3i &node_grid, int n_ghost_layers) {
    m_agrid = agrid;
    m_tau = tau;
    m_density = density;
    m_n_ghost_layers = n_ghost_layers;
    m_kT = 0;

    if (m_n_ghost_layers <= 0)
      throw std::runtime_error("At least one ghost layer must be used");

    for (int i = 0; i < 3; i++) {
      if (fabs(round(box_dimensions[i] / agrid) * agrid - box_dimensions[i]) /
              box_dimensions[i] >
          std::numeric_limits<double>::epsilon()) {
        throw std::runtime_error(
            "Box length not commensurate with agrid in direction " +
            std::to_string(i));
      }
      m_grid_dimensions[i] = int(std::round(box_dimensions[i] / agrid));
      if (m_grid_dimensions[i] % node_grid[i] != 0) {
        printf("Grid dimension: %d, node grid %d\n", m_grid_dimensions[i],
               node_grid[i]);
        throw std::runtime_error(
            "LB grid dimensions and mpi node grid are not compatible.");
      }
    }

    m_blocks = blockforest::createUniformBlockGrid(
        uint_c(node_grid[0]), // blocks in x direction
        uint_c(node_grid[1]), // blocks in y direction
        uint_c(node_grid[2]), // blocks in z direction
        uint_c(m_grid_dimensions[0] /
               node_grid[0]), // number of cells per block in x direction
        uint_c(m_grid_dimensions[1] /
               node_grid[1]), // number of cells per block in y direction
        uint_c(m_grid_dimensions[2] /
               node_grid[2]), // number of cells per block in z direction
        1,                    // Lattice constant
        uint_c(node_grid[0]), uint_c(node_grid[1]),
        uint_c(node_grid[2]), // cpus per direction
        true, true, true);

    m_last_applied_force_field_id = field::addToStorage<VectorField>(
        m_blocks, "force field", real_t{0}, field::fzyx,
        m_n_ghost_layers);
    m_force_to_be_applied_id = field::addToStorage<VectorField>(
        m_blocks, "force field", real_t{0}, field::fzyx,
        m_n_ghost_layers);
  };

  void setup_with_valid_lattice_model() {
    m_pdf_field_id = lbm::addPdfFieldToStorage(
        m_blocks, "pdf field", *m_lattice_model, to_vector3(Utils::Vector3d{}),
        (real_t)1.0, m_n_ghost_layers);

    m_flag_field_id = field::addFlagFieldToStorage<FlagField>(
        m_blocks, "flag field", m_n_ghost_layers);

    m_boundary_handling_id = m_blocks->addBlockData<Boundaries>(
        LB_boundary_handling(m_flag_field_id, m_pdf_field_id),
        "boundary handling");

    clear_boundaries();

    // 1 timestep each time the integrate function is called
    m_time_loop = std::make_shared<timeloop::SweepTimeloop>(
        m_blocks->getBlockStorage(), 1);

    // sets up the communication
    m_communication = std::make_shared<Communicator>(m_blocks);
    m_communication->addPackInfo(
        std::make_shared<field::communication::PackInfo<PdfField>>(
            m_pdf_field_id));
    m_communication->addPackInfo(
        std::make_shared<field::communication::PackInfo<VectorField>>(
            m_last_applied_force_field_id));
    m_reset_force =
        std::make_shared<ResetForce<PdfField, VectorField, Boundaries>>(
            m_pdf_field_id, m_last_applied_force_field_id,
            m_force_to_be_applied_id, m_boundary_handling_id);

    //    m_time_loop->add() << timeloop::BeforeFunction(communication,
    //                                                   "communication")
    m_time_loop->add() << timeloop::Sweep(
        Boundaries::getBlockSweep(m_boundary_handling_id), "boundary handling");
    m_time_loop->add() << timeloop::Sweep(makeSharedSweep(m_reset_force),
                                          "Reset force fields");
    m_time_loop->add()
        << 
        timeloop::Sweep( typename LatticeModel::Sweep(m_pdf_field_id),
               "LB stream & collide")
        << timeloop::AfterFunction(*m_communication, "communication");

    m_velocity_adaptor_id = field::addFieldAdaptor<VelocityAdaptor>(
        m_blocks, m_pdf_field_id, "velocity adaptor");

    m_density_adaptor_id = field::addFieldAdaptor<DensityAdaptor>(
        m_blocks, m_pdf_field_id, "density adaptor");

    // Synchronize ghost layers
    (*m_communication)();
  };
  std::shared_ptr<LatticeModel> get_lattice_model() { return m_lattice_model; };

  void integrate() override { m_time_loop->singleStep(); };

  void ghost_communication() override { (*m_communication)(); }

  template <typename Function>
  void interpolate_bspline_at_pos(Utils::Vector3d pos, Function f) const {
    Utils::Interpolation::bspline_3d<2>(
        pos, f, Utils::Vector3d{1.0, 1.0, 1.0}, // grid spacing
        Utils::Vector3d::broadcast(.5));        // offset
  }

  // Velocity
  boost::optional<Utils::Vector3d>
  get_node_velocity(const Utils::Vector3i &node,
                    bool consider_ghosts = false) const override {
    boost::optional<bool> is_boundary =
        get_node_is_boundary(node, consider_ghosts);
    if (is_boundary)    // is info available locally
      if (*is_boundary) // is the node a boundary
        return get_node_velocity_at_boundary(node);
    auto const bc = get_block_and_cell(node, consider_ghosts);
    if (!bc)
      return {};
    auto const &vel_adaptor =
        (*bc).block->template getData<VelocityAdaptor>(m_velocity_adaptor_id);
    return {to_vector3d(vel_adaptor->get((*bc).cell))};
  };
  bool set_node_velocity(const Utils::Vector3i &node,
                         const Utils::Vector3d &v) override {
    auto bc = get_block_and_cell(node, false);
    if (!bc)
      return false;
    auto pdf_field = (*bc).block->template getData<PdfField>(m_pdf_field_id);
    const real_t density = pdf_field->getDensity((*bc).cell);
    pdf_field->setDensityAndVelocity(
        (*bc).cell, Vector3<double>{v[0], v[1], v[2]}, density);
    return true;
  };

  boost::optional<Utils::Vector3d>
  get_velocity_at_pos(const Utils::Vector3d &pos,
                      bool consider_points_in_halo = false) const override {
    if (!consider_points_in_halo and !pos_in_local_domain(pos))
      return {};
    if (consider_points_in_halo and !pos_in_local_halo(pos))
      return {};
    Utils::Vector3d v{0.0, 0.0, 0.0};
    interpolate_bspline_at_pos(
        pos, [this, &v, pos](const std::array<int, 3> node, double weight) {
          // Nodes with zero weight might not be accessible, because they can be
          // outside ghost layers
          if (weight != 0) {
            auto res = get_node_velocity(
                Utils::Vector3i{{node[0], node[1], node[2]}}, true);
            if (!res) {
              printf("Pos: %g %g %g, Node %d %d %d, weight %g\n", pos[0],
                     pos[1], pos[2], node[0], node[1], node[2], weight);
              throw std::runtime_error("Access to LB velocity field failed.");
            }
            v += *res * weight;
          }
        });
    return {v};
  };

  // Local force
  bool add_force_at_pos(const Utils::Vector3d &pos,
                        const Utils::Vector3d &force) override {
    if (!pos_in_local_halo(pos))
      return false;
    auto force_at_node = [this, force](const std::array<int, 3> node,
                                       double weight) {
      auto const bc = get_block_and_cell(to_vector3i(node), true);
      if (bc) {
        auto force_field = (*bc).block->template getData<VectorField>(
            m_force_to_be_applied_id);
<<<<<<< HEAD
        //        printf("%d %d %d: %g\n",node[0],node[1],node[2],weight);
        for (int i: {0,1,2})
          force_field->get((*bc).cell,i) += real_t{force[i] * weight / m_density};
=======
        force_field->get((*bc).cell) += to_vector3(force * weight / m_density);
>>>>>>> 0851d789
      }
    };
    interpolate_bspline_at_pos(pos, force_at_node);
    return true;
  };

  boost::optional<Utils::Vector3d>
  get_node_force_to_be_applied(const Utils::Vector3i &node) const override {
    auto const bc = get_block_and_cell(node, true);
    if (!bc)
      return {};

    auto const &force_field =
        (*bc).block->template getData<VectorField>(m_force_to_be_applied_id);
    return Utils::Vector3d{{
      force_field->get((*bc).cell,0), 
      force_field->get((*bc).cell,1), 
      force_field->get((*bc).cell,2)}} * m_density;
  };

  boost::optional<Utils::Vector3d>
  get_node_last_applied_force(const Utils::Vector3i &node,
                              bool consider_ghosts = false) const override {
    auto const bc = get_block_and_cell(node, consider_ghosts);
    if (!bc)
      return {};

    auto const &force_field = (*bc).block->template getData<VectorField>(
        m_last_applied_force_field_id);
    return Utils::Vector3d{{
      force_field->get((*bc).cell,0), 
      force_field->get((*bc).cell,1), 
      force_field->get((*bc).cell,2)}} * m_density;
  };

  // Density
  bool set_node_density(const Utils::Vector3i &node, double density) override {
    auto bc = get_block_and_cell(node, false);
    if (!bc)
      return false;

    auto pdf_field = (*bc).block->template getData<PdfField>(m_pdf_field_id);
    auto const &vel_adaptor =
        (*bc).block->template getData<VelocityAdaptor>(m_velocity_adaptor_id);
    Vector3<double> v = vel_adaptor->get((*bc).cell);

    pdf_field->setDensityAndVelocity(
        (*bc).cell, Vector3<double>{v[0], v[1], v[2]}, density / m_density);

    return true;
  };

  boost::optional<double>
  get_node_density(const Utils::Vector3i &node) const override {
    auto bc = get_block_and_cell(node, false);
    if (!bc)
      return {boost::none};

    auto pdf_field = (*bc).block->template getData<PdfField>(m_pdf_field_id);

    return {m_density * pdf_field->getDensity((*bc).cell)};
  };

  // Boundary related
  boost::optional<Utils::Vector3d>
  get_node_velocity_at_boundary(const Utils::Vector3i &node) const override {
    auto bc = get_block_and_cell(node, true);
    if (!bc)
      return {boost::none};
    const Boundaries *boundary_handling =
        (*bc).block->template getData<Boundaries>(m_boundary_handling_id);
    boundary::BoundaryUID uid = boundary_handling->getBoundaryUID(UBB_flag);

    if (!boundary_handling->isBoundary((*bc).cell))
      return {boost::none};

    return {to_vector3d(
        boundary_handling->template getBoundaryCondition<UBB>(uid).getValue(
            (*bc).cell[0], (*bc).cell[1], (*bc).cell[2]))};
  };
  bool set_node_velocity_at_boundary(const Utils::Vector3i &node,
                                     const Utils::Vector3d &v) override {
    auto bc = get_block_and_cell(node, true);
    if (!bc)
      return false;

    const typename UBB::Velocity velocity(real_c(v[0]), real_c(v[1]),
                                          real_c(v[2]));

    Boundaries *boundary_handling =
        (*bc).block->template getData<Boundaries>(m_boundary_handling_id);
    boundary_handling->forceBoundary(UBB_flag, bc->cell[0], bc->cell[1],
                                     bc->cell[2], velocity);
    return true;
  };
  boost::optional<Utils::Vector3d>
  get_node_boundary_force(const Utils::Vector3i &node) const override {
    auto bc = get_block_and_cell(node, true); // including ghosts
    if (!bc)
      return {boost::none};
    // Get boundary handling
    auto const &bh =
        (*bc).block->template getData<Boundaries>(m_boundary_handling_id);
    auto const &ff = (*bc).block->template getData<FlagField>(m_flag_field_id);
    try {
      if (!ff->isFlagSet((*bc).cell, ff->getFlag(UBB_flag)))
        return {boost::none};
    } catch (std::exception &e) {
      return {boost::none};
    }

    auto const uid = bh->getBoundaryUID(UBB_flag);
    auto const &ubb = bh->template getBoundaryCondition<UBB>(uid);
    return {m_density * to_vector3d(ubb.getForce((*bc).cell.x(), (*bc).cell.y(),
                                                 (*bc).cell.z()))};
  };
  bool remove_node_from_boundary(const Utils::Vector3i &node) override {
    auto bc = get_block_and_cell(node, true);
    if (!bc)
      return false;
    Boundaries *boundary_handling =
        (*bc).block->template getData<Boundaries>(m_boundary_handling_id);
    boundary_handling->removeBoundary((*bc).cell[0], (*bc).cell[1],
                                      (*bc).cell[2]);
    return true;
  };
  boost::optional<bool>
  get_node_is_boundary(const Utils::Vector3i &node,
                       bool consider_ghosts = false) const override {
    auto bc = get_block_and_cell(node, consider_ghosts);
    if (!bc)
      return {boost::none};

    Boundaries *boundary_handling =
        (*bc).block->template getData<Boundaries>(m_boundary_handling_id);
    return {boundary_handling->isBoundary((*bc).cell)};
  };
  void clear_boundaries() override {
    const CellInterval &domain_bb_in_global_cell_coordinates =
        m_blocks->getCellBBFromAABB(
            m_blocks->begin()->getAABB().getExtended(1.0 * n_ghost_layers()));
    for (auto block = m_blocks->begin(); block != m_blocks->end(); ++block) {

      Boundaries *boundary_handling =
          block->template getData<Boundaries>(m_boundary_handling_id);

      CellInterval domain_bb(domain_bb_in_global_cell_coordinates);
      m_blocks->transformGlobalToBlockLocalCellInterval(domain_bb, *block);

      boundary_handling->fillWithDomain(domain_bb);
    }
  };

  // Pressure tensor
  boost::optional<Utils::Vector6d>
  get_node_pressure_tensor(const Utils::Vector3i &node) const override {
    auto bc = get_block_and_cell(node, false);
    if (!bc)
      return {boost::none};
    auto pdf_field = (*bc).block->template getData<PdfField>(m_pdf_field_id);
    return to_vector6d(pdf_field->getPressureTensor((*bc).cell));
  };

  // Global momentum
  Utils::Vector3d get_momentum() const override {
    Vector3<real_t> mom;
    for (auto block_it = m_blocks->begin(); block_it != m_blocks->end();
         ++block_it) {
      auto pdf_field = block_it->template getData<PdfField>(m_pdf_field_id);
      Vector3<real_t> local_v;
      WALBERLA_FOR_ALL_CELLS_XYZ(pdf_field, {
        double local_dens = pdf_field->getDensityAndVelocity(local_v, x, y, z);
        mom += local_dens * local_v;
      });
    }
    return m_density * to_vector3d(mom);
  };
  // Global external force
  void set_external_force(const Utils::Vector3d &ext_force) override {
    m_reset_force->set_ext_force(ext_force / m_density);
  };
  Utils::Vector3d get_external_force() const override {
    return m_reset_force->get_ext_force() * m_density;
  };

  // Global parameters
//  double get_viscosity() const override {
//    return m_lattice_model->collisionModel().viscosity();
//  };

  double get_tau() const override { return m_tau; };
  double get_kT() const override { return m_kT; };

  // Grid, domain, halo
  int n_ghost_layers() const override { return m_n_ghost_layers; };
  Utils::Vector3i get_grid_dimensions() const override {
    return m_grid_dimensions;
  }
  double get_grid_spacing() const override { return m_agrid; };
  std::pair<Utils::Vector3d, Utils::Vector3d>
  get_local_domain() const override {
    // We only have one block per mpi rank
    assert(++(m_blocks->begin()) == m_blocks->end());

    auto const ab = m_blocks->begin()->getAABB();
    return {to_vector3d(ab.min()), to_vector3d(ab.max())};
  };

  bool node_in_local_domain(const Utils::Vector3i &node) const override {
    // Note: Lattice constant =1, cell centers offset by .5
    return get_block_and_cell(node, false) != boost::none;
  };
  bool node_in_local_halo(const Utils::Vector3i &node) const override {
    return get_block_and_cell(node, true) != boost::none;
  };
  bool pos_in_local_domain(const Utils::Vector3d &pos) const override {
    return get_block(pos, false) != nullptr;
  };
  bool pos_in_local_halo(const Utils::Vector3d &pos) const override {
    return get_block(pos, true) != nullptr;
  };

  std::vector<std::pair<Utils::Vector3i, Utils::Vector3d>>
  node_indices_positions(bool include_ghosts = false) const override {
    int ghost_offset = 0;
    if (include_ghosts)
      ghost_offset = m_n_ghost_layers;
    std::vector<std::pair<Utils::Vector3i, Utils::Vector3d>> res;
    for (auto block = m_blocks->begin(); block != m_blocks->end(); ++block) {
      auto left = block->getAABB().min();
      // Lattice constant is 1, node centers are offset by .5
      Utils::Vector3d pos_offset =
          to_vector3d(left) + Utils::Vector3d::broadcast(.5);

      // Lattice constant is 1, so cast left corner position to ints
      Utils::Vector3i index_offset =
          Utils::Vector3i{int(left[0]), int(left[1]), int(left[2])};

      // Get field data which knows about the indices
      // In the loop, x,y,z are in block-local coordinates
      auto pdf_field = block->template getData<PdfField>(m_pdf_field_id);
      for (int x = -ghost_offset; x < int(pdf_field->xSize()) + ghost_offset;
           x++) {
        for (int y = -ghost_offset; y < int(pdf_field->ySize()) + ghost_offset;
             y++) {
          for (int z = -ghost_offset;
               z < int(pdf_field->zSize()) + ghost_offset; z++) {
            res.push_back({index_offset + Utils::Vector3i{x, y, z},
                           pos_offset + Utils::Vector3d{double(x), double(y),
                                                        double(z)}});
          }
        }
      }
    }
    return res;
  };

  ~LbWalberla() override = default;
};
} // namespace walberla
#endif // LB_WALBERLA

#endif // LB_WALBERLA_H<|MERGE_RESOLUTION|>--- conflicted
+++ resolved
@@ -114,14 +114,8 @@
     });
     WALBERLA_FOR_ALL_CELLS_INCLUDING_GHOST_LAYER_XYZ(force_to_be_applied, {
       Cell cell(x, y, z);
-<<<<<<< HEAD
-      if (boundary_handling->isDomain(cell)) {
         for (int i: {0,1,2})  
           force_to_be_applied->get(cell,i) = real_t{0};
-      }
-=======
-      force_to_be_applied->get(cell) = Vector3<real_t>{0};
->>>>>>> 0851d789
     });
   }
 
@@ -473,13 +467,8 @@
       if (bc) {
         auto force_field = (*bc).block->template getData<VectorField>(
             m_force_to_be_applied_id);
-<<<<<<< HEAD
-        //        printf("%d %d %d: %g\n",node[0],node[1],node[2],weight);
         for (int i: {0,1,2})
           force_field->get((*bc).cell,i) += real_t{force[i] * weight / m_density};
-=======
-        force_field->get((*bc).cell) += to_vector3(force * weight / m_density);
->>>>>>> 0851d789
       }
     };
     interpolate_bspline_at_pos(pos, force_at_node);
