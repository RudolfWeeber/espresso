/*
  Copyright (C) 2010,2011 The ESPResSo project
  Copyright (C) 2002,2003,2004,2005,2006,2007,2008,2009,2010 Max-Planck-Institute for Polymer Research, Theory Group, PO Box 3148, 55021 Mainz, Germany
  
  This file is part of ESPResSo.
  
  ESPResSo is free software: you can redistribute it and/or modify
  it under the terms of the GNU General Public License as published by
  the Free Software Foundation, either version 3 of the License, or
  (at your option) any later version.
  
  ESPResSo is distributed in the hope that it will be useful,
  but WITHOUT ANY WARRANTY; without even the implied warranty of
  MERCHANTABILITY or FITNESS FOR A PARTICULAR PURPOSE.  See the
  GNU General Public License for more details.
  
  You should have received a copy of the GNU General Public License
  along with this program.  If not, see <http://www.gnu.org/licenses/>. 
*/
/** \file lb-boundaries.c
 *
 * Boundary conditions for Lattice Boltzmann fluid dynamics.
 * Header file for \ref lb-boundaries.h.
 *
 */
#include "utils.h"
#include "constraint.h"
#include "lb-boundaries.h"
#include "lb_boundaries_gpu.h"
#include "lb.h"
#include "interaction_data.h"

#ifdef LB_BOUNDARIES

int n_lb_boundaries       = 0;
LB_Boundary *lb_boundaries = NULL;

// TCL Parser functions
int tclcommand_lbboundary(ClientData _data, Tcl_Interp *interp, int argc, char **argv);
int tclcommand_lbboundary_wall(LB_Boundary *lbb, Tcl_Interp *interp, int argc, char **argv);
int tclcommand_lbboundary_sphere(LB_Boundary *lbb, Tcl_Interp *interp, int argc, char **argv);
int tclcommand_lbboundary_cylinder(LB_Boundary *lbb, Tcl_Interp *interp, int argc, char **argv);
int tclcommand_lbboundary_pore(LB_Boundary *lbb, Tcl_Interp *interp, int argc, char **argv);
int tclcommand_printLbBoundaryToResult(Tcl_Interp *interp, int i);

int tclcommand_printLbBoundaryToResult(Tcl_Interp *interp, int i)
{
  LB_Boundary *lbb = &lb_boundaries[i];
  char buffer[TCL_DOUBLE_SPACE + TCL_INTEGER_SPACE];
  sprintf(buffer, "%d ", i);
  Tcl_AppendResult(interp, buffer, (char *)NULL);
  
  switch (lbb->type) {
  case LB_BOUNDARY_WAL:
    Tcl_PrintDouble(interp, lbb->c.wal.n[0], buffer);
    Tcl_AppendResult(interp, "wall normal ", buffer, " ", (char *) NULL);
    Tcl_PrintDouble(interp, lbb->c.wal.n[1], buffer);
    Tcl_AppendResult(interp, buffer, " ", (char *) NULL);
    Tcl_PrintDouble(interp, lbb->c.wal.n[2], buffer);
    Tcl_AppendResult(interp, buffer, (char *) NULL);
    Tcl_PrintDouble(interp, lbb->c.wal.d, buffer);
    Tcl_AppendResult(interp, " dist ", buffer, (char *) NULL);
    break;
  case LB_BOUNDARY_SPH:
    Tcl_PrintDouble(interp, lbb->c.sph.pos[0], buffer);
    Tcl_AppendResult(interp, "sphere center ", buffer, " ", (char *) NULL);
    Tcl_PrintDouble(interp, lbb->c.sph.pos[1], buffer);
    Tcl_AppendResult(interp, buffer, " ", (char *) NULL);
    Tcl_PrintDouble(interp, lbb->c.sph.pos[2], buffer);
    Tcl_AppendResult(interp, buffer, (char *) NULL);
    Tcl_PrintDouble(interp, lbb->c.sph.rad, buffer);
    Tcl_AppendResult(interp, " radius ", buffer, (char *) NULL);
    Tcl_PrintDouble(interp, lbb->c.sph.direction, buffer);
    Tcl_AppendResult(interp, " direction ", buffer, (char *) NULL);
    break;
  case LB_BOUNDARY_CYL:
    Tcl_PrintDouble(interp, lbb->c.cyl.pos[0], buffer);
    Tcl_AppendResult(interp, "cylinder center ", buffer, " ", (char *) NULL);
    Tcl_PrintDouble(interp, lbb->c.cyl.pos[1], buffer);
    Tcl_AppendResult(interp, buffer, " ", (char *) NULL);
    Tcl_PrintDouble(interp, lbb->c.cyl.pos[2], buffer);
    Tcl_AppendResult(interp, buffer, (char *) NULL);
    Tcl_PrintDouble(interp, lbb->c.cyl.axis[0], buffer);
    Tcl_AppendResult(interp, " axis ", buffer, " ", (char *) NULL);
    Tcl_PrintDouble(interp, lbb->c.cyl.axis[1], buffer);
    Tcl_AppendResult(interp, buffer, " ", (char *) NULL);
    Tcl_PrintDouble(interp, lbb->c.cyl.axis[2], buffer);
    Tcl_AppendResult(interp, buffer, (char *) NULL);
    Tcl_PrintDouble(interp, lbb->c.cyl.rad, buffer);
    Tcl_AppendResult(interp, " radius ", buffer, (char *) NULL);
    Tcl_PrintDouble(interp, lbb->c.cyl.length, buffer);
    Tcl_AppendResult(interp, " length ", buffer, (char *) NULL);
    Tcl_PrintDouble(interp, lbb->c.cyl.direction, buffer);
    Tcl_AppendResult(interp, " direction ", buffer, (char *) NULL);
    break;
  case LB_BOUNDARY_POR:
    Tcl_PrintDouble(interp, lbb->c.pore.pos[0], buffer);
    Tcl_AppendResult(interp, "pore center ", buffer, " ", (char *) NULL);
    Tcl_PrintDouble(interp, lbb->c.pore.pos[1], buffer);
    Tcl_AppendResult(interp, buffer, " ", (char *) NULL);
    Tcl_PrintDouble(interp, lbb->c.pore.pos[2], buffer);
    Tcl_AppendResult(interp, buffer, (char *) NULL);
    Tcl_PrintDouble(interp, lbb->c.pore.axis[0], buffer);
    Tcl_AppendResult(interp, " axis ", buffer, " ", (char *) NULL);
    Tcl_PrintDouble(interp, lbb->c.pore.axis[1], buffer);
    Tcl_AppendResult(interp, buffer, " ", (char *) NULL);
    Tcl_PrintDouble(interp, lbb->c.pore.axis[2], buffer);
    Tcl_AppendResult(interp, buffer, (char *) NULL);
    Tcl_PrintDouble(interp, lbb->c.pore.rad_left, buffer);
    Tcl_AppendResult(interp, " rad_left ", buffer, (char *) NULL);
    Tcl_PrintDouble(interp, lbb->c.pore.rad_right, buffer);
    Tcl_AppendResult(interp, " rad_right ", buffer, (char *) NULL);
    Tcl_PrintDouble(interp, lbb->c.pore.length, buffer);
    Tcl_AppendResult(interp, " length ", buffer, (char *) NULL);
    break;


  default:
    sprintf(buffer, "%d", lbb->type);
    Tcl_AppendResult(interp, "unknown lbboundary type ", buffer, ".", (char *) NULL);
    return (TCL_OK);
  }

  return (TCL_OK);
}

int tclcommand_lbboundary_print_all(Tcl_Interp *interp)
{
  int i;
  if(n_lb_boundaries>0) Tcl_AppendResult(interp, "{", (char *)NULL);
  for (i = 0; i < n_lb_boundaries; i++) {
    if(i>0) Tcl_AppendResult(interp, " {", (char *)NULL);
    tclcommand_printLbBoundaryToResult(interp, i);
    Tcl_AppendResult(interp, "}", (char *)NULL);
  }
  return (TCL_OK);
}

LB_Boundary *generate_lbboundary()
{
  n_lb_boundaries++;
  lb_boundaries = realloc(lb_boundaries,n_lb_boundaries*sizeof(LB_Boundary));
  lb_boundaries[n_lb_boundaries-1].type = LB_BOUNDARY_BOUNCE_BACK;
  lb_boundaries[n_lb_boundaries-1].velocity[0]=
  lb_boundaries[n_lb_boundaries-1].velocity[1]=
  lb_boundaries[n_lb_boundaries-1].velocity[2]=0;
  lb_boundaries[n_lb_boundaries-1].force[0]=
  lb_boundaries[n_lb_boundaries-1].force[1]=
  lb_boundaries[n_lb_boundaries-1].force[2]=0;
  
  return &lb_boundaries[n_lb_boundaries-1];
}

int tclcommand_lbboundary_wall(LB_Boundary *lbb, Tcl_Interp *interp, int argc, char **argv)
{
  int i;
  double norm;
  lbb->type = LB_BOUNDARY_WAL;
  /* invalid entries to start of */
  lbb->c.wal.n[0] = 
    lbb->c.wal.n[1] = 
    lbb->c.wal.n[2] = 0;
  lbb->c.wal.d = 0;
  while (argc > 0) {
    if(!strncmp(argv[0], "normal", strlen(argv[0]))) {
      if(argc < 4) {
	Tcl_AppendResult(interp, "lbboundary wall normal <nx> <ny> <nz> expected", (char *) NULL);
	return (TCL_ERROR);
      }
      if (Tcl_GetDouble(interp, argv[1], &(lbb->c.wal.n[0])) == TCL_ERROR ||
	  Tcl_GetDouble(interp, argv[2], &(lbb->c.wal.n[1])) == TCL_ERROR ||
	  Tcl_GetDouble(interp, argv[3], &(lbb->c.wal.n[2])) == TCL_ERROR)
	return (TCL_ERROR);
      argc -= 4; argv += 4;
    }
    else if(!strncmp(argv[0], "dist", strlen(argv[0]))) {
      if (argc < 1) {
	Tcl_AppendResult(interp, "lbboundary wall dist <d> expected", (char *) NULL);
	return (TCL_ERROR);
      }
      if (Tcl_GetDouble(interp, argv[1], &(lbb->c.wal.d)) == TCL_ERROR)
	return (TCL_ERROR);
      argc -= 2; argv += 2;
    }
    else if(!strncmp(argv[0], "type", strlen(argv[0]))) {
      if (argc < 1) {
	Tcl_AppendResult(interp, "lbboundary wall type <t> expected", (char *) NULL);
	return (TCL_ERROR);
      }
      argc -= 2; argv += 2;
    }
    else if(!strncmp(argv[0], "velocity", strlen(argv[0]))) {
      if(argc < 4) {
	Tcl_AppendResult(interp, "lbboundary wall velocity <vx> <vy> <vz> expected", (char *) NULL);
	return (TCL_ERROR);
      }
      if (Tcl_GetDouble(interp, argv[1], &(lbb->velocity[0])) == TCL_ERROR ||
      	  Tcl_GetDouble(interp, argv[2], &(lbb->velocity[1])) == TCL_ERROR ||
	        Tcl_GetDouble(interp, argv[3], &(lbb->velocity[2])) == TCL_ERROR)
	        return (TCL_ERROR);
      else {
        lbb->velocity[0]*=lbpar.tau/lbpar.agrid;
        lbb->velocity[1]*=lbpar.tau/lbpar.agrid;
        lbb->velocity[2]*=lbpar.tau/lbpar.agrid;
      }
      argc -= 4; argv += 4;
    }
    else
      break;
  }
  /* length of the normal vector */
  norm = SQR(lbb->c.wal.n[0])+SQR(lbb->c.wal.n[1])+SQR(lbb->c.wal.n[2]);
  if (norm < 1e-10) {
    Tcl_AppendResult(interp, "usage: lbboundary wall normal <nx> <ny> <nz> dist <d> type <t>",
		     (char *) NULL);
    return (TCL_ERROR);    
  }
  /* normalize the normal vector */
  for (i=0;i<3;i++) lbb->c.wal.n[i] /= sqrt(norm);

  return (TCL_OK);
}

int tclcommand_lbboundary_sphere(LB_Boundary *lbb, Tcl_Interp *interp, int argc, char **argv)
{
  lbb->type = LB_BOUNDARY_SPH;

  /* invalid entries to start of */
  lbb->c.sph.pos[0] = 
    lbb->c.sph.pos[1] = 
    lbb->c.sph.pos[2] = 0;
  lbb->c.sph.rad = 0;
  lbb->c.sph.direction = -1;

  while (argc > 0) {
    if(!strncmp(argv[0], "center", strlen(argv[0]))) {
      if(argc < 4) {
	Tcl_AppendResult(interp, "lbboundary sphere center <x> <y> <z> expected", (char *) NULL);
	return (TCL_ERROR);
      }
      if (Tcl_GetDouble(interp, argv[1], &(lbb->c.sph.pos[0])) == TCL_ERROR ||
	  Tcl_GetDouble(interp, argv[2], &(lbb->c.sph.pos[1])) == TCL_ERROR ||
	  Tcl_GetDouble(interp, argv[3], &(lbb->c.sph.pos[2])) == TCL_ERROR)
	return (TCL_ERROR);
      argc -= 4; argv += 4;
    }
    else if(!strncmp(argv[0], "radius", strlen(argv[0]))) {
      if (argc < 1) {
	Tcl_AppendResult(interp, "lbboundary sphere radius <r> expected", (char *) NULL);
	return (TCL_ERROR);
      }
      if (Tcl_GetDouble(interp, argv[1], &(lbb->c.sph.rad)) == TCL_ERROR)
	return (TCL_ERROR);
      argc -= 2; argv += 2;
    }
    else if(!strncmp(argv[0], "direction", strlen(argv[0]))) {
      if (argc < 1) {
	Tcl_AppendResult(interp, "-1/1 or inside/outside is expected", (char *) NULL);
	return (TCL_ERROR);
      }
      if (!strncmp(argv[1], "inside", strlen(argv[1])))
	lbb->c.sph.direction = -1;
      else if (!strncmp(argv[1], "outside", strlen(argv[1])))
	lbb->c.sph.direction = 1;
      else if (Tcl_GetDouble(interp, argv[1], &(lbb->c.sph.direction)) == TCL_ERROR)
	return (TCL_ERROR);
      argc -= 2; argv += 2;
    }
    else if(!strncmp(argv[0], "type", strlen(argv[0]))) {
      if (argc < 1) {
	Tcl_AppendResult(interp, "lbboundary sphere type <t> expected", (char *) NULL);
	return (TCL_ERROR);
      }
      argc -= 2; argv += 2;
    }
    else
      break;
  }

  if (lbb->c.sph.rad < 0.) {
    Tcl_AppendResult(interp, "usage: lbboundary sphere center <x> <y> <z> radius <d> direction <direction> type <t>",
		     (char *) NULL);
    return (TCL_ERROR);    
  }

  return (TCL_OK);
}

int tclcommand_lbboundary_cylinder(LB_Boundary *lbb, Tcl_Interp *interp, int argc, char **argv)
{
  double axis_len;
  int i;

  lbb->type = LB_BOUNDARY_CYL;
  /* invalid entries to start of */
  lbb->c.cyl.pos[0] = 
    lbb->c.cyl.pos[1] = 
    lbb->c.cyl.pos[2] = 0;
  lbb->c.cyl.axis[0] = 
    lbb->c.cyl.axis[1] = 
    lbb->c.cyl.axis[2] = 0;
  lbb->c.cyl.rad = 0;
  lbb->c.cyl.length = 0;
  lbb->c.cyl.direction = 0;
  while (argc > 0) {
    if(!strncmp(argv[0], "center", strlen(argv[0]))) {
      if(argc < 4) {
	Tcl_AppendResult(interp, "lbboundary cylinder center <x> <y> <z> expected", (char *) NULL);
	return (TCL_ERROR);
      }
      if (Tcl_GetDouble(interp, argv[1], &(lbb->c.cyl.pos[0])) == TCL_ERROR ||
	  Tcl_GetDouble(interp, argv[2], &(lbb->c.cyl.pos[1])) == TCL_ERROR ||
	  Tcl_GetDouble(interp, argv[3], &(lbb->c.cyl.pos[2])) == TCL_ERROR)
	return (TCL_ERROR);
      argc -= 4; argv += 4;
    }
    else if(!strncmp(argv[0], "axis", strlen(argv[0]))) {
      if(argc < 4) {
	Tcl_AppendResult(interp, "lbboundary cylinder axis <rx> <ry> <rz> expected", (char *) NULL);
	return (TCL_ERROR);
      }
      if (Tcl_GetDouble(interp, argv[1], &(lbb->c.cyl.axis[0])) == TCL_ERROR ||
	  Tcl_GetDouble(interp, argv[2], &(lbb->c.cyl.axis[1])) == TCL_ERROR ||
	  Tcl_GetDouble(interp, argv[3], &(lbb->c.cyl.axis[2])) == TCL_ERROR)
	return (TCL_ERROR);

      argc -= 4; argv += 4;    
    }
    else if(!strncmp(argv[0], "radius", strlen(argv[0]))) {
      if (argc < 1) {
	Tcl_AppendResult(interp, "lbboundary cylinder radius <rad> expected", (char *) NULL);
	return (TCL_ERROR);
      }
      if (Tcl_GetDouble(interp, argv[1], &(lbb->c.cyl.rad)) == TCL_ERROR)
	return (TCL_ERROR);
      argc -= 2; argv += 2;
    }
    else if(!strncmp(argv[0], "length", strlen(argv[0]))) {
      if (argc < 1) {
	Tcl_AppendResult(interp, "lbboundary cylinder length <len> expected", (char *) NULL);
	return (TCL_ERROR);
      }
      if (Tcl_GetDouble(interp, argv[1], &(lbb->c.cyl.length)) == TCL_ERROR)
	return (TCL_ERROR);
      argc -= 2; argv += 2;
    }
    else if(!strncmp(argv[0], "direction", strlen(argv[0]))) {
      if (argc < 1) {
	Tcl_AppendResult(interp, "lbboundary cylinder direction <dir> expected", (char *) NULL);
	return (TCL_ERROR);
      }
      if (!strncmp(argv[1], "inside", strlen(argv[1])))
	lbb->c.cyl.direction = -1;
      else if (!strncmp(argv[1], "outside", strlen(argv[1])))
	lbb->c.cyl.direction = 1;
      else if (Tcl_GetDouble(interp, argv[1], &(lbb->c.cyl.direction)) == TCL_ERROR)
	return (TCL_ERROR);
      argc -= 2; argv += 2;
    }
    else if(!strncmp(argv[0], "type", strlen(argv[0]))) {
      if (argc < 1) {
	Tcl_AppendResult(interp, "lbboundary cylinder type <t> expected", (char *) NULL);
	return (TCL_ERROR);
      }
      argc -= 2; argv += 2;
    }
    else
      break;
  }

  axis_len=0.;
  for (i=0;i<3;i++)
    axis_len += SQR(lbb->c.cyl.axis[i]);

  if (lbb->c.cyl.rad < 0. || axis_len < 1e-30 ||
      lbb->c.cyl.direction == 0 || lbb->c.cyl.length <= 0) {
    Tcl_AppendResult(interp, "usage: lbboundary cylinder center <x> <y> <z> axis <rx> <ry> <rz> radius <rad> length <length> direction <direction> type <t>",
		     (char *) NULL);
    return (TCL_ERROR);    
  }

  /*normalize the axis vector */
  axis_len = sqrt (axis_len);
  for (i=0;i<3;i++) {
    lbb->c.cyl.axis[i] /= axis_len;
  }
      
  return (TCL_OK);
}

int tclcommand_lbboundary_pore(LB_Boundary *lbb, Tcl_Interp *interp,
		    int argc, char **argv)
{
  double axis_len;
  int i;

  lbb->type = LB_BOUNDARY_POR;
  /* invalid entries to start of */
  lbb->c.pore.pos[0] = 
    lbb->c.pore.pos[1] = 
    lbb->c.pore.pos[2] = 0;
  lbb->c.pore.axis[0] = 
    lbb->c.pore.axis[1] = 
    lbb->c.pore.axis[2] = 0;
  lbb->c.pore.rad_left = 0;
  lbb->c.pore.rad_right = 0;
  lbb->c.pore.length = 0;
  lbb->c.pore.reflecting = 0;
  lbb->c.pore.smoothing_radius = 1.;
  while (argc > 0) {
    if(!strncmp(argv[0], "center", strlen(argv[0]))) {
      if(argc < 4) {
	Tcl_AppendResult(interp, "lbboundary pore center <x> <y> <z> expected", (char *) NULL);
	return (TCL_ERROR);
      }
      if (Tcl_GetDouble(interp, argv[1], &(lbb->c.pore.pos[0])) == TCL_ERROR ||
	  Tcl_GetDouble(interp, argv[2], &(lbb->c.pore.pos[1])) == TCL_ERROR ||
	  Tcl_GetDouble(interp, argv[3], &(lbb->c.pore.pos[2])) == TCL_ERROR)
	return (TCL_ERROR);
      argc -= 4; argv += 4;
    }
    else if(!strncmp(argv[0], "axis", strlen(argv[0]))) {
      if(argc < 4) {
	Tcl_AppendResult(interp, "lbboundary pore axis <rx> <ry> <rz> expected", (char *) NULL);
	return (TCL_ERROR);
      }
      if (Tcl_GetDouble(interp, argv[1], &(lbb->c.pore.axis[0])) == TCL_ERROR ||
	  Tcl_GetDouble(interp, argv[2], &(lbb->c.pore.axis[1])) == TCL_ERROR ||
	  Tcl_GetDouble(interp, argv[3], &(lbb->c.pore.axis[2])) == TCL_ERROR)
	return (TCL_ERROR);

      argc -= 4; argv += 4;    
    }
    else if(!strncmp(argv[0], "radius", strlen(argv[0]))) {
      if (argc < 1) {
	Tcl_AppendResult(interp, "lbboundary pore radius <rad> expected", (char *) NULL);
	return (TCL_ERROR);
      }  
      if (Tcl_GetDouble(interp, argv[1], &(lbb->c.pore.rad_left)) == TCL_ERROR)
	return (TCL_ERROR);
      lbb->c.pore.rad_right =  lbb->c.pore.rad_left; 
      argc -= 2; argv += 2;
    }
    else if(!strncmp(argv[0], "smoothing_radius", strlen(argv[0]))) {
      if (argc < 1) {
	Tcl_AppendResult(interp, "lbboundary pore smoothing_radius <smoothing_radius> expected", (char *) NULL);
	return (TCL_ERROR);
      }  
      if (Tcl_GetDouble(interp, argv[1], &(lbb->c.pore.smoothing_radius)) == TCL_ERROR)
	return (TCL_ERROR);
      argc -= 2; argv += 2;
    }
    else if(!strncmp(argv[0], "radii", strlen(argv[0]))) {
      if (argc < 1) {
	Tcl_AppendResult(interp, "lbboundary pore radii <rad_left> <rad_right> expected", (char *) NULL);
	return (TCL_ERROR);
      }  
      if (Tcl_GetDouble(interp, argv[1], &(lbb->c.pore.rad_left)) == TCL_ERROR)
	return (TCL_ERROR);
      if (Tcl_GetDouble(interp, argv[2], &(lbb->c.pore.rad_right)) == TCL_ERROR)
	return (TCL_ERROR);
      argc -= 3; argv += 3;
    }
    else if(!strncmp(argv[0], "length", strlen(argv[0]))) {
      if (argc < 1) {
	Tcl_AppendResult(interp, "lbboundary pore length <len/2> expected", (char *) NULL);
	return (TCL_ERROR);
      }
      if (Tcl_GetDouble(interp, argv[1], &(lbb->c.pore.length)) == TCL_ERROR)
	return (TCL_ERROR);
//      lbb->c.pore.length *= 2;
      argc -= 2; argv += 2;
    }
    else
      break;
  }

  axis_len=0.;
  for (i=0;i<3;i++)
    axis_len += SQR(lbb->c.pore.axis[i]);

  if (lbb->c.pore.rad_left < 0. || lbb->c.pore.rad_right < 0. || axis_len < 1e-30 ||
      lbb->c.pore.length <= 0) {
    Tcl_AppendResult(interp, "usage: lbboundary pore center <x> <y> <z> axis <rx> <ry> <rz> radius <rad> length <length/2>",
		     (char *) NULL);
    return (TCL_ERROR);
  }

  /*normalize the axis vector */
  axis_len = sqrt (axis_len);
  for (i=0;i<3;i++) {
    lbb->c.pore.axis[i] /= axis_len;
  }
  
  return (TCL_OK);
}


#endif /* LB_BOUNDARIES */
int tclcommand_lbboundary_cpu(Tcl_Interp *interp, int argc, char **argv);
int tclcommand_lbboundary_gpu(Tcl_Interp *interp, int argc, char **argv);

int tclcommand_lbboundary(ClientData data, Tcl_Interp *interp, int argc, char **argv) {

  if (lattice_switch & LATTICE_LB_GPU)
      return tclcommand_lbboundary_gpu(interp, argc, argv);
  else
      return tclcommand_lbboundary_cpu(interp, argc, argv);
}

int tclcommand_lbboundary_cpu(Tcl_Interp *interp, int argc, char **argv)
{
#ifdef LB_BOUNDARIES
  int status, c_num;
  double force[3];
  char buffer[3*TCL_DOUBLE_SPACE+3];


  if (argc < 2) return tclcommand_lbboundary_print_all(interp);
  
  if(!strncmp(argv[1], "wall", strlen(argv[1]))) {
    status = tclcommand_lbboundary_wall(generate_lbboundary(),interp, argc - 2, argv + 2);
    mpi_bcast_lbboundary(-1);
  }
  else if(!strncmp(argv[1], "sphere", strlen(argv[1]))) {
    status = tclcommand_lbboundary_sphere(generate_lbboundary(),interp, argc - 2, argv + 2);
    mpi_bcast_lbboundary(-1);
  }
  else if(!strncmp(argv[1], "cylinder", strlen(argv[1]))) {
    status = tclcommand_lbboundary_cylinder(generate_lbboundary(),interp, argc - 2, argv + 2);
    mpi_bcast_lbboundary(-1);
  }
  else if(!strncmp(argv[1], "pore", strlen(argv[1]))) {
    status = tclcommand_lbboundary_pore(generate_lbboundary(),interp, argc - 2, argv + 2);
    mpi_bcast_lbboundary(-1);
  }
  else if(!strncmp(argv[1], "force", strlen(argv[1]))) {
    if (argc != 3 || Tcl_GetInt(interp, argv[2], &(c_num)) == TCL_ERROR) {
	    Tcl_AppendResult(interp, "Usage: lbboundary force $n",(char *) NULL);
	    return (TCL_ERROR);
    }
    if(c_num < 0 || c_num >= n_lb_boundaries) {
	    Tcl_AppendResult(interp, "Error in lbboundary force: The selected boundary does not exist",(char *) NULL);
	    return (TCL_ERROR);
    } else {
      status = lbboundary_get_force(c_num, force);
      for (int i = 0; i < 3; i++) {
        Tcl_PrintDouble(interp, force[i], buffer);
        Tcl_AppendResult(interp, buffer, " ", (char *)NULL);
      }
      return TCL_OK;
    }
  }
  else if(!strncmp(argv[1], "delete", strlen(argv[1]))) {
    if(argc < 3) {
      /* delete all */
      mpi_bcast_lbboundary(-2);
      status = TCL_OK;
    }
    else {
      if(Tcl_GetInt(interp, argv[2], &(c_num)) == TCL_ERROR) return (TCL_ERROR);
      if(c_num < 0 || c_num >= n_lb_boundaries) {
	Tcl_AppendResult(interp, "Can not delete non existing lbboundary",(char *) NULL);
	return (TCL_ERROR);
      }
      mpi_bcast_lbboundary(c_num);
      status = TCL_OK;    
    }
  }
  else if (argc == 2 && Tcl_GetInt(interp, argv[1], &c_num) == TCL_OK) {
    tclcommand_printLbBoundaryToResult(interp, c_num);
    status = TCL_OK;
  }
  else {
    Tcl_AppendResult(interp, "possible lb_boundaries: wall sphere cylinder lbboundary pore delete {c} to delete lbboundary or lb_boundaries",(char *) NULL);
    return (TCL_ERROR);
  }

//  lb_init_boundaries();
  return mpi_gather_runtime_errors(interp, status);

#else /* !defined(LB_BOUNDARIES) */
  Tcl_AppendResult(interp, "LB_BOUNDARIES not compiled in!" ,(char *) NULL);
  return (TCL_ERROR);
#endif /* LB_BOUNDARIES */
}


#ifdef LB_BOUNDARIES
void lbboundary_mindist_position(double pos[3], double* mindist, double distvec[3], int* no) {
  double vec[3];
  double dist=1e100;
  *mindist = 1e100;
  int n;

  Particle* p1=0;
  for(n=0;n<n_lb_boundaries;n++) {
    switch(lb_boundaries[n].type) {
      case CONSTRAINT_WAL: 
	        calculate_wall_dist(p1, pos, (Particle*) NULL, &lb_boundaries[n].c.wal, &dist, vec); 
        break;
      case CONSTRAINT_SPH:
	        calculate_sphere_dist(p1, pos, (Particle*) NULL, &lb_boundaries[n].c.sph, &dist, vec); 
        break;
      case CONSTRAINT_CYL: 
	        calculate_cylinder_dist(p1, pos, (Particle*) NULL, &lb_boundaries[n].c.cyl, &dist, vec); 
        break;
      case CONSTRAINT_PORE: 
	      calculate_pore_dist(p1, pos, (Particle*) NULL, &lb_boundaries[n].c.pore, &dist, vec); 
        break;
    }
    if (dist<*mindist) {
      *no=n;
      *mindist=dist;
      distvec[0] = vec[0];
      distvec[1] = vec[1];
      distvec[2] = vec[2];
    } 
//    else { 
//      distvec[0]=0;
//      distvec[1]=0;
//      distvec[2]=0;
//    }

  }
}



void lbboundary_mindist_position(double pos[3], double* mindist, double distvec[3], int* no) {
  double vec[3];
  double dist=1e100;
  *mindist = 1e100;
  int n;

  Particle* p1=0;
  for(n=0;n<n_lb_boundaries;n++) {
    switch(lb_boundaries[n].type) {
      case CONSTRAINT_WAL: 
	        calculate_wall_dist(p1, pos, (Particle*) NULL, &lb_boundaries[n].c.wal, &dist, vec); 
        break;
      case CONSTRAINT_SPH:
	        calculate_sphere_dist(p1, pos, (Particle*) NULL, &lb_boundaries[n].c.sph, &dist, vec); 
        break;
      case CONSTRAINT_CYL: 
	        calculate_cylinder_dist(p1, pos, (Particle*) NULL, &lb_boundaries[n].c.cyl, &dist, vec); 
        break;
      case CONSTRAINT_PORE: 
	      calculate_pore_dist(p1, pos, (Particle*) NULL, &lb_boundaries[n].c.pore, &dist, vec); 
        break;
    }
    if (dist<*mindist) {
      *no=n;
      *mindist=dist;
      distvec[0] = vec[0];
      distvec[1] = vec[1];
      distvec[2] = vec[2];
    } 
//    else { 
//      distvec[0]=0;
//      distvec[1]=0;
//      distvec[2]=0;
//    }

  }
}


/** Initialize boundary conditions for all constraints in the system. */
void lb_init_boundaries() {
  int n, x, y, z, node_domain_position[3], offset[3];
  char *errtxt;
  double pos[3], dist, dist_tmp=0.0, dist_vec[3];
<<<<<<< HEAD
  int the_boundary;
=======
  int the_boundary=-1;
>>>>>>> 1df96112
	
  map_node_array(this_node, node_domain_position);
	
  offset[0] = node_domain_position[0]*lblattice.grid[0];
  offset[1] = node_domain_position[1]*lblattice.grid[1];
  offset[2] = node_domain_position[2]*lblattice.grid[2];
  
  for (n=0;n<lblattice.halo_grid_volume;n++) {
    lbfields[n].boundary = 0;
  }
  if (lblattice.halo_grid_volume==0)
    return;
  
  for (z=0; z<lblattice.grid[2]+2; z++) {
<<<<<<< HEAD
    for (y=0; y<lblattice.grid[1]+2; y++) {
=======
   for (y=0; y<lblattice.grid[1]+2; y++) {
>>>>>>> 1df96112
	    for (x=0; x<lblattice.grid[0]+2; x++) {	    
	      pos[0] = (offset[0]+(x-1))*lblattice.agrid;
	      pos[1] = (offset[1]+(y-1))*lblattice.agrid;
	      pos[2] = (offset[2]+(z-1))*lblattice.agrid;
	      
	      dist = 1e99;

        for (n=0;n<n_lb_boundaries;n++) {
          switch (lb_boundaries[n].type) {
            case LB_BOUNDARY_WAL:
              calculate_wall_dist((Particle*) NULL, pos, (Particle*) NULL, &lb_boundaries[n].c.wal, &dist_tmp, dist_vec);
              break;
            case LB_BOUNDARY_SPH:
              calculate_sphere_dist((Particle*) NULL, pos, (Particle*) NULL, &lb_boundaries[n].c.sph, &dist_tmp, dist_vec);
              break;
            case LB_BOUNDARY_CYL:
              calculate_cylinder_dist((Particle*) NULL, pos, (Particle*) NULL, &lb_boundaries[n].c.cyl, &dist_tmp, dist_vec);
              break;
            case LB_BOUNDARY_POR:
              calculate_pore_dist((Particle*) NULL, pos, (Particle*) NULL, &lb_boundaries[n].c.pore, &dist_tmp, dist_vec);
              break;
            default:
              errtxt = runtime_error(128);
              ERROR_SPRINTF(errtxt, "{109 lbboundary type %d not implemented in lb_init_boundaries()\n", lb_boundaries[n].type);
          }
          
<<<<<<< HEAD
//          if (abs(dist) > abs(dist_tmp) || n == 0) {
//          }
          if (dist_tmp<dist) {
=======
        if (abs(dist) > abs(dist_tmp) || n == 0) {
//          if (dist_tmp<dist) { //Why would you want to do this? If you try to create a wall of finite thickness ...|xxx|..., it makes every node a wall node! (Georg Rempfer, 01.01.2011)
>>>>>>> 1df96112
            dist = dist_tmp;
            the_boundary = n;
          }
        }       
        
  	    if (dist <= 0 && n_lb_boundaries > 0) {
   	      lbfields[get_linear_index(x,y,z,lblattice.halo_grid)].boundary = the_boundary+1;   
        } else {
            lbfields[get_linear_index(x,y,z,lblattice.halo_grid)].boundary=0;
        }
      }
    }
  }
}

int lbboundary_get_force(int no, double* f) {
  double* forces=malloc(3*n_lb_boundaries*sizeof(double));
  mpi_gather_stats(8, forces, NULL, NULL, NULL);
  f[0]=forces[3*no+0]/lbpar.tau/lbpar.tau*lbpar.agrid;
  f[1]=forces[3*no+1]/lbpar.tau/lbpar.tau*lbpar.agrid;
  f[2]=forces[3*no+2]/lbpar.tau/lbpar.tau*lbpar.agrid;
  free(forces);
  return 0;
}

#endif /* LB_BOUNDARIES */
<|MERGE_RESOLUTION|>--- conflicted
+++ resolved
@@ -626,56 +626,12 @@
 }
 
 
-
-void lbboundary_mindist_position(double pos[3], double* mindist, double distvec[3], int* no) {
-  double vec[3];
-  double dist=1e100;
-  *mindist = 1e100;
-  int n;
-
-  Particle* p1=0;
-  for(n=0;n<n_lb_boundaries;n++) {
-    switch(lb_boundaries[n].type) {
-      case CONSTRAINT_WAL: 
-	        calculate_wall_dist(p1, pos, (Particle*) NULL, &lb_boundaries[n].c.wal, &dist, vec); 
-        break;
-      case CONSTRAINT_SPH:
-	        calculate_sphere_dist(p1, pos, (Particle*) NULL, &lb_boundaries[n].c.sph, &dist, vec); 
-        break;
-      case CONSTRAINT_CYL: 
-	        calculate_cylinder_dist(p1, pos, (Particle*) NULL, &lb_boundaries[n].c.cyl, &dist, vec); 
-        break;
-      case CONSTRAINT_PORE: 
-	      calculate_pore_dist(p1, pos, (Particle*) NULL, &lb_boundaries[n].c.pore, &dist, vec); 
-        break;
-    }
-    if (dist<*mindist) {
-      *no=n;
-      *mindist=dist;
-      distvec[0] = vec[0];
-      distvec[1] = vec[1];
-      distvec[2] = vec[2];
-    } 
-//    else { 
-//      distvec[0]=0;
-//      distvec[1]=0;
-//      distvec[2]=0;
-//    }
-
-  }
-}
-
-
 /** Initialize boundary conditions for all constraints in the system. */
 void lb_init_boundaries() {
   int n, x, y, z, node_domain_position[3], offset[3];
   char *errtxt;
   double pos[3], dist, dist_tmp=0.0, dist_vec[3];
-<<<<<<< HEAD
-  int the_boundary;
-=======
   int the_boundary=-1;
->>>>>>> 1df96112
 	
   map_node_array(this_node, node_domain_position);
 	
@@ -690,11 +646,7 @@
     return;
   
   for (z=0; z<lblattice.grid[2]+2; z++) {
-<<<<<<< HEAD
-    for (y=0; y<lblattice.grid[1]+2; y++) {
-=======
    for (y=0; y<lblattice.grid[1]+2; y++) {
->>>>>>> 1df96112
 	    for (x=0; x<lblattice.grid[0]+2; x++) {	    
 	      pos[0] = (offset[0]+(x-1))*lblattice.agrid;
 	      pos[1] = (offset[1]+(y-1))*lblattice.agrid;
@@ -721,14 +673,8 @@
               ERROR_SPRINTF(errtxt, "{109 lbboundary type %d not implemented in lb_init_boundaries()\n", lb_boundaries[n].type);
           }
           
-<<<<<<< HEAD
-//          if (abs(dist) > abs(dist_tmp) || n == 0) {
-//          }
-          if (dist_tmp<dist) {
-=======
         if (abs(dist) > abs(dist_tmp) || n == 0) {
 //          if (dist_tmp<dist) { //Why would you want to do this? If you try to create a wall of finite thickness ...|xxx|..., it makes every node a wall node! (Georg Rempfer, 01.01.2011)
->>>>>>> 1df96112
             dist = dist_tmp;
             the_boundary = n;
           }
