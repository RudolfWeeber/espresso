/*
  Copyright (C) 2010,2011,2012,2013 The ESPResSo project
  Copyright (C) 2002,2003,2004,2005,2006,2007,2008,2009,2010 
    Max-Planck-Institute for Polymer Research, Theory Group,
  
  This file is part of ESPResSo.
  
  ESPResSo is free software: you can redistribute it and/or modify
  it under the terms of the GNU General Public License as published by
  the Free Software Foundation, either version 3 of the License, or
  (at your option) any later version.
  
  ESPResSo is distributed in the hope that it will be useful,
  but WITHOUT ANY WARRANTY; without even the implied warranty of
  MERCHANTABILITY or FITNESS FOR A PARTICULAR PURPOSE.  See the
  GNU General Public License for more details.
  
  You should have received a copy of the GNU General Public License
  along with this program.  If not, see <http://www.gnu.org/licenses/>. 
*/
/** \file lb-boundaries.c
 *
 * Boundary conditions for Lattice Boltzmann fluid dynamics.
 * Header file for \ref lb-boundaries.h.
 *
 */
#include "utils.h"
#include "constraint.h"
#include "lb-boundaries.h"
#include "lb.h"
#include "interaction_data.h"
#include "communication.h"

#if defined (LB_BOUNDARIES) || defined (LB_BOUNDARIES_GPU)

int n_lb_boundaries = 0;
LB_Boundary *lb_boundaries = NULL;

void lbboundary_mindist_position(double pos[3], double* mindist, double distvec[3], int* no) {
  double vec[3] = {1e100, 1e100, 1e100};
  double dist=1e100;
  *mindist = 1e100;
  int n;

  Particle* p1=0;
  
  for(n=0;n<n_lb_boundaries;n++) {
    switch(lb_boundaries[n].type) {
      case CONSTRAINT_WAL: 
	      calculate_wall_dist(p1, pos, (Particle*) NULL, &lb_boundaries[n].c.wal, &dist, vec); 
        break;
        
      case CONSTRAINT_SPH:
	      calculate_sphere_dist(p1, pos, (Particle*) NULL, &lb_boundaries[n].c.sph, &dist, vec); 
        break;
        
      case CONSTRAINT_CYL: 
	      calculate_cylinder_dist(p1, pos, (Particle*) NULL, &lb_boundaries[n].c.cyl, &dist, vec); 
        break;
        
      case CONSTRAINT_RHOMBOID: 
	      calculate_rhomboid_dist(p1, pos, (Particle*) NULL, &lb_boundaries[n].c.rhomboid, &dist, vec); 
        break;
        
      case CONSTRAINT_PORE: 
	      calculate_pore_dist(p1, pos, (Particle*) NULL, &lb_boundaries[n].c.pore, &dist, vec); 
        break;
    }
    
    if (dist<*mindist) {
      *no=n;
      *mindist=dist;
      distvec[0] = vec[0];
      distvec[1] = vec[1];
      distvec[2] = vec[2];
    } 
  }
}


/** Initialize boundary conditions for all constraints in the system. */
void lb_init_boundaries() {

  int n, x, y, z;
  char *errtxt;
  double pos[3], dist, dist_tmp=0.0, dist_vec[3];
  
  if (lattice_switch & LATTICE_LB_GPU) {
#if defined (LB_GPU) && defined (LB_BOUNDARIES_GPU)
    int number_of_boundnodes = 0;
    int *host_boundary_node_list= (int*)malloc(sizeof(int));
    int *host_boundary_index_list= (int*)malloc(sizeof(int));
    size_t size_of_index;
    int boundary_number; // the number the boundary will actually belong to.

    for(z=0; z<lbpar_gpu.dim_z; z++) {
      for(y=0; y<lbpar_gpu.dim_y; y++) {
        for (x=0; x<lbpar_gpu.dim_x; x++) {	    
          pos[0] = (x+0.5)*lbpar_gpu.agrid;
          pos[1] = (y+0.5)*lbpar_gpu.agrid;
          pos[2] = (z+0.5)*lbpar_gpu.agrid;
             
          dist = 1e99;

          for (n=0;n<n_lb_boundaries;n++) {
            switch (lb_boundaries[n].type) {
              case LB_BOUNDARY_WAL:
                calculate_wall_dist((Particle*) NULL, pos, (Particle*) NULL, &lb_boundaries[n].c.wal, &dist_tmp, dist_vec);
                break;
                
              case LB_BOUNDARY_SPH:
                calculate_sphere_dist((Particle*) NULL, pos, (Particle*) NULL, &lb_boundaries[n].c.sph, &dist_tmp, dist_vec);
                break;
                
              case LB_BOUNDARY_CYL:
                calculate_cylinder_dist((Particle*) NULL, pos, (Particle*) NULL, &lb_boundaries[n].c.cyl, &dist_tmp, dist_vec);
                break;
                
              case LB_BOUNDARY_RHOMBOID:
                calculate_rhomboid_dist((Particle*) NULL, pos, (Particle*) NULL, &lb_boundaries[n].c.rhomboid, &dist_tmp, dist_vec);
                break;
                
              case LB_BOUNDARY_POR:
                calculate_pore_dist((Particle*) NULL, pos, (Particle*) NULL, &lb_boundaries[n].c.pore, &dist_tmp, dist_vec);
                break;
                
              default:
                errtxt = runtime_error(128);
                ERROR_SPRINTF(errtxt, "{109 lbboundary type %d not implemented in lb_init_boundaries()\n", lb_boundaries[n].type);
            }
            
            if (dist > dist_tmp || n == 0) {
              dist = dist_tmp;
              boundary_number = n;
            }
          }
          
        	if (dist <= 0 && n_lb_boundaries > 0) {
         	  size_of_index = (number_of_boundnodes+1)*sizeof(int);
<<<<<<< HEAD
		  host_boundindex = (int*) realloc(host_boundindex, size_of_index);
            host_boundindex[number_of_boundnodes] = x + lbpar_gpu.dim_x*y + lbpar_gpu.dim_x*lbpar_gpu.dim_y*z;
=======
            host_boundary_node_list = realloc(host_boundary_node_list, size_of_index);
            host_boundary_index_list = realloc(host_boundary_index_list, size_of_index);
            host_boundary_node_list[number_of_boundnodes] = x + lbpar_gpu.dim_x*y + lbpar_gpu.dim_x*lbpar_gpu.dim_y*z;
            host_boundary_index_list[number_of_boundnodes] = boundary_number; 
>>>>>>> 6d6af430
            //printf("boundindex %i: \n", host_boundindex[number_of_boundnodes]);  
            number_of_boundnodes++;  
          }
        }
      }
    }

    /**call of cuda fkt*/
    float* boundary_velocity = malloc(3*n_lb_boundaries*sizeof(float));
    for (n=0; n<n_lb_boundaries; n++) {
      boundary_velocity[3*n+0]=lb_boundaries[n].velocity[0];
      boundary_velocity[3*n+1]=lb_boundaries[n].velocity[1];
      boundary_velocity[3*n+2]=lb_boundaries[n].velocity[2];
    }
    if (n_lb_boundaries)
      lb_init_boundaries_GPU(n_lb_boundaries, number_of_boundnodes, host_boundary_node_list, host_boundary_index_list, boundary_velocity);
    free(boundary_velocity);
    free(host_boundary_node_list);
    free(host_boundary_index_list);
#endif
  } else {
#if defined (LB) && defined (LB_BOUNDARIES)   
    int node_domain_position[3], offset[3];
    int the_boundary=-1;
    map_node_array(this_node, node_domain_position);

    offset[0] = node_domain_position[0]*lblattice.grid[0];
    offset[1] = node_domain_position[1]*lblattice.grid[1];
    offset[2] = node_domain_position[2]*lblattice.grid[2];
    
    for (n=0;n<lblattice.halo_grid_volume;n++) {
      lbfields[n].boundary = 0;
    }
    
    if (lblattice.halo_grid_volume==0)
      return;
    
    for (z=0; z<lblattice.grid[2]+2; z++) {
      for (y=0; y<lblattice.grid[1]+2; y++) {
        for (x=0; x<lblattice.grid[0]+2; x++) {	    
          pos[0] = (offset[0]+(x-0.5))*lblattice.agrid;
          pos[1] = (offset[1]+(y-0.5))*lblattice.agrid;
          pos[2] = (offset[2]+(z-0.5))*lblattice.agrid;
          
          dist = 1e99;

          for (n=0;n<n_lb_boundaries;n++) {
            switch (lb_boundaries[n].type) {
              case LB_BOUNDARY_WAL:
                calculate_wall_dist((Particle*) NULL, pos, (Particle*) NULL, &lb_boundaries[n].c.wal, &dist_tmp, dist_vec);
                break;
                
              case LB_BOUNDARY_SPH:
                calculate_sphere_dist((Particle*) NULL, pos, (Particle*) NULL, &lb_boundaries[n].c.sph, &dist_tmp, dist_vec);
                break;
                
              case LB_BOUNDARY_CYL:
                calculate_cylinder_dist((Particle*) NULL, pos, (Particle*) NULL, &lb_boundaries[n].c.cyl, &dist_tmp, dist_vec);
                break;
                
              case LB_BOUNDARY_RHOMBOID:
                calculate_rhomboid_dist((Particle*) NULL, pos, (Particle*) NULL, &lb_boundaries[n].c.rhomboid, &dist_tmp, dist_vec);
                break;
                
              case LB_BOUNDARY_POR:
                calculate_pore_dist((Particle*) NULL, pos, (Particle*) NULL, &lb_boundaries[n].c.pore, &dist_tmp, dist_vec);
                break;
                
              default:
                errtxt = runtime_error(128);
                ERROR_SPRINTF(errtxt, "{109 lbboundary type %d not implemented in lb_init_boundaries()\n", lb_boundaries[n].type);
            }
            
            if (dist_tmp<dist) {
              dist = dist_tmp;
              the_boundary = n;
            }
          }       
          
    	    if (dist <= 0 && n_lb_boundaries > 0) {
     	      lbfields[get_linear_index(x,y,z,lblattice.halo_grid)].boundary = the_boundary+1;
     	      //printf("boundindex %i: \n", get_linear_index(x,y,z,lblattice.halo_grid));   
          }
          else {
            lbfields[get_linear_index(x,y,z,lblattice.halo_grid)].boundary = 0;
          }
        }
      }
    } 
#endif
  }
}

int lbboundary_get_force(int no, double* f) {
#ifdef LB_BOUNDARIES
<<<<<<< HEAD
  double* forces = (double*) malloc(3*n_lb_boundaries*sizeof(double));
=======

  double* forces=malloc(3*n_lb_boundaries*sizeof(double));
>>>>>>> 6d6af430
  
  if (lattice_switch & LATTICE_LB_GPU) {
#ifdef LB_BOUNDARIES_GPU
    lb_gpu_get_boundary_forces(forces);
#else 
    return ES_ERROR;
#endif
  } else { 
    mpi_gather_stats(8, forces, NULL, NULL, NULL);
  }
  
  f[0]=forces[3*no+0]/lbpar.tau/lbpar.tau*lbpar.agrid;
  f[1]=forces[3*no+1]/lbpar.tau/lbpar.tau*lbpar.agrid;
  f[2]=forces[3*no+2]/lbpar.tau/lbpar.tau*lbpar.agrid;
  
  free(forces);
#endif
  return 0;
}

#endif /* LB_BOUNDARIES or LB_BOUNDARIES_GPU */<|MERGE_RESOLUTION|>--- conflicted
+++ resolved
@@ -135,17 +135,12 @@
             }
           }
           
-        	if (dist <= 0 && n_lb_boundaries > 0) {
-         	  size_of_index = (number_of_boundnodes+1)*sizeof(int);
-<<<<<<< HEAD
-		  host_boundindex = (int*) realloc(host_boundindex, size_of_index);
-            host_boundindex[number_of_boundnodes] = x + lbpar_gpu.dim_x*y + lbpar_gpu.dim_x*lbpar_gpu.dim_y*z;
-=======
-            host_boundary_node_list = realloc(host_boundary_node_list, size_of_index);
-            host_boundary_index_list = realloc(host_boundary_index_list, size_of_index);
+          if (dist <= 0 && n_lb_boundaries > 0) {
+            size_of_index = (number_of_boundnodes+1)*sizeof(int);
+            host_boundary_node_list = (int*)realloc(host_boundary_node_list, size_of_index);
+            host_boundary_index_list = (int*)realloc(host_boundary_index_list, size_of_index);
             host_boundary_node_list[number_of_boundnodes] = x + lbpar_gpu.dim_x*y + lbpar_gpu.dim_x*lbpar_gpu.dim_y*z;
             host_boundary_index_list[number_of_boundnodes] = boundary_number; 
->>>>>>> 6d6af430
             //printf("boundindex %i: \n", host_boundindex[number_of_boundnodes]);  
             number_of_boundnodes++;  
           }
@@ -241,12 +236,7 @@
 
 int lbboundary_get_force(int no, double* f) {
 #ifdef LB_BOUNDARIES
-<<<<<<< HEAD
   double* forces = (double*) malloc(3*n_lb_boundaries*sizeof(double));
-=======
-
-  double* forces=malloc(3*n_lb_boundaries*sizeof(double));
->>>>>>> 6d6af430
   
   if (lattice_switch & LATTICE_LB_GPU) {
 #ifdef LB_BOUNDARIES_GPU
