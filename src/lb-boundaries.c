/*
  Copyright (C) 2010,2011,2012,2013 The ESPResSo project
  Copyright (C) 2002,2003,2004,2005,2006,2007,2008,2009,2010 
    Max-Planck-Institute for Polymer Research, Theory Group,
  
  This file is part of ESPResSo.
  
  ESPResSo is free software: you can redistribute it and/or modify
  it under the terms of the GNU General Public License as published by
  the Free Software Foundation, either version 3 of the License, or
  (at your option) any later version.
  
  ESPResSo is distributed in the hope that it will be useful,
  but WITHOUT ANY WARRANTY; without even the implied warranty of
  MERCHANTABILITY or FITNESS FOR A PARTICULAR PURPOSE.  See the
  GNU General Public License for more details.
  
  You should have received a copy of the GNU General Public License
  along with this program.  If not, see <http://www.gnu.org/licenses/>. 
*/
/** \file lb-boundaries.c
 *
 * Boundary conditions for Lattice Boltzmann fluid dynamics.
 * Header file for \ref lb-boundaries.h.
 *
 */
#include "utils.h"
#include "constraint.h"
#include "lb-boundaries.h"
#include "lb.h"
#include "interaction_data.h"
#include "communication.h"

#if defined (LB_BOUNDARIES) || defined (LB_BOUNDARIES_GPU)

int n_lb_boundaries = 0;
LB_Boundary *lb_boundaries = NULL;

void lbboundary_mindist_position(double pos[3], double* mindist, double distvec[3], int* no) {
  double vec[3] = {1e100, 1e100, 1e100};
  double dist=1e100;
  *mindist = 1e100;
  int n;

  Particle* p1=0;
  
  for(n=0;n<n_lb_boundaries;n++) {
    switch(lb_boundaries[n].type) {
      case CONSTRAINT_WAL: 
	      calculate_wall_dist(p1, pos, (Particle*) NULL, &lb_boundaries[n].c.wal, &dist, vec); 
        break;
        
      case CONSTRAINT_SPH:
	      calculate_sphere_dist(p1, pos, (Particle*) NULL, &lb_boundaries[n].c.sph, &dist, vec); 
        break;
        
      case CONSTRAINT_CYL: 
	      calculate_cylinder_dist(p1, pos, (Particle*) NULL, &lb_boundaries[n].c.cyl, &dist, vec); 
        break;
        
      case CONSTRAINT_RHOMBOID: 
	      calculate_rhomboid_dist(p1, pos, (Particle*) NULL, &lb_boundaries[n].c.rhomboid, &dist, vec); 
        break;
        
      case CONSTRAINT_PORE: 
	      calculate_pore_dist(p1, pos, (Particle*) NULL, &lb_boundaries[n].c.pore, &dist, vec); 
        break;
    }
    
    if (dist<*mindist) {
      *no=n;
      *mindist=dist;
      distvec[0] = vec[0];
      distvec[1] = vec[1];
      distvec[2] = vec[2];
    } 
  }
}


/** Initialize boundary conditions for all constraints in the system. */
void lb_init_boundaries() {

  int n, x, y, z;
  char *errtxt;
  double pos[3], dist, dist_tmp=0.0, dist_vec[3];
  
  if (lattice_switch & LATTICE_LB_GPU) {
#if defined (LB_GPU) && defined (LB_BOUNDARIES_GPU)
    int number_of_boundnodes = 0;
    int *host_boundary_node_list= (int*)malloc(sizeof(int));
    int *host_boundary_index_list= (int*)malloc(sizeof(int));
    size_t size_of_index;
    int boundary_number = -1; // the number the boundary will actually belong to.

    for(z=0; z<lbpar_gpu.dim_z; z++) {
      for(y=0; y<lbpar_gpu.dim_y; y++) {
        for (x=0; x<lbpar_gpu.dim_x; x++) {	    
          pos[0] = (x+0.5)*lbpar_gpu.agrid;
          pos[1] = (y+0.5)*lbpar_gpu.agrid;
          pos[2] = (z+0.5)*lbpar_gpu.agrid;
             
          dist = 1e99;

          for (n=0;n<n_lb_boundaries;n++) {
            switch (lb_boundaries[n].type) {
              case LB_BOUNDARY_WAL:
                calculate_wall_dist((Particle*) NULL, pos, (Particle*) NULL, &lb_boundaries[n].c.wal, &dist_tmp, dist_vec);
                break;
                
              case LB_BOUNDARY_SPH:
                calculate_sphere_dist((Particle*) NULL, pos, (Particle*) NULL, &lb_boundaries[n].c.sph, &dist_tmp, dist_vec);
                break;
                
              case LB_BOUNDARY_CYL:
                calculate_cylinder_dist((Particle*) NULL, pos, (Particle*) NULL, &lb_boundaries[n].c.cyl, &dist_tmp, dist_vec);
                break;
                
              case LB_BOUNDARY_RHOMBOID:
                calculate_rhomboid_dist((Particle*) NULL, pos, (Particle*) NULL, &lb_boundaries[n].c.rhomboid, &dist_tmp, dist_vec);
                break;
                
              case LB_BOUNDARY_POR:
                calculate_pore_dist((Particle*) NULL, pos, (Particle*) NULL, &lb_boundaries[n].c.pore, &dist_tmp, dist_vec);
                break;
                
              default:
                errtxt = runtime_error(128);
                ERROR_SPRINTF(errtxt, "{109 lbboundary type %d not implemented in lb_init_boundaries()\n", lb_boundaries[n].type);
            }
            
            if (dist > dist_tmp || n == 0) {
              dist = dist_tmp;
              boundary_number = n;
            }
          }
          
<<<<<<< HEAD
          if (dist <= 0  && n_lb_boundaries > 0){ 
=======
          if (dist <= 0 && boundary_number > 0 && n_lb_boundaries > 0) {
>>>>>>> 4b6d132f
            size_of_index = (number_of_boundnodes+1)*sizeof(int);
            host_boundary_node_list = realloc(host_boundary_node_list, size_of_index);
            host_boundary_index_list = realloc(host_boundary_index_list, size_of_index);
            host_boundary_node_list[number_of_boundnodes] = x + lbpar_gpu.dim_x*y + lbpar_gpu.dim_x*lbpar_gpu.dim_y*z;
            host_boundary_index_list[number_of_boundnodes] = boundary_number + 1; 
            //printf("boundindex %i: \n", host_boundindex[number_of_boundnodes]);  
            number_of_boundnodes++;  
          }
        }
      }
    }

    /**call of cuda fkt*/
    float* boundary_velocity = malloc(3*n_lb_boundaries*sizeof(float));

    for (n=0; n<n_lb_boundaries; n++) {
      boundary_velocity[3*n+0]=lb_boundaries[n].velocity[0];
      boundary_velocity[3*n+1]=lb_boundaries[n].velocity[1];
      boundary_velocity[3*n+2]=lb_boundaries[n].velocity[2];
    }

    if (n_lb_boundaries)
      lb_init_boundaries_GPU(n_lb_boundaries, number_of_boundnodes, host_boundary_node_list, host_boundary_index_list, boundary_velocity);

    free(boundary_velocity);
    free(host_boundary_node_list);
    free(host_boundary_index_list);
#endif
  } else {
#if defined (LB) && defined (LB_BOUNDARIES)   
    int node_domain_position[3], offset[3];
    int the_boundary=-1;
    map_node_array(this_node, node_domain_position);

    offset[0] = node_domain_position[0]*lblattice.grid[0];
    offset[1] = node_domain_position[1]*lblattice.grid[1];
    offset[2] = node_domain_position[2]*lblattice.grid[2];
    
    for (n=0;n<lblattice.halo_grid_volume;n++) {
      lbfields[n].boundary = 0;
    }
    
    if (lblattice.halo_grid_volume==0)
      return;
    
    for (z=0; z<lblattice.grid[2]+2; z++) {
      for (y=0; y<lblattice.grid[1]+2; y++) {
        for (x=0; x<lblattice.grid[0]+2; x++) {	    
          pos[0] = (offset[0]+(x-0.5))*lblattice.agrid;
          pos[1] = (offset[1]+(y-0.5))*lblattice.agrid;
          pos[2] = (offset[2]+(z-0.5))*lblattice.agrid;
          
          dist = 1e99;

          for (n=0;n<n_lb_boundaries;n++) {
            switch (lb_boundaries[n].type) {
              case LB_BOUNDARY_WAL:
                calculate_wall_dist((Particle*) NULL, pos, (Particle*) NULL, &lb_boundaries[n].c.wal, &dist_tmp, dist_vec);
                break;
                
              case LB_BOUNDARY_SPH:
                calculate_sphere_dist((Particle*) NULL, pos, (Particle*) NULL, &lb_boundaries[n].c.sph, &dist_tmp, dist_vec);
                break;
                
              case LB_BOUNDARY_CYL:
                calculate_cylinder_dist((Particle*) NULL, pos, (Particle*) NULL, &lb_boundaries[n].c.cyl, &dist_tmp, dist_vec);
                break;
                
              case LB_BOUNDARY_RHOMBOID:
                calculate_rhomboid_dist((Particle*) NULL, pos, (Particle*) NULL, &lb_boundaries[n].c.rhomboid, &dist_tmp, dist_vec);
                break;
                
              case LB_BOUNDARY_POR:
                calculate_pore_dist((Particle*) NULL, pos, (Particle*) NULL, &lb_boundaries[n].c.pore, &dist_tmp, dist_vec);
                break;
                
              default:
                errtxt = runtime_error(128);
                ERROR_SPRINTF(errtxt, "{109 lbboundary type %d not implemented in lb_init_boundaries()\n", lb_boundaries[n].type);
            }
            
            if (dist_tmp<dist) {
              dist = dist_tmp;
              the_boundary = n;
            }
          }       
          
    	    if (dist <= 0 && n_lb_boundaries > 0) {
     	      lbfields[get_linear_index(x,y,z,lblattice.halo_grid)].boundary = the_boundary+1;
     	      //printf("boundindex %i: \n", get_linear_index(x,y,z,lblattice.halo_grid));   
          }
          else {
            lbfields[get_linear_index(x,y,z,lblattice.halo_grid)].boundary = 0;
          }
        }
      }
    } 
#endif
  }
}

int lbboundary_get_force(int no, double* f) {
#if defined (LB_BOUNDARIES) || defined (LB_BOUNDARIES_GPU)

  double* forces=malloc(3*n_lb_boundaries*sizeof(double));
  
  if (lattice_switch & LATTICE_LB_GPU) {
#if defined (LB_BOUNDARIES_GPU) && defined (LB_GPU)
    lb_gpu_get_boundary_forces(forces);

// ***** I THINK BECAUSE OF THE WAY YOU DEFINE THE FORCES YOU WANT TO PRINT THE NEGATIVE

    f[0]=-forces[3*no+0];
    f[1]=-forces[3*no+1];
    f[2]=-forces[3*no+2];
#else 
    return ES_ERROR;
#endif
  } else { 
#if defined (LB_BOUNDARIES) && defined (LB)
    mpi_gather_stats(8, forces, NULL, NULL, NULL);
  
    f[0]=forces[3*no+0]*lbpar.agrid/lbpar.tau/lbpar.tau;
    f[1]=forces[3*no+1]*lbpar.agrid/lbpar.tau/lbpar.tau;
    f[2]=forces[3*no+2]*lbpar.agrid/lbpar.tau/lbpar.tau;
#else 
    return ES_ERROR;
#endif
  }
  
  free(forces);
#endif
  return 0;
}

#endif /* LB_BOUNDARIES or LB_BOUNDARIES_GPU */<|MERGE_RESOLUTION|>--- conflicted
+++ resolved
@@ -135,11 +135,7 @@
             }
           }
           
-<<<<<<< HEAD
-          if (dist <= 0  && n_lb_boundaries > 0){ 
-=======
           if (dist <= 0 && boundary_number > 0 && n_lb_boundaries > 0) {
->>>>>>> 4b6d132f
             size_of_index = (number_of_boundnodes+1)*sizeof(int);
             host_boundary_node_list = realloc(host_boundary_node_list, size_of_index);
             host_boundary_index_list = realloc(host_boundary_index_list, size_of_index);
