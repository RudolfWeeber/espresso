/*
  Copyright (C) 2010 The ESPResSo project
  Copyright (C) 2002,2003,2004,2005,2006,2007,2008,2009,2010 Max-Planck-Institute for Polymer Research, Theory Group, PO Box 3148, 55021 Mainz, Germany
  
  This file is part of ESPResSo.
  
  ESPResSo is free software: you can redistribute it and/or modify
  it under the terms of the GNU General Public License as published by
  the Free Software Foundation, either version 3 of the License, or
  (at your option) any later version.
  
  ESPResSo is distributed in the hope that it will be useful,
  but WITHOUT ANY WARRANTY; without even the implied warranty of
  MERCHANTABILITY or FITNESS FOR A PARTICULAR PURPOSE.  See the
  GNU General Public License for more details.
  
  You should have received a copy of the GNU General Public License
  along with this program.  If not, see <http://www.gnu.org/licenses/>. 
*/
<<<<<<< HEAD
#include "bin.h"
=======

#include "bin.h"
#include "bin_tcl.h"
>>>>>>> e92f5d72
#include "parser.h"
#include "utils.h"

int tclcommand_bin(ClientData cdata, Tcl_Interp *interp,
	int argc, char **argv)
{
  DoubleList coords, data, count, sum, bins;
  int i, num_bins, give_bincounts = 0;
  double min_bin, max_bin, contr;
  int w, s, e, c;
  char buffer[2 + TCL_DOUBLE_SPACE];

  init_doublelist(&coords);
  init_doublelist(&data);
  init_doublelist(&sum);
  init_doublelist(&bins);

  /* type of the binning */
  if (argc > 1 && ARG1_IS_S("-stats")) {
    give_bincounts = 1;
    argc -= 1; argv += 1;
  }

  /* type of the binning */
  if (argc > 2 && ARG1_IS_S("-bins")) {
    if (!ARG_IS_DOUBLELIST(2, bins))
      return TCL_ERROR;
    argc -= 2; argv += 2;
  }
  else if (argc > 4 &&
	   (ARG1_IS_S("-linbins") || ARG1_IS_S("-logbins"))) {
    if (!ARG_IS_D(2, min_bin) ||
	!ARG_IS_D(3, max_bin) ||
	!ARG_IS_I(4, num_bins))
      return TCL_ERROR;    

    /* swap if necessary */
    if (min_bin > max_bin) { double tmp = min_bin; min_bin = max_bin; max_bin = tmp; }

    if (ARG1_IS_S("-linbins")) setup_linear_bins(&bins, min_bin, max_bin, num_bins);
    else if (ARG1_IS_S("-logbins")) setup_log_bins(&bins, min_bin, max_bin, num_bins);

    argc -= 4; argv += 4;
  }

  if (bins.n < 2) {
    Tcl_AppendResult(interp, "please specify at least two bin boundaries", (char *) NULL);
    return TCL_ERROR;
  }

  /* determine job to do */
  if (argc == 2 && ARG1_IS_S("-binctrwdth")) {
    /* just return the centers */
    Tcl_PrintDouble(interp, .5*(bins.e[0] + bins.e[1]), buffer);
    Tcl_AppendResult(interp, "{", buffer, (char *) NULL);
    Tcl_PrintDouble(interp, bins.e[1] - bins.e[0], buffer);
    Tcl_AppendResult(interp, " ", buffer, "}", (char *) NULL);
    for (i = 1; i < bins.n - 1; i++) {
      Tcl_PrintDouble(interp, .5*(bins.e[i] + bins.e[i+1]), buffer);
      Tcl_AppendResult(interp, " {", buffer, (char *) NULL);
      Tcl_PrintDouble(interp, bins.e[i+1] - bins.e[i], buffer);
      Tcl_AppendResult(interp, " ", buffer, "}", (char *) NULL);
    }
    return TCL_OK;
  }
  else if (argc == 2) {
    /* do the binning with bisection search algorithm */

    /* check for the type of data */
    if (!ARG1_IS_DOUBLELIST(coords)) {
      int i, tmp_argc, parse_error = 0;
      char  **tmp_argv;
      Tcl_ResetResult(interp);
      Tcl_SplitList(interp, argv[1], &tmp_argc, &tmp_argv);
      realloc_doublelist(&coords, coords.n = tmp_argc);
      realloc_doublelist(&data, data.n = tmp_argc);
      for(i = 0 ; i < tmp_argc; i++) {
	int tmp_argc2;
	char  **tmp_argv2;
	Tcl_SplitList(interp, tmp_argv[i], &tmp_argc2, &tmp_argv2);
	if (tmp_argc2 != 2) {
	  Tcl_AppendResult(interp, "data set has to be either a list of doubles or of lists of 2 doubles", (char *) NULL);
	  parse_error = 1; break;
	}
	if (Tcl_GetDouble(interp, tmp_argv2[0], &(coords.e[i])) == TCL_ERROR) { parse_error = 1; break; }
	if (Tcl_GetDouble(interp, tmp_argv2[1], &(data.e[i])) == TCL_ERROR) { parse_error = 1; break; }
	Tcl_Free((char *)tmp_argv2);
      }
      Tcl_Free((char *)tmp_argv);
      if (parse_error) return TCL_ERROR;
    }
      
    /* the binning itself */
    alloc_doublelist(&count, count.n = bins.n - 1);
    for (i = 0; i < count.n; i++) count.e[i] = 0;
    if (data.n) {
      alloc_doublelist(&sum, sum.n = bins.n - 1);
      for (i = 0; i < sum.n; i++) sum.e[i] = 0;
    }

    for (i = 0; i < coords.n; i++) {
      double cd = coords.e[i];
      if (cd < bins.e[0] || cd > bins.e[bins.n-1])
	continue;
      s = 0; e = bins.n - 1;
      while ((w = e - s) > 1) {
	c = (e + s)/2;
	if (cd >= bins.e[c]) s = c; else e = c;
      }
      count.e[s]++;
      if (data.n)
	sum.e[s] += data.e[i];
    }
    
    /* normalization */
    contr = 1./coords.n;

    for (i = 0; i < count.n; i++) {
      if (data.n) {
	if (count.e[i]) {
	  double tmp = sum.e[i]/count.e[i];
	  Tcl_PrintDouble(interp, tmp, buffer);
	}
	else
	  strcpy(buffer, "n/a");
      }
      else {
	Tcl_PrintDouble(interp, count.e[i] * contr, buffer);
      }
 
      if (i == 0)
	Tcl_AppendResult(interp, buffer, (char *) NULL);
      else
	Tcl_AppendResult(interp, " ", buffer, (char *) NULL);

      if (give_bincounts) {
	sprintf(buffer, "%d", (int)count.e[i]);
	Tcl_AppendResult(interp, " ", buffer, (char *) NULL);
      }
    }
    return TCL_OK;
  }

  Tcl_ResetResult(interp);
  Tcl_AppendResult(interp, "usage: bin -bins <binboundarylist> | "
		   "(-linbins|-logbins <start> <end> <num>) <data>|-binctrwdth\n", (char *) NULL);
  Tcl_AppendResult(interp, "       <data> is a list of doubles to bin or lists {coord data},"
		   " where data is to be averaged in each bin", (char *) NULL);
  return TCL_ERROR;   
}
<|MERGE_RESOLUTION|>--- conflicted
+++ resolved
@@ -17,13 +17,8 @@
   You should have received a copy of the GNU General Public License
   along with this program.  If not, see <http://www.gnu.org/licenses/>. 
 */
-<<<<<<< HEAD
-#include "bin.h"
-=======
-
 #include "bin.h"
 #include "bin_tcl.h"
->>>>>>> e92f5d72
 #include "parser.h"
 #include "utils.h"
 
