--- conflicted
+++ resolved
@@ -25,22 +25,15 @@
 // * use preconditioner in iterative solver
 // * implement matrix-free farfield (via fft)
 // * add brownian motion
-<<<<<<< HEAD
-=======
 // * add bucket versions
->>>>>>> b9f2003c
 
 typedef double real;
 
 #include <stdio.h>
 #include <iostream>
 #include "cuda_runtime.h"
-<<<<<<< HEAD
-#include "device_functions.h"
-=======
 #include "curand.h"
 #include <device_functions.h>
->>>>>>> b9f2003c
 
 #include "assert.h"
 #include "integrate_sd_cuda_debug.cuh"
@@ -101,14 +94,10 @@
 void _cudaCheckError(const char *msg, const char * file, const int line);
 // this computes the near field
 // it calculates the ResistanceMatrix
-<<<<<<< HEAD
-__global__ void sd_compute_resistance_matrix(double * r, int N, double self_mobility, double a, double * L, double * resistance);
-=======
 __global__ void sd_compute_resistance_matrix(double * r, int N, double self_mobility, double a, double * L, double * resistance, int * myInfo);
 // TODO: make the order of arguments uniform (and logical?)
 // TODO: description here
 __global__ void sd_compute_brownian_force_nearfield(real * r,real * gaussian_nf,int N,double * L, double a, double self_mobility,real * brownian_force_nf);
->>>>>>> b9f2003c
 
 // make sure to have one thread per particle
 __global__ void sd_real_integrate_prepare( double * r_d , double * disp_d, double * L, double a, int N);
@@ -121,8 +110,7 @@
 __global__ void sd_set_zero_matrix(double * matrix, int size);
 
 
-<<<<<<< HEAD
-=======
+
 // this sets a block to zero
 // data  : pointer to the given data
 // size  : the size of the data
@@ -134,7 +122,7 @@
 // value : the value written to the data block
 __global__ void sd_set_int(int * data, int size, int value);
 
->>>>>>> b9f2003c
+
 // implementation of a bucket sort algorithm
 // puts all the N particles with given position pos 
 // and particle radius a within the periodic boundary 
@@ -152,11 +140,7 @@
 				int * particleCount, int * particleList, int maxParticlePerCell, int totalBucketNum);
 
 // BICGSTAB-Solver
-<<<<<<< HEAD
-// implimented as given in Numerik linearer Gleichungssysteme by Prof. Dr. Andreas Meister
-=======
 // implimented as given in `Numerik linearer Gleichungssysteme` by Prof. Dr. Andreas Meister
->>>>>>> b9f2003c
 // this solves A*x=b
 // cublas a handle for cublas
 // size   the size n of the matrix
@@ -167,16 +151,12 @@
 // maxit  maximum number of iterations
 // x      the requested solution with an initial guess (in/out)
 // returns 0 on success, else error code
-<<<<<<< HEAD
-int sd_bicgstab_solver(cublasHandle_t cublas ,int size, real * A,int lda, real * b, real tol, int maxit, real * x);
-=======
 int sd_bicgstab_solver(cublasHandle_t cublas ,int size, real * A,int lda, real * b, real tol, int maxit, real * x, real * res);
 
 
 typedef unsigned long long ull;
 // atomicAdd implementation for double
 __device__ double atomicAdd(double * address, double inc);
->>>>>>> b9f2003c
 /* *************************************************************************************************************** *
  * ********************************************     implementation    ******************************************** *
  * *************************************************************************************************************** */
@@ -245,32 +225,21 @@
   double * disp_d=NULL;
   cuda_safe_mem(cudaMalloc((void**)&disp_d, DIM*N*sizeof(double)));
   cuda_safe_mem(cudaMemcpy(disp_d,velo_h,N*DIM*sizeof(double),cudaMemcpyHostToDevice));
-<<<<<<< HEAD
-  // rescale forces - this should not be done somewhere else ...
-  cublasStatus_t stat;
-=======
   int myInfo_h[]={0,0,0};
   int * myInfo_d=NULL;
   cuda_safe_mem(cudaMalloc((void**)&myInfo_d, 3*sizeof(int)));
   cuda_safe_mem(cudaMemcpy(myInfo_d,myInfo_h,3*sizeof(int),cudaMemcpyHostToDevice));
   // rescale forces - this should not be done somewhere else ...
->>>>>>> b9f2003c
   double alpha=time_step;
   cublasCall(cublasDscal( cublas, 3*N, &alpha, force_d, 1));
   //alpha=1/time_step;
   //cublasCall(cublasDscal(cublas, DIM*N, &alpha, disp_d, 1));  
-<<<<<<< HEAD
-  sd_compute_displacement(cublas, pos_d, N, viscosity, radius, box_l_d, mobility_d, force_d, disp_d);
-  
-  
-=======
   sd_compute_displacement(cublas, pos_d, N, viscosity, radius, box_l_d, mobility_d, force_d, disp_d, myInfo_d);
   cuda_safe_mem(cudaMemcpy(myInfo_h,myInfo_d,3*sizeof(int),cudaMemcpyDeviceToHost));
   //std::cerr <<"MyInfo: "<< myInfo_h[0] <<"\t" << myInfo_h[1] <<"\t" << myInfo_h[2] <<"\n";
   if (myInfo_h[0]){
     sd_set_particles_apart();
   }
->>>>>>> b9f2003c
   
   //int numThreadsPerBlock = 3;
   int numBlocks = (N+numThreadsPerBlock-1)/numThreadsPerBlock;
@@ -349,18 +318,7 @@
   assert(isSymmetricDev(resistance_d,lda,N*3));
   //cublasStatus_t status;
   
-<<<<<<< HEAD
-  //debug
-  //printMatrixDev(mobility_d,lda,3*N,"mobility:");
-  //printVectorDev(r_d,3*N,"position: ");
-  //printMatrixDev(resistance_d,lda,3*N,"resitstance: ");
-
-                                   
-  sd_iterative_solver(cublas, mobility_d, resistance_d, force_d, 3*N,disp_d);
-     
-=======
   double err = sd_iterative_solver(cublas, mobility_d, resistance_d, force_d, 3*N,disp_d);
->>>>>>> b9f2003c
   
   // brownian part
   if (temperature > 0){
@@ -400,7 +358,18 @@
       sd_compute_brownian_force_nearfield<<<numBlocks, numThreadsPerBlock>>>(r_d, gaussian_nf, N, L_d, a,
 									     1./(6.*M_PI*eta*a), brownian_force_nf);
     }// end of near field
-    
+    /*static bool recalc = true;
+    while (recalc){
+      if (recalc){
+	calculate_maxmin_eigenvalues(3*N,mobility_d,lda,
+      }
+      // do the calculation
+      //if (error to big && !recalc){
+      //  recalc = true;
+      //else{
+      //  recalc = false
+      //}
+      }*/
     
     
   }// end of brownian motion
@@ -440,61 +409,6 @@
   // mob_force = mobility * force
   cublasCall(cublasDgemv( cublas, CUBLAS_OP_T, size, size, &alpha, mobility, lda, force, 1, &beta, mob_force, 1));
   int info;
-<<<<<<< HEAD
-  //printMatrixDev(mat_a,lda,size,"A");
-  // use mob_force as initial guess
-  /*
-  cublasCall(cublasDcopy(cublas, size,mob_force,1,disp, 1));
-  magma_dpotrs_gpu('U', size, 1, mat_a, lda, disp, size, &info);
-  // compary to expected result
-  cuda_safe_mem(cudaMemcpy(mat_a, mat_a_bak, lda*size*sizeof(double),cudaMemcpyDeviceToDevice));
-  //printMatrixDev(mat_a,lda,size,"A");
-  cublasCall(cublasDgemv( cublas, CUBLAS_OP_T, size, size, &alpha, mat_a, lda, disp, 1, &beta, result_checker, 1));
-  alpha=-1;
-  cublasCall(cublasDaxpy( cublas, size, &alpha, mob_force, 1, result_checker, 1));
-  alpha=1;
-  double res;
-  cublasCall(cublasDdot( cublas, size, result_checker, 1, result_checker, 1,&res));
-  //magma_int_t magma_dpotrs_gpu( magma_uplo_t uplo,  magma_int_t n, magma_int_t nrhs,
-  //				double *dA, magma_int_t ldda,
-  //				double *dB, magma_int_t lddb, magma_int_t *info);
-  */
-  double res=1; info=1;
-  if (info != 0 || res > 1e-4){
-    static int error_was_printed=0;
-    if (!(error_was_printed&1)){
-      error_was_printed|=1;
-      fprintf(stderr, "We do not use the symmetry of the matrix ...\nThe residuum was %6f\n",res);
-    }
-    // reset mat_a (is done during comparison
-    //cuda_safe_mem(cudaMemcpy(mat_a, mat_a_bak, lda*size*sizeof(double),cudaMemcpyDeviceToDevice));
-    // dont - use given 
-    //cublasCall(cublasDcopy(cublas, size,mob_force,1,disp, 1)); // reset disp
-    printVectorDev((double *)force,6,"Kraft");
-    printVectorDev(disp,6,"before");
-    info = sd_bicgstab_solver(cublas ,size, mat_a,lda, mob_force, 1e-6, 10*size+100, disp);
-    printVectorDev(disp,6,"after");
-    //assert(info==0);
-    // compary to expected result
-    cuda_safe_mem(cudaMemcpy(mat_a, mat_a_bak, lda*size*sizeof(double),cudaMemcpyDeviceToDevice));
-    cublasCall(cublasDgemv( cublas, CUBLAS_OP_T, size, size, &alpha, mat_a, lda, disp, 1, &beta, result_checker, 1));
-    alpha=-1;
-    cublasCall(cublasDaxpy( cublas, size, &alpha, mob_force, 1, result_checker, 1));
-    alpha=1;
-    cublasCall(cublasDdot( cublas, size, result_checker, 1, result_checker, 1,&res));
-    //if (info != 0 || res > 1e-4){
-    if (res > 1e-1){
-      if (!(error_was_printed&2)){
-	//error_was_printed|=2;
-	fprintf(stderr, "Iterative solver failed ...\nThe residuum was %6f\n",res);
-      }
-      /*int ipiv[size];
-      magma_dgetrf_gpu( size, size,mat_a, lda, ipiv, &info);
-      assert(info==0);
-      magma_dgetrs_gpu('N', size, 1,
-		       mat_a, lda, ipiv,
-		       disp, size, &info);
-=======
   double res;
   //printVectorDev((double *)force,6,"Kraft");
   //printVectorDev(disp,6,"before");
@@ -529,7 +443,6 @@
       magma_dgetrs_gpu('N', size, 1,
       mat_a, lda, ipiv,
       disp, size, &info);
->>>>>>> b9f2003c
       assert(info==0);
       // compary to expected result
       cuda_safe_mem(cudaMemcpy(mat_a, mat_a_bak, lda*size*sizeof(double),cudaMemcpyDeviceToDevice));
@@ -537,23 +450,6 @@
       alpha=-1;
       cublasCall(cublasDaxpy( cublas, size, &alpha, mob_force, 1, result_checker, 1));
       alpha=1;
-<<<<<<< HEAD
-      cublasCall(cublasDdot( cublas, size, result_checker, 1, result_checker, 1,&res));*/
-      if (res > 1e-1){
-	fprintf(stderr, "All methods failed :(. The residuum was %f\n",res);
-	//cublasCall(cublasDgemv( cublas, CUBLAS_OP_T, size, size, &alpha, mat_a, lda, disp, 1, &beta, result_checker, 1));
-	printVectorDev(mob_force, size, "mob_force");
-	//printVectorDev(result_checker, size, "result_checker");
-	printVectorDev(disp, size, "disp");
-	printMatrixDev((double *)mobility,lda,size,"mobility");
-	printMatrixDev((double *)resistance,lda,size,"res");
-	printMatrixDev((double *)mat_a,lda,size,"mat_a");
-      }
-      //magma_int_t magma_dgetrs_gpu( magma_trans_t trans, magma_int_t n, magma_int_t nrhs,
-      //				  double *dA, magma_int_t ldda, magma_int_t *ipiv,
-      //				  double *dB, magma_int_t lddb, magma_int_t *info);
-    }
-=======
       cublasCall(cublasDdot( cublas, size, result_checker, 1, result_checker, 1,&res));
       if (res > 1e-1){
       fprintf(stderr, "All methods failed :(. The residuum from getrs was %e\n",res);
@@ -568,7 +464,6 @@
     //magma_int_t magma_dgetrs_gpu( magma_trans_t trans, magma_int_t n, magma_int_t nrhs,
     //				  double *dA, magma_int_t ldda, magma_int_t *ipiv,
     //				  double *dB, magma_int_t lddb, magma_int_t *info);
->>>>>>> b9f2003c
   }
   
   //assert(info==0);
@@ -576,10 +471,7 @@
   cuda_safe_mem(cudaFree((void*)mat_a_bak));
   cuda_safe_mem(cudaFree((void*)mob_force));
   cuda_safe_mem(cudaFree((void*)result_checker));
-<<<<<<< HEAD
-=======
   return res;
->>>>>>> b9f2003c
 }
 // this solves iteratively using CG
 // disp * (1+resistance*mobility) = mobility_d *  force_d 
@@ -686,11 +578,7 @@
 // maxit  maximum number of iterations
 // x      the requested solution with an initial guess (in/out)
 // returns 0 on success, else error code
-<<<<<<< HEAD
-int sd_bicgstab_solver(cublasHandle_t cublas ,int size, real * A,int lda, real * b, real tol, int maxit, real * x){
-=======
 int sd_bicgstab_solver(cublasHandle_t cublas ,int size, real * A,int lda, real * b, real tol, int maxit, real * x, real * res){
->>>>>>> b9f2003c
   // vector malloc
   real * r0=NULL;
   cuda_safe_mem(cudaMalloc( (void**)&r0, size*sizeof(real) ));       assert(r0 != NULL);
@@ -713,10 +601,6 @@
   }
   eps = min(eps,tol*1e-2);
   // other variables
-<<<<<<< HEAD
-  cublasStatus_t stat;
-=======
->>>>>>> b9f2003c
   real alpha=1;
   real beta=0;
   real tolb;
@@ -743,10 +627,7 @@
   real normr=sqrt(rr0);
   int iteration=0;
   real lastnorm=normr;
-<<<<<<< HEAD
-=======
   real initnorm=normr;
->>>>>>> b9f2003c
   // check for conversion or max iterations
   while (iteration < maxit && normr >= tolb){
     // v=A*p
@@ -754,17 +635,6 @@
     // vr0 = v*r0
     real vr0;
     cublasCall(cublasDdot( cublas, size, v, 1, r0, 1, &vr0));
-<<<<<<< HEAD
-    if (fabs(vr0) < eps){
-      fprintf(stderr, "BICGSTAB break-down.\n");
-      cuda_safe_mem(cudaFree((void*)r0));cuda_safe_mem(cudaFree((void*)r));cuda_safe_mem(cudaFree((void*)p));cuda_safe_mem(cudaFree((void*)v));cuda_safe_mem(cudaFree((void*)t));cuda_safe_mem(cudaFree((void*)test));
-      return 1;
-    }
-    if (rr0 == 0){
-      fprintf(stderr, "BICGSTAB solution stagnates.\n");
-      cuda_safe_mem(cudaFree((void*)r0));cuda_safe_mem(cudaFree((void*)r));cuda_safe_mem(cudaFree((void*)p));cuda_safe_mem(cudaFree((void*)v));cuda_safe_mem(cudaFree((void*)t));cuda_safe_mem(cudaFree((void*)test));
-      return 2;
-=======
     if (fabs(vr0) < eps || rr0 == 0){
       if (fabs(vr0) < eps)
 	fprintf(stderr, "BICGSTAB break-down.\n");
@@ -775,7 +645,6 @@
       if (tolb > normr)     { return 0;}
       if (tolb*100 > normr) { return 1;}
       else                  { return 2;}
->>>>>>> b9f2003c
     }
     // alpha = rr0/vr0
     real myAlpha=rr0/vr0;
@@ -794,9 +663,6 @@
     if (tt==0 || ts == 0){
       fprintf(stderr, "BICGSTAB break-down.\n");
       cuda_safe_mem(cudaFree((void*)r0));cuda_safe_mem(cudaFree((void*)r));cuda_safe_mem(cudaFree((void*)p));cuda_safe_mem(cudaFree((void*)v));cuda_safe_mem(cudaFree((void*)t));cuda_safe_mem(cudaFree((void*)test));
-<<<<<<< HEAD
-      return 1;
-=======
       res[0] = normr;
       if (tolb > normr)     { 
 	//fprintf(stderr, "0: tolb: %e normr: %e \n",tolb, normr);
@@ -807,7 +673,6 @@
       else                  { 
 	//fprintf(stderr, "2: tolb: %e normr: %e \n",tolb, normr);
 	return 2;}
->>>>>>> b9f2003c
     }
     // omega = ts/tt
     real myOmega=ts/tt;
@@ -849,11 +714,7 @@
       // p =r
       cublasCall(cublasDcopy(cublas, size,r,1,p, 1));
     }
-<<<<<<< HEAD
-    if (iteration%500000 == 0){ // enable debugging by setting this to a lower value
-=======
     if (iteration%50000 == 0){ // enable debugging by setting this to a lower value
->>>>>>> b9f2003c
       real realnorm;
       {// recalculate normr
 	cublasCall(cublasDcopy(cublas, size,b,1,test, 1));
@@ -865,22 +726,6 @@
       }
       fprintf(stderr,"  Iteration: %6d Residuum: %12f RealResiduum: %12f\n",iteration, normr, realnorm);
     }
-<<<<<<< HEAD
-  }
-  {
-      real realnorm;
-      {// recalculate normr
-	cublasCall(cublasDcopy(cublas, size,b,1,test, 1));
-	alpha=-1;beta=1;
-	cublasCall(cublasDgemv(cublas, CUBLAS_OP_T, size, size, &alpha, A, lda, x, 1, &beta, test, 1));
-	alpha= 1;beta=0;
-	cublasCall(cublasDdot( cublas, size, test, 1, test, 1, &realnorm));
-	realnorm=sqrt(realnorm);
-      }
-      fprintf(stderr,"  Iteration: %6d Residuum: %12f RealResiduum: %12f\n",iteration, normr, realnorm);
-  }
-  {// recalculate normr
-=======
     if (initnorm*1e10 < normr){ // somehow our solution explodes ...
       fprintf(stderr, "BICGSTAB did not converge, residuum exploded. Aborting.\n");
       cuda_safe_mem(cudaFree((void*)r0));cuda_safe_mem(cudaFree((void*)r));cuda_safe_mem(cudaFree((void*)p));cuda_safe_mem(cudaFree((void*)v));cuda_safe_mem(cudaFree((void*)t));cuda_safe_mem(cudaFree((void*)test));
@@ -890,7 +735,6 @@
   }
   // this should not be needed, as we restart if it is needed ...
   /*{// recalculate normr
->>>>>>> b9f2003c
     cublasCall(cublasDcopy(cublas, size,b,1,r, 1));
     alpha=-1;beta=1;
     cublasCall(cublasDgemv(cublas, CUBLAS_OP_T, size, size, &alpha, A, lda, x, 1, &beta, r, 1));
@@ -898,15 +742,6 @@
     real r1r1;
     cublasCall(cublasDdot( cublas, size, r, 1, r, 1, &r1r1));
     normr=sqrt(r1r1);
-<<<<<<< HEAD
-  }
-  if (normr > tolb){
-    fprintf(stderr, "BICGSTAB solution did not converge after %d iterations. Error was %f %% to high.\n",iteration,(normr/tolb-1)*100);
-    cuda_safe_mem(cudaFree((void*)r0));cuda_safe_mem(cudaFree((void*)r));cuda_safe_mem(cudaFree((void*)p));cuda_safe_mem(cudaFree((void*)v));cuda_safe_mem(cudaFree((void*)t));cuda_safe_mem(cudaFree((void*)test));
-    return 4;
-  }
-  fprintf(stderr, "BICGSTAB solution did converge after %d iterations.\n",iteration);
-=======
     }*/
   res[0]=normr;
   if (normr > tolb*1.01){
@@ -921,7 +756,6 @@
     }
   }
   //fprintf(stderr, "BICGSTAB solution did converge after %d iterations.\n",iteration);
->>>>>>> b9f2003c
   
   cuda_safe_mem(cudaFree((void*)r0));
   cuda_safe_mem(cudaFree((void*)r));
@@ -1037,17 +871,10 @@
 	}
 	//mobility[threadIdx.x]=3+threadIdx.x;
 	double tmp_el13;
-<<<<<<< HEAD
 #pragma unroll 3
 	for (int k=0; k < DIM; k++){
 	  if (k ==0){ // these ifs should be removed at compile time ... after unrolling
 #pragma unroll 3
-=======
-#pragma unroll 3
-	for (int k=0; k < DIM; k++){
-	  if (k ==0){ // these ifs should be removed at compile time ... after unrolling
-#pragma unroll 3
->>>>>>> b9f2003c
 	    for (int l=0;l < 3; l++){
 	      //mobility[myindex(DIM*i+k,DIM*j+l)]=dr[k]*dr[l]*t;
 	      writeCache[3*threadIdx.x+l]=dr[k]*dr[l]*t;
@@ -1163,55 +990,7 @@
       if (i >= N || i ==j || j >= N){
 	;
       }
-<<<<<<< HEAD
-      else if (dr2 < 4*a*4*a && 2*a*2*a < dr2 ){// check whether 2*a < drn < 4*a
-	// python code:
-	// # Use only singular therms, namely to order O(s_ij^0)                                                                  
-	// T=(1./4./s-1/4-9./40.*ls)*dr*drt/dr2
-	// #           ^ this additonal constant is so that the mobility is smooth
-	// # c.f. N.-Q. Nguyen and A. J. C. Ladd, PHYSICAL REVIEW E 66, 046708 (2002) equation (34)                               
-	// T+=1./6.*ls*(-one+dr*drt/dr2)
-	// R[3*i:3*i+3,3*j:3*j+3]=-T
-	// R[3*i:3*i+3,3*i:3*i+3]+=T
-	double drn= sqrt(dr2); // length of dr
-	double s = drn/a-2;
-	double ls = log(s);
-	
-#ifdef SD_RESISTANCE_CORRECT
-	double const t_c=-0.125+9./40.*log(2.)+3./112.*2.*log(2.);
-	double offdiag_fac =(-0.25/s+9./40.*ls+3./112.*s*ls-t_c)/dr2;
-	double diag_fac    =(1./6.*ls);
-#else
-	double const t_c=-0.125+9./40.*log(2.)+3./112.*2.*log(2.);
-	double const t2_c=2./6.*log(2.);
-	offdiag_fac =(-0.25/s+9./40.*ls+3./112.*s*ls-t_c)/dr2/self_mobility;
-	diag_fac    =(1./6.*ls-t2_c)/self_mobility;
-#endif
-#ifdef SD_RESISTANCE_CORRECT
-	double dr4=dr2*dr2;
-	double dr6=dr4*dr2;
-	// constants for correction
-	const double dr_c1 = 4;
-	const double dr_c2 = 4*4;
-	const double dr_c3 = 4*4*4;
-	const double dr_c4 = 4*4*4*4;
-	const double dr_c5 = 4*4*4*4*4;
-	const double dr_c6 = 4*4*4*4*4*4;
-	const double r2bcorr_diag_self_c    = (4.*dr_c6)/(4.*dr_c6-9.*dr_c4+12.*dr_c2-4.)         ;
-	const double r2bcorr_diag_mix_c     = (9.*dr_c5-4.*dr_c3)/(4.*dr_c6-9.*dr_c4+12.*dr_c2-4.);
-	const double r2bcorr_offdiag_self_c = 16.*dr_c2 /(16.*dr_c2-25)                            - 2./6.*log(2.);
-	const double r2bcorr_offdiag_mix_c  = 20.*dr_c1 /(16.*dr_c2-25)                            - 2./6.*log(2.);
-	// real computation
-	r2bcorr_diag_self     = diag_fac    - 1./(1-9./4./dr2+3./dr4-1./dr6)                     + r2bcorr_diag_self_c;
-	r2bcorr_diag_mix      = diag_fac    - (6.*dr4*drn-4.*dr2*drn)/(4.*dr6-9.*dr4+12.*dr2-4.) + r2bcorr_diag_mix_c;
-	r2bcorr_offdiag_self  = offdiag_fac - 1./(1.-25./16./dr2)                                + r2bcorr_offdiag_self_c;
-	r2bcorr_offdiag_mix   = offdiag_fac - 1./(16./20.*drn-25./20./drn)                       + r2bcorr_offdiag_mix_c;
-	r2bcorr_diag_self    /= self_mobility;
-	r2bcorr_diag_mix     /= self_mobility;
-	r2bcorr_offdiag_self /= self_mobility;
-	r2bcorr_offdiag_mix  /= self_mobility;
-#endif
-=======
+
       else if (dr2 < 4*a*4*a){
 	if (!(2*a*2*a < dr2 )){
 	  atomicAdd(myInfo,1); // count overlapping particles
@@ -1265,7 +1044,6 @@
 	  r2bcorr_offdiag_mix  /= self_mobility;
 #endif
 	}
->>>>>>> b9f2003c
       }
       if (i < N){
 #pragma unroll 3
@@ -1277,11 +1055,7 @@
 #else
 	    resistance[myindex(DIM*i+k,DIM*j+l)]=dr[k]*dr[l]*offdiag_fac;
 #endif
-<<<<<<< HEAD
-	
-=======
 	    
->>>>>>> b9f2003c
 	    //resistance[myindex(DIM*i+k,DIM*i+l)]-=dr[k]*dr[l]*t;
 	  }
 #ifdef SD_RESISTANCE_CORRECT
@@ -1294,11 +1068,7 @@
 	  myresistance[k]-=diag_fac;
 #endif
 	}
-<<<<<<< HEAD
-      }
-=======
-	}
->>>>>>> b9f2003c
+      }
 #ifdef SD_RESISTANCE_CORRECT
       myresistance[3]-=r2bcorr_offdiag_self*dr[0]*dr[1];
       myresistance[4]-=r2bcorr_offdiag_self*dr[0]*dr[2];
@@ -1597,8 +1367,6 @@
   }
 }
 
-<<<<<<< HEAD
-=======
 
 // this sets a block to zero
 // data  : pointer to the given data
@@ -1622,7 +1390,6 @@
 }
 
 
->>>>>>> b9f2003c
 
 
 // check whether there was any cuda error so far.
@@ -1808,10 +1575,6 @@
     }
   }
 }
-<<<<<<< HEAD
-=======
-
->>>>>>> b9f2003c
 
 __device__ double atomicAdd(double * address, double inc){
 
