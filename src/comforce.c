--- conflicted
+++ resolved
@@ -52,10 +52,6 @@
 
 void calc_comforce()
 {
-<<<<<<< HEAD
-  int t0,t1, j;
-=======
->>>>>>> d5050b18
   IA_parameters *ia_params;
   double com0[3], com1[3], MofImatrix[9], diff[3];
   double vect0[3], vect1[3], eva[3], eve[3], fvect[3];
@@ -76,11 +72,7 @@
         calc_eigenvalues_3x3(MofImatrix, eva);
         /* perpendicular force */
         if(ia_params->COMFORCE_dir == 1) {
-<<<<<<< HEAD
-	        calc_eigenvector_3x3(MofImatrix,eva[0],eve);
-=======
           calc_eigenvector_3x3(MofImatrix,eva[0],eve);
->>>>>>> d5050b18
           /*By doing two vector products find radial axis along the target system */
           vector_product(eve,diff,vect0);
           vector_product(vect0,eve,vect1);
@@ -88,13 +80,8 @@
           /* normalize vect1, return is fvect */
           unit_vector(vect1,fvect);
         } else {
-<<<<<<< HEAD
-        /* parallel force */
-	        calc_eigenvector_3x3(MofImatrix,eva[0],fvect);
-=======
           /* parallel force */
           calc_eigenvector_3x3(MofImatrix,eva[0],fvect);
->>>>>>> d5050b18
         }
         
         /* orient it along the com vector */
