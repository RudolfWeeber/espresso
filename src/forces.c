/*
  Copyright (C) 2010,2011,2012,2013 The ESPResSo project
  Copyright (C) 2002,2003,2004,2005,2006,2007,2008,2009,2010 
    Max-Planck-Institute for Polymer Research, Theory Group
  
  This file is part of ESPResSo.
  
  ESPResSo is free software: you can redistribute it and/or modify
  it under the terms of the GNU General Public License as published by
  the Free Software Foundation, either version 3 of the License, or
  (at your option) any later version.
  
  ESPResSo is distributed in the hope that it will be useful,
  but WITHOUT ANY WARRANTY; without even the implied warranty of
  MERCHANTABILITY or FITNESS FOR A PARTICULAR PURPOSE.  See the
  GNU General Public License for more details.
  
  You should have received a copy of the GNU General Public License
  along with this program.  If not, see <http://www.gnu.org/licenses/>. 
*/
/** \file forces.c Force calculation.
 *
 *  For more information see \ref forces.h "forces.h".
*/
#include <mpi.h>
#include <stdio.h>
#include <stdlib.h>
#include <string.h>
#include <math.h>
#include "utils.h"
#include "thermostat.h"
#include "pressure.h"
#include "communication.h"
#include "ghosts.h" 
#include "verlet.h"
#include "grid.h"
#include "cells.h"
#include "particle_data.h"
#include "interaction_data.h"
#include "rotation.h"
#include "forces.h"
#include "elc.h"
#include "lattice.h"
#include "lb.h"
#include "nsquare.h"
#include "layered.h"
#include "domain_decomposition.h"
#include "magnetic_non_p3m_methods.h"
#include "mdlc_correction.h"
#include "virtual_sites.h"
#include "constraint.h"
#include "lbgpu.h"
#include "p3m_gpu.h"
#include "iccp3m.h"

/************************************************************/
/* local prototypes                                         */
/************************************************************/

/** Calculate long range forces (P3M, MMM2d...). */
void calc_long_range_forces();

/** initialize real particle forces with thermostat forces and
    ghost particle forces with zero. */
void init_forces();

/************************************************************/

void force_calc()
{

#if defined(LB_GPU) || (defined(ELECTROSTATICS) && defined(CUDA))

  copy_part_data_to_gpu();

#endif
    
#ifdef LB_GPU
#ifdef SHANCHEN
   // SAW TODO check these switches
<<<<<<< HEAD
  if (lattice_switch & LATTICE_LB_GPU && this_node==0 ) lattice_boltzmann_calc_shanchen_gpu();
=======
  if (lattice_switch & LATTICE_LB_GPU && this_node == 0) lattice_boltzmann_calc_shanchen_gpu();
>>>>>>> 98354a14
#endif // SHANCHEN

  // transfer_momentum_gpu check makes sure the LB fluid doesn't get updated on integrate 0
  // this_node==0 makes sure it is the master node where the gpu exists
  if (lattice_switch & LATTICE_LB_GPU && transfer_momentum_gpu && this_node==0 ) lb_calc_particle_lattice_ia_gpu();
#endif // LB_GPU

#ifdef ELECTROSTATICS
  if (iccp3m_initialized && iccp3m_cfg.set_flag)
    iccp3m_iteration();
  else
#endif
    init_forces();

  switch (cell_structure.type) {
  case CELL_STRUCTURE_LAYERED:
    layered_calculate_ia();
    break;
  case CELL_STRUCTURE_DOMDEC:
    if(dd.use_vList) {
      if (rebuild_verletlist)
	build_verlet_lists_and_calc_verlet_ia();
      else
	calculate_verlet_ia();
    }
    else
      calc_link_cell();
    break;
  case CELL_STRUCTURE_NSQUARE:
    nsq_calculate_ia();
    
  }

#ifdef VOLUME_FORCE
	double volume=0.;
	
	for (int i=0;i< MAX_OBJECTS_IN_FLUID;i++){
		calc_volume(&volume,i);
		if (volume<1e-100) break;
		add_volume_force(volume,i);	
	}
#endif	

#ifdef AREA_FORCE_GLOBAL
	double area=0.;

	for (int i=0;i< MAX_OBJECTS_IN_FLUID;i++){
		calc_area_global(&area,i);
		if (area<1e-100) break;
		add_area_global_force(area,i);
	}
#endif	

  calc_long_range_forces();

#ifdef LB
  if (lattice_switch & LATTICE_LB) calc_particle_lattice_ia() ;
#endif

#ifdef COMFORCE
  calc_comforce();
#endif

#ifdef METADYNAMICS
  /* Metadynamics main function */
  meta_perform();
#endif

#if defined(LB_GPU) || (defined(ELECTROSTATICS) && defined(CUDA))
  copy_forces_from_GPU();
#endif
  
/* this must be the last force to be calculated (Mehmet)*/
#ifdef COMFIXED
  calc_comfixed();
#endif

}

/************************************************************/

void calc_long_range_forces()
{
#ifdef ELECTROSTATICS  
  /* calculate k-space part of electrostatic interaction. */
  if (!(iccp3m_initialized && iccp3m_cfg.set_flag)) {
    switch (coulomb.method) {
  #ifdef P3M
    case COULOMB_ELC_P3M:
      if (elc_params.dielectric_contrast_on) {
        ELC_P3M_modify_p3m_sums_both();
        ELC_p3m_charge_assign_both();
        ELC_P3M_self_forces();
      }
      else
        p3m_charge_assign();
  
      p3m_calc_kspace_forces(1,0);
  
      if (elc_params.dielectric_contrast_on)
        ELC_P3M_restore_p3m_sums();
   
      ELC_add_force(); 
  
      break;
#ifdef CUDA
    case COULOMB_P3M_GPU:
      if (this_node == 0) p3m_gpu_add_farfield_force();
  #ifdef NPT
      printf("NPT can not be used in conjunction with the GPU P3M\n"); //TODO fix this?
      exit(1); //TODO ALTERNATIVELY CHECK IF BAROSTAT IS ACTUALLY ON
  #endif
      break;
#endif
    case COULOMB_P3M:
      p3m_charge_assign();
  #ifdef NPT
      if(integ_switch == INTEG_METHOD_NPT_ISO)
        nptiso.p_vir[0] += p3m_calc_kspace_forces(1,1);
      else
  #endif
        p3m_calc_kspace_forces(1,0);
      break;
  #endif
    case COULOMB_MAGGS:
      maggs_calc_forces();
      break;
    case COULOMB_MMM2D:
      MMM2D_add_far_force();
      MMM2D_dielectric_layers_force_contribution();
    }
  }
#endif  /*ifdef ELECTROSTATICS */

#ifdef DIPOLES  
  /* calculate k-space part of the magnetostatic interaction. */
  switch (coulomb.Dmethod) {
#ifdef DP3M
  case DIPOLAR_MDLC_P3M:
    add_mdlc_force_corrections();
    //fall through 
  case DIPOLAR_P3M:
    dp3m_dipole_assign();
#ifdef NPT
    if(integ_switch == INTEG_METHOD_NPT_ISO) {
      nptiso.p_vir[0] += dp3m_calc_kspace_forces(1,1);
      fprintf(stderr,"dipolar_P3M at this moment is added to p_vir[0]\n");    
    } else
#endif
      dp3m_calc_kspace_forces(1,0);
    
    break;
#endif
  case DIPOLAR_ALL_WITH_ALL_AND_NO_REPLICA: 
    dawaanr_calculations(1,0);
    break;
  case DIPOLAR_MDLC_DS:
    add_mdlc_force_corrections();
    //fall through 
  case DIPOLAR_DS: 
    magnetic_dipolar_direct_sum_calculations(1,0);
    break;
  }
#endif  /*ifdef DIPOLES */
}

/************************************************************/

/** initialize the forces for a real particle */
MDINLINE void init_local_particle_force(Particle *part)
{
#ifdef ADRESS
  double new_weight;
  if (ifParticleIsVirtual(part)) {
    new_weight = adress_wf_vector(part->r.p);
#ifdef ADRESS_INIT
    double old_weight = part->p.adress_weight;
    
    if(new_weight>0 && old_weight==0){
      double rand_cm_pos[3], rand_cm_vel[3], rand_weight, new_pos, old_pos;
      int it, dim, this_mol_id=part->p.mol_id, rand_mol_id, rand_type;
      int n_ats_this_mol=topology[this_mol_id].part.n, n_ats_rand_mol;
      
      //look for a random explicit particle
      rand_type=-1;
      rand_weight=-1;
      rand_mol_id=-1;
      n_ats_rand_mol=-1;
      
      while(rand_type != part->p.type || rand_weight != 1 || n_ats_rand_mol != n_ats_this_mol){
	rand_mol_id = i_random(n_molecules);
	rand_type   = local_particles[(topology[rand_mol_id].part.e[0])]->p.type;
	rand_weight = local_particles[(topology[rand_mol_id].part.e[0])]->p.adress_weight;
	n_ats_rand_mol = topology[rand_mol_id].part.n;
	
	if(!ifParticleIsVirtual(local_particles[(topology[rand_mol_id].part.e[0])]))
	  fprintf(stderr,"No virtual site found on molecule %d, with %d total molecules.\n",rand_mol_id, n_molecules);
      }
      
      //store CM position and velocity
      for(dim=0;dim<3;dim++){
	rand_cm_pos[dim]=local_particles[(topology[rand_mol_id].part.e[0])]->r.p[dim];
	rand_cm_vel[dim]=local_particles[(topology[rand_mol_id].part.e[0])]->m.v[dim];
      }
      
      //assign new positions and velocities to the atoms
      for(it=0;it<n_ats_this_mol;it++){
	if (!ifParticleIsVirtual(local_particles[topology[rand_mol_id].part.e[it]])) {
	  for(dim=0;dim<3;dim++){
	    old_pos = local_particles[topology[this_mol_id].part.e[it]]->r.p[dim];
	    new_pos = local_particles[topology[rand_mol_id].part.e[it]]->r.p[dim]-rand_cm_pos[dim]+part->r.p[dim];
	    //MAKE SURE THEY ARE IN THE SAME BOX
	    while(new_pos-old_pos>box_l[dim]*0.5)
	      new_pos=new_pos-box_l[dim];
	    while(new_pos-old_pos<-box_l[dim]*0.5)
	      new_pos=new_pos+box_l[dim];
	    
	    local_particles[(topology[this_mol_id].part.e[it])]->r.p[dim] = new_pos;
	    local_particles[(topology[this_mol_id].part.e[it])]->m.v[dim] = local_particles[(topology[rand_mol_id].part.e[it])]->m.v[dim]-rand_cm_vel[dim]+part->m.v[dim];
	  }   
	}
      }
    }
#endif
    part->p.adress_weight=new_weight;
  }
#endif
  if ( thermo_switch & THERMO_LANGEVIN )
    friction_thermo_langevin(part);
  else {
    part->f.f[0] = 0;
    part->f.f[1] = 0;
    part->f.f[2] = 0;
  }

#ifdef EXTERNAL_FORCES   
  if(part->l.ext_flag & PARTICLE_EXT_FORCE) {
    part->f.f[0] += part->l.ext_force[0];
    part->f.f[1] += part->l.ext_force[1];
    part->f.f[2] += part->l.ext_force[2];
  }
#endif
  
#ifdef ROTATION
  {
    double scale;
    /* set torque to zero */
    part->f.torque[0] = 0;
    part->f.torque[1] = 0;
    part->f.torque[2] = 0;

    #ifdef EXTERNAL_FORCES
      if(part->l.ext_flag & PARTICLE_EXT_TORQUE) {
        part->f.torque[0] += part->l.ext_torque[0];
        part->f.torque[1] += part->l.ext_torque[1];
        part->f.torque[2] += part->l.ext_torque[2];
      }
    #endif
    
    /* and rescale quaternion, so it is exactly of unit length */	
    scale = sqrt( SQR(part->r.quat[0]) + SQR(part->r.quat[1]) +
		  SQR(part->r.quat[2]) + SQR(part->r.quat[3]));
    part->r.quat[0]/= scale;
    part->r.quat[1]/= scale;
    part->r.quat[2]/= scale;
    part->r.quat[3]/= scale;
  }
#endif

#ifdef ADRESS
  /* #ifdef THERMODYNAMIC_FORCE */
  if(ifParticleIsVirtual(part))
    if(part->p.adress_weight > 0 && part->p.adress_weight < 1)
      add_thermodynamic_force(part);
  /* #endif */  
#endif
}

/** initialize the forces for a ghost particle */
MDINLINE void init_ghost_force(Particle *part)
{
#ifdef ADRESS
  if (ifParticleIsVirtual(part)) {
    part->p.adress_weight=adress_wf_vector(part->r.p);
  }
#endif
  
  part->f.f[0] = 0;
  part->f.f[1] = 0;
  part->f.f[2] = 0;

#ifdef ROTATION
  {
    double scale;
    /* set torque to zero */
    part->f.torque[0] = 0;
    part->f.torque[1] = 0;
    part->f.torque[2] = 0;

    /* and rescale quaternion, so it is exactly of unit length */	
    scale = sqrt( SQR(part->r.quat[0]) + SQR(part->r.quat[1]) +
		  SQR(part->r.quat[2]) + SQR(part->r.quat[3]));
    part->r.quat[0]/= scale;
    part->r.quat[1]/= scale;
    part->r.quat[2]/= scale;
    part->r.quat[3]/= scale;
  }
#endif
}

void init_forces()
{
  Cell *cell;
  Particle *p;
  int np, c, i;

  /* The force initialization depends on the used thermostat and the
     thermodynamic ensemble */

#ifdef NPT
  /* reset virial part of instantaneous pressure */
  if(integ_switch == INTEG_METHOD_NPT_ISO)
    nptiso.p_vir[0] = nptiso.p_vir[1] = nptiso.p_vir[2] = 0.0;
#endif


  /* initialize forces with langevin thermostat forces
     or zero depending on the thermostat
     set torque to zero for all and rescale quaternions
  */
  for (c = 0; c < local_cells.n; c++) {
    cell = local_cells.cell[c];
    p  = cell->part;
    np = cell->n;
    for (i = 0; i < np; i++)
      init_local_particle_force(&p[i]);
  }
  
#ifdef ADRESS
#ifdef ADRESS_INIT
  /* update positions of atoms reinitialized when crossing from CG to hybrid zone
     done previously in init_local_particle_force */
  ghost_communicator(&cell_structure.update_ghost_pos_comm);
#endif
#endif

  /* initialize ghost forces with zero
     set torque to zero for all and rescale quaternions
  */
  for (c = 0; c < ghost_cells.n; c++) {
    cell = ghost_cells.cell[c];
    p  = cell->part;
    np = cell->n;
    for (i = 0; i < np; i++)
      init_ghost_force(&p[i]);
  }
   
#ifdef CONSTRAINTS
  init_constraint_forces();
#endif
}


// This function is no longer called from force_calc().
// The check was moved to rescale_fores() to avoid an additional iteration over all particles
void check_forces()
{
  Cell *cell;
  Particle *p;
  int np, c, i;

  for (c = 0; c < local_cells.n; c++) {
    cell = local_cells.cell[c];
    p  = cell->part;
    np = cell->n;
    for (i = 0; i < np; i++) {
      check_particle_force(&p[i]);
    }
  }
  
  for (c = 0; c < ghost_cells.n; c++) {
    cell = ghost_cells.cell[c];
    p  = cell->part;
    np = cell->n;
    for (i = 0; i < np; i++)
      check_particle_force(&p[i]);
  }
}

void init_forces_ghosts()
{
  Cell *cell;
  Particle *p;
  int np, c, i;

  for (c = 0; c < ghost_cells.n; c++) {
    cell = ghost_cells.cell[c];
    p  = cell->part;
    np = cell->n;
    for (i = 0; i < np; i++)
      init_ghost_force(&p[i]);
  }
}

<|MERGE_RESOLUTION|>--- conflicted
+++ resolved
@@ -78,11 +78,7 @@
 #ifdef LB_GPU
 #ifdef SHANCHEN
    // SAW TODO check these switches
-<<<<<<< HEAD
-  if (lattice_switch & LATTICE_LB_GPU && this_node==0 ) lattice_boltzmann_calc_shanchen_gpu();
-=======
   if (lattice_switch & LATTICE_LB_GPU && this_node == 0) lattice_boltzmann_calc_shanchen_gpu();
->>>>>>> 98354a14
 #endif // SHANCHEN
 
   // transfer_momentum_gpu check makes sure the LB fluid doesn't get updated on integrate 0
