/*
  Copyright (C) 2010,2011,2012 The ESPResSo project
  Copyright (C) 2002,2003,2004,2005,2006,2007,2008,2009,2010 
    Max-Planck-Institute for Polymer Research, Theory Group
  
  This file is part of ESPResSo.
  
  ESPResSo is free software: you can redistribute it and/or modify
  it under the terms of the GNU General Public License as published by
  the Free Software Foundation, either version 3 of the License, or
  (at your option) any later version.
  
  ESPResSo is distributed in the hope that it will be useful,
  but WITHOUT ANY WARRANTY; without even the implied warranty of
  MERCHANTABILITY or FITNESS FOR A PARTICULAR PURPOSE.  See the
  GNU General Public License for more details.
  
  You should have received a copy of the GNU General Public License
  along with this program.  If not, see <http://www.gnu.org/licenses/>. 
*/
#ifndef _PARTICLE_DATA_H
#define _PARTICLE_DATA_H
/** \file particle_data.h
    For more information on particle_data,
    see \ref particle_data.c "particle_data.c"
*/


#include "utils.h"
#include "global.h"

/************************************************
 * defines
 ************************************************/

/// ok code for \ref place_particle
#define ES_PART_OK 0
/// error code for \ref place_particle
#define ES_PART_ERROR -1
/// ok code for \ref place_particle, particle is new
#define ES_PART_CREATED 1

/**  bonds_flag "bonds_flag" value for updating particle config without bonding information */
#define WITHOUT_BONDS 0
/**  bonds_flag "bonds_flag" value for updating particle config with bonding information */
#define WITH_BONDS 1

#ifdef EXTERNAL_FORCES
/** \ref ParticleLocal::ext_flag "ext_flag" value for particle subject to an external force. */
#define PARTICLE_EXT_FORCE 1
/** \ref ParticleLocal::ext_flag "ext_flag" value for fixed coordinate coord. */
#define COORD_FIXED(coord) (2L << coord)
/** \ref ParticleLocal::ext_flag "ext_flag" mask to check wether any of the coordinates is fixed. */
#define COORDS_FIX_MASK     (COORD_FIXED(0) | COORD_FIXED(1) | COORD_FIXED(2))
#endif


/************************************************
 * data types
 ************************************************/

/** Properties of a particle which are not supposed to
    change during the integration, but have to be known
    for all ghosts. Ghosts are particles which are
    needed in the interaction calculation, but are just copies of
    particles stored on different nodes.
*/
typedef struct {
  /** unique identifier for the particle. */
  int    identity;
  /** Molecule identifier. */
  int    mol_id;
  /** particle type, used for non bonded interactions. */
  int    type;

#ifdef MASS
  /** particle mass */
  double mass;
#endif

#ifdef ROTATIONAL_INERTIA
  /** rotational inertia */
  double rinertia[3];
#endif

#ifdef ELECTROSTATICS
  /** charge. */
  double q;
#endif

#ifdef LB_ELECTROHYDRODYNAMICS
  /** electrophoretic mobility times E-field: mu_0 * E */
  double mu_E[3];
#endif

#ifdef DIPOLES
  /** dipole moment (absolute value)*/
  double dipm;
#endif

#ifdef VIRTUAL_SITES
  /** is particle virual
      0 = real particle
      else = virual particle */
  int isVirtual;
  #ifdef VIRTUAL_SITES_RELATIVE
  /** In case, the "relative" implementation of virtual sites is enabled, the 
  following properties define, with respect to which real particle a virtual
  site is placed and in what distance. The relative orientation of the vector
  pointing from real particle to virtual site with respect to the orientation
  of the real particle is stored in the virtual site's quaternion attribute.
  */
  int vs_relative_to_particle_id;
  double vs_relative_distance;
  #endif
#endif

#ifdef ADRESS
  /** particles adress weight */
  double adress_weight;
#endif

#ifdef LANGEVIN_PER_PARTICLE
  double T;
  double gamma;
#endif
} ParticleProperties;

/** Positional information on a particle. Information that is
    communicated to calculate interactions with ghost particles. */
typedef struct {
  /** periodically folded position. */
  double p[3];

#ifdef ROTATION
  /** quaternions to define particle orientation */
  double quat[4];
  /** unit director calculated from the quaternions */
  double quatu[3];
#endif

#ifdef DIPOLES
  /** dipol moment. This is synchronized with quatu and quat. */
  double dip[3];
#endif

#ifdef BOND_CONSTRAINT
  /**stores the particle position at the previous time step*/
  double p_old[3];
#endif

} ParticlePosition;

/** Force information on a particle. Forces of ghost particles are
    collected and added up to the force of the original particle. */
typedef struct {
  /** force. */
  double f[3];

#ifdef ROTATION
  /** torque */
  double torque[3];
#endif

} ParticleForce;

/** Momentum information on a particle. Information not contained in
    communication of ghost particles so far, but a communication would
    be necessary for velocity dependend potentials. */
typedef struct {
  /** velocity. */
  double v[3];

#ifdef ROTATION
  /** angular velocity  
      ALWAYS IN PARTICLE FIXEXD, I.E., CO-ROTATING COORDINATE SYSTEM */
  double omega[3];
#endif
} ParticleMomentum;

/** Information on a particle that is needed only on the
    node the particle belongs to */
typedef struct {
  /** position in the last time step befor last Verlet list update. */
  double p_old[3];
  /** index of the simulation box image where the particle really sits. */
  int    i[3];

#ifdef EXTERNAL_FORCES
  /** flag whether to fix a particle in space.
      Values:
      <ul> <li> 0 no external influence
           <li> 1 apply external force \ref ParticleLocal::ext_force
           <li> 2,3,4 fix particle coordinate 0,1,2
      </ul>
  */
  int ext_flag;
  /** External force, apply if \ref ParticleLocal::ext_flag == 1. */
  double ext_force[3];
#endif

#ifdef GHOST_FLAG
  /** check whether a particle is a ghost or not */
  int ghost;
#endif
} ParticleLocal;

#ifdef LB
/** Data related to the Lattice Boltzmann hydrodynamic coupling */
typedef struct {
  /** fluctuating part of the coupling force */
  double f_random[3];
} ParticleLatticeCoupling;
#endif

/** Struct holding all information for one particle. */
typedef struct {
  ///
  ParticleProperties p;
  ///
  ParticlePosition r;
  ///
  ParticleMomentum m;
  ///
  ParticleForce f;
  ///
  ParticleLocal l;
  ///
#ifdef LB
  ParticleLatticeCoupling lc;
#endif
  /** bonded interactions list. The format is pretty simple:
      Just the bond type, and then the particle ids. The number of particle ids can be determined
      easily from the bonded_ia_params entry for the type. */
  IntList bl;

#ifdef EXCLUSIONS
  /** list of particles, with which this particle has no nonbonded interactions */
  IntList el;
#endif

} Particle;

/** List of particles. The particle array is resized using a sophisticated
    (we hope) algorithm to avoid unnecessary resizes.
    Access using \ref realloc_particlelist, \ref got_particle,...
*/
typedef struct {
  /** The particles payload */
  Particle *part;
  /** Number of particles contained */
  int n;
  /** Number of particles that fit in until a resize is needed */
  int max;
} ParticleList;

/************************************************
 * exported variables
 ************************************************/

/** Highest particle number seen so far. If you leave out some
    particle numbers, this number might be higher than the
    true number of particles. On the other hand, if you start
    your particle numbers at 0, the total number of particles
    is larger by 1.
*/
extern int max_seen_particle;
/** total number of particles on all nodes. */
extern int  n_total_particles;

/** Capacity of the \ref particle_node / \ref local_particles. */
extern int  max_particle_node;
/** Used only on master node: particle->node mapping. */
extern int  *particle_node;
/** id->particle mapping on all nodes. This is used to find partners
    of bonded interactions. */
extern Particle   **local_particles;

/** Particles' current configuration. Before using that
    call \ref updatePartCfg or \ref sortPartCfg to allocate
    the data if necessary (which is decided by \ref updatePartCfg). */
extern Particle *partCfg;

/** if non zero, \ref partCfg is sorted by particle order, and
    the particles are stored consecutively starting with 0. */
extern int partCfgSorted;

/** Particles' current bond partners. \ref partBondPartners is
    sorted by particle order, and the particles are stored
    consecutively starting with 0. This array is global to all nodes*/
extern int *partBondPartners;


/************************************************
 * Functions
 ************************************************/


/*       Functions acting on Particles          */
/************************************************/

/** Initialize a particle.
    This function just sets all values to the defaults (mostly zeros)!
    Do NOT use this without setting the values of the
    \ref ParticleProperties::identity "identity" and \ref ParticlePosition::p "position" to
    reasonable values. Also make sure that you update \ref local_particles.

    Add here all initializations you need to be done !!!
    If dynamic memory allocation is involved, also look at \ref free_particle.
*/
void init_particle(Particle *part);

/** Deallocate the dynamic storage of a particle. */
void free_particle(Particle *part);

/*    Functions acting on Particle Lists        */
/************************************************/

/** Initialize a particle list.
 *  Use with care and ONLY for initialization! */
void init_particlelist(ParticleList *pList);

/** Allocate storage for local particles and ghosts. This version
    does \em not care for the bond information to be freed if necessary.
    \param plist the list on which to operate
    \param size the size to provide at least. It is rounded
    up to multiples of \ref PART_INCREMENT.
    \return true iff particle adresses have changed */
int realloc_particlelist(ParticleList *plist, int size);

/** Search for a specific particle.
    \param plist the list on which to operate
    \param id the identity of the particle to search
    \return a pointer to the particle structure or NULL if particle is
    not in this list */
Particle *got_particle(ParticleList *plist, int id);

/** Append a particle at the end of a particle List.
    reallocates particles if necessary!
    This procedure does not care for \ref local_particles.
    \param plist List to append the particle to.
    \param part  Particle to append.
    \return Pointer to new location of the particle. */
Particle *append_unindexed_particle(ParticleList *plist, Particle *part);

/** Append a particle at the end of a particle List.
    reallocates particles if necessary!
    This procedure cares for \ref local_particles.
    \param plist List to append the particle to.
    \param part  Particle to append.
    \return Pointer to new location of the particle. */
Particle *append_indexed_particle(ParticleList *plist, Particle *part);

/** Remove a particle from one particle List and append it to another.
    Refill the sourceList with last particle and update its entry in
    local_particles. reallocates particles if necessary.  This
    procedure does not care for \ref local_particles.
    NOT IN USE AT THE MOMENT.
    \param destList   List where the particle is appended.
    \param sourceList List where the particle will be removed.
    \param ind        Index of the particle in the sourceList.
    \return Pointer to new location of the particle.
 */
Particle *move_unindexed_particle(ParticleList *destList, ParticleList *sourceList, int ind);

/** Remove a particle from one particle List and append it to another.
    Refill the sourceList with last particle and update its entry in
    local_particles. Reallocates particles if necessary.  This
    procedure cares for \ref local_particles.
    \param destList   List where the particle is appended.
    \param sourceList List where the particle will be removed.
    \param ind        Index of the particle in the sourceList.
    \return Pointer to new location of the particle.
 */
Particle *move_indexed_particle(ParticleList *destList, ParticleList *sourceList, int ind);

/*    Other Functions                           */
/************************************************/

/** Update the entries in \ref local_particles for all particles in the list pl.
    @param pl the list to put in.
*/
void update_local_particles(ParticleList *pl);

/** Rebuild \ref particle_node from scratch.
    After a simulation step \ref particle_node has to be rebuild
    since the particles might have gone to a different node.
*/
void build_particle_node();

/** Invalidate \ref particle_node. This has to be done
    at the beginning of the integration.
*/
void particle_invalidate_part_node();

/** Realloc \ref local_particles. */
void realloc_local_particles();

/** Get particle data. Note that the bond intlist is
    allocated so that you are responsible to free it later.
    @param part the identity of the particle to fetch
    @param data where to store its contents.
    @return ES_OK if particle existed
*/
int get_particle_data(int part, Particle *data);

/** Call only on the master node.
    Move a particle to a new position.
    If it does not exist, it is created.
    @param part the identity of the particle to move
    @param p    its new position
    @return ES_PART_OK if particle existed, ES_PART_CREATED
    if created and ES_PART_ERROR if id is illegal
*/
int place_particle(int part, double p[3]);

/** Call only on the master node: set particle velocity.
    @param part the particle.
    @param v its new velocity.
    @return ES_OK if particle existed
*/
int set_particle_v(int part, double v[3]);

/** Call only on the master node: set particle force.
    @param part the particle.
    @param F its new force.
    @return ES_OK if particle existed
*/
int set_particle_f(int part, double F[3]);

/** Call only on the master node: set particle mass.
    @param part the particle.
    @param mass its new mass.
    @return ES_OK if particle existed
*/
int set_particle_mass(int part, double mass);

#ifdef ROTATIONAL_INERTIA
/** Call only on the master node: set particle rotational inertia.
    @param part the particle.
    @param rinertia its new inertia.
    @return ES_OK if particle existed
*/
int set_particle_rotational_inertia(int part, double rinertia[3]);
#endif

/** Call only on the master node: set particle charge.
    @param part the particle.
    @param q its new charge.
    @return ES_OK if particle existed
*/
int set_particle_q(int part, double q);

/** Call only on the master node: set particle electrophoretic mobility.
    @param part the particle.
    @param mu_E its new mobility.
    @return ES_OK if particle existed
*/
int set_particle_mu_E(int part, double mu_E[3]);

/** Call only on the master node: set particle type.
    @param part the particle.
    @param type its new type.
    @return ES_OK if particle existed
*/
int set_particle_type(int part, int type);

/** Call only on the master node: set particle's molecule id.
    @param part the particle.
    @param mid  its new mol id.
    @return ES_OK if particle existed
*/
int set_particle_mol_id(int part, int mid);

#ifdef ROTATION
/** Call only on the master node: set particle orientation using quaternions.
    @param part the particle.
    @param quat its new value for quaternions.
    @return ES_OK if particle existed
*/
int set_particle_quat(int part, double quat[4]);

/** Call only on the master node: set particle angular velocity.
    @param part the particle.
    @param omega its new angular velocity.
    @return ES_OK if particle existed
*/
int set_particle_omega(int part, double omega[3]);

/** Call only on the master node: set particle torque.
    @param part the particle.
    @param torque its new torque.
    @return ES_OK if particle existed
*/
int set_particle_torque(int part, double torque[3]);
#endif

#ifdef DIPOLES
/** Call only on the master node: set particle dipole orientation.
    @param part the particle.
    @param dip its new dipole orientation.
    @return ES_OK if particle existed
*/
int set_particle_dip(int part, double dip[3]);

/** Call only on the master node: set particle dipole moment (absolut value).
    @param part the particle.
    @param dipm its new dipole moment.
    @return ES_OK if particle existed
*/
int set_particle_dipm(int part, double dipm);
#endif

#ifdef VIRTUAL_SITES
/** Call only on the master node: set particle dipole moment (absolut value).
    @param part the particle.
    @param isVirtual its new dipole moment.
    @return ES_OK if particle existed
*/
int set_particle_virtual(int part,int isVirtual);
#endif

#ifdef LANGEVIN_PER_PARTICLE
/** Call only on the master node: set particle temperature.
    @param part the particle.
    @param T its new temperature.
    @return ES_OK if particle existed
*/
int set_particle_temperature(int part, double T);

/** Call only on the master node: set particle frictional coefficient.
    @param part the particle.
    @param gamma its new frictional coefficient.
    @return ES_OK if particle existed
*/
int set_particle_gamma(int part, double gamma);
#endif

#ifdef EXTERNAL_FORCES
/** Call only on the master node: set particle external forced.
    @param part  the particle.
    @param flag  new value for ext_flag.
    @param force new value for ext_force.
    @return ES_OK if particle existed
*/
int set_particle_ext(int part, int flag, double force[3]);
/** Call only on the master node: set coordinate axes for which the particles motion is fixed.
    @param part  the particle.
    @param flag new value for flagged coordinate axes to be fixed
    @return ES_OK if particle existed
*/
int set_particle_fix(int part,  int flag);
#endif

/** Call only on the master node: change particle bond.
    @param part     identity of principal atom of the bond.
    @param bond     field containing the bond type number and the
    identity of all bond partners (secundary atoms of the bond). If NULL, delete all bonds.
    @param delete   if true, do not add the bond, rather delete it if found
    @return ES_OK on success or ES_ERROR if no success
    (e. g. particle or bond to delete does not exist)
*/
int change_particle_bond(int part, int *bond, int delete);

#ifdef EXCLUSIONS
/** Call only on the master node: change particle constraints.
    @param part     identity of particle for which the exclusion is set.
    @param part2    identity of particle for which the exclusion is set. If -1, delete all exclusions.
    @param delete   if true, do not add the exclusion, rather delete it if found
    @return ES_OK on success or ES_ERROR if no success
    (e. g. particles do not exist / did not have exclusion set)
*/
int change_exclusion(int part, int part2, int delete);

/** remove all exclusions. */
void remove_all_exclusions();
#endif

/** remove particle with a given identity. Also removes all bonds to the particle.
    @param part     identity of the particle to remove
    @return ES_OK on success or ES_ERROR if particle does not exist
*/
int remove_particle(int part);

/** remove all particles.
 */
void remove_all_particles();

/** for all local particles, remove bonds incorporating the specified
    particle.
    @param part     identity of the particle to free from bonds
*/
void remove_all_bonds_to(int part);

/** Get the complete unsorted informations on all particles into \ref
    partCfg if something's changed. This is a severe performance
    drawback and might even fail for lack of memory for large systems.
    If you need the particle info sorted, call \ref sortPartCfg
    instead.  This function is lazy. If you would like the bonding
    information in \ref partCfg to be valid you should set the value
    of  to \ref WITH_BONDS.
*/
void updatePartCfg(int bonds_flag );

/** release the partCfg array. Use this function, since it also frees the
    bonds, if they are used.
*/
void freePartCfg();

/** sorts the \ref partCfg array. This is indicated by setting
    \ref partCfgSorted to 1. Note that for this to work the particles
    have to be stored consecutively starting with 0.
    This function is lazy.
    @return 1 iff sorting was possible, i. e. the particles were stored
    consecutively.
*/
int sortPartCfg();

/** Used by \ref mpi_place_particle, should not be used elsewhere.
    Move a particle to a new position.
    If it does not exist, it is created. the position must
    be on the local node!
    @param part the identity of the particle to move
    @param p    its new position
    @param new  if true, the particle is allocated, else has to exists already
*/
void local_place_particle(int part, double p[3], int new);

/** Used by \ref mpi_place_particle, should not be used elsewhere.
    Called if on a different node a new particle was added.
    @param part the identity of the particle added
*/
void added_particle(int part);

/** Used by \ref mpi_send_bond, should not be used elsewhere.
    Modify a bond.
    @param part the identity of the particle to change
    @param bond the bond to do
    @param delete if true, delete the bond instead of add
    @return ES_OK for add or successful delete, ES_ERROR else
*/
int local_change_bond(int part, int *bond, int delete);

/** Used for example by \ref mpi_send_exclusion.
    Locally add a exclusion to a particle.
    @param part1 the identity of the first exclusion partner
    @param part2 the identity of the second exclusion partner
    @param delete if true, delete the exclusion instead of add
*/
void local_change_exclusion(int part1, int part2, int delete);

/** Used by \ref mpi_remove_particle, should not be used elsewhere.
    Remove a particle on this node.
    @param part the identity of the particle to remove
*/
void local_remove_particle(int part);

/** Used by \ref mpi_remove_particle, should not be used elsewhere.
    Locally remove all particles.
 */
void local_remove_all_particles();

/** Used by \ref mpi_rescale_particles, should not be used elsewhere.
    Locally rescale all particles on current node.
    @param dir   direction to scale (0/1/2 = x/y/z, 3 = x+y+z isotropically)
    @param scale factor by which to rescale (>1: stretch, <1: contract)
*/
void local_rescale_particles(int dir, double scale);

/** Synchronous send of a particle buffer to another node. The other node
    MUST call \ref recv_particles when this is called. The particles data
    is freed. */
void send_particles(ParticleList *particles, int node);

/** Synchronous receive of a particle buffer from another node. The other node
    MUST call \ref send_particles when this is called. The particles are
    APPENDED to the list, so it has to be a valid one */
void recv_particles(ParticleList *particles, int node);

#ifdef EXCLUSIONS
/** Determines if the non bonded interactions between p1 and p2 should be calculated */
MDINLINE int do_nonbonded(Particle *p1, Particle *p2)
{
  int i, i2;
  /* check for particle 2 in particle 1's exclusion list. The exclusion list is
     symmetric, so this is sufficient. */
  i2  = p2->p.identity;
  for (i = 0; i < p1->el.n; i++)
    if (i2 == p1->el.e[i]) return 0;
  return 1;
}
#endif

/** Remove bond from particle if possible */
int try_delete_bond(Particle *part, int *bond);

/** Remove exclusion from particle if possible */
void try_delete_exclusion(Particle *part, int part2);

/** Insert an exclusion if not already set */
void try_add_exclusion(Particle *part, int part2);

/** Automatically add the next \<distance\> neighbors in each molecule to the exclusion list.
 This uses the bond topology obtained directly from the particles, since only this contains
 the full topology, in contrast to \ref topology::topology. To easily setup the bonds, all data
 should be on a single node, therefore the \ref partCfg array is used. With large amounts
 of particles, you should avoid this function and setup exclusions manually. */
void auto_exclusion(int distance);

/* keep a unique list for particle i. Particle j is only added if it is not i
 and not already in the list. */
void add_partner(IntList *il, int i, int j, int distance);

#ifdef GRANDCANONICAL
<<<<<<< HEAD
//struct that associates the index used for the type_list and the real particle type
typedef struct {
	int max_entry;
	int * id;
} TypeOfType;

TypeOfType type_of_type_index; 
//type_of_type_index.max_entry=0;
//type_of_type_index->type = (int *) 0;

TypeOfType type_index_of_type; 
//type_index_of_type.max_entry=0;
//type_index_of_type->type = (int *) 0;
=======
//value that is returned in the case there was no error, but the type was not yet indexed
#define NOT_INDEXED -3
//struct that associates the index used for the type_list and the real particle type
typedef struct {
	int max_entry;
	int * type;
} IndexOfType;

//and the other way round
typedef struct {
	int max_entry;
	int * index;
} TypeOfIndex;

TypeOfIndex Type; 
//index.max_entry=0;
//index->type = (int *) 0;

IndexOfType Index; 
//tindex.max_entry=0;
//tindex->type = (int *) 0;
>>>>>>> 05baa425


typedef struct {
	int max_entry;
	int cur_size;
	int *id_list;
} TypeList;

//undefined array size
TypeList *type_array;
int number_of_type_lists;

// flag indicating init_gc was called 
int GC_init;

// flag that indicates that the function init_type_array was called already
int Type_array_init;

/** linked list for particles of a given type */
//typedef struct {
//	int identifier;
//	struct type_list_item *next;
//} type_list item;
//
//typedef struct {
//	struct type_list_item *list;
//	int type;
//	int max;
//} type_list

/** vars and fields */

int init_gc(void);

/** init particle lists		*/
int init_type_array(int type);

/** resize the array for the list of ids for a certain type */
int reallocate_type_array(int type);

/** make more type_arrays available */
int reallocate_global_type_list(int size);

/** free particle lists		*/
int free_particle_lists(void);

//update particle list
int update_particle_array(int type);

/* find a particle of given type and return its id */
int find_particle_type(int type, int *id);
/** return an array with real particle id and the corresponding index of typelist */
//static int *find_particle_type(int type);

int find_particle_type_id(int type, int *id, int *in_id );

/** delete one randomly chosen particle of given type 
 * returns ES_OK if succesful or else ES_ERROR		*/
int delete_particle_of_type(int type);

int remove_id_type_array(int part_id, int type);
<<<<<<< HEAD
int add_particle_to_list(int part_id);
=======
int add_particle_to_list(int part_id, int type);
// print out a list of currently indexed ids
int gc_status(int type);
int number_of_particles_with_type(int type, int *number);
>>>>>>> 05baa425
#endif

#endif<|MERGE_RESOLUTION|>--- conflicted
+++ resolved
@@ -712,21 +712,6 @@
 void add_partner(IntList *il, int i, int j, int distance);
 
 #ifdef GRANDCANONICAL
-<<<<<<< HEAD
-//struct that associates the index used for the type_list and the real particle type
-typedef struct {
-	int max_entry;
-	int * id;
-} TypeOfType;
-
-TypeOfType type_of_type_index; 
-//type_of_type_index.max_entry=0;
-//type_of_type_index->type = (int *) 0;
-
-TypeOfType type_index_of_type; 
-//type_index_of_type.max_entry=0;
-//type_index_of_type->type = (int *) 0;
-=======
 //value that is returned in the case there was no error, but the type was not yet indexed
 #define NOT_INDEXED -3
 //struct that associates the index used for the type_list and the real particle type
@@ -748,7 +733,6 @@
 IndexOfType Index; 
 //tindex.max_entry=0;
 //tindex->type = (int *) 0;
->>>>>>> 05baa425
 
 
 typedef struct {
@@ -810,14 +794,10 @@
 int delete_particle_of_type(int type);
 
 int remove_id_type_array(int part_id, int type);
-<<<<<<< HEAD
-int add_particle_to_list(int part_id);
-=======
 int add_particle_to_list(int part_id, int type);
 // print out a list of currently indexed ids
 int gc_status(int type);
 int number_of_particles_with_type(int type, int *number);
->>>>>>> 05baa425
 #endif
 
 #endif