#
# Copyright (C) 2019-2022 The ESPResSo project
#
# This file is part of ESPResSo.
#
# ESPResSo is free software: you can redistribute it and/or modify
# it under the terms of the GNU General Public License as published by
# the Free Software Foundation, either version 3 of the License, or
# (at your option) any later version.
#
# ESPResSo is distributed in the hope that it will be useful,
# but WITHOUT ANY WARRANTY; without even the implied warranty of
# MERCHANTABILITY or FITNESS FOR A PARTICULAR PURPOSE.  See the
# GNU General Public License for more details.
#
# You should have received a copy of the GNU General Public License
# along with this program.  If not, see <http://www.gnu.org/licenses/>.
#

add_library(espresso_scafacos SHARED src/Scafacos.cpp src/Coulomb.cpp
                                     src/Dipoles.cpp)
add_library(espresso::scafacos ALIAS espresso_scafacos)
if(CMAKE_CXX_COMPILER_VERSION VERSION_GREATER_EQUAL 10 AND INSIDE_DOCKER
   AND CMAKE_CXX_COMPILER_VERSION VERSION_LESS_EQUAL 11 AND WITH_COVERAGE)
  target_link_libraries(espresso_scafacos
                        PRIVATE "-L/usr/lib/gcc/x86_64-linux-gnu/10")
endif()
target_link_libraries(espresso_scafacos PUBLIC MPI::MPI_CXX
                      PRIVATE ${SCAFACOS_LDFLAGS} espresso::cpp_flags)

target_include_directories(
  espresso_scafacos
  PUBLIC $<BUILD_INTERFACE:${CMAKE_CURRENT_SOURCE_DIR}/include>
         $<INSTALL_INTERFACE:include>)
target_include_directories(espresso_scafacos SYSTEM
                           PUBLIC ${SCAFACOS_INCLUDE_DIRS})

<<<<<<< HEAD
install(TARGETS Espresso_scafacos
=======
install(TARGETS espresso_scafacos
>>>>>>> eb10568e
        DESTINATION ${ESPRESSO_INSTALL_PYTHON}/espressomd)<|MERGE_RESOLUTION|>--- conflicted
+++ resolved
@@ -35,9 +35,5 @@
 target_include_directories(espresso_scafacos SYSTEM
                            PUBLIC ${SCAFACOS_INCLUDE_DIRS})
 
-<<<<<<< HEAD
-install(TARGETS Espresso_scafacos
-=======
 install(TARGETS espresso_scafacos
->>>>>>> eb10568e
         DESTINATION ${ESPRESSO_INSTALL_PYTHON}/espressomd)