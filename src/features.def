# Feature definitions
#
# The definitions are used for
# * generation of src/config-features.hpp, which checks the sanity of
#   the various features and their combinations
# * generation of myconfig-sample.hpp
#
# Copying and distribution of this file, with or without modification,
# are permitted in any medium without royalty provided the copyright
# notice and this notice are preserved.  This file is offered as-is,
# without any warranty.
#
# Lines commented with '/* ... */' or '//' are copied to myconfig-sample.hpp
# Lines commented with '#' are ignored

/* Generic features */
PARTIAL_PERIODIC
EXTERNAL_FORCES
CONSTRAINTS
MASS
EXCLUSIONS
COMFORCE
COMFIXED
MOLFORCES
BOND_CONSTRAINT
MODES                           requires FFTW
BOND_VIRTUAL
LANGEVIN_PER_PARTICLE
<<<<<<< HEAD
COLLISION_DETECTION             implies GHOST_FLAG, GHOSTS_HAVE_BONDS
=======
LEES_EDWARDS 
COLLISION_DETECTION				implies GHOST_FLAG, GHOSTS_HAVE_BONDS
>>>>>>> fc9cf5e2
METADYNAMICS
NEMD
NPT 
GHMC
CATALYTIC_REACTIONS

/* Rotation */
ROTATION
ROTATIONAL_INERTIA              implies ROTATION
BOND_CONSTRAINT	                requires not ROTATION
ROTATION_PER_PARTICLE	        implies ROTATION

/* Adress */
MOL_CUT                         implies VIRTUAL_SITES_COM

/* Electrostatics */
ELECTROSTATICS
P3M                             equals ELECTROSTATICS and FFTW
INTER_RF                        implies ELECTROSTATICS
MMM1D_GPU                       implies PARTIAL_PERIODIC, ELECTROSTATICS
MMM1D_GPU                       requires CUDA

/* Magnetostatics */
DIPOLES
DP3M                            equals DIPOLES and FFTW

/* Virtual sites features */
VIRTUAL_SITES_COM               requires not VIRTUAL_SITES_RELATIVE
VIRTUAL_SITES_RELATIVE          requires not VIRTUAL_SITES_COM
VIRTUAL_SITES_RELATIVE          implies ROTATION
VIRTUAL_SITES	                equals VIRTUAL_SITES_COM or VIRTUAL_SITES_RELATIVE
VIRTUAL_SITES_NO_VELOCITY       require VIRTUAL_SITES_RELATIVE
VIRTUAL_SITES_THERMOSTAT        require VIRTUAL_SITES_RELATIVE
THERMOSTAT_IGNORE_NON_VIRTUAL   implies VIRTUAL_SITES_THERMOSTAT

/* DPD features */
DPD
TRANS_DPD                       implies DPD
DPD_MASS_RED                    requires not DPD_MASS_LIN
DPD_MASS_LIN                    requires not DPD_MASS_RED
DPD_MASS                        equals DPD_MASS_RED or DPD_MASS_LIN
DPD_MASS                        implies MASS, DPD
TUNABLE_SLIP                    implies DPD

/* Alternative implementation of DPD */
INTER_DPD

/* Lattice-Boltzmann features */
LB
LB_GPU                          requires CUDA
LB_BOUNDARIES                   implies LB, CONSTRAINTS
LB_BOUNDARIES_GPU               implies LB_GPU, CONSTRAINTS
LB_ELECTROHYDRODYNAMICS         implies LB
ELECTROKINETICS                 implies LB_GPU, EXTERNAL_FORCES, ELECTROSTATICS
EK_BOUNDARIES                   implies ELECTROKINETICS, LB_GPU, LB_BOUNDARIES_GPU, CONSTRAINTS, EXTERNAL_FORCES, ELECTROSTATICS
EK_REACTION                     implies ELECTROKINETICS, LB_GPU, EXTERNAL_FORCES, ELECTROSTATICS
LATTICE	                        equals LB or LB_GPU
USE_TEMPORARY	                equals LB or LB_GPU
SHANCHEN                        implies LB_GPU
SHANCHEN                        requires not ELECTROKINETICS

/* Interaction features */
TABULATED
LENNARD_JONES
LJ_WARN_WHEN_CLOSE
LENNARD_JONES_GENERIC           implies LENNARD_JONES
LJCOS
LJCOS2
LJ_ANGLE
LJGEN_SOFTCORE
GAY_BERNE
SMOOTH_STEP
HERTZIAN
GAUSSIAN
BMHTF_NACL
MORSE
BUCKINGHAM
SOFT_SPHERE
HAT
GAY_BERNE                       implies ROTATION
OVERLAPPED

/* Fluid-Structure Interactions (object in fluid) */
AREA_FORCE_GLOBAL
VOLUME_FORCE

BOND_ANGLE                      requires not BOND_ANGLE_OLD

BOND_ANGLEDIST
BOND_ANGLEDIST_HARMONIC         implies BOND_ANGLEDIST, CONSTRAINTS

BOND_ENDANGLEDIST
BOND_ENDANGLEDIST_HARMONIC      implies BOND_ENDANGLEDIST, CONSTRAINTS

/* Obsolete features. To be removed. */
/* Old Bond angle */
/* Note: Activate ONLY ONE bonded angle potential out of the following! */
BOND_ANGLE_HARMONIC	        	requires not BOND_ANGLE_COSINE and not BOND_ANGLE_COSSQUARE
BOND_ANGLE_COSINE	        	requires not BOND_ANGLE_HARMONIC and not BOND_ANGLE_COSSQUARE
BOND_ANGLE_COSSQUARE            requires not BOND_ANGLE_HARMONIC and not BOND_ANGLE_COSINE
BOND_ANGLE_OLD                  equals BOND_ANGLE_HARMONIC or BOND_ANGLE_COSINE or BOND_ANGLE_COSSQUARE
BOND_ANGLE_HARMONIC	            notest
BOND_ANGLE_COSINE	            notest
BOND_ANGLE_COSSQUARE            notest
BOND_ANGLE_OLD                  notest

/* Strange features. Use only if you know what you are doing! */
/* activate the old dihedral form */
OLD_DIHEDRAL                    notest
/* turn off nonbonded interactions within molecules */
NO_INTRA_NB                     notest
/* add an int to the particle marking ghosts. Only visible on C level */
GHOST_FLAG						notest
/* ghost particles also have the bond information. */
GHOSTS_HAVE_BONDS				notest


/* Debugging */
ADDITIONAL_CHECKS
ASYNC_BARRIER

COMM_DEBUG
EVENT_DEBUG
INTEG_DEBUG
CELL_DEBUG
GHOST_DEBUG
LATTICE_DEBUG
HALO_DEBUG
GRID_DEBUG
VERLET_DEBUG
PARTICLE_DEBUG
P3M_DEBUG
FFT_DEBUG
RANDOM_DEBUG
FORCE_DEBUG
THERMO_DEBUG 
LE_DEBUG
LJ_DEBUG
MORSE_DEBUG
ESR_DEBUG
ESK_DEBUG
FENE_DEBUG
GHOST_FORCE_DEBUG
STAT_DEBUG 
POLY_DEBUG
MOLFORCES_DEBUG
PTENSOR_DEBUG
MEM_DEBUG
MAGGS_DEBUG
LB_DEBUG
VIRTUAL_SITES_DEBUG

MPI_CORE
FORCE_CORE

/* Single particle debugging */
ONEPART_DEBUG
// which particle id to debug
//#define ONEPART_DEBUG_ID 13

# External switches
# Switches that are set by configure or gcc, not to be set manually
CUDA external
FFTW external
TK   external<|MERGE_RESOLUTION|>--- conflicted
+++ resolved
@@ -26,12 +26,8 @@
 MODES                           requires FFTW
 BOND_VIRTUAL
 LANGEVIN_PER_PARTICLE
-<<<<<<< HEAD
 COLLISION_DETECTION             implies GHOST_FLAG, GHOSTS_HAVE_BONDS
-=======
 LEES_EDWARDS 
-COLLISION_DETECTION				implies GHOST_FLAG, GHOSTS_HAVE_BONDS
->>>>>>> fc9cf5e2
 METADYNAMICS
 NEMD
 NPT 
