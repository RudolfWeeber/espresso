--- conflicted
+++ resolved
@@ -193,15 +193,10 @@
 #define REQ_SET_RINERTIA  54
 /** Action number for \ref mpi_send_mu_E. */
 #define REQ_SET_MU_E     55
-<<<<<<< HEAD
-/** Action number for \ref mpi_send_vs_relative. */
-#define REQ_SET_VS_RELATIVE 56
-=======
 /** Action mumber for \ref mpi_bcast_max_mu. */
 #define REQ_MAX_MU 56
 /** Action number for \ref mpi_send_vs_relative. */
 #define REQ_SET_VS_RELATIVE 57
->>>>>>> 7bbec7f3
 
 /** Total number of action numbers. */
 #define REQ_MAXIMUM 58
@@ -332,12 +327,8 @@
   mpi_iccp3m_init_slave,            /* 53: REQ_ICCP3M_INIT */
   mpi_send_rotational_inertia_slave,/* 54: REQ_SET_RINERTIA */
   mpi_send_mu_E_slave,                 /* 55: REQ_SET_MU_E */
-<<<<<<< HEAD
-  mpi_send_vs_relative_slave,       /* 56: REQ_SET_VS_RELATIVE */
-=======
   mpi_bcast_max_mu_slave,            /* 56: REQ_MAX_MU */
-  mpi_send_vs_relative_slave, // 57 REQ_SET_VS_RELATIVE
->>>>>>> 7bbec7f3
+  mpi_send_vs_relative_slave,        /* 57: REQ_SET_VS_RELATIVE */
 };
 
 /** Names to be printed when communication debugging is on. */
@@ -408,12 +399,8 @@
   "REQ_ICCP3M_INIT",      /* 53 */
   "SET_RINERTIA",   /* 54 */
   "SET_MU_E", /* 55 */
-<<<<<<< HEAD
-  "SET_VS_RELATIVE", /* 56 */
-=======
   "REQ_MAX_MU", /* 56 */
-  "SET_VS_RELATIVE", // 57
->>>>>>> 7bbec7f3
+  "SET_VS_RELATIVE", /* 57 */
 };
 
 /** the requests are compiled here. So after a crash you get the last issued request */
