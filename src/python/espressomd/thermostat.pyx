#
# Copyright (C) 2013-2019 The ESPResSo project
#
# This file is part of ESPResSo.
#
# ESPResSo is free software: you can redistribute it and/or modify
# it under the terms of the GNU General Public License as published by
# the Free Software Foundation, either version 3 of the License, or
# (at your option) any later version.
#
# ESPResSo is distributed in the hope that it will be useful,
# but WITHOUT ANY WARRANTY; without even the implied warranty of
# MERCHANTABILITY or FITNESS FOR A PARTICULAR PURPOSE.  See the
# GNU General Public License for more details.
#
# You should have received a copy of the GNU General Public License
# along with this program.  If not, see <http://www.gnu.org/licenses/>.
#
from functools import wraps
include "myconfig.pxi"
IF NPT:
    from .thermostat cimport nptiso
from . cimport utils
from .lb import HydrodynamicInteraction
from .lb cimport lb_lbcoupling_set_gamma
from .lb cimport lb_lbcoupling_get_gamma
from .lb cimport lb_lbcoupling_set_rng_state
from .lb cimport lb_lbcoupling_get_rng_state
from .lb cimport lb_lbcoupling_is_seed_required
from .lb cimport mpi_bcast_lb_particle_coupling
from .lb cimport lb_lbfluid_get_kT


def AssertThermostatType(*allowedthermostats):
    """Assert that only a certain group of thermostats is active at a time.

    Decorator class to ensure that only specific combinations of thermostats
    can be activated together by the user. Usage::

        cdef class Thermostat:
            @AssertThermostatType(THERMO_LANGEVIN, THERMO_DPD)
            def set_langevin(self, kT=None, gamma=None, gamma_rotation=None,
                     act_on_virtual=False, seed=None):
                ...

    This will prefix an assertion that prevents setting up the Langevin
    thermostat if the list of active thermostats contains anything other
    than the DPD and Langevin thermostats.

    Parameters
    ----------
    allowedthermostats : :obj:`str`
        Allowed list of thermostats which are known to be compatible
        with one another.

    """
    def decoratorfunction(function):
        @wraps(function, assigned=('__name__', '__doc__'))
        def wrapper(*args, **kwargs):
            if (not (thermo_switch in allowedthermostats) and
                    (thermo_switch != THERMO_OFF)):
                raise Exception(
                    "This combination of thermostats is not allowed!")
            function(*args, **kwargs)
        return wrapper
    return decoratorfunction


cdef class Thermostat:

    # We have to cdef the state variable because it is a cdef class
    cdef _state
    cdef _LB_fluid

    def __init__(self):
        self._state = None
        pass

    def suspend(self):
        """Suspend the thermostat

        The thermostat can be suspended, e.g. to perform an energy
        minimization.

        """
        self._state = self.__getstate__()
        self.turn_off()

    def recover(self):
        """Recover a suspended thermostat

        If the thermostat had been suspended using :meth:`suspend`, it can
        be recovered with this method.

        """
        if self._state is not None:
            self.__setstate__(self._state)

    # __getstate__ and __setstate__ define the pickle interaction
    def __getstate__(self):
        # Attributes to pickle.
        thermolist = self.get_state()
        return thermolist

    def __setstate__(self, thermolist):
        if thermolist == []:
            return

        for thmst in thermolist:
            if thmst["type"] == "OFF":
                self.turn_off()
            if thmst["type"] == "LANGEVIN":
                self.set_langevin(kT=thmst["kT"], gamma=thmst["gamma"],
                                  gamma_rotation=thmst["gamma_rotation"],
                                  act_on_virtual=thmst["act_on_virtual"],
                                  seed=thmst["seed"])
                langevin_set_rng_counter(thmst["counter"])
            if thmst["type"] == "LB":
                self.set_lb(
                    LB_fluid=thmst["LB_fluid"],
                    act_on_virtual=thmst["act_on_virtual"],
                    gamma=thmst["gamma"],
                    seed=thmst["rng_counter_fluid"])
            if thmst["type"] == "NPT_ISO":
                if NPT:
                    self.set_npt(kT=thmst["kT"], gamma0=thmst["gamma0"],
                                 gammav=thmst["gammav"], seed=thmst["seed"])
                    npt_iso_set_rng_counter(thmst["counter"])
            if thmst["type"] == "DPD":
                if DPD:
                    self.set_dpd(kT=thmst["kT"], seed=thmst["seed"])
                    dpd_set_rng_counter(thmst["counter"])
            if thmst["type"] == "BROWNIAN":
                self.set_brownian(kT=thmst["kT"], gamma=thmst["gamma"],
                                  gamma_rotation=thmst["gamma_rotation"],
                                  act_on_virtual=thmst["act_on_virtual"],
                                  seed=thmst["seed"])
                brownian_set_rng_counter(thmst["counter"])
            if thmst["type"] == "SD":
                IF STOKESIAN_DYNAMICS:
                    self.set_stokesian(kT=thmst["kT"], seed=thmst["seed"])
                    stokesian_set_rng_counter(thmst["counter"])

    def get_ts(self):
        return thermo_switch

    def get_state(self):
        """Returns the thermostat status."""
        thermo_list = []
        if temperature == -1:
            raise Exception("Thermostat is not initialized")
        if thermo_switch == THERMO_OFF:
            return [{"type": "OFF"}]
        if thermo_switch & THERMO_LANGEVIN:
            lang_dict = {}
            lang_dict["type"] = "LANGEVIN"
            lang_dict["kT"] = temperature
            lang_dict["act_on_virtual"] = thermo_virtual
            lang_dict["seed"] = langevin.rng_seed()
            lang_dict["counter"] = langevin.rng_counter()
            IF PARTICLE_ANISOTROPY:
                lang_dict["gamma"] = [langevin.gamma[0],
                                      langevin.gamma[1],
                                      langevin.gamma[2]]
            ELSE:
                lang_dict["gamma"] = langevin.gamma
            IF ROTATION:
                IF PARTICLE_ANISOTROPY:
                    lang_dict["gamma_rotation"] = [langevin.gamma_rotation[0],
                                                   langevin.gamma_rotation[1],
                                                   langevin.gamma_rotation[2]]
                ELSE:
                    lang_dict["gamma_rotation"] = langevin.gamma_rotation
            ELSE:
                lang_dict["gamma_rotation"] = None

            thermo_list.append(lang_dict)
        if thermo_switch & THERMO_BROWNIAN:
            lang_dict = {}
            lang_dict["type"] = "BROWNIAN"
            lang_dict["kT"] = temperature
            lang_dict["act_on_virtual"] = thermo_virtual
            lang_dict["seed"] = brownian.rng_seed()
            lang_dict["counter"] = brownian.rng_counter()
            IF PARTICLE_ANISOTROPY:
                lang_dict["gamma"] = [brownian.gamma[0],
                                      brownian.gamma[1],
                                      brownian.gamma[2]]
            ELSE:
                lang_dict["gamma"] = brownian.gamma
            IF ROTATION:
                IF PARTICLE_ANISOTROPY:
                    lang_dict["gamma_rotation"] = [brownian.gamma_rotation[0],
                                                   brownian.gamma_rotation[1],
                                                   brownian.gamma_rotation[2]]
                ELSE:
                    lang_dict["gamma_rotation"] = brownian.gamma_rotation
            ELSE:
                lang_dict["gamma_rotation"] = None

            thermo_list.append(lang_dict)
        if thermo_switch & THERMO_LB:
            lb_dict = {}
            lb_dict["LB_fluid"] = self._LB_fluid
            lb_dict["gamma"] = lb_lbcoupling_get_gamma()
            lb_dict["type"] = "LB"
            lb_dict["act_on_virtual"] = thermo_virtual
            lb_dict["rng_counter_fluid"] = lb_lbcoupling_get_rng_state()
            thermo_list.append(lb_dict)
        if thermo_switch & THERMO_NPT_ISO:
            if NPT:
                npt_dict = {}
                npt_dict["type"] = "NPT_ISO"
                npt_dict["kT"] = temperature
                npt_dict["seed"] = npt_iso.rng_seed()
                npt_dict["counter"] = npt_iso.rng_counter()
                npt_dict["gamma0"] = npt_iso.gamma0
                npt_dict["gammav"] = npt_iso.gammav
                npt_dict.update(nptiso)
                thermo_list.append(npt_dict)
        if thermo_switch & THERMO_DPD:
            IF DPD:
                dpd_dict = {}
                dpd_dict["type"] = "DPD"
                dpd_dict["kT"] = temperature
                dpd_dict["seed"] = dpd.rng_seed()
                dpd_dict["counter"] = dpd.rng_counter()
                thermo_list.append(dpd_dict)
        if thermo_switch & THERMO_SD:
            IF STOKESIAN_DYNAMICS:
                sd_dict = {}
                sd_dict["type"] = "SD"
                sd_dict["kT"] = get_sd_kT()
                sd_dict["seed"] = stokesian.rng_seed()
                sd_dict["counter"] = stokesian.rng_counter()
                thermo_list.append(sd_dict)
        return thermo_list

    def turn_off(self):
        """
        Turns off all the thermostat and sets all the thermostat variables to zero.

        """

        mpi_set_temperature(0.)
        mpi_set_thermo_virtual(True)
        IF PARTICLE_ANISOTROPY:
            mpi_set_langevin_gamma(utils.make_Vector3d((0., 0., 0.)))
            mpi_set_brownian_gamma(utils.make_Vector3d((0., 0., 0.)))
            IF ROTATION:
                mpi_set_langevin_gamma_rot(utils.make_Vector3d((0., 0., 0.)))
                mpi_set_brownian_gamma_rot(utils.make_Vector3d((0., 0., 0.)))
        ELSE:
            mpi_set_langevin_gamma(0.)
            mpi_set_brownian_gamma(0.)
            IF ROTATION:
                mpi_set_langevin_gamma_rot(0.)
                mpi_set_brownian_gamma_rot(0.)

        mpi_set_thermo_switch(THERMO_OFF)
        lb_lbcoupling_set_gamma(0.0)
<<<<<<< HEAD
        mpi_bcast_lb_particle_coupling()
        return True
=======
>>>>>>> e6043ef6

    @AssertThermostatType(THERMO_LANGEVIN, THERMO_DPD)
    def set_langevin(self, kT, gamma, gamma_rotation=None,
                     act_on_virtual=False, seed=None):
        """
        Sets the Langevin thermostat.

        Parameters
        -----------
        kT : :obj:`float`
            Thermal energy of the simulated heat bath.
        gamma : :obj:`float`
            Contains the friction coefficient of the bath. If the feature
            ``PARTICLE_ANISOTROPY`` is compiled in, then ``gamma`` can be a list
            of three positive floats, for the friction coefficient in each
            cardinal direction.
        gamma_rotation : :obj:`float`, optional
            The same applies to ``gamma_rotation``, which requires the feature
            ``ROTATION`` to work properly. But also accepts three floats
            if ``PARTICLE_ANISOTROPY`` is also compiled in.
        act_on_virtual : :obj:`bool`, optional
            If ``True`` the thermostat will act on virtual sites, default is
            ``False``.
        seed : :obj:`int`
            Initial counter value (or seed) of the philox RNG.
            Required on first activation of the Langevin thermostat.
            Must be positive.

        """

        scalar_gamma_def = True
        scalar_gamma_rot_def = True
        IF PARTICLE_ANISOTROPY:
            if hasattr(gamma, "__iter__"):
                scalar_gamma_def = False
            else:
                scalar_gamma_def = True

        IF PARTICLE_ANISOTROPY:
            if hasattr(gamma_rotation, "__iter__"):
                scalar_gamma_rot_def = False
            else:
                scalar_gamma_rot_def = True

        utils.check_type_or_throw_except(kT, 1, float, "kT must be a number")
        if scalar_gamma_def:
            utils.check_type_or_throw_except(
                gamma, 1, float, "gamma must be a number")
        else:
            utils.check_type_or_throw_except(
                gamma, 3, float, "diagonal elements of the gamma tensor must be numbers")
        if gamma_rotation is not None:
            if scalar_gamma_rot_def:
                utils.check_type_or_throw_except(
                    gamma_rotation, 1, float, "gamma_rotation must be a number")
            else:
                utils.check_type_or_throw_except(
                    gamma_rotation, 3, float, "diagonal elements of the gamma_rotation tensor must be numbers")

        if scalar_gamma_def:
            if float(kT) < 0. or float(gamma) < 0.:
                raise ValueError(
                    "temperature and gamma must be positive numbers")
        else:
            if float(kT) < 0. or float(gamma[0]) < 0. or float(
                    gamma[1]) < 0. or float(gamma[2]) < 0.:
                raise ValueError(
                    "temperature and diagonal elements of the gamma tensor must be positive numbers")
        if gamma_rotation is not None:
            if scalar_gamma_rot_def:
                if float(gamma_rotation) < 0.:
                    raise ValueError(
                        "gamma_rotation must be positive number")
            else:
                if float(gamma_rotation[0]) < 0. or float(
                        gamma_rotation[1]) < 0. or float(gamma_rotation[2]) < 0.:
                    raise ValueError(
                        "diagonal elements of the gamma_rotation tensor must be positive numbers")

        # Seed is required if the RNG is not initialized
        if seed is None and langevin.is_seed_required():
            raise ValueError(
                "A seed has to be given as keyword argument on first activation of the thermostat")

        if seed is not None:
            utils.check_type_or_throw_except(
                seed, 1, int, "seed must be a positive integer")
            if seed < 0:
                raise ValueError("seed must be a positive integer")
            langevin_set_rng_seed(seed)

        mpi_set_temperature(kT)
        IF PARTICLE_ANISOTROPY:
            cdef utils.Vector3d gamma_vec
            if scalar_gamma_def:
                for i in range(3):
                    gamma_vec[i] = gamma
            else:
                gamma_vec = utils.make_Vector3d(gamma)
        IF ROTATION:
            IF PARTICLE_ANISOTROPY:
                cdef utils.Vector3d gamma_rot_vec
                if gamma_rotation is None:
                    # rotational gamma is translational gamma
                    gamma_rot_vec = gamma_vec
                else:
                    if scalar_gamma_rot_def:
                        for i in range(3):
                            gamma_rot_vec[i] = gamma_rotation
                    else:
                        gamma_rot_vec = utils.make_Vector3d(gamma_rotation)
            ELSE:
                if gamma_rotation is None:
                    # rotational gamma is translational gamma
                    gamma_rotation = gamma

        global thermo_switch
        mpi_set_thermo_switch(thermo_switch | THERMO_LANGEVIN)
        IF PARTICLE_ANISOTROPY:
            mpi_set_langevin_gamma(gamma_vec)
            IF ROTATION:
                mpi_set_langevin_gamma_rot(gamma_rot_vec)
        ELSE:
            mpi_set_langevin_gamma(gamma)
            IF ROTATION:
                mpi_set_langevin_gamma_rot(gamma_rotation)

        mpi_set_thermo_virtual(act_on_virtual)

    @AssertThermostatType(THERMO_BROWNIAN)
    def set_brownian(self, kT, gamma, gamma_rotation=None,
                     act_on_virtual=False, seed=None):
        """Sets the Brownian thermostat.

        Parameters
        -----------
        kT : :obj:`float`
            Thermal energy of the simulated heat bath.
        gamma : :obj:`float`
            Contains the friction coefficient of the bath. If the feature
            ``PARTICLE_ANISOTROPY`` is compiled in, then ``gamma`` can be a list
            of three positive floats, for the friction coefficient in each
            cardinal direction.
        gamma_rotation : :obj:`float`, optional
            The same applies to ``gamma_rotation``, which requires the feature
            ``ROTATION`` to work properly. But also accepts three floats
            if ``PARTICLE_ANISOTROPY`` is also compiled in.
        act_on_virtual : :obj:`bool`, optional
            If ``True`` the thermostat will act on virtual sites, default is
            ``False``.
        seed : :obj:`int`
            Initial counter value (or seed) of the philox RNG.
            Required on first activation of the Brownian thermostat.
            Must be positive.

        """

        scalar_gamma_def = True
        scalar_gamma_rot_def = True
        IF PARTICLE_ANISOTROPY:
            if hasattr(gamma, "__iter__"):
                scalar_gamma_def = False
            else:
                scalar_gamma_def = True

        IF PARTICLE_ANISOTROPY:
            if hasattr(gamma_rotation, "__iter__"):
                scalar_gamma_rot_def = False
            else:
                scalar_gamma_rot_def = True

        utils.check_type_or_throw_except(kT, 1, float, "kT must be a number")
        if scalar_gamma_def:
            utils.check_type_or_throw_except(
                gamma, 1, float, "gamma must be a number")
        else:
            utils.check_type_or_throw_except(
                gamma, 3, float, "diagonal elements of the gamma tensor must be numbers")
        if gamma_rotation is not None:
            if scalar_gamma_rot_def:
                utils.check_type_or_throw_except(
                    gamma_rotation, 1, float, "gamma_rotation must be a number")
            else:
                utils.check_type_or_throw_except(
                    gamma_rotation, 3, float, "diagonal elements of the gamma_rotation tensor must be numbers")

        if scalar_gamma_def:
            if float(kT) < 0. or float(gamma) < 0.:
                raise ValueError(
                    "temperature and gamma must be positive numbers")
        else:
            if float(kT) < 0. or float(gamma[0]) < 0. or float(
                    gamma[1]) < 0. or float(gamma[2]) < 0.:
                raise ValueError(
                    "temperature and diagonal elements of the gamma tensor must be positive numbers")
        if gamma_rotation is not None:
            if scalar_gamma_rot_def:
                if float(gamma_rotation) < 0.:
                    raise ValueError(
                        "gamma_rotation must be positive number")
            else:
                if float(gamma_rotation[0]) < 0. or float(
                        gamma_rotation[1]) < 0. or float(gamma_rotation[2]) < 0.:
                    raise ValueError(
                        "diagonal elements of the gamma_rotation tensor must be positive numbers")

        # Seed is required if the RNG is not initialized
        if seed is None and brownian.is_seed_required():
            raise ValueError(
                "A seed has to be given as keyword argument on first activation of the thermostat")

        if seed is not None:
            utils.check_type_or_throw_except(
                seed, 1, int, "seed must be a positive integer")
            if seed < 0:
                raise ValueError("seed must be a positive integer")
            brownian_set_rng_seed(seed)

        mpi_set_temperature(kT)
        IF PARTICLE_ANISOTROPY:
            cdef utils.Vector3d gamma_vec
            if scalar_gamma_def:
                for i in range(3):
                    gamma_vec[i] = gamma
            else:
                gamma_vec = utils.make_Vector3d(gamma)
        IF ROTATION:
            IF PARTICLE_ANISOTROPY:
                cdef utils.Vector3d gamma_rot_vec
                if gamma_rotation is None:
                    # rotational gamma is translational gamma
                    gamma_rot_vec = gamma_vec
                else:
                    if scalar_gamma_rot_def:
                        for i in range(3):
                            gamma_rot_vec[i] = gamma_rotation
                    else:
                        gamma_rot_vec = utils.make_Vector3d(gamma_rotation)
            ELSE:
                if gamma_rotation is None:
                    # rotational gamma is translational gamma
                    gamma_rotation = gamma

        global thermo_switch
        mpi_set_thermo_switch(thermo_switch | THERMO_BROWNIAN)

        IF PARTICLE_ANISOTROPY:
            mpi_set_brownian_gamma(gamma_vec)
            IF ROTATION:
                mpi_set_brownian_gamma_rot(gamma_rot_vec)
        ELSE:
            mpi_set_brownian_gamma(gamma)
            IF ROTATION:
                mpi_set_brownian_gamma_rot(gamma_rotation)

        mpi_set_thermo_virtual(act_on_virtual)

    @AssertThermostatType(THERMO_LB, THERMO_DPD)
    def set_lb(
        self,
        seed=None,
        act_on_virtual=True,
        LB_fluid=None,
            gamma=0.0):
        """
        Sets the LB thermostat.

        This thermostat requires the feature ``LB_WALBERLA``.

        Parameters
        ----------
        LB_fluid : :class:`~espressomd.lb.LBFluidWalberla`
        seed : :obj:`int`
            Seed for the random number generator, required if kT > 0.
            Must be positive.
        act_on_virtual : :obj:`bool`, optional
            If ``True`` the thermostat will act on virtual sites (default).
        gamma : :obj:`float`
            Frictional coupling constant for the MD particle coupling.

        """
        if not isinstance(LB_fluid, HydrodynamicInteraction):
            raise ValueError(
                "The LB thermostat requires a LB / LBGPU instance as a keyword arg.")

        self._LB_fluid = LB_fluid
        if lb_lbfluid_get_kT() > 0.:
            if seed is None and lb_lbcoupling_is_seed_required():
                raise ValueError(
                    "seed has to be given as keyword arg")
            if seed is not None:
                utils.check_type_or_throw_except(
                    seed, 1, int, "seed must be a positive integer")
                if seed < 0:
                    raise ValueError("seed must be a positive integer")
                lb_lbcoupling_set_rng_state(seed)
                mpi_bcast_lb_particle_coupling()
        else:
            lb_lbcoupling_set_rng_state(0)
            mpi_bcast_lb_particle_coupling()

        global thermo_switch
        mpi_set_thermo_switch(thermo_switch | THERMO_LB)

        mpi_set_thermo_virtual(act_on_virtual)
        lb_lbcoupling_set_gamma(gamma)
<<<<<<< HEAD
        mpi_bcast_lb_particle_coupling()
        return True
=======
>>>>>>> e6043ef6

    IF NPT:
        @AssertThermostatType(THERMO_NPT_ISO)
        def set_npt(self, kT, gamma0, gammav, seed=None):
            """
            Sets the NPT thermostat.

            Parameters
            ----------
            kT : :obj:`float`
                Thermal energy of the heat bath
            gamma0 : :obj:`float`
                Friction coefficient of the bath
            gammav : :obj:`float`
                Artificial friction coefficient for the volume fluctuations.
            seed : :obj:`int`
                Initial counter value (or seed) of the philox RNG.
                Required on first activation of the Langevin thermostat.
                Must be positive.

            """

            utils.check_type_or_throw_except(
                kT, 1, float, "kT must be a number")

            # Seed is required if the RNG is not initialized
            if seed is None and npt_iso.is_seed_required():
                raise ValueError(
                    "A seed has to be given as keyword argument on first activation of the thermostat")

            if seed is not None:
                utils.check_type_or_throw_except(
                    seed, 1, int, "seed must be a positive integer")
                if seed < 0:
                    raise ValueError("seed must be a positive integer")
                npt_iso_set_rng_seed(seed)

            mpi_set_temperature(kT)
            global thermo_switch
            mpi_set_thermo_switch(thermo_switch | THERMO_NPT_ISO)
            mpi_set_nptiso_gammas(gamma0, gammav)

    IF DPD:
        @AssertThermostatType(THERMO_DPD, THERMO_LANGEVIN, THERMO_LB)
        def set_dpd(self, kT, seed=None):
            """
            Sets the DPD thermostat with required parameters 'kT'.
            This also activates the DPD interactions.

            Parameters
            ----------
            kT : :obj:`float`
                Thermal energy of the heat bath.
            seed : :obj:`int`
                Initial counter value (or seed) of the philox RNG.
                Required on first activation of the DPD thermostat.
                Must be positive.

            """
            utils.check_type_or_throw_except(
                kT, 1, float, "kT must be a number")

            # Seed is required if the RNG is not initialized
            if seed is None and dpd.is_seed_required():
                raise ValueError(
                    "A seed has to be given as keyword argument on first activation of the thermostat")

            if seed is not None:
                utils.check_type_or_throw_except(
                    seed, 1, int, "seed must be a positive integer")
                if seed < 0:
                    raise ValueError("seed must be a positive integer")
                dpd_set_rng_seed(seed)

            mpi_set_temperature(kT)
            global thermo_switch
            mpi_set_thermo_switch(thermo_switch | THERMO_DPD)

    IF STOKESIAN_DYNAMICS:
        @AssertThermostatType(THERMO_SD)
        def set_stokesian(self, kT=None, seed=None):
            """
            Sets the SD thermostat with required parameters.

            This thermostat requires the feature ``STOKESIAN_DYNAMICS``.

            Parameters
            ----------
            kT : :obj:`float`, optional
                Temperature.
            seed : :obj:`int`, optional
                Seed for the random number generator

            """

            if (kT is None) or (kT == 0):
                set_sd_kT(0.0)
                if stokesian.is_seed_required():
                    stokesian_set_rng_seed(0)
            else:
                utils.check_type_or_throw_except(
                    kT, 1, float, "kT must be a float")
                set_sd_kT(kT)

                # Seed is required if the RNG is not initialized
                if seed is None and stokesian.is_seed_required():
                    raise ValueError(
                        "A seed has to be given as keyword argument on first activation of the thermostat")
                if seed is not None:
                    utils.check_type_or_throw_except(
                        seed, 1, int, "seed must be an integer")
                    if seed < 0:
                        raise ValueError("seed must be a positive integer")
                    stokesian_set_rng_seed(seed)

            global thermo_switch
            mpi_set_thermo_switch(thermo_switch | THERMO_SD)<|MERGE_RESOLUTION|>--- conflicted
+++ resolved
@@ -259,11 +259,7 @@
 
         mpi_set_thermo_switch(THERMO_OFF)
         lb_lbcoupling_set_gamma(0.0)
-<<<<<<< HEAD
         mpi_bcast_lb_particle_coupling()
-        return True
-=======
->>>>>>> e6043ef6
 
     @AssertThermostatType(THERMO_LANGEVIN, THERMO_DPD)
     def set_langevin(self, kT, gamma, gamma_rotation=None,
@@ -570,11 +566,7 @@
 
         mpi_set_thermo_virtual(act_on_virtual)
         lb_lbcoupling_set_gamma(gamma)
-<<<<<<< HEAD
         mpi_bcast_lb_particle_coupling()
-        return True
-=======
->>>>>>> e6043ef6
 
     IF NPT:
         @AssertThermostatType(THERMO_NPT_ISO)
