--- conflicted
+++ resolved
@@ -16,17 +16,12 @@
 # You should have received a copy of the GNU General Public License
 # along with this program.  If not, see <http://www.gnu.org/licenses/>.
 #
-<<<<<<< HEAD
-cimport thermostat
-cimport utils
-=======
 from __future__ import print_function, absolute_import
 from . cimport thermostat
 include "myconfig.pxi"
 from globals cimport *
 import numpy as np
 from . cimport utils
->>>>>>> 2a107479
 
 cdef class Thermostat:
 
