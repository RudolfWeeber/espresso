--- conflicted
+++ resolved
@@ -436,19 +436,13 @@
     IF DPD:
         def set_dpd(self, kT=None, seed=None):
             """
-            Sets the DPD thermostat. This also activates the DPD interactions.
+            Sets the DPD thermostat with required parameters 'kT'.
+            This also activates the DPD interactions.
 
             Parameters
             ----------
-<<<<<<< HEAD
-            'kT' : float
-                Thermal energy of the heat bath, floating point number
-            seed : :obj:`int`, required
-                Initial counter value (or seed) of the philox RNG.
-=======
             kT : :obj:`float`
                 Thermal energy of the heat bath.
->>>>>>> 7b957df8
 
             """
 
