--- conflicted
+++ resolved
@@ -69,12 +69,7 @@
     void lb_lbnode_set_velocity(const Vector3i & ind, const Vector3d & u) except +
     double lb_lbnode_get_density(const Vector3i & ind) except +
     void lb_lbnode_set_density(const Vector3i & ind, double density) except +
-<<<<<<< HEAD
-    const Vector6d lb_lbnode_get_stress(const Vector3i & ind) except +
-=======
     const Vector6d lb_lbnode_get_pressure_tensor(const Vector3i & ind) except +
-    const Vector6d lb_lbnode_get_pressure_tensor_neq(const Vector3i & ind) except +
->>>>>>> 105fbc17
     const Vector19d lb_lbnode_get_pop(const Vector3i & ind) except +
     void lb_lbnode_set_pop(const Vector3i & ind, const Vector19d & populations) except +
     bool lb_lbnode_is_boundary(const Vector3i & ind) except +
@@ -150,13 +145,8 @@
         c_ext_force_density[i] /= p_agrid * p_agrid * p_tau * p_tau
     return c_ext_force_density
 
-<<<<<<< HEAD
-cdef inline Vector6d python_lbfluid_get_stress(agrid, tau) except +:
-    cdef Vector6d stress = lb_lbfluid_get_stress()
-=======
-cdef inline Vector6d python_lbfluid_get_pressure_tensor(agrid, tau):
+cdef inline Vector6d python_lbfluid_get_pressure_tensor(agrid, tau) except +:
     cdef Vector6d tensor = lb_lbfluid_get_pressure_tensor()
->>>>>>> 105fbc17
     for i in range(6):
         tensor[i] *= 1. / agrid * 1. / tau**2.0
     return tensor
@@ -171,28 +161,13 @@
     cdef Vector3d c_velocity = lb_lbnode_get_velocity(node)
     return c_velocity * lattice_speed
 
-<<<<<<< HEAD
-cdef inline Vector6d python_lbnode_get_stress(Vector3i node) except +:
-=======
-cdef inline void python_lbnode_set_density(Vector3i node, double density):
-    cdef double agrid = lb_lbfluid_get_agrid()
-    cdef double c_density = density * agrid * agrid * agrid
-    lb_lbnode_set_density(node, c_density)
-
-cdef inline double python_lbnode_get_density(Vector3i node):
-    cdef double agrid = lb_lbfluid_get_agrid()
-    cdef double c_density = lb_lbnode_get_density(node)
-    return c_density / agrid / agrid / agrid
-
-cdef inline Vector6d python_lbnode_get_pressure_tensor(Vector3i node):
->>>>>>> 105fbc17
+cdef inline Vector6d python_lbnode_get_pressure_tensor(Vector3i node) except +:
     cdef double tau = lb_lbfluid_get_tau()
     cdef double agrid = lb_lbfluid_get_agrid()
     cdef double unit_conversion = 1.0 / (tau * tau * agrid)
     cdef Vector6d c_tensor = lb_lbnode_get_pressure_tensor(node)
     return c_tensor * unit_conversion
 
-<<<<<<< HEAD
 cdef inline double python_lbnode_get_density(Vector3i node) except +: 
     cdef double agrid = lb_lbfluid_get_agrid()
     cdef double c_density = lb_lbnode_get_density(node)
@@ -211,12 +186,4 @@
     else:
         c_gamma = p_gamma
         # call c-function
-        lb_lbcoupling_set_gamma(c_gamma)
-=======
-cdef inline Vector6d python_lbnode_get_pressure_tensor_neq(Vector3i node):
-    cdef double tau = lb_lbfluid_get_tau()
-    cdef double agrid = lb_lbfluid_get_agrid()
-    cdef double unit_conversion = 1.0 / (tau * tau * agrid)
-    cdef Vector6d c_tensor = lb_lbnode_get_pressure_tensor_neq(node)
-    return c_tensor * unit_conversion
->>>>>>> 105fbc17
+        lb_lbcoupling_set_gamma(c_gamma)