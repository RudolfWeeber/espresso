--- conflicted
+++ resolved
@@ -31,18 +31,14 @@
 cdef class HydrodynamicInteraction(Actor):
     pass
 
-<<<<<<< HEAD
-    #
-=======
 cdef class LBFluidRoutines:
     cdef Vector3i node
 
     ##############################################
->>>>>>> 0f8ce45e
     #
     # extern functions and structs
     #
-    #
+    ##############################################
 
 IF LB_WALBERLA:
     cdef extern from "grid_based_algorithms/lb_interface.hpp":
