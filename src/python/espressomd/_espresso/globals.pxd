#
# Copyright (C) 2013,2014 The ESPResSo project
#
# This file is part of ESPResSo.
#
# ESPResSo is free software: you can redistribute it and/or modify
# it under the terms of the GNU General Public License as published by
# the Free Software Foundation, either version 3 of the License, or
# (at your option) any later version.
#
# ESPResSo is distributed in the hope that it will be useful,
# but WITHOUT ANY WARRANTY; without even the implied warranty of
# MERCHANTABILITY or FITNESS FOR A PARTICULAR PURPOSE.  See the
# GNU General Public License for more details.
#
# You should have received a copy of the GNU General Public License
# along with this program.  If not, see <http://www.gnu.org/licenses/>.
#
include "myconfig.pxi"

cdef extern from "global.hpp":
    int FIELD_MAXNUMCELLS
    int FIELD_MINNUMCELLS
    int FIELD_NODEGRID
    int FIELD_NPTISO_PISTON
    int FIELD_NPTISO_PDIFF
    int FIELD_PERIODIC
    int FIELD_SIMTIME

cdef extern from "communication.hpp":
    extern int n_nodes
    void mpi_set_time_step(double time_step)
    void mpi_bcast_parameter(int p)

cdef extern from "integrate.hpp":
    double time_step
    extern int integ_switch
    extern double sim_time
    extern double verlet_reuse

cdef extern from "verlet.hpp":
    double skin

cdef extern from "lattice.hpp":
    extern int lattice_switch

cdef extern from "domain_decomposition.hpp":
    ctypedef struct IA_Neighbor:
        pass
    ctypedef struct IA_Neighbor_List:
        pass
    ctypedef struct  DomainDecomposition:
        int use_vList
        int cell_grid[3]
        double cell_size[3]

    extern DomainDecomposition dd
    extern int max_num_cells
    extern int min_num_cells
    extern double max_skin
    int calc_processor_min_num_cells()


cdef extern from "particle_data.hpp":
    extern int n_part


cdef extern from "interaction_data.hpp":
    double dpd_gamma
    double dpd_r_cut
    extern double max_cut
    extern int max_seen_particle
    extern int n_particle_types
    extern double max_cut_nonbonded
    extern double max_cut_bonded


cdef extern from "thermostat.hpp":
    double langevin_gamma
    extern double nptiso_gamma0
    extern double nptiso_gammav
    extern double temperature
    extern int thermo_switch


cdef extern from "dpd.hpp":
    extern int dpd_wf
    extern double dpd_tgamma
    extern double dpd_tr_cut
    extern int dpd_twf


IF LB:
    cdef extern from "lb.hpp":
        ctypedef struct LB_Parameters:
            double tau
        extern LB_Parameters lbpar

IF LB_GPU:
    cdef extern from "lbgpu.hpp":
        ctypedef struct LB_parameters_gpu:
            double tau
        extern LB_parameters_gpu lbpar_gpu

cdef extern from "cells.hpp":
    extern double max_range
    ctypedef struct CellStructure:
        int type
    CellStructure cell_structure

cdef extern from "layered.hpp":
    extern int n_layers

cdef extern from "rattle.hpp":
    extern int n_rigidbonds


cdef extern from "tuning.hpp":
    extern int timing_samples

cdef extern from "imd.hpp":
    extern int transfer_rate


cdef extern from "grid.hpp":
    double box_l[3]
    double local_box_l[3]
    extern int node_grid[3]
    extern int periodic
    extern double min_box_l

cdef extern from "npt.hpp":
    ctypedef struct nptiso_struct:
        double p_ext
        double p_inst
        double p_inst_av
        double p_diff
        double piston
    extern nptiso_struct nptiso

<<<<<<< HEAD
cdef extern from "reaction.hpp":
    ctypedef struct  reaction_struct:
        int reactant_type
        int product_type
        int catalyzer_type
        double range
        double ct_rate
        double eq_rate
        int sing_mult
        int swap

    extern reaction_struct reaction
=======
cdef extern from "statistics.hpp":
    extern int n_configs
>>>>>>> 45d7e067
<|MERGE_RESOLUTION|>--- conflicted
+++ resolved
@@ -138,7 +138,9 @@
         double piston
     extern nptiso_struct nptiso
 
-<<<<<<< HEAD
+cdef extern from "statistics.hpp":
+    extern int n_configs
+
 cdef extern from "reaction.hpp":
     ctypedef struct  reaction_struct:
         int reactant_type
@@ -150,8 +152,4 @@
         int sing_mult
         int swap
 
-    extern reaction_struct reaction
-=======
-cdef extern from "statistics.hpp":
-    extern int n_configs
->>>>>>> 45d7e067
+    extern reaction_struct reaction