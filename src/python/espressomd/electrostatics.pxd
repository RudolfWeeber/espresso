--- conflicted
+++ resolved
@@ -41,25 +41,7 @@
         void mpi_bcast_coulomb_params()
 
     IF P3M:
-<<<<<<< HEAD
-        from p3m_common cimport p3m_parameter_struct
-    cdef extern from "nonbonded_interactions/nonbonded_interaction_data.hpp":
-        cdef enum CoulombMethod:
-            COULOMB_NONE, \
-                COULOMB_DH, \
-                COULOMB_P3M, \
-                COULOMB_MMM1D, \
-                COULOMB_MMM2D, \
-                COULOMB_ELC_P3M, \
-                COULOMB_RF, \
-                COULOMB_INTER_RF, \
-                COULOMB_P3M_GPU, \
-                COULOMB_MMM1D_GPU, \
-                COULOMB_EK, \
-                COULOMB_SCAFACOS
-=======
         from p3m_common cimport P3MParameters
->>>>>>> 31292d64
 
     cdef extern from "electrostatics_magnetostatics/coulomb.hpp":
 
