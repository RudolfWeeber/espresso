#
# Copyright (C) 2013,2014 The ESPResSo project
#
# This file is part of ESPResSo.
#
# ESPResSo is free software: you can redistribute it and/or modify
# it under the terms of the GNU General Public License as published by
# the Free Software Foundation, either version 3 of the License, or
# (at your option) any later version.
#
# ESPResSo is distributed in the hope that it will be useful,
# but WITHOUT ANY WARRANTY; without even the implied warranty of
# MERCHANTABILITY or FITNESS FOR A PARTICULAR PURPOSE.  See the
# GNU General Public License for more details.
#
# You should have received a copy of the GNU General Public License
# along with this program.  If not, see <http://www.gnu.org/licenses/>.
#
# Handling of electrostatics

include "myconfig.pxi"
from _system cimport *
cimport numpy as np
from utils cimport *

IF ELECTROSTATICS == 1:
<<<<<<< HEAD
  cdef extern from "interaction_data.hpp":
  	cdef enum CoulombMethod:
  	  COULOMB_NONE, \
	  COULOMB_DH, \
	  COULOMB_P3M, \
	  COULOMB_MMM1D, \
	  COULOMB_MMM2D, \
	  COULOMB_MAGGS, \
	  COULOMB_ELC_P3M, \
	  COULOMB_RF, \
	  COULOMB_INTER_RF, \
	  COULOMB_P3M_GPU, \
	  COULOMB_MMM1D_GPU, \
	  COULOMB_EWALD_GPU, \
      COULOMB_EK
  
  
  
  
  
    int coulomb_set_bjerrum(double bjerrum)

    ctypedef struct Coulomb_parameters:
      double bjerrum
      double prefactor
      CoulombMethod method
=======
    cdef extern from "interaction_data.hpp":
        int coulomb_set_bjerrum(double bjerrum)

        ctypedef struct Coulomb_parameters:
            double bjerrum
            double prefactor
>>>>>>> 9594f169

        cdef extern Coulomb_parameters coulomb

    IF P3M == 1:
        cdef extern from "p3m-common.hpp":
            ctypedef struct p3m_parameter_struct:
                double alpha_L
                double r_cut_iL
                int    mesh[3]
                double mesh_off[3]
                int    cao
                int    inter
                double accuracy
                double epsilon
                double cao_cut[3]
                double a[3]
                double ai[3]
                double alpha
                double r_cut
                int    inter2
                int    cao3
                double additional_mesh[3]

        cdef extern from "p3m.hpp":
            # p3m_set_params also sets the coulomb.method
            int p3m_set_params(double r_cut, int * mesh, int cao, double alpha, double accuracy)
            void p3m_set_tune_params(double r_cut, int mesh[3], int cao, double alpha, double accuracy, int n_interpol)
            int p3m_set_mesh_offset(double x, double y, double z)
            int p3m_set_eps(double eps)
            int p3m_set_ninterpol(int n)
            int p3m_adaptive_tune(char ** log)

            ctypedef struct p3m_data_struct:
                p3m_parameter_struct params

            # links intern C-struct with python object
            cdef extern p3m_data_struct p3m

        # Convert C arguments into numpy array
        cdef inline python_p3m_set_mesh_offset(mesh_off):
            cdef double mesh_offset[3]
            mesh_offset[0] = mesh_off[0]
            mesh_offset[1] = mesh_off[1]
            mesh_offset[2] = mesh_off[2]
            return p3m_set_mesh_offset(mesh_offset[0], mesh_offset[1], mesh_offset[2])

        cdef inline python_p3m_adaptive_tune():
            cdef char * log = NULL
            cdef int response
            response = p3m_adaptive_tune( & log)
            return response, log

        cdef inline python_p3m_set_params(p_r_cut, p_mesh, p_cao, p_alpha, p_accuracy):
            cdef int mesh[3]
            cdef double r_cut
            cdef int cao
            cdef double alpha
            cdef double accuracy
            r_cut = p_r_cut
            cao = p_cao
            alpha = p_alpha
            accuracy = p_accuracy
            if isinstance(p_mesh, int):
                mesh[0] = p_mesh
                mesh[1] = p_mesh
                mesh[2] = p_mesh
            else:
                mesh = p_mesh

            p3m_set_params(r_cut, mesh, cao, alpha, accuracy)

        cdef inline python_p3m_set_tune_params(p_r_cut, p_mesh, p_cao, p_alpha, p_accuracy, p_n_interpol):
            # cdef inline python_p3m_set_tune_params():
            cdef int mesh[3]
            cdef double r_cut
            cdef int cao
            cdef double alpha
            cdef double accuracy
            cdef int n_interpol
            r_cut = p_r_cut
            cao = p_cao
            alpha = p_alpha
            accuracy = p_accuracy
            n_interpol = p_n_interpol
            if isinstance(p_mesh, int):
                mesh[0] = p_mesh
                mesh[1] = p_mesh
                mesh[2] = p_mesh
            else:
                mesh = p_mesh

<<<<<<< HEAD
      p3m_set_tune_params(r_cut, mesh, cao, alpha, accuracy, n_interpol)
      
  cdef extern from "debye_hueckel.hpp":
    IF COULOMB_DEBYE_HUECKEL:
  	  ctypedef struct Debye_hueckel_params:
  	    double r_cut
  	    double kappa
        double eps_int, eps_ext
 	    double r0, r1
 	    double alpha
    ELSE:
 	  ctypedef struct Debye_hueckel_params:
  	    double r_cut
 	    double kappa

    cdef extern Debye_hueckel_params dh_params
  
    int dh_set_params(double kappa, double r_cut)
    int dh_set_params_cdh(double kappa, double r_cut, double eps_int, double eps_ext, double r0, double r1, double alpha)
=======
            p3m_set_tune_params(r_cut, mesh, cao, alpha, accuracy, n_interpol)
>>>>>>> 9594f169
<|MERGE_RESOLUTION|>--- conflicted
+++ resolved
@@ -24,7 +24,6 @@
 from utils cimport *
 
 IF ELECTROSTATICS == 1:
-<<<<<<< HEAD
   cdef extern from "interaction_data.hpp":
   	cdef enum CoulombMethod:
   	  COULOMB_NONE, \
@@ -39,11 +38,7 @@
 	  COULOMB_P3M_GPU, \
 	  COULOMB_MMM1D_GPU, \
 	  COULOMB_EWALD_GPU, \
-      COULOMB_EK
-  
-  
-  
-  
+          COULOMB_EK
   
     int coulomb_set_bjerrum(double bjerrum)
 
@@ -51,14 +46,6 @@
       double bjerrum
       double prefactor
       CoulombMethod method
-=======
-    cdef extern from "interaction_data.hpp":
-        int coulomb_set_bjerrum(double bjerrum)
-
-        ctypedef struct Coulomb_parameters:
-            double bjerrum
-            double prefactor
->>>>>>> 9594f169
 
         cdef extern Coulomb_parameters coulomb
 
@@ -150,26 +137,22 @@
             else:
                 mesh = p_mesh
 
-<<<<<<< HEAD
-      p3m_set_tune_params(r_cut, mesh, cao, alpha, accuracy, n_interpol)
+            p3m_set_tune_params(r_cut, mesh, cao, alpha, accuracy, n_interpol)
       
   cdef extern from "debye_hueckel.hpp":
-    IF COULOMB_DEBYE_HUECKEL:
-  	  ctypedef struct Debye_hueckel_params:
-  	    double r_cut
-  	    double kappa
-        double eps_int, eps_ext
- 	    double r0, r1
- 	    double alpha
-    ELSE:
- 	  ctypedef struct Debye_hueckel_params:
-  	    double r_cut
- 	    double kappa
+      IF COULOMB_DEBYE_HUECKEL:
+          ctypedef struct Debye_hueckel_params:
+              double r_cut
+              double kappa
+              double eps_int, eps_ext
+              double r0, r1
+              double alpha
+      ELSE:
+          ctypedef struct Debye_hueckel_params:
+              double r_cut
+              double kappa
 
-    cdef extern Debye_hueckel_params dh_params
+      cdef extern Debye_hueckel_params dh_params
   
-    int dh_set_params(double kappa, double r_cut)
-    int dh_set_params_cdh(double kappa, double r_cut, double eps_int, double eps_ext, double r0, double r1, double alpha)
-=======
-            p3m_set_tune_params(r_cut, mesh, cao, alpha, accuracy, n_interpol)
->>>>>>> 9594f169
+      int dh_set_params(double kappa, double r_cut)
+      int dh_set_params_cdh(double kappa, double r_cut, double eps_int, double eps_ext, double r0, double r1, double alpha)