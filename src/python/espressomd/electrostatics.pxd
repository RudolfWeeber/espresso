--- conflicted
+++ resolved
@@ -42,30 +42,11 @@
   
         int coulomb_set_bjerrum(double bjerrum)
 
-        ctypedef enum CoulombMethod:
-            COULOMB_NONE,
-            COULOMB_DH,
-            COULOMB_P3M,
-            COULOMB_MMM1D,
-            COULOMB_MMM2D,
-            COULOMB_MAGGS,
-            COULOMB_ELC_P3M,
-            COULOMB_RF,
-            COULOMB_INTER_RF,
-            COULOMB_P3M_GPU,
-            COULOMB_MMM1D_GPU,
-            COULOMB_EWALD_GPU,
-            COULOMB_EK
-
         ctypedef struct Coulomb_parameters:
             double bjerrum
             double prefactor
             CoulombMethod method
-<<<<<<< HEAD
-            
-=======
 
->>>>>>> ce2224d7
         cdef extern Coulomb_parameters coulomb
 
     IF P3M == 1:
@@ -104,23 +85,11 @@
 
         cdef extern from "p3m_gpu.hpp":
             # may need a fix, when double precision should be used on GPU
-            IF _P3M_GPU_FLOAT:
-                void p3m_gpu_init(int cao, int mesh, float alpha, float box)
-
             IF _P3M_GPU_DOUBLE:
                 void p3m_gpu_init(int cao, int mesh, double alpha, double box)
 
-        IF _P3M_GPU_FLOAT:
-            cdef inline python_p3m_gpu_init(_params):
-                cdef int cao
-                cdef int mesh
-                cdef float alpha
-                cdef float box
-                cao = _params["cao"]
-                mesh = _params["mesh"][0]
-                alpha = _params["alpha"]
-                box = _params["box"][0]
-                p3m_gpu_init(cao, mesh, alpha, box)
+            ELSE:
+                void p3m_gpu_init(int cao, int mesh, float alpha, float box)
 
         IF _P3M_GPU_DOUBLE:
             cdef inline python_p3m_gpu_init(params):
@@ -132,6 +101,17 @@
                 mesh = params["mesh"][0]
                 alpha = params["alpha"]
                 box = params["box"][0]
+                p3m_gpu_init(cao, mesh, alpha, box)
+        ELSE:
+            cdef inline python_p3m_gpu_init(_params):
+                cdef int cao
+                cdef int mesh
+                cdef float alpha
+                cdef float box
+                cao = _params["cao"]
+                mesh = _params["mesh"][0]
+                alpha = _params["alpha"]
+                box = _params["box"][0]
                 p3m_gpu_init(cao, mesh, alpha, box)
 
         # Convert C arguments into numpy array
