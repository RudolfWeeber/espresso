#
# Copyright (C) 2013-2019 The ESPResSo project
#
# This file is part of ESPResSo.
#
# ESPResSo is free software: you can redistribute it and/or modify
# it under the terms of the GNU General Public License as published by
# the Free Software Foundation, either version 3 of the License, or
# (at your option) any later version.
#
# ESPResSo is distributed in the hope that it will be useful,
# but WITHOUT ANY WARRANTY; without even the implied warranty of
# MERCHANTABILITY or FITNESS FOR A PARTICULAR PURPOSE.  See the
# GNU General Public License for more details.
#
# You should have received a copy of the GNU General Public License
# along with this program.  If not, see <http://www.gnu.org/licenses/>.
#
include "myconfig.pxi"

import numpy as np
import collections

from . import accumulators
from . import actors
from . import analyze
from . import bond_breakage
from . import cell_system
from . import cuda_init
from . import collision_detection
from . import comfixed
from . import constraints
from . import galilei
from . import interactions
from . import integrate
from . import lb
from . import lees_edwards
from . import particle_data
<<<<<<< HEAD
from . import cuda_init
from . import code_info
from .utils cimport make_array_locked, make_Vector3d, Vector3d
from .thermostat import Thermostat
from .cellsystem import CellSystem
from .analyze import Analysis
from .galilei import GalileiTransform
from .constraints import Constraints
from .accumulators import AutoUpdateAccumulators
IF LB_WALBERLA:
    from . import lb
IF EK_WALBERLA:
    from .EKSpecies import EKContainer, EKReactions
from .comfixed import ComFixed
from .utils cimport check_type_or_throw_except
from .utils import handle_errors, array_locked
IF VIRTUAL_SITES:
    from .virtual_sites import ActiveVirtualSitesHandle, VirtualSitesOff

IF COLLISION_DETECTION == 1:
    from .collision_detection import CollisionDetection


setable_properties = ["box_l", "min_global_cut", "periodicity", "time",
                      "time_step", "force_cap", "max_oif_objects"]
checkpointable_properties = ["max_oif_objects"]

if VIRTUAL_SITES:
    setable_properties.append("_active_virtual_sites_handle")
    checkpointable_properties.append("_active_virtual_sites_handle")


cdef bool _system_created = False

cdef class _Globals:
=======
from . import thermostat
from . import virtual_sites

from .__init__ import has_features, assert_features
from .grid cimport box_geo
from .utils cimport Vector3d
from . cimport utils
from . import utils


_system_created = False


cdef class _BoxGeometry:
    """
    Wrapper class required for technical reasons only.

    When reloading from a checkpoint file, the box length, periodicity, and
    global cutoff must be set before anything else. Due to how pickling works,
    this can only be achieved by encapsulating them in a member object of the
    System class, and adding that object as the first element of the ordered
    dict that is used during serialization. When the System class is reloaded,
    the ordered dict is walked through and objects are deserialized in the same
    order. Since many objects depend on the box length, the `_BoxGeometry` has
    to be deserialized first. This guarantees the box geometry is already set
    in the core before e.g. particles and bonds are deserialized.

    """

>>>>>>> 31c0fca0
    def __getstate__(self):
        return {'box_l': self.box_l,
                'periodicity': self.periodicity,
                'min_global_cut': self.min_global_cut}

    def __setstate__(self, params):
        self.box_l = params['box_l']
        self.periodicity = params['periodicity']
        self.min_global_cut = params['min_global_cut']

    property box_l:
        def __set__(self, box_l):
            utils.check_type_or_throw_except(
                box_l, 3, float, "box_l must be an array_like of 3 floats")
            mpi_set_box_length(utils.make_Vector3d(box_l))
            utils.handle_errors("Exception while updating the box length")

        def __get__(self):
<<<<<<< HEAD
            return make_array_locked( < Vector3d > box_geo.length())
=======
            return utils.make_array_locked(box_geo.length())
>>>>>>> 31c0fca0

    property periodicity:
        def __set__(self, periodic):
            utils.check_type_or_throw_except(
                periodic, 3, type(True), "periodicity must be an array_like of 3 bools")
            mpi_set_periodicity(periodic[0], periodic[1], periodic[2])
            utils.handle_errors("Exception while assigning system periodicity")

        def __get__(self):
            periodicity = np.empty(3, dtype=type(True))
            for i in range(3):
                periodicity[i] = box_geo.periodic(i)
            return utils.array_locked(periodicity)

    property min_global_cut:
        def __set__(self, min_global_cut):
            mpi_set_min_global_cut(min_global_cut)

        def __get__(self):
            return get_min_global_cut()


cdef class System:
    """The ESPResSo system class.

    .. note:: every attribute has to be declared at the class level.
              This means that methods cannot define an attribute by using
              ``self.new_attr = somevalue`` without declaring it inside this
              indentation level, either as method, property or reference.

    """

    cdef public:
        _box_geo
        part
        """:class:`espressomd.particle_data.ParticleList`"""
        non_bonded_inter
        """:class:`espressomd.interactions.NonBondedInteractions`"""
        bonded_inter
        """:class:`espressomd.interactions.BondedInteractions`"""
        cell_system
        """:class:`espressomd.cell_system.CellSystem`"""
        thermostat
        """:class:`espressomd.thermostat.Thermostat`"""
        actors
        """:class:`espressomd.actors.Actors`"""
        analysis
        """:class:`espressomd.analyze.Analysis`"""
        bond_breakage
        """:class:`espressomd.bond_breakage.BreakageSpecs`"""
        galilei
        """:class:`espressomd.galilei.GalileiTransform`"""
        integrator
        """:class:`espressomd.integrate.IntegratorHandle`"""
        auto_update_accumulators
        """:class:`espressomd.accumulators.AutoUpdateAccumulators`"""
        constraints
        """:class:`espressomd.constraints.Constraints`"""
<<<<<<< HEAD
        ekcontainer
        """:class:`espressomd.EKSpecies.EKContainer`"""
        ekreactions
        """:class:`espressomd.EKSpecies.EKReactions`"""
=======
        lees_edwards
        """:class:`espressomd.lees_edwards.LeesEdwards`"""
>>>>>>> 31c0fca0
        collision_detection
        """:class:`espressomd.collision_detection.CollisionDetection`"""
        cuda_init_handle
        """:class:`espressomd.cuda_init.CudaInitHandle`"""
        comfixed
        """:class:`espressomd.comfixed.ComFixed`"""
        _active_virtual_sites_handle

    def __init__(self, **kwargs):
<<<<<<< HEAD
        global _system_created
        if not _system_created:
            if 'box_l' not in kwargs:
                raise ValueError("Required argument box_l not provided.")
            self._globals = _Globals()
            self.integrator = integrate.IntegratorHandle()
            System.__setattr__(self, "box_l", kwargs.pop("box_l"))
            for arg in kwargs:
                if arg in setable_properties:
                    System.__setattr__(self, arg, kwargs.get(arg))
                else:
                    raise ValueError(
                        f"Property {arg} can not be set via argument to System class.")
            self.actors = Actors()
            self.analysis = Analysis(self)
            self.auto_update_accumulators = AutoUpdateAccumulators()
            self.bonded_inter = interactions.BondedInteractions()
            self.cell_system = CellSystem()
            IF COLLISION_DETECTION == 1:
                self.collision_detection = CollisionDetection()
            self.comfixed = ComFixed()
            self.constraints = Constraints()
            IF CUDA:
                self.cuda_init_handle = cuda_init.CudaInitHandle()
            self.galilei = GalileiTransform()
            IF EK_WALBERLA:
                self.ekcontainer = EKContainer()
                self.ekreactions = EKReactions()
            self.non_bonded_inter = interactions.NonBondedInteractions()
            self.part = particle_data.ParticleList()
            self.thermostat = Thermostat()
            IF VIRTUAL_SITES:
                self._active_virtual_sites_handle = ActiveVirtualSitesHandle(
                    implementation=VirtualSitesOff())
            _system_created = True
        else:
=======
        if _system_created:
>>>>>>> 31c0fca0
            raise RuntimeError(
                "You can only have one instance of the system class at a time.")
        if 'box_l' not in kwargs:
            raise ValueError("Required argument 'box_l' not provided.")

        setable_properties = ["box_l", "min_global_cut", "periodicity", "time",
                              "time_step", "force_cap", "max_oif_objects"]
        if has_features("VIRTUAL_SITES"):
            setable_properties.append("_active_virtual_sites_handle")

        self._box_geo = _BoxGeometry()
        self.integrator = integrate.IntegratorHandle()
        System.__setattr__(self, "box_l", kwargs.pop("box_l"))
        for arg in kwargs:
            if arg not in setable_properties:
                raise ValueError(
                    f"Property '{arg}' can not be set via argument to System class.")
            System.__setattr__(self, arg, kwargs.get(arg))
        self.actors = actors.Actors()
        self.analysis = analyze.Analysis(self)
        self.auto_update_accumulators = accumulators.AutoUpdateAccumulators()
        self.bonded_inter = interactions.BondedInteractions()
        self.cell_system = cell_system.CellSystem()
        self.bond_breakage = bond_breakage.BreakageSpecs()
        if has_features("COLLISION_DETECTION"):
            self.collision_detection = collision_detection.CollisionDetection(
                mode="off")
        self.comfixed = comfixed.ComFixed()
        self.constraints = constraints.Constraints()
        if has_features("CUDA"):
            self.cuda_init_handle = cuda_init.CudaInitHandle()
        self.galilei = galilei.GalileiTransform()
        self.lees_edwards = lees_edwards.LeesEdwards()
        self.non_bonded_inter = interactions.NonBondedInteractions()
        self.part = particle_data.ParticleList()
        self.thermostat = thermostat.Thermostat()
        if has_features("VIRTUAL_SITES"):
            self._active_virtual_sites_handle = virtual_sites.ActiveVirtualSitesHandle(
                implementation=virtual_sites.VirtualSitesOff())

        # lock class
        global _system_created
        _system_created = True

    # __getstate__ and __setstate__ define the pickle interaction
    def __getstate__(self):
        checkpointable_properties = ["_box_geo", "integrator"]
        if has_features("VIRTUAL_SITES"):
            checkpointable_properties.append("_active_virtual_sites_handle")
        checkpointable_properties += [
            "non_bonded_inter", "bonded_inter", "cell_system", "part",
            "analysis", "auto_update_accumulators", "comfixed", "constraints",
            "galilei", "bond_breakage", "max_oif_objects"
        ]
        if has_features("COLLISION_DETECTION"):
            checkpointable_properties.append("collision_detection")
        checkpointable_properties += ["actors", "thermostat"]

        odict = collections.OrderedDict()
<<<<<<< HEAD
        odict['_globals'] = System.__getattribute__(self, "_globals")
        odict['integrator'] = System.__getattribute__(self, "integrator")
        for property_ in checkpointable_properties:
            odict[property_] = System.__getattribute__(self, property_)
        odict['non_bonded_inter'] = System.__getattribute__(
            self, "non_bonded_inter")
        odict['bonded_inter'] = System.__getattribute__(self, "bonded_inter")
        odict['cell_system'] = System.__getattribute__(self, "cell_system")
        odict['part'] = System.__getattribute__(self, "part")
        odict['analysis'] = System.__getattribute__(self, "analysis")
        odict['auto_update_accumulators'] = System.__getattribute__(
            self, "auto_update_accumulators")
        odict['comfixed'] = System.__getattribute__(self, "comfixed")
        odict['constraints'] = System.__getattribute__(self, "constraints")
        odict['galilei'] = System.__getattribute__(self, "galilei")
        IF COLLISION_DETECTION:
            odict['collision_detection'] = System.__getattribute__(
                self, "collision_detection")
        odict['actors'] = System.__getattribute__(self, "actors")
        IF EK_WALBERLA:
            odict['ekcontainer'] = System.__getattribute__(
                self, "ekcontainer")
            odict['ekreactions'] = System.__getattribute__(
                self, "ekreactions")
        odict['integrator'] = System.__getattribute__(self, "integrator")
        odict['thermostat'] = System.__getattribute__(self, "thermostat")
        IF LB_WALBERLA:
            odict['_vtk_registry'] = lb._vtk_registry
=======
        for property_name in checkpointable_properties:
            odict[property_name] = System.__getattribute__(self, property_name)
        if has_features("LB_WALBERLA"):
            odict["_vtk_registry"] = lb._vtk_registry
>>>>>>> 31c0fca0
        return odict

    def __setstate__(self, params):
        vtk_registry = None
        if has_features("LB_WALBERLA"):
            vtk_registry = params.pop("_vtk_registry")
        for property_name in params.keys():
            System.__setattr__(self, property_name, params[property_name])
        if has_features("LB_WALBERLA"):
            lb._vtk_registry = vtk_registry

    property box_l:
        """
        (3,) array_like of :obj:`float`:
            Dimensions of the simulation box

        """

        def __set__(self, value):
            self._box_geo.box_l = value

        def __get__(self):
            return self._box_geo.box_l

    property force_cap:
        """
        :obj:`float`:
            If > 0, the magnitude of the force on the particles
            are capped to this value.

        """

        def __get__(self):
            return self.integrator.force_cap

        def __set__(self, cap):
            self.integrator.force_cap = cap

    property periodicity:
        """
        (3,) array_like of :obj:`bool`:
            System periodicity in ``[x, y, z]``, ``False`` for no periodicity
            in this direction, ``True`` for periodicity

        """

        def __set__(self, value):
            self._box_geo.periodicity = value

        def __get__(self):
            return self._box_geo.periodicity

    property time:
        """
        Set the time in the simulation.

        """

        def __set__(self, double sim_time):
            self.integrator.time = sim_time

        def __get__(self):
            return self.integrator.time

    property time_step:
        """
        Set the time step for the integrator.

        """

        def __set__(self, double time_step):
            self.integrator.time_step = time_step

        def __get__(self):
            return self.integrator.time_step

    property max_cut_nonbonded:
        def __get__(self):
            return self.cell_system.max_cut_nonbonded

    property max_cut_bonded:
        def __get__(self):
            return self.cell_system.max_cut_bonded

    property min_global_cut:
        def __set__(self, value):
            self._box_geo.min_global_cut = value

        def __get__(self):
            return self._box_geo.min_global_cut

    property virtual_sites:
        """
        Set the virtual site implementation.

        Requires feature ``VIRTUAL_SITES``.

        """

        def __set__(self, v):
            assert_features("VIRTUAL_SITES")
            self._active_virtual_sites_handle.implementation = v

        def __get__(self):
            assert_features("VIRTUAL_SITES")
            return self._active_virtual_sites_handle.implementation

    property max_oif_objects:
        """Maximum number of objects as per the object_in_fluid method.

        """

        def __get__(self):
            return max_oif_objects

        def __set__(self, v):
            mpi_set_max_oif_objects(v)

    def change_volume_and_rescale_particles(self, d_new, dir="xyz"):
        """Change box size and rescale particle coordinates.

        Parameters
        ----------
        d_new : :obj:`float`
            New box length
        dir : :obj:`str`, optional
            Coordinate to work on, ``"x"``, ``"y"``, ``"z"`` or ``"xyz"`` for isotropic.
            Isotropic assumes a cubic box.

        """

        if d_new < 0:
            raise ValueError("No negative lengths")
        if dir == "xyz":
            rescale_boxl(3, d_new)
        elif dir == "x" or dir == 0:
            rescale_boxl(0, d_new)
        elif dir == "y" or dir == 1:
            rescale_boxl(1, d_new)
        elif dir == "z" or dir == 2:
            rescale_boxl(2, d_new)
        else:
            raise ValueError(
                'Usage: change_volume_and_rescale_particles(<L_new>, [{ "x" | "y" | "z" | "xyz" }])')

    def volume(self):
        """Return box volume of the cuboid box.

        """

        return self.box_l[0] * self.box_l[1] * self.box_l[2]

    def distance(self, p1, p2):
        """Return the scalar distance between particles, between a particle
        and a point or between two points, respecting periodic boundaries.

        Parameters
        ----------
        p1 : :class:`~espressomd.particle_data.ParticleHandle` or (3,) array of :obj:`float`
            First particle or position.
        p2 : :class:`~espressomd.particle_data.ParticleHandle` or (3,) array of :obj:`float`
            Second particle or position.

        """
        res = self.distance_vec(p1, p2)
        return np.linalg.norm(res)

    def distance_vec(self, p1, p2):
        """Return the distance vector between particles, between a particle
        and a point or between two points, respecting periodic boundaries.

        Parameters
        ----------
        p1 : :class:`~espressomd.particle_data.ParticleHandle` or (3,) array of :obj:`float`
            First particle or position.
        p2 : :class:`~espressomd.particle_data.ParticleHandle` or (3,) array of :obj:`float`
            Second particle or position.

        """

        cdef Vector3d pos1
        if isinstance(p1, particle_data.ParticleHandle):
            pos1 = utils.make_Vector3d(p1.pos_folded)
        else:
            utils.check_type_or_throw_except(
                p1, 3, float, "p1 must be a particle or 3 floats")
            pos1 = utils.make_Vector3d(p1)
        cdef Vector3d pos2
        if isinstance(p2, particle_data.ParticleHandle):
            pos2 = utils.make_Vector3d(p2.pos_folded)
        else:
            utils.check_type_or_throw_except(
                p2, 3, float, "p2 must be a particle or 3 floats")
            pos2 = utils.make_Vector3d(p2)

        return utils.make_array_locked(box_geo.get_mi_vector(pos2, pos1))

    def velocity_difference(self, p1, p2):
        """
        Return the velocity difference between two particles,
        considering Lees-Edwards boundary conditions, if active.

        Parameters
        ----------
        p1 : :class:`~espressomd.particle_data.ParticleHandle`
        p2 : :class:`~espressomd.particle_data.ParticleHandle`

        """

        cdef Vector3d pos1 = utils.make_Vector3d(p1.pos_folded)
        cdef Vector3d pos2 = utils.make_Vector3d(p2.pos_folded)

        cdef Vector3d v1 = utils.make_Vector3d(p1.v)
        cdef Vector3d v2 = utils.make_Vector3d(p2.v)
        cdef Vector3d vd = box_geo.velocity_difference(pos2, pos1, v2, v1)

        return utils.make_array_locked(vd)

    def rotate_system(self, **kwargs):
        """Rotate the particles in the system about the center of mass.

        If ``ROTATION`` is activated, the internal rotation degrees of
        freedom are rotated accordingly.

        Parameters
        ----------
        phi : :obj:`float`
            Angle between the z-axis and the rotation axis.
        theta : :obj:`float`
            Rotation of the axis around the y-axis.
        alpha : :obj:`float`
            How much to rotate

        """
        mpi_rotate_system(kwargs['phi'], kwargs['theta'], kwargs['alpha'])

    def auto_exclusions(self, distance):
        """Automatically adds exclusions between particles
        that are bonded.

        This only considers pair bonds.

        Requires feature ``EXCLUSIONS``.

        Parameters
        ----------
        distance : :obj:`int`
            Bond distance upto which the exclusions should be added.

        """
        IF EXCLUSIONS:
            auto_exclusions(distance)
        ELSE:
            assert_features("EXCLUSIONS")

    def setup_type_map(self, type_list=None):
        """
        For using ESPResSo conveniently for simulations in the grand canonical
        ensemble, or other purposes, when particles of certain types are created
        and deleted frequently. Particle ids can be stored in lists for each
        individual type and so random ids of particles of a certain type can be
        drawn. If you want ESPResSo to keep track of particle ids of a certain type
        you have to initialize the method by calling the setup function. After that
        ESPResSo will keep track of particle ids of that type.

        """
        if not hasattr(type_list, "__iter__"):
            raise ValueError("type_list has to be iterable.")

        for current_type in type_list:
            init_type_map(current_type)

    def number_of_particles(self, type=None):
        """
        Parameters
        ----------
        type : :obj:`int` (:attr:`~espressomd.particle_data.ParticleHandle.type`)
            Particle type to count the number for.

        Returns
        -------
        :obj:`int`
            The number of particles which have the given type.

        Raises
        ------
        RuntimeError
            If the particle ``type`` is not currently tracked by the system.
            To select which particle types are tracked, call :meth:`setup_type_map`.

        """
        utils.check_type_or_throw_except(type, 1, int, "type must be 1 int")
        return number_of_particles_with_type(type)<|MERGE_RESOLUTION|>--- conflicted
+++ resolved
@@ -34,45 +34,9 @@
 from . import interactions
 from . import integrate
 from . import lb
+from . import EKSpecies
 from . import lees_edwards
 from . import particle_data
-<<<<<<< HEAD
-from . import cuda_init
-from . import code_info
-from .utils cimport make_array_locked, make_Vector3d, Vector3d
-from .thermostat import Thermostat
-from .cellsystem import CellSystem
-from .analyze import Analysis
-from .galilei import GalileiTransform
-from .constraints import Constraints
-from .accumulators import AutoUpdateAccumulators
-IF LB_WALBERLA:
-    from . import lb
-IF EK_WALBERLA:
-    from .EKSpecies import EKContainer, EKReactions
-from .comfixed import ComFixed
-from .utils cimport check_type_or_throw_except
-from .utils import handle_errors, array_locked
-IF VIRTUAL_SITES:
-    from .virtual_sites import ActiveVirtualSitesHandle, VirtualSitesOff
-
-IF COLLISION_DETECTION == 1:
-    from .collision_detection import CollisionDetection
-
-
-setable_properties = ["box_l", "min_global_cut", "periodicity", "time",
-                      "time_step", "force_cap", "max_oif_objects"]
-checkpointable_properties = ["max_oif_objects"]
-
-if VIRTUAL_SITES:
-    setable_properties.append("_active_virtual_sites_handle")
-    checkpointable_properties.append("_active_virtual_sites_handle")
-
-
-cdef bool _system_created = False
-
-cdef class _Globals:
-=======
 from . import thermostat
 from . import virtual_sites
 
@@ -102,7 +66,6 @@
 
     """
 
->>>>>>> 31c0fca0
     def __getstate__(self):
         return {'box_l': self.box_l,
                 'periodicity': self.periodicity,
@@ -121,11 +84,7 @@
             utils.handle_errors("Exception while updating the box length")
 
         def __get__(self):
-<<<<<<< HEAD
-            return make_array_locked( < Vector3d > box_geo.length())
-=======
             return utils.make_array_locked(box_geo.length())
->>>>>>> 31c0fca0
 
     property periodicity:
         def __set__(self, periodic):
@@ -184,15 +143,12 @@
         """:class:`espressomd.accumulators.AutoUpdateAccumulators`"""
         constraints
         """:class:`espressomd.constraints.Constraints`"""
-<<<<<<< HEAD
         ekcontainer
         """:class:`espressomd.EKSpecies.EKContainer`"""
         ekreactions
         """:class:`espressomd.EKSpecies.EKReactions`"""
-=======
         lees_edwards
         """:class:`espressomd.lees_edwards.LeesEdwards`"""
->>>>>>> 31c0fca0
         collision_detection
         """:class:`espressomd.collision_detection.CollisionDetection`"""
         cuda_init_handle
@@ -202,46 +158,7 @@
         _active_virtual_sites_handle
 
     def __init__(self, **kwargs):
-<<<<<<< HEAD
-        global _system_created
-        if not _system_created:
-            if 'box_l' not in kwargs:
-                raise ValueError("Required argument box_l not provided.")
-            self._globals = _Globals()
-            self.integrator = integrate.IntegratorHandle()
-            System.__setattr__(self, "box_l", kwargs.pop("box_l"))
-            for arg in kwargs:
-                if arg in setable_properties:
-                    System.__setattr__(self, arg, kwargs.get(arg))
-                else:
-                    raise ValueError(
-                        f"Property {arg} can not be set via argument to System class.")
-            self.actors = Actors()
-            self.analysis = Analysis(self)
-            self.auto_update_accumulators = AutoUpdateAccumulators()
-            self.bonded_inter = interactions.BondedInteractions()
-            self.cell_system = CellSystem()
-            IF COLLISION_DETECTION == 1:
-                self.collision_detection = CollisionDetection()
-            self.comfixed = ComFixed()
-            self.constraints = Constraints()
-            IF CUDA:
-                self.cuda_init_handle = cuda_init.CudaInitHandle()
-            self.galilei = GalileiTransform()
-            IF EK_WALBERLA:
-                self.ekcontainer = EKContainer()
-                self.ekreactions = EKReactions()
-            self.non_bonded_inter = interactions.NonBondedInteractions()
-            self.part = particle_data.ParticleList()
-            self.thermostat = Thermostat()
-            IF VIRTUAL_SITES:
-                self._active_virtual_sites_handle = ActiveVirtualSitesHandle(
-                    implementation=VirtualSitesOff())
-            _system_created = True
-        else:
-=======
         if _system_created:
->>>>>>> 31c0fca0
             raise RuntimeError(
                 "You can only have one instance of the system class at a time.")
         if 'box_l' not in kwargs:
@@ -273,6 +190,9 @@
         self.constraints = constraints.Constraints()
         if has_features("CUDA"):
             self.cuda_init_handle = cuda_init.CudaInitHandle()
+        if has_feature("EK_WALBERLA"):
+            self.ekcontainer = EKSpecies.EKContainer()
+            self.ekreactions = EKSpecies.EKReactions()
         self.galilei = galilei.GalileiTransform()
         self.lees_edwards = lees_edwards.LeesEdwards()
         self.non_bonded_inter = interactions.NonBondedInteractions()
@@ -299,43 +219,14 @@
         if has_features("COLLISION_DETECTION"):
             checkpointable_properties.append("collision_detection")
         checkpointable_properties += ["actors", "thermostat"]
+        if has_features("EK_WALBERLA"):
+            checkpointable_properties += ["ekcontainer", "ekreactions"]
 
         odict = collections.OrderedDict()
-<<<<<<< HEAD
-        odict['_globals'] = System.__getattribute__(self, "_globals")
-        odict['integrator'] = System.__getattribute__(self, "integrator")
-        for property_ in checkpointable_properties:
-            odict[property_] = System.__getattribute__(self, property_)
-        odict['non_bonded_inter'] = System.__getattribute__(
-            self, "non_bonded_inter")
-        odict['bonded_inter'] = System.__getattribute__(self, "bonded_inter")
-        odict['cell_system'] = System.__getattribute__(self, "cell_system")
-        odict['part'] = System.__getattribute__(self, "part")
-        odict['analysis'] = System.__getattribute__(self, "analysis")
-        odict['auto_update_accumulators'] = System.__getattribute__(
-            self, "auto_update_accumulators")
-        odict['comfixed'] = System.__getattribute__(self, "comfixed")
-        odict['constraints'] = System.__getattribute__(self, "constraints")
-        odict['galilei'] = System.__getattribute__(self, "galilei")
-        IF COLLISION_DETECTION:
-            odict['collision_detection'] = System.__getattribute__(
-                self, "collision_detection")
-        odict['actors'] = System.__getattribute__(self, "actors")
-        IF EK_WALBERLA:
-            odict['ekcontainer'] = System.__getattribute__(
-                self, "ekcontainer")
-            odict['ekreactions'] = System.__getattribute__(
-                self, "ekreactions")
-        odict['integrator'] = System.__getattribute__(self, "integrator")
-        odict['thermostat'] = System.__getattribute__(self, "thermostat")
-        IF LB_WALBERLA:
-            odict['_vtk_registry'] = lb._vtk_registry
-=======
         for property_name in checkpointable_properties:
             odict[property_name] = System.__getattribute__(self, property_name)
         if has_features("LB_WALBERLA"):
             odict["_vtk_registry"] = lb._vtk_registry
->>>>>>> 31c0fca0
         return odict
 
     def __setstate__(self, params):
