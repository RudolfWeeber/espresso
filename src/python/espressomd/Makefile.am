--- conflicted
+++ resolved
@@ -46,16 +46,10 @@
 	code_info.pyx \
 	cuda_init.pyx \
 	debye_hueckel.pyx \
-<<<<<<< HEAD
 	elc.pyx \
-	electrostatics.pyx
+	electrostatics.pyx \
 	integrate.pyx \
 	interactions.pyx \
-	lb.pyx \
-=======
-	integrate.pyx \
-	interactions.pyx \
->>>>>>> 5e668fb7
 	particle_data.pyx \
 	thermostat.pyx \
 	utils.pyx
