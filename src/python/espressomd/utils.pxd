--- conflicted
+++ resolved
@@ -1,52 +1,48 @@
 #
 # Copyright (C) 2013,2014 The ESPResSo project
-#
+#  
 # This file is part of ESPResSo.
-#
+#  
 # ESPResSo is free software: you can redistribute it and/or modify
 # it under the terms of the GNU General Public License as published by
 # the Free Software Foundation, either version 3 of the License, or
 # (at your option) any later version.
-#
+#  
 # ESPResSo is distributed in the hope that it will be useful,
 # but WITHOUT ANY WARRANTY; without even the implied warranty of
 # MERCHANTABILITY or FITNESS FOR A PARTICULAR PURPOSE.  See the
 # GNU General Public License for more details.
-#
+#  
 # You should have received a copy of the GNU General Public License
-# along with this program.  If not, see <http://www.gnu.org/licenses/>.
-#
+# along with this program.  If not, see <http://www.gnu.org/licenses/>. 
+#  
 from utils cimport *
 import numpy as np
 cimport numpy as np
 
 cdef extern from "stdlib.h":
-    void free(void * ptr)
-    void * malloc(size_t size)
-    void * realloc(void * ptr, size_t size)
+  void free(void* ptr)
+  void* malloc(size_t size)
+  void* realloc(void* ptr, size_t size)
+            
+cdef extern from "utils.hpp":
+  ctypedef struct IntList:
+    int *e
+    int n
+  cdef void init_intlist(IntList *il)
+  cdef void alloc_intlist(IntList *il, int size)
+  cdef void realloc_intlist(IntList *il, int size)
 
-cdef extern from "utils.hpp":
-    ctypedef struct IntList:
-        int * e
-        int n
-    cdef void init_intlist(IntList * il)
-    cdef void alloc_intlist(IntList * il, int size)
-    cdef void realloc_intlist(IntList * il, int size)
-
-    ctypedef struct DoubleList:
-        double * e
-        int n
-    cdef void init_intlist(IntList * il)
-    cdef void alloc_intlist(IntList * il, int size)
-    cdef void realloc_intlist(IntList * il, int size)
+  ctypedef struct DoubleList:
+    double *e
+    int n
+  cdef void init_intlist(IntList *il)
+  cdef void alloc_intlist(IntList *il, int size)
+  cdef void realloc_intlist(IntList *il, int size)
 
 cdef IntList * create_IntList_from_python_object(obj)
 cdef np.ndarray create_nparray_from_IntList(IntList * il)
 cdef np.ndarray create_nparray_from_DoubleList(DoubleList * dl)
 cdef np.ndarray create_nparray_from_double_array(double * x, int n)
 cdef checkTypeOrExcept(x, n, t, msg)
-<<<<<<< HEAD
-cdef checkRangeOrExcept(pdict, p, v_min, incl_min, v_max, incl_max)
-=======
-cdef checkRangeOrExcept(x, v_min, incl_min, v_max, incl_max)
->>>>>>> c4531554
+cdef checkRangeOrExcept(x, v_min, incl_min, v_max, incl_max)