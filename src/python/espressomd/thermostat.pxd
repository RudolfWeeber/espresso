--- conflicted
+++ resolved
@@ -32,16 +32,11 @@
     int THERMO_NPT_ISO
     int THERMO_DPD
     int THERMO_INTER_DPD
+    int THERMO_DPD
 
     IF PARTICLE_ANISOTROPY:
         Vector3d langevin_gamma_rotation
         Vector3d langevin_gamma
     ELSE:
-<<<<<<< HEAD
-        double langevin_gamma
-    int THERMO_NPT_ISO
-    int THERMO_DPD
-=======
         double langevin_gamma_rotation
-        double langevin_gamma
->>>>>>> 36b67e7e
+        double langevin_gamma