--- conflicted
+++ resolved
@@ -1370,23 +1370,15 @@
                 self._display_all()
             return
 
-<<<<<<< HEAD
-        def keyboard_up(button):
-=======
         # pylint: disable=unused-argument
         def keyboard_up(button, x, y):
->>>>>>> d602a093
             if isinstance(button, bytes):
                 button = button.decode("utf-8")
             self.keyboard_manager.keyboard_up(button)
             return
 
-<<<<<<< HEAD
-        def keyboard_down(button):
-=======
         # pylint: disable=unused-argument
         def keyboard_down(button, x, y):
->>>>>>> d602a093
             if isinstance(button, bytes):
                 button = button.decode("utf-8")
             self.keyboard_manager.keyboard_down(button)
