# Copyright (C) 2010-2019 The ESPResSo project
#
# This file is part of ESPResSo.
#
# ESPResSo is free software: you can redistribute it and/or modify
# it under the terms of the GNU General Public License as published by
# the Free Software Foundation, either version 3 of the License, or
# (at your option) any later version.
#
# ESPResSo is distributed in the hope that it will be useful,
# but WITHOUT ANY WARRANTY; without even the implied warranty of
# MERCHANTABILITY or FITNESS FOR A PARTICULAR PURPOSE.  See the
# GNU General Public License for more details.
#
# You should have received a copy of the GNU General Public License
# along with this program.  If not, see <http://www.gnu.org/licenses/>.
import ctypes
import math
import os
import sys
import time
from threading import Thread

import OpenGL.GL
import OpenGL.GLE
import OpenGL.GLU
import OpenGL.GLUT
import numpy as np
from matplotlib.pyplot import imsave

import espressomd
from .particle_data import ParticleHandle


class openGLLive():
    """
    This class provides live visualization using pyOpenGL.
    Use the update method to push your current simulation state after
    integrating. Modify the appearance with a list of keywords.
    Timed callbacks can be registered via the :meth:`register_callback` method
    and keyboard callbacks via :meth:`keyboard_manager.register_button()
    <espressomd.visualization_opengl.KeyboardManager.register_button>`.

    Parameters
    ----------

    system : :class:`espressomd.system.System`
    window_size : (2,) array_like of :obj:`int`, optional
        Size of the visualizer window in pixels.
    name : :obj:`str`, optional
        The name of the visualizer window.
    background_color : (3,) array_like of :obj:`float`, optional
        RGB of the background.
    periodic_images : (3,) array_like of :obj:`int`, optional
        Periodic repetitions on both sides of the box in xyz-direction.
    draw_box : :obj:`bool`, optional
        Draw wireframe boundaries.
    draw_axis : :obj:`bool`, optional
        Draw xyz system axes.
    draw_nodes : :obj:`bool`, optional
        Draw node boxes.
    draw_cells : :obj:`bool`, optional
        Draw cell boxes.
    quality_particles : :obj:`int`, optional
        The number of subdivisions for particle spheres.
    quality_bonds : :obj:`int`, optional
        The number of subdivisions for cylindrical bonds.
    quality_arrows : :obj:`int`, optional
        The number of subdivisions for external force arrows.
    quality_constraints : :obj:`int`, optional
        The number of subdivisions for primitive constraints.
    close_cut_distance : :obj:`float`, optional
        The distance from the viewer to the near clipping plane.
    far_cut_distance : :obj:`float`, optional
        The distance from the viewer to the far clipping plane.
    camera_position : :obj:`str` or (3,) array_like of :obj:`float`, optional
        Initial camera position. Use ``'auto'`` (default) for shifted position in z-direction.
    camera_target : :obj:`str` or (3,) array_like of :obj:`float`, optional
        Initial camera target. Use ``'auto'`` (default) to look towards the system center.
    camera_right : (3,) array_like of :obj:`float`, optional
        Camera right vector in system coordinates. Default is ``[1, 0, 0]``
    particle_sizes : :obj:`str` or array_like of :obj:`float` or callable, optional
        * ``'auto'`` (default): The Lennard-Jones sigma value of the
          self-interaction is used for the particle diameter.
        * callable: A lambda function with one argument. Internally,
          the numerical particle type is passed to the lambda
          function to determine the particle radius.
        * list: A list of particle radii, indexed by the particle type.
    particle_coloring : :obj:`str`, optional
        * ``'auto'`` (default): Colors of charged particles are
          specified by ``particle_charge_colors``, neutral particles
          by ``particle_type_colors``.
        * ``'charge'``: Minimum and maximum charge of all particles is determined by the
          visualizer. All particles are colored by a linear
          interpolation of the two colors given by
          ``particle_charge_colors`` according to their charge.
        * ``'type'``: Particle colors are specified by ``particle_type_colors``,
          indexed by their numerical particle type.
        * ``'node'``: Color according to the node the particle is on.
    particle_type_colors : array_like of :obj:`float`, optional
        Colors for particle types.
    particle_type_materials : array_like of :obj:`str`, optional
        Materials of the particle types.
    particle_charge_colors : (2,) array_like of :obj:`float`, optional
        Two colors for min/max charged particles.
    draw_constraints : :obj:`bool`, optional
        Enables constraint visualization. For simple constraints
        (planes, spheres and cylinders), OpenGL primitives are
        used. Otherwise, visualization by rasterization is used.
    rasterize_pointsize : :obj:`float`, optional
        Point size for the rasterization dots.
    rasterize_resolution : :obj:`float`, optional
        Accuracy of the rasterization.
    quality_constraints : :obj:`int`, optional
        The number of subdivisions for primitive constraints.
    constraint_type_colors : array_like of :obj:`float`, optional
        Colors of the constraints by type.
    constraint_type_materials : array_like of :obj:`str`, optional
        Materials of the constraints by type.
    draw_bonds : :obj:`bool`, optional
        Enables bond visualization.
    bond_type_radius : array_like of :obj:`float`, optional
        Radii of bonds by type.
    bond_type_colors : array_like of :obj:`float`, optional
        Color of bonds by type.
    bond_type_materials : array_like of :obj:`str`, optional
        Materials of bonds by type.
    ext_force_arrows : :obj:`bool`, optional
        Enables external force visualization.
    ext_force_arrows_type_scale : array_like of :obj:`float`, optional
        List of scale factors of external force arrows for different particle types.
    ext_force_arrows_type_colors : array_like of :obj:`float`, optional
        Colors of ext_force arrows for different particle types.
    ext_force_arrows_type_materials : array_like of :obj:`str`, optional
        Materials of ext_force arrows for different particle types.
    ext_force_arrows_type_radii : array_like of :obj:`float`, optional
        List of arrow radii for different particle types.
    force_arrows : :obj:`bool`, optional
        Enables particle force visualization.
    force_arrows_type_scale : array_like of :obj:`float`, optional
        List of scale factors of particle force arrows for different particle types.
    force_arrows_type_colors : array_like of :obj:`float`, optional
        Colors of particle force arrows for different particle types.
    force_arrows_type_materials : array_like of :obj:`str`, optional
        Materials of particle force arrows for different particle types.
    force_arrows_type_radii : array_like of :obj:`float`, optional
        List of arrow radii for different particle types.
    velocity_arrows : :obj:`bool`, optional
        Enables particle velocity visualization.
    velocity_arrows_type_scale : array_like of :obj:`float`, optional
        List of scale factors of particle velocity arrows for different particle types.
    velocity_arrows_type_colors : array_like of :obj:`float`, optional
        Colors of particle velocity arrows for different particle types.
    velocity_arrows_type_materials : array_like of :obj:`str`, optional
        Materials of particle velocity arrows for different particle types.
    velocity_arrows_type_radii : array_like of :obj:`float`, optional
        List of arrow radii for different particle types.
    director_arrows : :obj:`bool`, optional
        Enables particle director visualization.
    director_arrows_type_scale : :obj:`float`, optional
        Scale factor of particle director arrows for different particle types.
    director_arrows_type_colors : array_like of :obj:`float`, optional
        Colors of particle director arrows for different particle types.
    director_arrows_type_materials : array_like of :obj:`str`, optional
        Materials of particle director arrows for different particle types.
    director_arrows_type_radii : array_like of :obj:`float`, optional
        List of arrow radii for different particle types.
    drag_enabled : :obj:`bool`, optional
        Enables mouse-controlled particles dragging (Default: False)
    drag_force : :obj:`bool`, optional
        Factor for particle dragging
    LB_draw_nodes : :obj:`bool`, optional
        Draws a lattice representation of the LB nodes that are no boundaries.
    LB_draw_node_boundaries : :obj:`bool`, optional
        Draws a lattice representation of the LB nodes that are boundaries.
    LB_draw_boundaries : :obj:`bool`, optional
        Draws the LB shapes.
    LB_draw_velocity_plane : :obj:`bool`, optional
        Draws LB node velocity arrows in a plane perpendicular to the axis in
        ``LB_plane_axis``, at a distance ``LB_plane_dist`` from the origin,
        every ``LB_plane_ngrid`` grid points.
    LB_plane_axis : :obj:`int`, optional
        LB node velocity arrows are drawn in a plane perpendicular to the
        x, y, or z axes, which are encoded by values 0, 1, or 2 respectively.
    LB_plane_dist : :obj:`float`, optional
        LB node velocity arrows are drawn in a plane perpendicular to the
        x, y, or z axes, at a distance ``LB_plane_dist`` from the origin.
    LB_plane_ngrid : :obj:`int`, optional
        LB node velocity arrows are drawn in a plane perpendicular to the
        x, y, or z axes, every ``LB_plane_ngrid`` grid points.
    LB_vel_scale : :obj:`float`, optional
        Rescale LB node velocity arrow length.
    LB_vel_radius_scale : :obj:`float`, optional
        Rescale LB node velocity arrow radii.
    LB_arrow_color_fluid : (3,) array_like of :obj:`float`, optional
        RGB of the LB velocity arrows inside the fluid.
    LB_arrow_color_boundary : (3,) array_like of :obj:`float`, optional
        RGB of the LB velocity arrows inside boundaries.
    LB_arrow_material : :obj:`str`, optional
        Material of LB arrows.
    quality_constraints : :obj:`int`, optional
        The number of subdivisions for LB arrows.
    light_pos : (3,) array_like of :obj:`float`, optional
        If auto (default) is used, the light is placed dynamically in
        the particle barycenter of the system. Otherwise, a fixed
        coordinate can be set.
    light_colors : array_like of :obj:`float`, optional
        Three lists to specify ambient, diffuse and specular light colors.
    light_brightness : :obj:`float`, optional
        Brightness (inverse constant attenuation) of the light.
    light_size : :obj:`float`, optional
        Size (inverse linear attenuation) of the light. If auto
        (default) is used, the light size will be set to a reasonable
        value according to the box size at start.
    spotlight_enabled : :obj:`bool`, optional
        If set to True (default), it enables a spotlight on the
        camera position pointing in look direction.
    spotlight_colors : array_like of :obj:`float`, optional
        Three lists to specify ambient, diffuse and specular spotlight colors.
    spotlight_angle : :obj:`float`, optional
        The spread angle of the spotlight in degrees (from 0 to 90).
    spotlight_brightness : :obj:`float`, optional
        Brightness (inverse constant attenuation) of the spotlight.
    spotlight_focus : :obj:`float`, optional
        Focus (spot exponent) for the spotlight from 0 (uniform) to 128.

    Notes
    -----
    The visualization of some constraints is either improved by or even relies
    on the presence of an installed OpenGL Extrusion library on your system.

    """

    # MATERIALS
    materials = {
        'bright': [0.9, 1.0, 0.8, 0.4, 1.0],
        'medium': [0.6, 0.8, 0.2, 0.4, 1.0],
        'dark': [0.4, 0.5, 0.1, 0.4, 1.0],
        'transparent1': [0.6, 0.8, 0.2, 0.5, 0.8],
        'transparent2': [0.6, 0.8, 0.2, 0.5, 0.4],
        'transparent3': [0.6, 0.8, 0.2, 0.5, 0.2],
        'rubber': [0, 0.4, 0.7, 0.078125, 1.0],
        'chrome': [0.25, 0.4, 0.774597, 0.6, 1.0],
        'plastic': [0, 0.55, 0.7, 0.25, 1.0],
        'steel': [0.25, 0.38, 0, 0.32, 1.0]
    }

    def __init__(self, system, **kwargs):
        # DEFAULT PROPERTIES
        self.specs = {
            'window_size': [800, 800],
            'name': 'ESPResSo Visualization',

            'background_color': [0, 0, 0],

            'draw_fps': False,
            'draw_box': True,
            'draw_axis': True,
            'draw_nodes': False,
            'draw_cells': False,

            'update_fps': 30,

            'periodic_images': [0, 0, 0],

            'quality_particles': 20,
            'quality_bonds': 16,
            'quality_arrows': 16,
            'quality_constraints': 32,

            'close_cut_distance': 0.1,
            'far_cut_distance': 5,

            'camera_position': 'auto',
            'camera_target': 'auto',
            'camera_right': [1.0, 0.0, 0.0],

            'particle_coloring': 'auto',
            'particle_sizes': 'auto',
            'particle_type_colors':
                [[1, 1, 0], [1, 0, 1], [0, 0, 1], [0, 1, 1],
                    [1, 1, 1], [1, 0.5, 0], [0.5, 0, 1]],
            'particle_type_materials': ['medium'],
            'particle_charge_colors': [[1, 0, 0], [0, 1, 0]],

            'draw_constraints': True,
            'rasterize_pointsize': 10,
            'rasterize_resolution': 75.0,
            'constraint_type_colors':
                [[0.5, 0.5, 0.5], [0, 0.5, 0.5], [0.5, 0, 0.5],
                    [0.5, 0.5, 0], [0, 0, 0.5], [0.5, 0, 0]],
            'constraint_type_materials': ['transparent1'],

            'draw_bonds': True,
            'bond_type_radius': [0.5, 0.5, 0.5, 0.5, 0.5, 0.5, 0.5],
            'bond_type_colors':
                [[1, 1, 1], [1, 0, 1], [0, 0, 1], [0, 1, 1],
                    [1, 1, 0], [1, 0.5, 0], [0.5, 0, 1]],
            'bond_type_materials': ['medium'],

            'ext_force_arrows': False,
            'ext_force_arrows_type_scale': [1.0],
            'ext_force_arrows_type_colors':
                [[1, 1, 1], [1, 0, 1], [0, 0, 1], [0, 1, 1],
                    [1, 1, 0], [1, 0.5, 0], [0.5, 0, 1]],
            'ext_force_arrows_type_materials': ['transparent2'],
            'ext_force_arrows_type_radii': [0.2],

            'velocity_arrows': False,
            'velocity_arrows_type_scale': [1.0],
            'velocity_arrows_type_colors':
                [[1, 1, 1], [1, 0, 1], [0, 0, 1], [0, 1, 1],
                    [1, 1, 0], [1, 0.5, 0], [0.5, 0, 1]],
            'velocity_arrows_type_materials': ['transparent2'],
            'velocity_arrows_type_radii': [0.2],

            'force_arrows': False,
            'force_arrows_type_scale': [1.0],
            'force_arrows_type_colors':
                [[1, 1, 1], [1, 0, 1], [0, 0, 1], [0, 1, 1],
                    [1, 1, 0], [1, 0.5, 0], [0.5, 0, 1]],
            'force_arrows_type_materials': ['transparent2'],
            'force_arrows_type_radii': [0.2],

            'director_arrows': False,
            'director_arrows_type_scale': [1.0],
            'director_arrows_type_colors':
                [[1, 1, 1], [1, 0, 1], [0, 0, 1], [0, 1, 1],
                    [1, 1, 0], [1, 0.5, 0], [0.5, 0, 1]],
            'director_arrows_type_materials': ['transparent2'],
            'director_arrows_type_radii': [0.2],

            'LB_draw_nodes': False,
            'LB_draw_node_boundaries': False,
            'LB_draw_boundaries': False,

            'LB_draw_velocity_plane': False,
            'LB_plane_axis': 2,
            'LB_plane_dist': 0,
            'LB_plane_ngrid': 5,
            'LB_vel_scale': 1.0,
            'LB_vel_radius_scale': 0.005,
            'LB_arrow_color_fluid': [1.0, 1.0, 1.0],
            'LB_arrow_color_boundary': [1.0, 0.25, 0.25],
            'LB_arrow_material': 'transparent1',
            'LB_arrow_quality': 16,

            'light_pos': 'auto',
            'light_colors':
                [[0.1, 0.1, 0.2], [0.9, 0.9, 0.9], [1.0, 1.0, 1.0]],
            'light_brightness': 1.0,
            'light_size': 'auto',

            'spotlight_enabled': False,
            'spotlight_colors':
                [[0.2, 0.2, 0.3], [0.5, 0.5, 0.5], [1.0, 1.0, 1.0]],
            'spotlight_angle': 45,
            'spotlight_focus': 1,
            'spotlight_brightness': 0.6,

            'drag_enabled': False,
            'drag_force': 3.0
        }

        # OVERWRITE WITH USER PROPERTIES
        for key in kwargs:
            if key not in self.specs:
                raise ValueError(f'{key} is no valid visualization property')
            else:
                self.specs[key] = kwargs[key]

        # DEPENDENCIES
        if not espressomd.has_features('EXTERNAL_FORCES'):
            self.specs['drag_enabled'] = False
            self.specs['ext_force_arrows'] = False

        if not espressomd.has_features('ROTATION'):
            self.specs['director_arrows'] = False

        # ESPRESSO RELATED INITS THAT ARE KNOWN ONLY WHEN RUNNING THE
        # INTEGRATION LOOP ARE CALLED ONCE IN UPDATE LOOP:
        # CONSTRAINTS, NODE BOXES, CELL BOXES, CHARGE RANGE, BONDS

        # ESPRESSO RELATED INITS THAT ARE KNOWN ON INSTANTIATION GO HERE:

        # CONTENT OF PARTICLE DATA
        self.has_particle_data = {
            'velocity': self.specs['velocity_arrows'],
            'force': self.specs['force_arrows'],
            'ext_force': self.specs['ext_force_arrows'] or
            self.specs['drag_enabled']}

        if espressomd.has_features('ELECTROSTATICS'):
            self.has_particle_data['charge'] = \
                self.specs['particle_coloring'] == 'auto' or \
                self.specs['particle_coloring'] == 'charge'
        else:
            self.has_particle_data['charge'] = False
        self.has_particle_data['director'] = self.specs['director_arrows']
        self.has_particle_data['node'] = self.specs['particle_coloring'] == 'node'

        # PARTICLE INFO OF HIGHLIGHTED PARTICLE: COLLECT PARTICLE ATTRIBUTES
        self.highlighted_particle = {}
        self.particle_attributes = []
        for d in dir(ParticleHandle):
            if isinstance(getattr(ParticleHandle, d),
                          type(ParticleHandle.pos)):
                if d not in ["pos_folded"]:
                    self.particle_attributes.append(d)
        self.max_len_attr = max([len(a) for a in self.particle_attributes])

        # FIXED COLORS FROM INVERSE BACKGROUND COLOR FOR GOOD CONTRAST
        self.inverse_bg_color = \
            np.array([1 - self.specs['background_color'][0],
                      1 - self.specs['background_color'][1],
                      1 - self.specs['background_color'][2], 1.0])

        self.node_box_color = np.copy(self.inverse_bg_color)
        self.node_box_color[0] += 0.5 * (0.5 - self.node_box_color[0])

        self.cell_box_color = np.copy(self.inverse_bg_color)
        self.cell_box_color[1] += 0.5 * (0.5 - self.cell_box_color[1])

        self.lb_box_color = np.copy(self.inverse_bg_color)
        self.lb_box_color[2] = 0.5

        self.lb_box_color_boundary = np.copy(self.inverse_bg_color)
        self.lb_box_color_boundary[1] = 0.5

        self.text_color = np.copy(self.inverse_bg_color)

        # INCREASE LINE THICKNESS IF NODE/CELL BOX IS ENABLED
        self.line_width_fac = 1.0
        if self.specs['draw_nodes']:
            self.line_width_fac += 0.5
        if self.specs['draw_cells']:
            self.line_width_fac += 0.5

        # HAS PERIODIC IMAGES
        self.has_images = any(i != 0 for i in self.specs['periodic_images'])
        self.image_vectors = [
            list(range(-i, i + 1)) for i in self.specs['periodic_images']]

        # INITS
        self.system = system
        self.system_info = {}

        self.last_box_l = self.system.box_l
        self.fps_last = 0
        self.fps = 0
        self.fps_count = 1

        self.glut_main_loop_started = False
        self.screenshot_initialized = False
        self.hasParticleData = False
        self.quit_safely = False
        self.paused = False
        self.take_screenshot = False
        self.screenshot_captured = False

        self.keyboard_manager = KeyboardManager()
        self.mouse_manager = MouseManager()
        self.camera = self._init_camera()

        self.timers = []
        self.particles = {}

        # times of last call of update(), redraw_on_idle()
        self.last_update = time.time()
        self.last_draw = time.time()

        self.trigger_set_particle_drag = False
        self.trigger_reset_particle_drag = False
        self.drag_id = -1

        # LIST OF [[px,py],[string]] FOR USER DEFINED TEXT
        self.user_texts = []

    def update_system_info(self):
        """Update the information stored in dict self.system_info.

        The dictionary is used for showing system information, such as particle
        or constraint information, in the visualizer window.

        """
        # SYSTEM INFORMATION
        self.system_info = {
            'Actors': [], 'Non-bonded interactions': [],
            'Bonded interactions': [b for b in self.system.bonded_inter],
            'Constraints': [], 'Thermostat': self.system.thermostat.get_state()
        }

        if len(self.system_info['Bonded interactions']) == 0:
            self.system_info['Bonded interactions'].append('None')

        # ACTORS
        for a in self.system.actors:
            self.system_info['Actors'].append(str(a))
        if len(self.system_info['Actors']) == 0:
            self.system_info['Actors'].append('None')

        # COLLECT ALL TYPES FROM PARTICLES AND CONSTRAINTS
        all_types = set(self.system.part.all().type)
        constraint_types = []
        for c in self.system.constraints[:]:
            constraint_types.append(c.get_parameter('particle_type'))
        all_types.update(constraint_types)

        # COLLECT ALL ACTIVE NON-BONDED INTERACTIONS
        all_non_bonded_inters = [
            x for x in dir(self.system.non_bonded_inter[0, 0])
            if not x.startswith('__') and x != 'type1' and x != 'type2']
        for t1 in all_types:
            for t2 in all_types:
                for check_nb in all_non_bonded_inters:
                    nb = getattr(
                        self.system.non_bonded_inter[t1, t2], check_nb)
                    if nb is not None and nb.is_active():
                        self.system_info['Non-bonded interactions'].append(
                            [t1, t2, nb.type_name(), nb.get_params()])
        if len(self.system_info['Non-bonded interactions']) == 0:
            self.system_info['Non-bonded interactions'].append('None')

        # COLLECT CONSTRAINTS
        for c in self.system.constraints[:]:
            co = c.get_params()
            co_s = c.get_parameter('shape')
            co['shape'] = [co_s.name(), co_s.get_params()]
            self.system_info['Constraints'].append(co)
        if len(self.system_info['Constraints']) == 0:
            self.system_info['Constraints'].append('None')

    def register_callback(self, cb, interval=1000):
        """Register timed callbacks.

        """
        self.timers.append((int(interval), cb))

    def screenshot(self, path):
        """Renders the current state into an image file at ``path`` with
        dimensions of ``specs['window_size']`` in PNG format.

        """
        # ON FIRST CALL: INIT AND CREATE BUFFERS
        if not self.screenshot_initialized:
            self.screenshot_initialized = True
            self._init_opengl()

            # CREATE BUFFERS THAT CAN BE LARGER THAN THE SCREEN FRAME BUFFER
            fbo = OpenGL.GL.glGenFramebuffers(1)
            OpenGL.GL.glBindFramebuffer(OpenGL.GL.GL_FRAMEBUFFER, fbo)
            # COLOR BUFFER
            rbo = OpenGL.GL.glGenRenderbuffers(1)
            OpenGL.GL.glBindRenderbuffer(OpenGL.GL.GL_RENDERBUFFER, rbo)
            OpenGL.GL.glRenderbufferStorage(
                OpenGL.GL.GL_RENDERBUFFER,
                OpenGL.GL.GL_RGB,
                self.specs['window_size'][0],
                self.specs['window_size'][1])
            OpenGL.GL.glFramebufferRenderbuffer(
                OpenGL.GL.GL_FRAMEBUFFER,
                OpenGL.GL.GL_COLOR_ATTACHMENT0,
                OpenGL.GL.GL_RENDERBUFFER,
                rbo)
            # DEPTH BUFFER
            dbo = OpenGL.GL.glGenRenderbuffers(1)
            OpenGL.GL.glBindRenderbuffer(OpenGL.GL.GL_RENDERBUFFER, dbo)
            OpenGL.GL.glRenderbufferStorage(
                OpenGL.GL.GL_RENDERBUFFER, OpenGL.GL.GL_DEPTH_COMPONENT,
                self.specs['window_size'][0], self.specs['window_size'][1])
            OpenGL.GL.glFramebufferRenderbuffer(
                OpenGL.GL.GL_FRAMEBUFFER,
                OpenGL.GL.GL_DEPTH_ATTACHMENT,
                OpenGL.GL.GL_RENDERBUFFER,
                dbo)

            self._reshape_window(
                self.specs['window_size'][0], self.specs['window_size'][1])
            OpenGL.GLUT.glutHideWindow()

        # INIT AND UPDATE ESPRESSO
        self._init_espresso_visualization()
        self._initial_espresso_updates()

        # DRAW
        OpenGL.GL.glClear(
            OpenGL.GL.GL_COLOR_BUFFER_BIT | OpenGL.GL.GL_DEPTH_BUFFER_BIT)
        OpenGL.GL.glLoadMatrixf(self.camera.modelview)
        self._draw_system()

        # READ THE PIXELS
        OpenGL.GL.glReadBuffer(OpenGL.GL.GL_COLOR_ATTACHMENT0)
        data = OpenGL.GL.glReadPixels(
            0,
            0,
            self.specs['window_size'][0],
            self.specs['window_size'][1],
            OpenGL.GL.GL_RGB,
            OpenGL.GL.GL_FLOAT)

        # RESHAPE THE DATA
        data = np.flipud(data.reshape((data.shape[1], data.shape[0], 3)))

        # SAVE TO IMAGE
        imsave(path, data)

    def run(self, integration_steps=1):
        """Convenience method with a simple integration thread.

        """

        def main():
            while True:
                self.update()
                if not self.paused:
                    try:
                        self.system.integrator.run(integration_steps)
                    except Exception as e:
                        print(e)
                        os._exit(1)

                # Necessary to regularly drop the Global Interpreter Lock (GIL)
                # which prevents freezing of the visualizer under certain
                # circumstances (see Issue #3764).
                time.sleep(1e-12)

        t = Thread(target=main)
        t.daemon = True
        t.start()

        self.start()

    def start(self):
        """The blocking start method.

        """
        self._init_opengl()
        self._init_espresso_visualization()
        self._init_controls()
        self._init_OpenGL_callbacks()
        self._init_timers()

        # START THE BLOCKING MAIN LOOP
        self.glut_main_loop_started = True
        OpenGL.GLUT.glutMainLoop()

    def update(self):
        """Update method to be called after integration.
        Changes of ESPResSo system can only happen here.

        """
        if self.glut_main_loop_started:

            # UPDATE ON STARTUP
            if not self.hasParticleData:
                self._initial_espresso_updates()
                self.hasParticleData = True

            # UPDATES
            if (time.time() - self.last_update) > 1.0 / \
                    self.specs['update_fps']:
                # ES UPDATES WHEN SYSTEM HAS PROPAGATED. ALSO UPDATE ON PAUSE
                # FOR PARTICLE INFO
                self._update_particles()

                # LB UPDATE
                if self.specs['LB_draw_velocity_plane']:
                    self._update_lb_velocity_plane()

                # BOX_L CHANGED
                if not (self.last_box_l == self.system.box_l).all():
                    self.last_box_l = np.copy(self.system.box_l)
                    self._box_size_dependence()

                # KEYBOARD CALLBACKS MAY CHANGE ESPRESSO SYSTEM PROPERTIES,
                # ONLY SAVE TO CHANGE HERE
                for c in self.keyboard_manager.userCallbackStack:
                    c()
                self.keyboard_manager.userCallbackStack = []

                self.last_update = time.time()

            # DRAG PARTICLES
            if self.specs['drag_enabled']:
                if self.trigger_set_particle_drag and self.drag_id != -1:
                    self.system.part.by_id(
                        self.drag_id).ext_force = self.dragExtForce
                    self.trigger_set_particle_drag = False
                elif self.trigger_reset_particle_drag and self.drag_id != -1:
                    self.system.part.by_id(
                        self.drag_id).ext_force = self.extForceOld
                    self.trigger_reset_particle_drag = False
                    self.drag_id = -1

        # Escape was pressed: wait for ES to finish, then call sys exit from
        # main thread
        if self.quit_safely:
            os._exit(1)

    # FETCH DATA ON STARTUP
    def _initial_espresso_updates(self):
        self._update_particles()
        if self.has_particle_data['charge']:
            self._update_charge_color_range()
        self._update_bonds()
        if self.specs['draw_constraints']:
            self._update_constraints()
        if self.specs['draw_cells'] or self.specs['draw_nodes']:
            self._update_nodes()
        if self.specs['draw_cells']:
            self._update_cells()

    # GET THE PARTICLE DATA
    def _update_particles(self):

        self.particles['pos'] = self.system.part.all().pos_folded
        self.particles['type'] = self.system.part.all().type

        if self.has_particle_data['velocity']:
            self.particles['velocity'] = self.system.part.all().v

        if self.has_particle_data['force']:
            self.particles['force'] = self.system.part.all().f

        if self.has_particle_data['ext_force']:
            self.particles['ext_force'] = self.system.part.all().ext_force

        if self.has_particle_data['charge']:
            self.particles['charge'] = self.system.part.all().q

        if self.has_particle_data['director']:
            self.particles['director'] = self.system.part.all().director

        if self.has_particle_data['node']:
            self.particles['node'] = self.system.part.all().node

        if self.info_id != -1:
            for attr in self.particle_attributes:
                self.highlighted_particle[attr] = getattr(
                    self.system.part.by_id(self.info_id), attr)

    def _update_lb_velocity_plane(self):
        if self.lb_is_cpu:
            self._update_lb_velocity_plane_cpu()
        else:
            self._update_lb_velocity_plane_gpu()

    def _update_lb_velocity_plane_cpu(self):
        agrid = self.lb_params['agrid']
        self.lb_plane_vel = []
        ng = self.specs['LB_plane_ngrid']
        for xi in range(ng):
            for xj in range(ng):
                pp = np.copy((self.lb_plane_p + xi * 1.0 / ng * self.lb_plane_b1 +
                              xj * 1.0 / ng * self.lb_plane_b2) % self.system.box_l)
                i, j, k = (int(ppp / agrid) for ppp in pp)
                lb_vel = np.copy(self.lb[i, j, k].velocity)
                lb_boundary = self.lb[i, j, k].is_boundary
                self.lb_plane_vel.append([pp, lb_vel, lb_boundary])

    def _update_lb_velocity_plane_gpu(self):
        ng = self.specs['LB_plane_ngrid']
        col_pos = []
        for xi in range(ng):
            for xj in range(ng):
                p = np.array((self.lb_plane_p + xi * 1.0 / ng * self.lb_plane_b1 +
                              xj * 1.0 / ng * self.lb_plane_b2) % self.system.box_l)
                col_pos.append(p)

        lb_vels = self.lb.get_interpolated_fluid_velocity_at_positions(
            np.array(col_pos))
        self.lb_plane_vel = []
        lb_boundary = False  # TODO WALBERLA
        for p, v in zip(col_pos, lb_vels):
            self.lb_plane_vel.append([p, v, lb_boundary])

    def _update_cells(self):
        self.cell_box_origins = []
        cell_system_state = self.system.cell_system.get_state()
        # Not all particle decompositions have a cell grid, if
        # it does not exist in the cell system state, we just
        # ignore it
        try:
            self.cell_size = cell_system_state['cell_size']
            for i in range(cell_system_state['cell_grid'][0]):
                for j in range(cell_system_state['cell_grid'][1]):
                    for k in range(cell_system_state['cell_grid'][2]):
                        self.cell_box_origins.append(
                            np.array([i, j, k]) * self.cell_size)
        except KeyError:
            pass

    def _update_nodes(self):
        self.node_box_origins = []
        self.local_box_l = np.array([0, 0, 0])
        for i in range(self.system.cell_system.node_grid[0]):
            for j in range(self.system.cell_system.node_grid[1]):
                for k in range(self.system.cell_system.node_grid[2]):
                    self.node_box_origins.append(
                        np.array([i, j, k]) * self.local_box_l)

    # GET THE _update_constraints DATA
    def _update_constraints(self):
        """Collect shapes and interaction type (for coloring) from constraints
        and update the list self.shapes with instances of the respective Shape
        (or child) classes.

        """
        self.shapes = []

        # helper functions and shape dictionary
        def unpack_shapes(shapes_list):
            """Return a list of shapes, where all unions have been unpacked.

            """
            shapes = []
            try:
                # recursively unpack unions
                for shape in shapes_list:
                    shapes.extend(unpack_shapes(shape))
            except TypeError:
                # otherwise just append the shape
                shapes.append(shapes_list)
            return shapes

        def shape_arguments(shape, part_type):
            """Helper function returning argument list for initialization of
            Shape class (or respective child classes).

            """
            arguments = [
                shape, part_type,
                self._modulo_indexing(self.specs['constraint_type_colors'],
                                      part_type),
                self.materials[self._modulo_indexing(
                    self.specs['constraint_type_materials'], part_type)],
                self.specs['quality_constraints'], self.system.box_l,
                self.specs['rasterize_resolution'],
                self.specs['rasterize_pointsize']
            ]
            return arguments

        shape_mapping = {
            'Shapes::Cylinder': Cylinder,
            'Shapes::Ellipsoid': Ellipsoid,
            'Shapes::HollowConicalFrustum': HollowConicalFrustum,
            'Shapes::SimplePore': SimplePore,
            'Shapes::Slitpore': Slitpore,
            'Shapes::Sphere': Sphere,
            'Shapes::SpheroCylinder': Spherocylinder,
            'Shapes::Wall': Wall
        }

        # collect shapes using the helper functions
        for constraint in self.system.constraints:
            if isinstance(constraint,
                          espressomd.constraints.ShapeBasedConstraint):
                part_type = constraint.get_parameter('particle_type')
                shape = constraint.get_parameter('shape')
                for sub_shape in unpack_shapes(shape):
                    arguments = shape_arguments(sub_shape, part_type)
                    try:
                        self.shapes.append(
                            shape_mapping[sub_shape.name()](*arguments))
                    except KeyError:
                        self.shapes.append(Shape(*arguments))

    # GET THE BOND DATA, SO FAR CALLED ONCE UPON INITIALIZATION
    def _update_bonds(self):
        if self.specs['draw_bonds']:
            self.bonds = []
            for i, particle in enumerate(self.system.part):
                for bond in particle.bonds:
                    # b[0]: Bond, b[1:] Partners
                    bond_type = bond[0].type_number()
                    if len(bond) == 4:
                        self.bonds.append([i, bond[1], bond_type])
                        self.bonds.append([i, bond[2], bond_type])
                        self.bonds.append([bond[2], bond[3], bond_type])
                    else:
                        for bond_partner in bond[1:]:
                            self.bonds.append([i, bond_partner, bond_type])

    def _draw_text(self, x, y, text, color,
                   font=OpenGL.GLUT.GLUT_BITMAP_9_BY_15):
        OpenGL.GL.glColor(color)
        OpenGL.GL.glWindowPos2f(x, y)
        for ch in text:
            OpenGL.GLUT.glutBitmapCharacter(font, ctypes.c_int(ord(ch)))

    # DRAW CALLED AUTOMATICALLY FROM GLUT DISPLAY FUNC
    def _draw_system(self):
        if self.specs['LB_draw_velocity_plane']:
            self._draw_lb_vel()

        if self.specs['draw_axis']:
            axis_fac = 0.2
            axis_r = np.min(self.system.box_l) / 50.0
            draw_arrow([0, 0, 0], [self.system.box_l[0] * axis_fac, 0, 0], axis_r,
                       [1, 0, 0, 1], self.materials['chrome'], self.specs['quality_arrows'])
            draw_arrow([0, 0, 0], [0, self.system.box_l[2] * axis_fac, 0], axis_r,
                       [0, 1, 0, 1], self.materials['chrome'], self.specs['quality_arrows'])
            draw_arrow([0, 0, 0], [0, 0, self.system.box_l[2] * axis_fac], axis_r,
                       [0, 0, 1, 1], self.materials['chrome'], self.specs['quality_arrows'])

        if self.specs['draw_bonds']:
            self._draw_bonds()
        self._draw_system_particles()

        if self.specs['draw_constraints']:
            self._draw_constraints()

        if self.specs['draw_box']:
            self._draw_system_box()
        if self.specs['draw_nodes']:
            self._draw_nodes()
        if self.specs['draw_cells']:
            self._draw_cells()
        if self.specs['LB_draw_nodes'] or self.specs['LB_draw_node_boundaries']:
            self._draw_lb_grid()
        if self.specs['LB_draw_boundaries']:
            self._draw_lb_boundaries()

    def _draw_system_box(self):
        draw_box([0, 0, 0], self.system.box_l, self.inverse_bg_color,
                 self.materials['medium'], 2.0 * self.line_width_fac)

    def _draw_nodes(self):
        for n in self.node_box_origins:
            draw_box(n, self.local_box_l, self.node_box_color,
                     self.materials['transparent1'], 1.5 * self.line_width_fac)

    def _draw_cells(self):
        for n in self.node_box_origins:
            for c in self.cell_box_origins:
                draw_box(
                    c + n, self.cell_size, self.cell_box_color,
                    self.materials['transparent1'], 0.75 * self.line_width_fac)

    def _draw_lb_grid(self):
        a = self.lb_params['agrid']
        cell_size = np.array([a] * 3)
        dims = np.rint(np.array(self.system.box_l) / a)
        for i in range(int(dims[0])):
            for j in range(int(dims[1])):
                for k in range(int(dims[2])):
                    n = np.array([i, j, k]) * cell_size
                    if self.specs['LB_draw_node_boundaries'] \
                            and self.lb[i, j, k].is_boundary:
                        draw_box(n, cell_size, self.lb_box_color_boundary,
                                 self.materials['transparent2'], 5.0)
                    if self.specs['LB_draw_nodes'] \
                            and not self.lb[i, j, k].is_boundary:
                        draw_box(n, cell_size, self.lb_box_color,
                                 self.materials['transparent2'], 1.5)

    def _draw_lb_boundaries(self):
        a = self.lb_params['agrid']
        dims = np.rint(np.array(self.system.box_l) / a)

        set_solid_material(self.inverse_bg_color)
        OpenGL.GL.glPointSize(self.specs['rasterize_pointsize'])
        OpenGL.GL.glBegin(OpenGL.GL.GL_POINTS)
        for i in range(int(dims[0])):
            for j in range(int(dims[1])):
                for k in range(int(dims[2])):
                    if self.lb[i, j, k].is_boundary:
                        OpenGL.GL.glVertex3f(
                            i * a + 0.5, j * a + 0.5, k * a + 0.5)
        OpenGL.GL.glEnd()

    def _draw_constraints(self):

        # CLIP BORDERS OF SIMULATION BOX
        for i in range(6):
            OpenGL.GL.glEnable(OpenGL.GL.GL_CLIP_PLANE0 + i)
            OpenGL.GL.glClipPlane(OpenGL.GL.GL_CLIP_PLANE0 + i,
                                  self.box_eqn[i, :])

        for shape in self.shapes:
            shape.draw()

        for i in range(6):
            OpenGL.GL.glDisable(OpenGL.GL.GL_CLIP_PLANE0 + i)

    def _determine_radius(self, part_type):
        def radius_by_lj(part_type):
            try:
                radius = self.system.non_bonded_inter[part_type, part_type].lennard_jones.get_params()[
                    'sigma'] * 0.5
                if radius == 0:
                    radius = self.system.non_bonded_inter[part_type, part_type].wca.get_params()[
                        'sigma'] * 0.5
            except Exception:
                radius = 0.5
            if radius == 0:
                radius = 0.5
            return radius

        if self.specs['particle_sizes'] == 'auto':
            radius = radius_by_lj(part_type)
        elif callable(self.specs['particle_sizes']):
            radius = self.specs['particle_sizes'](part_type)
        else:
            try:
                radius = self._modulo_indexing(
                    self.specs['particle_sizes'], part_type)
            except RuntimeError:
                radius = self.radius_by_lj(part_type)
        return radius

    def _draw_system_particles(self, color_by_id=False):
        part_ids = range(len(self.particles['pos']))
        part_type = -1
        reset_material = False

        for part_id in part_ids:
            part_type_last = part_type
            part_type = int(self.particles['type'][part_id])

            # Only change material if type/charge has changed, color_by_id or
            # material was reset by arrows
            if reset_material or color_by_id or not part_type == part_type_last or \
                    part_id == self.drag_id or part_id == self.info_id or self.specs['particle_coloring'] == 'node':
                reset_material = False

                radius = self._determine_radius(part_type)

                m = self._modulo_indexing(
                    self.specs['particle_type_materials'], part_type)
                material = self.materials[m]

                if color_by_id:
                    color = self._id_to_fcolor(part_id)
                    OpenGL.GL.glColor(color)
                else:
                    if self.specs['particle_coloring'] == 'auto':
                        # Color auto: Charge then Type
                        if self.has_particle_data['charge'] and self.particles['charge'][part_id] != 0:
                            color = self._color_by_charge(
                                self.particles['charge'][part_id])
                            reset_material = True
                        else:
                            color = self._modulo_indexing(
                                self.specs['particle_type_colors'], part_type)
                    elif self.specs['particle_coloring'] == 'charge':
                        color = self._color_by_charge(
                            self.particles['charge'][part_id])
                        reset_material = True
                    elif self.specs['particle_coloring'] == 'type':
                        color = self._modulo_indexing(
                            self.specs['particle_type_colors'], part_type)
                    elif self.specs['particle_coloring'] == 'node':
                        color = self._modulo_indexing(
                            self.specs['particle_type_colors'], self.particles['node'][part_id])

                    # Invert color of highlighted particle
                    if part_id == self.drag_id or part_id == self.info_id:
                        reset_material = True
                        color = [1 - color[0], 1 - color[1],
                                 1 - color[2]]

                    set_solid_material(color, material)

                # Create a new display list, used until next material/color
                # change
                OpenGL.GL.glNewList(self.dl_sphere, OpenGL.GL.GL_COMPILE)
                OpenGL.GLUT.glutSolidSphere(
                    radius, self.specs['quality_particles'], self.specs['quality_particles'])
                OpenGL.GL.glEndList()

            self._redraw_sphere(self.particles['pos'][part_id])

            if self.has_images:
                for imx in self.image_vectors[0]:
                    for imy in self.image_vectors[1]:
                        for imz in self.image_vectors[2]:
                            if imx != 0 or imy != 0 or imz != 0:
                                offset = [imx, imy, imz] * self.system.box_l
                                self._redraw_sphere(
                                    self.particles['pos'][part_id] + offset)

            if espressomd.has_features('EXTERNAL_FORCES'):
                if self.specs['ext_force_arrows'] or part_id == self.drag_id:
                    if any(
                            v != 0 for v in self.particles['ext_force'][part_id]):
                        if part_id == self.drag_id:
                            sc = 1
                        else:
                            sc = self._modulo_indexing(
                                self.specs['ext_force_arrows_type_scale'], part_type)
                        if sc > 0:
                            arrow_col = self._modulo_indexing(
                                self.specs['ext_force_arrows_type_colors'], part_type)
                            arrow_radius = self._modulo_indexing(
                                self.specs['ext_force_arrows_type_radii'], part_type)
                            draw_arrow(self.particles['pos'][part_id], np.array(
                                self.particles['ext_force'][part_id]) * sc, arrow_radius, arrow_col,
                                self.materials['chrome'], self.specs['quality_arrows'])
                            reset_material = True

            if self.specs['velocity_arrows']:
                self._draw_arrow_property(
                    part_id, part_type, self.specs['velocity_arrows_type_scale'],
                    self.specs['velocity_arrows_type_colors'],
                    self.specs['velocity_arrows_type_radii'], 'velocity')
                reset_material = True

            if self.specs['force_arrows']:
                self._draw_arrow_property(
                    part_id, part_type, self.specs['force_arrows_type_scale'],
                    self.specs['force_arrows_type_colors'],
                    self.specs['force_arrows_type_radii'], 'force')
                reset_material = True

            if self.specs['director_arrows']:
                self._draw_arrow_property(
                    part_id, part_type, self.specs['director_arrows_type_scale'],
                    self.specs['director_arrows_type_colors'],
                    self.specs['director_arrows_type_radii'], 'director')
                reset_material = True

    def _draw_arrow_property(self, part_id, part_type,
                             type_scale, type_colors, type_radii, prop):
        sc = self._modulo_indexing(type_scale, part_type)
        if sc > 0:
            v = self.particles[prop][part_id]
            col = self._modulo_indexing(type_colors, part_type)
            radius = self._modulo_indexing(type_radii, part_type)
            draw_arrow(
                self.particles['pos'][part_id], np.array(v, dtype=float) * sc,
                radius, col, self.materials['chrome'], self.specs['quality_arrows'])

    def _draw_bonds(self):
        box_l_2 = self.system.box_l / 2.0
        for b in self.bonds:
            col = self._modulo_indexing(self.specs['bond_type_colors'], b[2])
            mat = self.materials[self._modulo_indexing(
                self.specs['bond_type_materials'], b[2])]
            radius = self._modulo_indexing(
                self.specs['bond_type_radius'], b[2])
            x_a = self.particles['pos'][b[0]]
            x_b = self.particles['pos'][b[1]]
            dx = x_b - x_a

            if abs(dx[0]) < box_l_2[0] and abs(
                    dx[1]) < box_l_2[1] and abs(dx[2]) < box_l_2[2]:
                # BOND COMPLETELY INSIDE BOX
                draw_cylinder(x_a, x_b, radius, col, mat,
                              self.specs['quality_bonds'])
                if self.has_images:
                    for imx in self.image_vectors[0]:
                        for imy in self.image_vectors[1]:
                            for imz in self.image_vectors[2]:
                                if imx != 0 or imy != 0 or imz != 0:
                                    offset = [imx, imy, imz] * \
                                        self.system.box_l
                                    draw_cylinder(x_a + offset, x_b + offset,
                                                  radius, col, mat, self.specs['quality_bonds'])
            else:
                # BOND CROSSES THE BOX BOUNDARIES
                d = self._cut_bond(x_a, dx)
                if d is np.inf:
                    continue

                s_a = x_a + d * dx
                s_b = x_b - (1 - d) * dx
                draw_cylinder(x_a, s_a, radius, col, mat,
                              self.specs['quality_bonds'])
                draw_cylinder(x_b, s_b, radius, col, mat,
                              self.specs['quality_bonds'])

                if self.has_images:
                    for imx in self.image_vectors[0]:
                        for imy in self.image_vectors[1]:
                            for imz in self.image_vectors[2]:
                                if imx != 0 or imy != 0 or imz != 0:
                                    offset = [imx, imy, imz] * \
                                        self.system.box_l
                                    draw_cylinder(x_a + offset, s_a + offset, radius, col, mat,
                                                  self.specs['quality_bonds'])
                                    draw_cylinder(x_b + offset, s_b + offset, radius, col, mat,
                                                  self.specs['quality_bonds'])

    def _redraw_sphere(self, pos):
        OpenGL.GL.glPushMatrix()
        OpenGL.GL.glTranslatef(pos[0], pos[1], pos[2])
        OpenGL.GL.glCallList(self.dl_sphere)
        OpenGL.GL.glPopMatrix()

    # HELPER TO DRAW PERIODIC BONDS
    def _cut_bond(self, x_a, dx):
        """
        Algorithm for the line-plane intersection problem. Given the unfolded
        positions of two particles, determine: 1) the box image that minimizes
        the folded bond length, 2) which side of the simulation box is crossed
        by the bond, 3) how much of the bond is inside the unit cell starting
        from the first particle. That scalar is returned by the function, and
        can be used to calculate the coordinates of the line-plane
        intersection point. The algorithm can be found at
        https://en.wikipedia.org/w/index.php?title=Line%E2%80%93plane_intersection&oldid=940427752#Algebraic_form
        """
        # corner case: the two particles occupy the same position
        if np.dot(dx, dx) < 1e-9:
            return np.inf
        # find the box image that minimizes the unfolded bond length
        shift = np.rint(dx / self.system.box_l)
        # get the unfolded bond vector
        dx -= shift * self.system.box_l
        # find which side of the simulation box is crossed by the bond
        best_d = np.inf
        for i in range(3):
            if dx[i] == 0:
                continue  # corner case: bond is parallel to a face
            elif dx[i] > 0:
                p0_i = self.system.box_l[i]
            else:
                p0_i = 0
            # calculate the length of the bond that is inside the box using
            # an optimized version of `np.dot(p0 - x0, n) / np.dot(dx, n)`
            # where the dot products decay to an array access, because `n`
            # is always a unit vector in rectangular boxes and its sign
            # is canceled out by the division
            d = (p0_i - x_a[i]) / dx[i]
            if d < best_d:
                best_d = d
        return best_d

    # ARROWS IN A PLANE FOR LB VELOCITIES
    def _draw_lb_vel(self):

        for lb_pos, lb_vel, lb_boundary in self.lb_plane_vel:
            draw_arrow(
                lb_pos,
                lb_vel * self.specs['LB_vel_scale'],
                self.lb_arrow_radius,
                self.specs['LB_arrow_color_boundary'] if lb_boundary else self.specs['LB_arrow_color_fluid'],
                self.materials[self.specs['LB_arrow_material']],
                self.specs['LB_arrow_quality'])

    # USE MODULO IF THERE ARE MORE PARTICLE TYPES THAN TYPE DEFINITIONS FOR
    # COLORS, MATERIALS ETC.
    @staticmethod
    def _modulo_indexing(l, t):
        return l[t % len(l)]

    # FADE PARTICLE CHARGE COLOR FROM WHITE (q=0) to PLUSCOLOR (q=q_max) RESP
    # MINUSCOLOR (q=q_min)
    def _color_by_charge(self, q):
        if q < 0:
            c = 1.0 * q / self.min_q
            return np.array(
                self.specs['particle_charge_colors'][0]) * c + (1 - c) * np.array([1, 1, 1])
        else:
            c = 1.0 * q / self.max_q

            return np.array(
                self.specs['particle_charge_colors'][1]) * c + (1 - c) * np.array([1, 1, 1])

    # ON INITIALIZATION, CHECK q_max/q_min
    def _update_charge_color_range(self):
        if len(self.particles['charge'][:]) > 0:
            self.min_q = min(self.particles['charge'][:])
            self.max_q = max(self.particles['charge'][:])

    def _handle_screenshot(self):
        if self.take_screenshot:
            self.take_screenshot = False
            data = OpenGL.GL.glReadPixels(0, 0, self.specs['window_size'][0],
                                          self.specs['window_size'][1],
                                          OpenGL.GL.GL_RGB, OpenGL.GL.GL_FLOAT)
            script_name = os.path.splitext(sys.argv[0])[0]

            i = 0
            while os.path.exists(f"{script_name}_{i:04d}.png"):
                i += 1
            file_name = f"{script_name}_{i:04d}.png"

            data = np.flipud(data.reshape((data.shape[1], data.shape[0], 3)))
            imsave(file_name, data)

            self.screenshot_captured = True
            self.screenshot_capture_time = time.time()
            self.screenshot_capture_txt = f"Saved screenshot {file_name}"

    def _display_all(self):

        OpenGL.GL.glClear(
            OpenGL.GL.GL_COLOR_BUFFER_BIT | OpenGL.GL.GL_DEPTH_BUFFER_BIT)

        OpenGL.GL.glLoadMatrixf(self.camera.modelview)

        self._set_camera_spotlight()

        self._draw_system()
        self._draw_texts()

        OpenGL.GLUT.glutSwapBuffers()

        self._handle_screenshot()

    def _draw_texts(self):

        # DRAW USER TEXT
        for ut in self.user_texts:
            p = ut[0]
            t = ut[1]
            self._draw_text(p[0], p[1], t, self.text_color)

        # DRAW FPS TEXT
        if self.specs['draw_fps']:
            t = time.time()
            if t - self.fps_last > 1.0:
                self.fps_last = t
                self.fps = self.fps_count
                self.fps_count = 0

            self._draw_text(10, 10, f"{self.fps} fps", self.text_color)
            self._draw_text(10, 30, f"{1000.0 / self.fps} ms/frame",
                            self.text_color)
            self.fps_count += 1

        # DRAW PARTICLE INFO
        if self.show_system_info:
            self._draw_sysinfo_dict(self.system_info)
        elif self.info_id != -1:
            self._draw_particle_dict(
                self.highlighted_particle, self.max_len_attr)

        # INDICATE SCREEN CAPTURE
        if self.screenshot_captured and not self.take_screenshot:
            col = np.array(self.text_color)
            ts = time.time() - self.screenshot_capture_time
            fadetime = 2.0
            col[3] = 1.0 - ts / fadetime
            if ts > fadetime:
                self.screenshot_captured = False
            else:
                self._draw_text(
                    self.specs['window_size'][0] - len(
                        self.screenshot_capture_txt) * 9.0 - 15,
                    self.specs['window_size'][1] - 15, self.screenshot_capture_txt, col)

    def _draw_sysinfo_dict(self, sysinfo_dict):
        y = 0
        for key, value_list in sysinfo_dict.items():
            # CATEGORY TITLE
            self._draw_text(10, self.specs['window_size'][1] - 10 - 15 * y,
                            f"{key}:", self.text_color)
            # ITEM LIST
            for item in value_list:
                txt = str(item)
                n_lines = int(
                    len(txt) * 9.0 / self.specs['window_size'][0]) + 1
                chars_per_line = int(self.specs['window_size'][0] / 9) - 4
                if chars_per_line < 20:
                    break
                ls = 0
                for _ in range(n_lines):
                    y += 1
                    line_txt = txt[ls:ls + chars_per_line]
                    self._draw_text(
                        30, self.specs['window_size'][1] - 10 - 15 * y,
                        line_txt, self.text_color)
                    ls += chars_per_line
            y += 1.5

    def _draw_particle_dict(self, particle_dict, max_len):
        y = 0
        for k, v in particle_dict.items():
            txt = f"{k} {(max_len - len(k)) * ' '} {v}"
            self._draw_text(10, self.specs['window_size'][1] - 10 - 15 * y,
                            txt, self.text_color)
            y += 1

    # CALLED ON WINDOW POSITION/SIZE CHANGE
    def _reshape_window(self, w, h):
        OpenGL.GL.glViewport(0, 0, w, h)
        OpenGL.GL.glMatrixMode(OpenGL.GL.GL_PROJECTION)
        OpenGL.GL.glLoadIdentity()
        box_diag = np.linalg.norm(self.system.box_l)
        OpenGL.GLU.gluPerspective(40, 1.0 * w / h,
                                  self.specs['close_cut_distance'],
                                  self.specs['far_cut_distance'] * box_diag)
        OpenGL.GL.glMatrixMode(OpenGL.GL.GL_MODELVIEW)
        self.specs['window_size'][0] = w
        self.specs['window_size'][1] = h

    # INITS FOR GLUT FUNCTIONS
    def _init_OpenGL_callbacks(self):
        # OpenGL Callbacks
        def display():
            if self.hasParticleData and self.glut_main_loop_started:
                self._display_all()
            return

        # pylint: disable=unused-argument
        def keyboard_up(button, x, y):
            if isinstance(button, bytes):
                button = button.decode("utf-8")
            self.keyboard_manager.keyboard_up(button)
            return

        # pylint: disable=unused-argument
        def keyboard_down(button, x, y):
            if isinstance(button, bytes):
                button = button.decode("utf-8")
            self.keyboard_manager.keyboard_down(button)
            return

        def mouse(button, state, x, y):
            self.mouse_manager.mouse_click(button, state, x, y)
            return

        def motion(x, y):
            self.mouse_manager.mouse_move(x, y)
            return

        def redraw_on_idle():
            # DON'T REPOST FASTER THAN 60 FPS
            if (time.time() - self.last_draw) > 1.0 / 60.0:
                OpenGL.GLUT.glutPostRedisplay()
                self.last_draw = time.time()
            return

        def reshape_callback(w, h):
            self._reshape_window(w, h)

        def close_window():
            os._exit(1)

        OpenGL.GLUT.glutDisplayFunc(display)
        OpenGL.GLUT.glutMouseFunc(mouse)
        OpenGL.GLUT.glutKeyboardFunc(keyboard_down)
        OpenGL.GLUT.glutKeyboardUpFunc(keyboard_up)
        OpenGL.GLUT.glutSpecialFunc(keyboard_down)
        OpenGL.GLUT.glutSpecialUpFunc(keyboard_up)
        OpenGL.GLUT.glutReshapeFunc(reshape_callback)
        OpenGL.GLUT.glutMotionFunc(motion)
        OpenGL.GLUT.glutWMCloseFunc(close_window)

        OpenGL.GLUT.glutIdleFunc(redraw_on_idle)

    def _init_timers(self):
        """
        Starts infinite loops of timed function callbacks.

        Using `OpenGL.GLUT.glutTimerFunc()` a timed function callback is
        registered that after (at least) the specified time calls a
        specific function, which re-registers a timed callback to itself
        plus does some other stuff.
        Per callback registered in `self.timers`, one such infinite
        callback loop is started.
        In addition, potential keyboard input is handled every (at least)
        17 ms, corresponding to a rate of ~60 1/s.

        """

        # TIMERS FOR register_callback
        def dummy_timer(index):
            self.timers[index][1]()
            OpenGL.GLUT.glutTimerFunc(
                self.timers[index][0],
                dummy_timer,
                index)

        for index, timer in enumerate(self.timers):
            OpenGL.GLUT.glutTimerFunc(timer[0], dummy_timer, index)

        # HANDLE INPUT WITH 60FPS
        # pylint: disable=unused-argument
        def timed_handle_input(data):
            self.keyboard_manager.handle_input()
            OpenGL.GLUT.glutTimerFunc(17, timed_handle_input, -1)

        OpenGL.GLUT.glutTimerFunc(17, timed_handle_input, -1)

    # CLICKED ON PARTICLE: DRAG; CLICKED ON BACKGROUND: CAMERA
    def _mouse_motion(self, mouse_pos, mouse_pos_old, mouse_button_state):

        if self.specs['drag_enabled'] and self.drag_id != -1:
            part_pos = self.particles['pos'][self.drag_id]
            viewport = OpenGL.GL.glGetIntegerv(OpenGL.GL.GL_VIEWPORT)
            mouse_world = OpenGL.GLU.gluUnProject(
                mouse_pos[0], viewport[3] - mouse_pos[1], self.depth)

            self.dragExtForce = self.specs['drag_force'] * \
                (np.asarray(mouse_world) - np.array(part_pos))
            self.trigger_set_particle_drag = True
        else:
            self.camera.rotate_camera(mouse_pos, mouse_pos_old,
                                      mouse_button_state)

    # DRAW SCENE AGAIN WITHOUT LIGHT TO IDENTIFY PARTICLE ID BY PIXEL COLOR
    def _get_particle_id(self, pos):

        OpenGL.GL.glClearColor(0.0, 0.0, 0.0, 1.0)
        OpenGL.GL.glClear(
            OpenGL.GL.GL_COLOR_BUFFER_BIT | OpenGL.GL.GL_DEPTH_BUFFER_BIT)

        OpenGL.GL.glLoadMatrixf(self.camera.modelview)

        OpenGL.GL.glDisable(OpenGL.GL.GL_LIGHTING)
        OpenGL.GL.glDisable(OpenGL.GL.GL_LIGHT0)
        if self.specs['spotlight_enabled']:
            OpenGL.GL.glDisable(OpenGL.GL.GL_LIGHT1)
        self._draw_system_particles(color_by_id=True)
        viewport = OpenGL.GL.glGetIntegerv(OpenGL.GL.GL_VIEWPORT)

        read_pixel = OpenGL.GL.glReadPixelsui(
            pos[0], viewport[3] - pos[1], 1, 1,
            OpenGL.GL.GL_RGB, OpenGL.GL.GL_FLOAT)[0][0]
        depth = OpenGL.GL.glReadPixelsf(
            pos[0], viewport[3] - pos[1], 1, 1,
            OpenGL.GL.GL_DEPTH_COMPONENT, OpenGL.GL.GL_FLOAT)[0][0]

        part_id = self._fcolor_to_id(read_pixel)

        OpenGL.GL.glEnable(OpenGL.GL.GL_LIGHTING)
        OpenGL.GL.glEnable(OpenGL.GL.GL_LIGHT0)
        if self.specs['spotlight_enabled']:
            OpenGL.GL.glEnable(OpenGL.GL.GL_LIGHT1)
        OpenGL.GL.glClearColor(self.specs['background_color'][0],
                               self.specs['background_color'][1],
                               self.specs['background_color'][2], 1.)

        return part_id, depth

    @staticmethod
    def _id_to_fcolor(part_id):
        part_id += 1
        return [int(part_id / 256 ** 2) / 255.0,
                int((part_id % 256 ** 2) / 256) / 255.0,
                (part_id % 256) / 255.0, 1.0]

    @staticmethod
    def _fcolor_to_id(fcolor):
        if (fcolor == [0, 0, 0]).all():
            return -1
        else:
            return int(fcolor[0] * 255) * 256 ** 2 + \
                int(fcolor[1] * 255) * 256 + \
                int(fcolor[2] * 255) - 1

    # pylint: disable=unused-argument
    def _set_particle_drag(self, pos, pos_old):
        part_id, depth = self._get_particle_id(pos)
        self.drag_id = part_id

        if part_id != -1:
            self.dragPosInitial = self.particles['pos'][self.drag_id]
            self.extForceOld = self.particles['ext_force'][self.drag_id][:]
            self.depth = depth

    # pylint: disable=unused-argument
    def _reset_particle_drag(self, pos, pos_old):
        if self.drag_id != -1:
            self.trigger_reset_particle_drag = True

    def _get_particle_info(self, pos, pos_old):
        part_id, _ = self._get_particle_id(pos)
        if self.show_system_info:
            self.show_system_info = False
        elif part_id == -1 and self.info_id == -1:
            self.show_system_info = True
            self.update_system_info()
        self.info_id = part_id

    def _next_particle_info(self):
        self.info_id = (self.info_id + 1) % len(self.particles['pos'])

    def _previous_particle_info(self):
        self.info_id = (self.info_id - 1) % len(self.particles['pos'])

    # ESPRESSO RELATED INITS
    def _init_espresso_visualization(self):
        self.max_q = 0
        self.min_q = 0

        self.drag_id = -1
        self.info_id = -1
        self.show_system_info = False
        self.dragPosInitial = []
        self.extForceOld = []
        self.dragExtForceOld = []
        self.trigger_reset_particle_drag = False
        self.trigger_set_particle_drag = False

        self.depth = 0

        # LOOK FOR LB ACTOR
<<<<<<< HEAD
        if self.specs['LB_draw_velocity_plane'] or \
                self.specs['LB_draw_nodes'] or \
                self.specs['LB_draw_node_boundaries']:
            lb_types = [espressomd.lb.LBFluidWalberla]
            for a in self.system.actors:
                if isinstance(a, tuple(lb_types)):
                    # if 'agrid' in pa:
                    self.lb_params = a.get_params()
                    self.lb = a
                    self.lb_is_cpu = True
                    break
=======
        lb_types = [espressomd.lb.LBFluid]
        if espressomd.has_features('CUDA'):
            lb_types.append(espressomd.lb.LBFluidGPU)
        for actor in self.system.actors:
            if isinstance(actor, tuple(lb_types)):
                self.lb_params = actor.get_params()
                self.lb = actor
                self.lb_is_cpu = isinstance(actor, espressomd.lb.LBFluid)
                break
>>>>>>> f93741b0

        if self.specs['LB_draw_velocity_plane']:
            if self.specs['LB_plane_axis'] == 0:
                pn = [1.0, 0.0, 0.0]
                self.lb_plane_b1 = [0.0, 1.0, 0.0]
                self.lb_plane_b2 = [0.0, 0.0, 1.0]
            elif self.specs['LB_plane_axis'] == 1:
                pn = [0.0, 1.0, 0.0]
                self.lb_plane_b1 = [1.0, 0.0, 0.0]
                self.lb_plane_b2 = [0.0, 0.0, 1.0]
            else:
                pn = [0.0, 0.0, 1.0]
                self.lb_plane_b1 = [1.0, 0.0, 0.0]
                self.lb_plane_b2 = [0.0, 1.0, 0.0]

            self.lb_plane_b1 *= self.system.box_l
            self.lb_plane_b2 *= self.system.box_l
            self.lb_plane_p = np.array(pn) * self.specs['LB_plane_dist']

            self.lb_arrow_radius = self.system.box_l[
                self.specs['LB_plane_axis']] * self.specs['LB_vel_radius_scale']

            self.lb_min_vel = np.array([-1e-6] * 3)
            self.lb_max_vel = np.array([1e-6] * 3)
            self.lb_vel_range = self.lb_max_vel - self.lb_min_vel
            self.lb_min_dens = np.array([0] * 3)
            self.lb_max_dens = np.array([0] * 3)

            self._update_lb_velocity_plane()

        self._box_size_dependence()

    # BOX PLANES (NORMAL, ORIGIN) FOR PERIODIC BONDS
    def _box_size_dependence(self):

        if self.specs['draw_cells'] or self.specs['draw_nodes']:
            self._update_nodes()
            if self.specs['draw_cells']:
                self._update_cells()

        self.box_eqn = np.full((6, 4), np.nan)
        # set face normals of box
        self.box_eqn[:3, :3] = np.identity(3)
        self.box_eqn[3:, :3] = -np.identity(3)
        # set face parameters of box
        self.box_eqn[:3, 3] = 0.001 * self.system.box_l
        self.box_eqn[3:, 3] = 1.001 * self.system.box_l

        self.camera.center = np.array(self.system.box_l) * 0.5
        self.camera.update_modelview()

    # DEFAULT CONTROLS
    def _init_controls(self):

        # MOUSE LOOK/ROTATE/DRAG
        self.mouse_manager.register_button(MouseButtonEvent(
            None, MouseFireEvent.FreeMotion, self._mouse_motion))

        self.mouse_manager.register_button(MouseButtonEvent(
            3, MouseFireEvent.ButtonPressed, self.camera.move_backward))

        self.mouse_manager.register_button(MouseButtonEvent(
            4, MouseFireEvent.ButtonPressed, self.camera.move_forward))

        # START/STOP DRAG
        if self.specs['drag_enabled']:
            self.mouse_manager.register_button(MouseButtonEvent(
                OpenGL.GLUT.GLUT_LEFT_BUTTON, MouseFireEvent.ButtonPressed, self._set_particle_drag, True))
            self.mouse_manager.register_button(MouseButtonEvent(
                OpenGL.GLUT.GLUT_LEFT_BUTTON, MouseFireEvent.ButtonReleased, self._reset_particle_drag, True))

        # PARTICLE INFORMATION
        self.mouse_manager.register_button(MouseButtonEvent(
            OpenGL.GLUT.GLUT_LEFT_BUTTON, MouseFireEvent.DoubleClick, self._get_particle_info, True))

        # CYCLE THROUGH PARTICLES
        self.keyboard_manager.register_button(KeyboardButtonEvent(
            OpenGL.GLUT.GLUT_KEY_LEFT, KeyboardFireEvent.Pressed, self._previous_particle_info))
        self.keyboard_manager.register_button(KeyboardButtonEvent(
            OpenGL.GLUT.GLUT_KEY_RIGHT, KeyboardFireEvent.Pressed, self._next_particle_info))

        # <SPACE> PAUSE INTEGRATION THREAD
        self.keyboard_manager.register_button(KeyboardButtonEvent(
            ' ', KeyboardFireEvent.Pressed, self._pause, True))

        # <RETURN> TAKE SCREENSHOT
        self.keyboard_manager.register_button(KeyboardButtonEvent(
            '\x0d', KeyboardFireEvent.Pressed, self._trigger_screenshot, True))

        # <ESCAPE> QUIT
        self.keyboard_manager.register_button(KeyboardButtonEvent(
            '\x1b', KeyboardFireEvent.Pressed, self._quit, True))

        # CAMERA CONTROL VIA KEYBOARD
        self.keyboard_manager.register_button(KeyboardButtonEvent(
            'w', KeyboardFireEvent.Hold, self.camera.move_up, True))
        self.keyboard_manager.register_button(KeyboardButtonEvent(
            's', KeyboardFireEvent.Hold, self.camera.move_down, True))
        self.keyboard_manager.register_button(KeyboardButtonEvent(
            'a', KeyboardFireEvent.Hold, self.camera.move_left, True))
        self.keyboard_manager.register_button(KeyboardButtonEvent(
            'd', KeyboardFireEvent.Hold, self.camera.move_right, True))
        self.keyboard_manager.register_button(KeyboardButtonEvent(
            'e', KeyboardFireEvent.Hold, self.camera.rotate_system_XR, True))
        self.keyboard_manager.register_button(KeyboardButtonEvent(
            'q', KeyboardFireEvent.Hold, self.camera.rotate_system_XL, True))
        self.keyboard_manager.register_button(KeyboardButtonEvent(
            'c', KeyboardFireEvent.Hold, self.camera.rotate_system_YR, True))
        self.keyboard_manager.register_button(KeyboardButtonEvent(
            'z', KeyboardFireEvent.Hold, self.camera.rotate_system_YL, True))
        self.keyboard_manager.register_button(KeyboardButtonEvent(
            'r', KeyboardFireEvent.Hold, self.camera.rotate_system_ZR, True))
        self.keyboard_manager.register_button(KeyboardButtonEvent(
            'f', KeyboardFireEvent.Hold, self.camera.rotate_system_ZL, True))
        self.keyboard_manager.register_button(KeyboardButtonEvent(
            't', KeyboardFireEvent.Hold, self.camera.move_forward, True))
        self.keyboard_manager.register_button(KeyboardButtonEvent(
            'g', KeyboardFireEvent.Hold, self.camera.move_backward, True))

    # CALLED ON ESCAPE PRESSED. TRIGGERS sys.exit() after ES is done
    def _quit(self):
        self.quit_safely = True

    def _pause(self):
        self.paused = not self.paused

    def _trigger_screenshot(self):
        self.take_screenshot = True

    # ASYNCHRONOUS PARALLEL CALLS OF glLight CAUSES SEG FAULTS, SO ONLY CHANGE
    # LIGHT AT CENTRAL display METHOD AND TRIGGER CHANGES
    def _set_camera_spotlight(self):
        if self.specs['spotlight_enabled']:
            p = self.camera.cam_pos
            fp = [p[0], p[1], p[2], 1]
            OpenGL.GL.glLightfv(OpenGL.GL.GL_LIGHT1, OpenGL.GL.GL_POSITION, fp)
            OpenGL.GL.glLightfv(
                OpenGL.GL.GL_LIGHT1,
                OpenGL.GL.GL_SPOT_DIRECTION,
                self.camera.state_target)

    def _init_camera(self):
        b = np.array(self.system.box_l)
        box_diag = np.linalg.norm(b)
        box_center = b * 0.5
        if self.specs['camera_position'] == 'auto':
            cp = [box_center[0], box_center[1], b[2] * 3]
        else:
            cp = self.specs['camera_position']

        if self.specs['camera_target'] == 'auto':
            ct = box_center
        else:
            ct = self.specs['camera_target']

        cr = np.array(self.specs['camera_right'])

        self._set_camera_spotlight()

        return Camera(cam_pos=np.array(cp), cam_target=ct, cam_right=cr,
                      move_speed=0.5 * box_diag / 17.0, center=box_center)

    def _init_opengl(self):
        OpenGL.GLUT.glutInit(self.specs['name'])
        OpenGL.GLUT.glutInitDisplayMode(
            OpenGL.GLUT.GLUT_DOUBLE | OpenGL.GLUT.GLUT_RGB | OpenGL.GLUT.GLUT_DEPTH)

        OpenGL.GLUT.glutInitWindowSize(self.specs['window_size'][0],
                                       self.specs['window_size'][1])

        OpenGL.GLUT.glutCreateWindow(b"ESPResSo visualization")

        OpenGL.GL.glClearColor(self.specs['background_color'][0],
                               self.specs['background_color'][1],
                               self.specs['background_color'][2], 1.)

        OpenGL.GL.glEnable(OpenGL.GL.GL_BLEND)
        OpenGL.GL.glBlendFunc(
            OpenGL.GL.GL_SRC_ALPHA,
            OpenGL.GL.GL_ONE_MINUS_SRC_ALPHA)

        OpenGL.GL.glEnable(OpenGL.GL.GL_POINT_SMOOTH)
        OpenGL.GL.glEnable(OpenGL.GL.GL_LINE_SMOOTH)
        OpenGL.GL.glHint(OpenGL.GL.GL_LINE_SMOOTH_HINT, OpenGL.GL.GL_NICEST)

        # BAD FOR TRANSPARENT PARTICLES
        # OpenGL.GL.glEnable(OpenGL.GL.GL_CULL_FACE)
        # OpenGL.GL.glCullFace(OpenGL.GL.GL_BACK)

        OpenGL.GL.glLineWidth(2.0)
        OpenGL.GLUT.glutIgnoreKeyRepeat(1)

        # setup lighting
        if self.specs['light_size'] == 'auto':
            box_diag = np.linalg.norm(self.system.box_l)
            self.specs['light_size'] = box_diag * 2.0

        OpenGL.GL.glEnable(OpenGL.GL.GL_DEPTH_TEST)
        OpenGL.GL.glEnable(OpenGL.GL.GL_LIGHTING)

        # LIGHT0
        if self.specs['light_pos'] != 'auto':
            OpenGL.GL.glLightfv(OpenGL.GL.GL_LIGHT0, OpenGL.GL.GL_POSITION,
                                np.array(self.specs['light_pos']).tolist())
        else:
            OpenGL.GL.glLightfv(OpenGL.GL.GL_LIGHT0, OpenGL.GL.GL_POSITION,
                                (np.array(self.system.box_l) * 1.1).tolist())

        OpenGL.GL.glLightfv(
            OpenGL.GL.GL_LIGHT0,
            OpenGL.GL.GL_AMBIENT,
            self.specs['light_colors'][0])
        OpenGL.GL.glLightfv(
            OpenGL.GL.GL_LIGHT0,
            OpenGL.GL.GL_DIFFUSE,
            self.specs['light_colors'][1])
        OpenGL.GL.glLightfv(
            OpenGL.GL.GL_LIGHT0,
            OpenGL.GL.GL_SPECULAR,
            self.specs['light_colors'][2])

        OpenGL.GL.glLightf(
            OpenGL.GL.GL_LIGHT0, OpenGL.GL.GL_CONSTANT_ATTENUATION,
            1.0 / self.specs['light_brightness'])
        OpenGL.GL.glLightf(
            OpenGL.GL.GL_LIGHT0, OpenGL.GL.GL_LINEAR_ATTENUATION,
            1.0 / self.specs['light_size'])
        OpenGL.GL.glEnable(OpenGL.GL.GL_LIGHT0)

        # LIGHT1: SPOTLIGHT ON CAMERA IN LOOK DIRECTION
        if self.specs['spotlight_enabled']:
            OpenGL.GL.glLightfv(
                OpenGL.GL.GL_LIGHT1,
                OpenGL.GL.GL_POSITION,
                [0, 0, 0, 1])

            OpenGL.GL.glLightfv(
                OpenGL.GL.GL_LIGHT1,
                OpenGL.GL.GL_AMBIENT,
                self.specs['spotlight_colors'][0])
            OpenGL.GL.glLightfv(
                OpenGL.GL.GL_LIGHT1,
                OpenGL.GL.GL_DIFFUSE,
                self.specs['spotlight_colors'][1])
            OpenGL.GL.glLightfv(OpenGL.GL.GL_LIGHT1, OpenGL.GL.GL_SPECULAR,
                                self.specs['spotlight_colors'][2])

            OpenGL.GL.glLightf(
                OpenGL.GL.GL_LIGHT1,
                OpenGL.GL.GL_SPOT_CUTOFF,
                self.specs['spotlight_angle'])
            OpenGL.GL.glLightfv(
                OpenGL.GL.GL_LIGHT1,
                OpenGL.GL.GL_SPOT_DIRECTION,
                [1.0, 1.0, 1.0])
            OpenGL.GL.glLightf(OpenGL.GL.GL_LIGHT1, OpenGL.GL.GL_SPOT_EXPONENT,
                               self.specs['spotlight_focus'])

            OpenGL.GL.glLightf(
                OpenGL.GL.GL_LIGHT1, OpenGL.GL.GL_CONSTANT_ATTENUATION,
                1.0 / self.specs['spotlight_brightness'])
            OpenGL.GL.glLightf(
                OpenGL.GL.GL_LIGHT1,
                OpenGL.GL.GL_LINEAR_ATTENUATION,
                0.0)
            OpenGL.GL.glLightf(
                OpenGL.GL.GL_LIGHT1,
                OpenGL.GL.GL_QUADRATIC_ATTENUATION,
                0.0)
            OpenGL.GL.glEnable(OpenGL.GL.GL_LIGHT1)

        self.dl_sphere = OpenGL.GL.glGenLists(1)


# END OF MAIN CLASS

class Shape():
    """
    Shape base class in the visualizer context.

    """

    def __init__(self, shape, particle_type, color, material,
                 quality, box_l, rasterize_resolution, rasterize_pointsize):
        self.shape = shape
        self.particle_type = particle_type
        self.color = color
        self.material = material
        self.quality = quality
        self.box_l = box_l
        self.rasterize_resolution = rasterize_resolution
        self.pointsize = rasterize_pointsize

        self.rasterized_surface_points = None

    def draw(self):
        """
        Draw shape via rasterization. Used as a default draw method.
        Can and should be overwritten in child classes to implement a better
        draw method.

        """
        # get and store points of rasterized surface if not already present
        if self.rasterized_surface_points is None:
            self.rasterized_surface_points = self._rasterize_shape()

        set_solid_material(self.color, self.material)
        OpenGL.GL.glPointSize(self.pointsize)
        OpenGL.GL.glBegin(OpenGL.GL.GL_POINTS)
        for point in self.rasterized_surface_points:
            OpenGL.GL.glVertex3f(point[0], point[1], point[2])
        OpenGL.GL.glEnd()

    def _rasterize_shape(self):
        # rasterize brute force
        spacing = max(self.box_l) / self.rasterize_resolution
        resolution = np.array(self.box_l) / spacing

        points = []
        for i in range(int(resolution[0])):
            for j in range(int(resolution[1])):
                for k in range(int(resolution[2])):
                    # some shapes may not have a well-defined distance function in the whole domain
                    # and may throw upon asking for a distance
                    try:
                        p = np.array([i, j, k]) * spacing
                        dist, vec = self.shape.call_method(
                            "calc_distance", position=p.tolist())
                        if not np.isnan(vec).any() and not np.isnan(
                                dist) and abs(dist) < spacing:
                            points.append((p - vec).tolist())
                    # domain error translates to ValueError (cython)
                    except ValueError:
                        continue
        return points


class Cylinder(Shape):
    """
    Drawable Shape Cylinder.

    """

    def __init__(self, shape, particle_type, color, material,
                 quality, box_l, rasterize_resolution, rasterize_pointsize):
        super().__init__(shape, particle_type, color, material,
                         quality, box_l, rasterize_resolution, rasterize_pointsize)
        self.center = np.array(self.shape.get_parameter('center'))
        self.axis = np.array(self.shape.get_parameter('axis'))
        self.length = self.shape.get_parameter('length')
        self.radius = self.shape.get_parameter('radius')
        self.open = self.shape.get_parameter('open')
        self.cap_center_1 = self.center - self.axis / \
            np.linalg.norm(self.axis) * 0.5 * self.length
        self.cap_center_2 = self.center + self.axis / \
            np.linalg.norm(self.axis) * 0.5 * self.length

    def draw(self):
        draw_cylinder(self.cap_center_1, self.cap_center_2,
                      self.radius, self.color, self.material,
                      self.quality, draw_caps=not self.open)


class Ellipsoid(Shape):
    """
    Drawable Shape Ellipsoid.

    """

    def __init__(self, shape, particle_type, color, material,
                 quality, box_l, rasterize_resolution, rasterize_pointsize):
        super().__init__(shape, particle_type, color, material,
                         quality, box_l, rasterize_resolution, rasterize_pointsize)
        self.center = np.array(self.shape.get_parameter('center'))
        self.semiaxis_a = np.array(self.shape.get_parameter('a'))
        self.semiaxis_b = np.array(self.shape.get_parameter('b'))
        self.semiaxis_c = np.array(self.shape.get_parameter('b'))

    def draw(self):
        set_solid_material(self.color, self.material)
        OpenGL.GL.glPushMatrix()
        OpenGL.GL.glTranslatef(self.center[0], self.center[1], self.center[2])
        OpenGL.GL.glScalef(self.semiaxis_a, self.semiaxis_b, self.semiaxis_c)
        OpenGL.GLUT.glutSolidSphere(1, self.quality, self.quality)
        OpenGL.GL.glPopMatrix()


class HollowConicalFrustum(Shape):
    """
    Drawable Shape HollowConicalFrustum.

    """

    def __init__(self, shape, particle_type, color, material,
                 quality, box_l, rasterize_resolution, rasterize_pointsize):
        super().__init__(shape, particle_type, color, material,
                         quality, box_l, rasterize_resolution, rasterize_pointsize)
        ctp = self.shape.get_parameter('cyl_transform_params')
        self.center = np.array(ctp.center)
        self.axis = np.array(ctp.axis)
        self.orientation = np.array(ctp.orientation)
        self.radius_1 = self.shape.get_parameter('r1')
        self.radius_2 = self.shape.get_parameter('r2')
        self.length = self.shape.get_parameter('length')
        self.thickness = self.shape.get_parameter('thickness')
        self.central_angle = self.shape.get_parameter('central_angle')

    def draw(self):
        """
        Draw using OpenGL Extrusion library, if available.
        Use rasterization of base class, otherwise.

        """
        if bool(OpenGL.GLE.gleSpiral) and self.central_angle == 0.:
            self._draw_using_gle()
        else:
            super().draw()

    # if available, use the GL Extrusion library
    def _draw_using_gle(self):
        set_solid_material(self.color, self.material)
        OpenGL.GL.glPushMatrix()
        # basic position and orientation
        OpenGL.GL.glTranslate(self.center[0], self.center[1], self.center[2])
        ax, rx, ry = rotation_helper(self.axis)
        OpenGL.GL.glRotatef(ax, rx, ry, 0.0)

        n = max(20, self.quality)
        rotation_angle = np.arctan(
            (self.radius_1 - self.radius_2) / self.length)
        l = self.length / np.cos(rotation_angle)

        contour = []
        for theta in np.linspace(-0.5 * np.pi, 0.5 * np.pi, n):
            contour.append([np.sin(theta) * 0.5 * self.thickness,
                            np.cos(theta) * 0.5 * self.thickness + 0.5 * l])
        for theta in np.linspace(0.5 * np.pi, -0.5 * np.pi, n):
            contour.append([np.sin(theta) * 0.5 * self.thickness,
                            -np.cos(theta) * 0.5 * self.thickness - 0.5 * l])
        contour = np.matmul(np.array(contour),
                            np.array([[np.cos(rotation_angle), -np.sin(rotation_angle)],
                                      [np.sin(rotation_angle), np.cos(rotation_angle)]]))

        normals = np.diff(np.array(contour), axis=0)
        normals /= np.linalg.norm(normals, ord=2, axis=1, keepdims=True)
        normals = np.roll(normals, 1, axis=1)

        OpenGL.GLE.gleSetJoinStyle(OpenGL.GLE.TUBE_JN_ANGLE)
        OpenGL.GLE.gleSetNumSides(max(90, 3 * self.quality))
        OpenGL.GLE.gleSpiral(contour, normals, [0, 0, 1], 0.5 * (self.radius_1 + self.radius_2), 0., 0., 0.,
                             [[1, 0, 0], [0, 1, 0]], [[0, 0, 0], [0, 0, 0]], 0., 360)

        OpenGL.GL.glPopMatrix()


class SimplePore(Shape):
    """
    Drawable Shape SimplePore.

    """

    def __init__(self, shape, particle_type, color, material,
                 quality, box_l, rasterize_resolution, rasterize_pointsize):
        super().__init__(shape, particle_type, color, material,
                         quality, box_l, rasterize_resolution, rasterize_pointsize)
        self.center = np.array(self.shape.get_parameter('center'))
        self.axis = np.array(self.shape.get_parameter('axis'))
        self.length = np.array(self.shape.get_parameter('length'))
        self.radius = np.array(self.shape.get_parameter('radius'))
        self.smoothing_radius = np.array(
            self.shape.get_parameter('smoothing_radius'))
        self.max_box_l = max(box_l)

    def draw(self):
        """
        Draw using OpenGL Extrusion library, if available.
        Use OpenGL primitives + clip planes, otherwise.

        """
        set_solid_material(self.color, self.material)
        OpenGL.GL.glPushMatrix()
        # basic position and orientation
        OpenGL.GL.glTranslate(self.center[0], self.center[1], self.center[2])
        ax, rx, ry = rotation_helper(self.axis)
        OpenGL.GL.glRotatef(ax, rx, ry, 0.0)

        if bool(OpenGL.GLE.gleSpiral):
            self._draw_using_gle()
        else:
            self._draw_using_primitives()

        OpenGL.GL.glPopMatrix()

    def _draw_using_gle(self):
        # if available, use the GL Extrusion library
        if bool(OpenGL.GLE.gleSpiral):
            n = max(10, self.quality // 3)
            contour = [[0.5 * self.max_box_l, -0.5 * self.length]]
            for theta in np.linspace(0, 0.5 * np.pi, n):
                contour.append([(1. - np.sin(theta)) * self.smoothing_radius,
                                -0.5 * self.length + (1. - np.cos(theta)) * self.smoothing_radius])
            for theta in np.linspace(0.5 * np.pi, np.pi, n):
                contour.append([(1. - np.sin(theta)) * self.smoothing_radius,
                                0.5 * self.length - (1. + np.cos(theta)) * self.smoothing_radius])
            contour.append([0.5 * self.max_box_l, 0.5 * self.length])

            normals = np.diff(np.array(contour), axis=0)
            normals /= np.linalg.norm(normals, ord=2, axis=1, keepdims=True)
            normals = np.roll(normals, 1, axis=1)
            normals[:, 0] *= -1

            OpenGL.GLE.gleSetJoinStyle(OpenGL.GLE.TUBE_JN_ANGLE)
            OpenGL.GLE.gleSetNumSides(max(90, 3 * self.quality))
            OpenGL.GLE.gleSpiral(contour, normals, [0, 0, 1], self.radius, 0., 0., 0.,
                                 [[1, 0, 0], [0, 1, 0]], [[0, 0, 0], [0, 0, 0]], 0., 360)

    def _draw_using_primitives(self):
        clip_plane = get_extra_clip_plane()
        # cylinder
        OpenGL.GL.glTranslate(0, 0, -0.5 * self.length + self.smoothing_radius)
        quadric = OpenGL.GLU.gluNewQuadric()
        OpenGL.GLU.gluCylinder(quadric, self.radius, self.radius, self.length - 2 *
                               self.smoothing_radius, self.quality, self.quality)
        # torus segment
        OpenGL.GL.glEnable(clip_plane)
        OpenGL.GL.glClipPlane(clip_plane, (0, 0, -1, 0))
        OpenGL.GLUT.glutSolidTorus(
            self.smoothing_radius,
            self.radius + self.smoothing_radius,
            self.quality,
            self.quality)
        OpenGL.GL.glDisable(clip_plane)
        # wall
        OpenGL.GL.glTranslate(0, 0, -self.smoothing_radius)
        OpenGL.GLU.gluPartialDisk(quadric, self.radius + self.smoothing_radius,
                                  2.0 * self.max_box_l, self.quality, 1, 0, 360)
        # torus segment
        OpenGL.GL.glTranslate(0, 0, self.length - self.smoothing_radius)
        OpenGL.GL.glEnable(clip_plane)
        OpenGL.GL.glClipPlane(clip_plane, (0, 0, 1, 0))
        OpenGL.GLUT.glutSolidTorus(
            self.smoothing_radius,
            self.radius + self.smoothing_radius,
            self.quality,
            self.quality)
        OpenGL.GL.glDisable(clip_plane)
        # wall
        OpenGL.GL.glTranslate(0, 0, self.smoothing_radius)
        OpenGL.GLU.gluPartialDisk(quadric, self.radius + self.smoothing_radius,
                                  2.0 * self.max_box_l, self.quality, 1, 0, 360)

        OpenGL.GLU.gluDeleteQuadric(quadric)


class Slitpore(Shape):
    """
    Drawable Shape Slitpore.

    """

    def __init__(self, shape, particle_type, color, material,
                 quality, box_l, rasterize_resolution, rasterize_pointsize):
        super().__init__(shape, particle_type, color, material,
                         quality, box_l, rasterize_resolution, rasterize_pointsize)
        self.channel_width = np.array(
            self.shape.get_parameter('channel_width'))
        self.lower_smoothing_radius = np.array(
            self.shape.get_parameter('lower_smoothing_radius'))
        self.upper_smoothing_radius = np.array(
            self.shape.get_parameter('upper_smoothing_radius'))
        self.pore_length = np.array(self.shape.get_parameter('pore_length'))
        self.pore_mouth = np.array(self.shape.get_parameter('pore_mouth'))
        self.pore_width = np.array(self.shape.get_parameter('pore_width'))
        self.dividing_plane = np.array(
            self.shape.get_parameter('dividing_plane'))
        self.max_box_l = max(self.box_l)

    def draw(self):
        set_solid_material(self.color, self.material)
        # If pore is large, an additional wall is necessary
        if self.pore_width > 2. * self.lower_smoothing_radius:
            wall_0 = [
                [self.dividing_plane - 0.5 * self.pore_width + self.lower_smoothing_radius,
                 0., self.pore_mouth - self.pore_length],
                [self.dividing_plane + 0.5 * self.pore_width - self.lower_smoothing_radius,
                 0., self.pore_mouth - self.pore_length],
                [self.dividing_plane + 0.5 * self.pore_width - self.lower_smoothing_radius,
                 self.max_box_l, self.pore_mouth - self.pore_length],
                [self.dividing_plane - 0.5 * self.pore_width + self.lower_smoothing_radius,
                 self.max_box_l, self.pore_mouth - self.pore_length]]
            draw_plane(wall_0, self.color, self.material)

        # Add the remaining walls
        wall_1 = [
            [0., 0., self.channel_width + self.pore_mouth],
            [self.max_box_l, 0., self.channel_width + self.pore_mouth],
            [self.max_box_l, self.max_box_l, self.channel_width + self.pore_mouth],
            [0., self.max_box_l, self.channel_width + self.pore_mouth]]

        wall_2 = [
            [0., 0., self.pore_mouth],
            [self.dividing_plane - 0.5 * self.pore_width -
             self.upper_smoothing_radius, 0., self.pore_mouth],
            [self.dividing_plane - 0.5 * self.pore_width -
             self.upper_smoothing_radius, self.max_box_l, self.pore_mouth],
            [0., self.max_box_l, self.pore_mouth]]

        wall_3 = [
            [self.dividing_plane + 0.5 * self.pore_width +
             self.upper_smoothing_radius, 0., self.pore_mouth],
            [self.max_box_l, 0., self.pore_mouth],
            [self.max_box_l, self.max_box_l, self.pore_mouth],
            [self.dividing_plane + 0.5 * self.pore_width +
             self.upper_smoothing_radius, self.max_box_l, self.pore_mouth]]

        wall_4 = [
            [self.dividing_plane - 0.5 * self.pore_width, 0.,
             self.pore_mouth - self.upper_smoothing_radius],
            [self.dividing_plane - 0.5 * self.pore_width, self.max_box_l,
             self.pore_mouth - self.upper_smoothing_radius],
            [self.dividing_plane - 0.5 * self.pore_width, self.max_box_l,
             self.pore_mouth - self.pore_length + self.lower_smoothing_radius],
            [self.dividing_plane - 0.5 * self.pore_width, 0.,
             self.pore_mouth - self.pore_length + self.lower_smoothing_radius]]

        wall_5 = [
            [self.dividing_plane + 0.5 * self.pore_width, 0.,
             self.pore_mouth - self.upper_smoothing_radius],
            [self.dividing_plane + 0.5 * self.pore_width, self.max_box_l,
             self.pore_mouth - self.upper_smoothing_radius],
            [self.dividing_plane + 0.5 * self.pore_width, self.max_box_l,
             self.pore_mouth - self.pore_length + self.lower_smoothing_radius],
            [self.dividing_plane + 0.5 * self.pore_width, 0.,
             self.pore_mouth - self.pore_length + self.lower_smoothing_radius]]

        draw_plane(wall_1, self.color, self.material)
        draw_plane(wall_2, self.color, self.material)
        draw_plane(wall_3, self.color, self.material)
        draw_plane(wall_4, self.color, self.material)
        draw_plane(wall_5, self.color, self.material)

        # Add smooth edges via clipped cylinders
        ax, rx, ry = rotation_helper([0., 1., 0.])

        OpenGL.GL.glPushMatrix()
        quadric = OpenGL.GLU.gluNewQuadric()
        OpenGL.GL.glTranslate(self.dividing_plane - self.upper_smoothing_radius -
                              0.5 * self.pore_width, 0, self.pore_mouth - self.upper_smoothing_radius)
        OpenGL.GL.glRotatef(ax, rx, ry, 0.)

        # Upper edges
        clip_plane = get_extra_clip_plane()
        OpenGL.GL.glEnable(clip_plane)
        OpenGL.GL.glClipPlane(clip_plane,
                              (1, -1, 0, -self.upper_smoothing_radius))
        OpenGL.GLU.gluCylinder(quadric, self.upper_smoothing_radius,
                               self.upper_smoothing_radius, self.max_box_l, self.quality, self.quality)

        OpenGL.GL.glTranslate(self.pore_width + 2. * self.upper_smoothing_radius,
                              0, 0)
        OpenGL.GL.glClipPlane(clip_plane,
                              (-1, -1, 0, -self.upper_smoothing_radius))
        OpenGL.GLU.gluCylinder(quadric, self.upper_smoothing_radius,
                               self.upper_smoothing_radius, self.max_box_l, self.quality, self.quality)

        # Lower edges
        OpenGL.GL.glTranslate(- self.upper_smoothing_radius - self.lower_smoothing_radius,
                              self.pore_length - self.upper_smoothing_radius - self.lower_smoothing_radius, 0)
        OpenGL.GL.glClipPlane(clip_plane,
                              (1, 1, 0, -self.lower_smoothing_radius))
        OpenGL.GLU.gluCylinder(quadric, self.lower_smoothing_radius,
                               self.lower_smoothing_radius, self.max_box_l, self.quality, self.quality)

        OpenGL.GL.glTranslate(-self.pore_width + 2. *
                              self.lower_smoothing_radius, 0, 0)
        OpenGL.GL.glClipPlane(clip_plane,
                              (-1, 1, 0, -self.lower_smoothing_radius))
        OpenGL.GLU.gluCylinder(quadric, self.lower_smoothing_radius,
                               self.lower_smoothing_radius, self.max_box_l, self.quality, self.quality)

        OpenGL.GL.glDisable(clip_plane)
        OpenGL.GLU.gluDeleteQuadric(quadric)
        OpenGL.GL.glPopMatrix()


class Sphere(Shape):
    """
    Drawable Shape Sphere.

    """

    def __init__(self, shape, particle_type, color, material,
                 quality, box_l, rasterize_resolution, rasterize_pointsize):
        super().__init__(shape, particle_type, color, material,
                         quality, box_l, rasterize_resolution, rasterize_pointsize)
        self.center = self.shape.get_parameter('center')
        self.radius = self.shape.get_parameter('radius')

    def draw(self):
        OpenGL.GL.glPushMatrix()
        OpenGL.GL.glTranslatef(self.center[0], self.center[1], self.center[2])
        set_solid_material(self.color, self.material)
        OpenGL.GLUT.glutSolidSphere(self.radius, self.quality, self.quality)
        OpenGL.GL.glPopMatrix()


class Spherocylinder(Shape):
    """
    Drawable Shape Spherocylinder.

    """

    def __init__(self, shape, particle_type, color, material,
                 quality, box_l, rasterize_resolution, rasterize_pointsize):
        super().__init__(shape, particle_type, color, material,
                         quality, box_l, rasterize_resolution, rasterize_pointsize)
        self.center = np.array(self.shape.get_parameter('center'))
        self.axis = np.array(self.shape.get_parameter('axis'))
        self.length = self.shape.get_parameter('length')
        self.radius = self.shape.get_parameter('radius')
        self.cap_center_1 = self.center - self.axis / \
            np.linalg.norm(self.axis) * 0.5 * self.length
        self.cap_center_2 = self.center + self.axis / \
            np.linalg.norm(self.axis) * 0.5 * self.length

    def draw(self):
        set_solid_material(self.color, self.material)
        OpenGL.GL.glPushMatrix()
        quadric = OpenGL.GLU.gluNewQuadric()

        d = self.cap_center_2 - self.cap_center_1
        if d[2] == 0.0:
            d[2] = 0.0001

        v = np.linalg.norm(d)
        if v == 0:
            ax = 57.2957795
        else:
            ax = 57.2957795 * math.acos(d[2] / v)

        if d[2] < 0.0:
            ax = -ax
        rx = -d[1] * d[2]
        ry = d[0] * d[2]
        length = np.linalg.norm(d)
        OpenGL.GL.glTranslatef(
            self.cap_center_1[0],
            self.cap_center_1[1],
            self.cap_center_1[2])
        OpenGL.GL.glRotatef(ax, rx, ry, 0.0)

        # First hemispherical cap
        clip_plane = get_extra_clip_plane()
        OpenGL.GL.glEnable(clip_plane)
        OpenGL.GL.glClipPlane(clip_plane, (0, 0, -1, 0))
        OpenGL.GLU.gluSphere(quadric, self.radius, self.quality, self.quality)
        OpenGL.GL.glDisable(clip_plane)
        # Cylinder
        OpenGL.GLU.gluCylinder(quadric, self.radius, self.radius,
                               length, self.quality, self.quality)
        # Second hemispherical cap
        OpenGL.GL.glTranslatef(0, 0, v)
        OpenGL.GL.glEnable(clip_plane)
        OpenGL.GL.glClipPlane(clip_plane, (0, 0, 1, 0))
        OpenGL.GLU.gluSphere(quadric, self.radius, self.quality, self.quality)
        OpenGL.GL.glDisable(clip_plane)

        OpenGL.GLU.gluDeleteQuadric(quadric)
        OpenGL.GL.glPopMatrix()


class Wall(Shape):
    """
    Drawable Shape Wall.

    """

    def __init__(self, shape, particle_type, color, material,
                 quality, box_l, rasterize_resolution, rasterize_pointsize):
        super().__init__(shape, particle_type, color, material,
                         quality, box_l, rasterize_resolution, rasterize_pointsize)
        self.distance = self.shape.get_parameter('dist')
        self.normal = self.shape.get_parameter('normal')
        self.box_diag = np.linalg.norm(self.box_l)
        self.edges = self._edges_from_pn(self.distance * np.array(self.normal),
                                         self.normal, 2 * self.box_diag)

    @staticmethod
    def _get_tangents(n):
        n = np.array(n)
        v1 = np.random.randn(3)
        v1 -= v1.dot(n) * n / np.linalg.norm(n)**2
        v2 = np.cross(n, v1)
        v1 /= np.linalg.norm(v1)
        v2 /= np.linalg.norm(v2)
        return v1, v2

    def _edges_from_pn(self, p, n, diag):
        v1, v2 = self._get_tangents(n)
        edges = [p + diag * v1, p + diag * v2, p - diag * v1, p - diag * v2]
        return edges

    def draw(self):
        draw_plane(self.edges, self.color, self.material)


# OPENGL DRAW WRAPPERS

def set_solid_material(color, material=(0.6, 1.0, 0.1, 0.4, 1.0)):
    OpenGL.GL.glMaterialfv(OpenGL.GL.GL_FRONT_AND_BACK, OpenGL.GL.GL_AMBIENT, [
        color[0] * material[0], color[1] * material[0], color[2] * material[0], material[4]])
    OpenGL.GL.glMaterialfv(OpenGL.GL.GL_FRONT_AND_BACK, OpenGL.GL.GL_DIFFUSE, [
        color[0] * material[1], color[1] * material[1], color[2] * material[1], material[4]])
    OpenGL.GL.glMaterialfv(OpenGL.GL.GL_FRONT_AND_BACK, OpenGL.GL.GL_SPECULAR, [
        color[0] * material[2], color[1] * material[2], color[2] * material[2], material[4]])
    OpenGL.GL.glMaterialf(
        OpenGL.GL.GL_FRONT_AND_BACK,
        OpenGL.GL.GL_SHININESS,
        int(material[3] * 128))


def draw_box(p0, s, color, material, width):
    OpenGL.GL.glLineWidth(width)
    set_solid_material(color, material)
    OpenGL.GL.glPushMatrix()
    OpenGL.GL.glTranslatef(p0[0], p0[1], p0[2])
    OpenGL.GL.glBegin(OpenGL.GL.GL_LINE_LOOP)
    OpenGL.GL.glVertex3f(0.0, 0.0, 0.0)
    OpenGL.GL.glVertex3f(s[0], 0.0, 0.0)
    OpenGL.GL.glVertex3f(s[0], s[1], 0.0)
    OpenGL.GL.glVertex3f(0, s[1], 0.0)
    OpenGL.GL.glEnd()
    OpenGL.GL.glBegin(OpenGL.GL.GL_LINE_LOOP)
    OpenGL.GL.glVertex3f(0.0, 0.0, s[2])
    OpenGL.GL.glVertex3f(s[0], 0.0, s[2])
    OpenGL.GL.glVertex3f(s[0], s[1], s[2])
    OpenGL.GL.glVertex3f(0, s[1], s[2])
    OpenGL.GL.glEnd()
    OpenGL.GL.glBegin(OpenGL.GL.GL_LINES)
    OpenGL.GL.glVertex3f(0.0, 0.0, 0.0)
    OpenGL.GL.glVertex3f(0.0, 0.0, s[2])
    OpenGL.GL.glVertex3f(s[0], 0.0, 0.0)
    OpenGL.GL.glVertex3f(s[0], 0.0, s[2])
    OpenGL.GL.glVertex3f(s[0], s[1], 0.0)
    OpenGL.GL.glVertex3f(s[0], s[1], s[2])
    OpenGL.GL.glVertex3f(0.0, s[1], 0.0)
    OpenGL.GL.glVertex3f(0.0, s[1], s[2])
    OpenGL.GL.glEnd()

    OpenGL.GL.glPopMatrix()


def draw_plane(corners, color, material):

    set_solid_material(color, material)

    OpenGL.GL.glBegin(OpenGL.GL.GL_QUADS)
    for c in corners:
        OpenGL.GL.glVertex3f(c[0], c[1], c[2])
    OpenGL.GL.glEnd()


def draw_cylinder(posA, posB, radius, color, material, quality,
                  draw_caps=False):
    set_solid_material(color, material)
    OpenGL.GL.glPushMatrix()
    quadric = OpenGL.GLU.gluNewQuadric()

    d = posB - posA

    # angle,t,length = calcAngle(d)
    length = np.linalg.norm(d)
    OpenGL.GL.glTranslatef(posA[0], posA[1], posA[2])

    ax, rx, ry = rotation_helper(d)
    OpenGL.GL.glRotatef(ax, rx, ry, 0.0)
    OpenGL.GLU.gluCylinder(quadric, radius, radius, length, quality, quality)

    if draw_caps:
        OpenGL.GLU.gluDisk(quadric, 0, radius, quality, quality)
        OpenGL.GL.glTranslatef(0, 0, length)
        OpenGL.GLU.gluDisk(quadric, 0, radius, quality, quality)

    OpenGL.GLU.gluDeleteQuadric(quadric)
    OpenGL.GL.glPopMatrix()


def rotation_helper(d):
    # the rotation axis is the cross product between z and d
    vz = np.cross([0.0, 0.0, 1.0], d)
    # get the angle using a dot product
    norm = np.linalg.norm(d)
    angle = np.nan
    if norm != 0.:
        angle = 180.0 / np.pi * math.acos(d[2] / norm)

    return angle, vz[0], vz[1]


def get_extra_clip_plane():

    # ON SOME HARDWARE (e.g. MAC) only 6 CLIP PLANES ARE ALLOWED,
    # SO CAPPING OF BOX BOUNDARIES AND ADDITIONAL SHAPE CLIP PLANES
    # ARE NOT POSSIBLE. THIS WILL CAUSE THE SHAPES THAT NEED ADDITIONAL
    # CLIP PLANES TO NOT BE CLIPPED ON ONE FACE OF THE BOX

    if sys.platform == "darwin":
        return OpenGL.GL.GL_CLIP_PLANE0
    else:
        return OpenGL.GL.GL_CLIP_PLANE0 + 6


def draw_arrow(pos, d, radius, color, material, quality):
    pos2 = np.array(pos) + np.array(d)

    draw_cylinder(pos, pos2, radius, color, material, quality)

    ax, rx, ry = rotation_helper(d)
    if math.isnan(ax):
        return

    OpenGL.GL.glPushMatrix()
    OpenGL.GL.glTranslatef(pos2[0], pos2[1], pos2[2])
    OpenGL.GL.glRotatef(ax, rx, ry, 0.0)
    OpenGL.GLUT.glutSolidCone(radius * 3, radius * 3, quality, quality)
    OpenGL.GL.glPopMatrix()


# MOUSE EVENT MANAGER
class MouseFireEvent:
    """Event type of mouse button used for mouse callbacks.

    """

    ButtonPressed = 0
    FreeMotion = 1
    ButtonMotion = 2
    ButtonReleased = 3
    DoubleClick = 4


class MouseButtonEvent:
    """Mouse event used for mouse callbacks. Stores button and callback.

    """

    def __init__(self, button, fireEvent, callback, positional=False):
        self.button = button
        self.fireEvent = fireEvent
        self.callback = callback
        self.positional = positional


class MouseManager:
    """Handles mouse callbacks.

    """

    def __init__(self):
        self.mousePos = np.array([0, 0])
        self.mousePosOld = np.array([0, 0])
        self.mouseEventsPressed = []
        self.mouseEventsFreeMotion = []
        self.mouseEventsButtonMotion = []
        self.mouseEventsReleased = []
        self.mouseEventsDoubleClick = []
        self.mouseState = {OpenGL.GLUT.GLUT_LEFT_BUTTON: OpenGL.GLUT.GLUT_UP,
                           OpenGL.GLUT.GLUT_MIDDLE_BUTTON: OpenGL.GLUT.GLUT_UP,
                           OpenGL.GLUT.GLUT_RIGHT_BUTTON: OpenGL.GLUT.GLUT_UP,
                           '3': OpenGL.GLUT.GLUT_UP, '4': OpenGL.GLUT.GLUT_UP}
        self.pressedTime = {OpenGL.GLUT.GLUT_LEFT_BUTTON: 0,
                            OpenGL.GLUT.GLUT_MIDDLE_BUTTON: 0,
                            OpenGL.GLUT.GLUT_RIGHT_BUTTON: 0,
                            3: 0, 4: 0}
        self.pressedTimeOld = {OpenGL.GLUT.GLUT_LEFT_BUTTON: 0, OpenGL.GLUT.GLUT_MIDDLE_BUTTON: 0,
                               OpenGL.GLUT.GLUT_RIGHT_BUTTON: 0, 3: 0, 4: 0}

    def register_button(self, mouseEvent):
        """Register mouse input callbacks.

        """
        if mouseEvent.fireEvent == MouseFireEvent.ButtonPressed:
            self.mouseEventsPressed.append(mouseEvent)
        elif mouseEvent.fireEvent == MouseFireEvent.ButtonReleased:
            self.mouseEventsReleased.append(mouseEvent)
        elif mouseEvent.fireEvent == MouseFireEvent.FreeMotion:
            self.mouseEventsFreeMotion.append(mouseEvent)
        elif mouseEvent.fireEvent == MouseFireEvent.ButtonMotion:
            self.mouseEventsButtonMotion.append(mouseEvent)
        elif mouseEvent.fireEvent == MouseFireEvent.DoubleClick:
            self.mouseEventsDoubleClick.append(mouseEvent)

    def mouse_click(self, button, state, x, y):
        self.mousePosOld = self.mousePos
        self.mousePos = np.array([x, y])

        self.mouseState[button] = state

        for me in self.mouseEventsPressed:
            if me.button == button and state == OpenGL.GLUT.GLUT_DOWN:
                if me.positional:
                    me.callback(self.mousePos, self.mousePosOld)
                else:
                    me.callback()
        for me in self.mouseEventsReleased:
            if me.button == button and state == OpenGL.GLUT.GLUT_UP:
                if me.positional:
                    me.callback(self.mousePos, self.mousePosOld)
                else:
                    me.callback()

        if state == OpenGL.GLUT.GLUT_DOWN:
            self.pressedTimeOld[button] = self.pressedTime[button]
            self.pressedTime[button] = time.time()

        for me in self.mouseEventsDoubleClick:
            if me.button == button and state == OpenGL.GLUT.GLUT_DOWN and self.pressedTime[
                    button] - self.pressedTimeOld[button] < 0.25:
                if me.positional:
                    me.callback(self.mousePos, self.mousePosOld)
                else:
                    me.callback()

    def mouse_move(self, x, y):
        self.mousePosOld = self.mousePos
        self.mousePos = np.array([x, y])

        for me in self.mouseEventsFreeMotion:
            me.callback(self.mousePos, self.mousePosOld, self.mouseState)


# KEYBOARD EVENT MANAGER

class KeyboardFireEvent:
    """Event type of button used for keyboard callbacks.

    """

    Pressed = 0
    Hold = 1
    Released = 2


class KeyboardButtonEvent:
    """Keyboard event used for keyboard callbacks. Stores button, event type and callback.

    """

    def __init__(self, button, fireEvent, callback, internal=False):
        self.button = button
        self.fireEvent = fireEvent
        self.callback = callback
        self.internal = internal


class KeyboardManager:
    """Handles keyboard callbacks.

    """

    def __init__(self):
        self.pressedKeys = set([])
        self.keyStateOld = {}
        self.keyState = {}
        self.buttonEventsPressed = []
        self.buttonEventsHold = []
        self.buttonEventsReleased = []
        self.userCallbackStack = []

    def register_button(self, buttonEvent):
        """Register keyboard input callbacks.

        """
        if buttonEvent.fireEvent == KeyboardFireEvent.Pressed:
            self.buttonEventsPressed.append(buttonEvent)
        elif buttonEvent.fireEvent == KeyboardFireEvent.Hold:
            self.buttonEventsHold.append(buttonEvent)
        elif buttonEvent.fireEvent == KeyboardFireEvent.Released:
            self.buttonEventsReleased.append(buttonEvent)

    def callback_on_button(self, be, b):
        if be.button == b:
            if be.internal:
                be.callback()
            else:
                self.userCallbackStack.append(be.callback)

    def handle_input(self):
        removeKeys = set([])
        for b in self.pressedKeys:
            if self.keyStateOld[b] == 0 and self.keyState[b] == 1:
                for be in self.buttonEventsPressed:
                    self.callback_on_button(be, b)
                for be in self.buttonEventsHold:
                    self.callback_on_button(be, b)

            elif self.keyStateOld[b] == 1 and self.keyState[b] == 1:
                for be in self.buttonEventsHold:
                    self.callback_on_button(be, b)

            elif self.keyStateOld[b] == 1 and self.keyState[b] == 0:
                for be in self.buttonEventsReleased:
                    self.callback_on_button(be, b)
                removeKeys.add(b)

            self.keyStateOld[b] = self.keyState[b]

        self.pressedKeys = self.pressedKeys.difference(removeKeys)

    def keyboard_up(self, button):
        self.keyState[button] = 0  # Key up

    def keyboard_down(self, button):
        self.pressedKeys.add(button)
        self.keyState[button] = 1  # Key down
        if button not in self.keyStateOld.keys():
            self.keyStateOld[button] = 0


# CAMERA

class Camera:

    def __init__(self, cam_pos=np.array([0, 0, 1]), cam_target=np.array([0, 0, 0]),
                 cam_right=np.array([1.0, 0.0, 0.0]), move_speed=0.5,
                 global_rot_speed=3.0, center=np.array([0, 0, 0])):
        self.cam_pos = cam_pos
        self.move_speed = move_speed
        self.global_rot_speed = global_rot_speed
        self.center = center

        self.modelview = np.identity(4, np.float32)

        t = cam_pos - cam_target
        r = np.linalg.norm(t)

        self.state_target = -t / r
        self.state_right = cam_right / np.linalg.norm(cam_right)
        self.state_up = np.cross(self.state_right, self.state_target)
        self.state_pos = np.array([0, 0, r])

        self.update_modelview()

    def move_forward(self):
        self.state_pos[2] += self.move_speed
        self.update_modelview()

    def move_backward(self):
        self.state_pos[2] -= self.move_speed
        self.update_modelview()

    def move_up(self):
        self.state_pos[1] += self.move_speed
        self.update_modelview()

    def move_down(self):
        self.state_pos[1] -= self.move_speed
        self.update_modelview()

    def move_left(self):
        self.state_pos[0] -= self.move_speed
        self.update_modelview()

    def move_right(self):
        self.state_pos[0] += self.move_speed
        self.update_modelview()

    def rotate_system_XL(self):
        self.rotate_system_y(0.01 * self.global_rot_speed)

    def rotate_system_XR(self):
        self.rotate_system_y(-0.01 * self.global_rot_speed)

    def rotate_system_YL(self):
        self.rotate_system_z(0.01 * self.global_rot_speed)

    def rotate_system_YR(self):
        self.rotate_system_z(-0.01 * self.global_rot_speed)

    def rotate_system_ZL(self):
        self.rotate_system_x(0.01 * self.global_rot_speed)

    def rotate_system_ZR(self):
        self.rotate_system_x(-0.01 * self.global_rot_speed)

    def rotate_camera(self, mouse_pos, mouse_pos_old, mouse_button_state):
        dm = mouse_pos - mouse_pos_old

        if mouse_button_state[OpenGL.GLUT.GLUT_LEFT_BUTTON] == OpenGL.GLUT.GLUT_DOWN:
            if dm[0] != 0:
                self.rotate_system_y(-0.001 * dm[0] * self.global_rot_speed)
            if dm[1] != 0:
                self.rotate_system_x(-0.001 * dm[1] * self.global_rot_speed)
        elif mouse_button_state[OpenGL.GLUT.GLUT_RIGHT_BUTTON] == OpenGL.GLUT.GLUT_DOWN:
            self.state_pos[0] -= 0.05 * dm[0] * self.move_speed
            self.state_pos[1] += 0.05 * dm[1] * self.move_speed
            self.update_modelview()
        elif mouse_button_state[OpenGL.GLUT.GLUT_MIDDLE_BUTTON] == OpenGL.GLUT.GLUT_DOWN:
            self.state_pos[2] += 0.05 * dm[1] * self.move_speed
            self.rotate_system_z(dm[0] * 0.001 * self.global_rot_speed)

    def get_camera_rotation_matrix(self, target_vec, up_vec):
        normalized_target_vec = target_vec / np.linalg.norm(target_vec)
        normalized_up_vec = up_vec / np.linalg.norm(up_vec)
        perpendicular_normal = np.cross(normalized_up_vec, target_vec)

        rotation_matrix = np.identity(4, np.float32)
        rotation_matrix[:3, :3] = np.array(
            [perpendicular_normal,
             np.cross(normalized_target_vec, perpendicular_normal),
             normalized_target_vec]).T

        return rotation_matrix

    def rotate_vector(self, vector, phi, axis):
        """
        Rotate vector around (unit vector) axis by angle phi.
        Uses Rodrigues' rotation formula.

        """
        rotated = vector * np.cos(phi) + np.cross(axis, vector) * np.sin(phi) \
            + axis * np.dot(axis, vector) * (1 - np.cos(phi))
        return rotated

    def rotate_system_x(self, angle):
        self.state_target = self.rotate_vector(self.state_target,
                                               angle, self.state_right)
        self.state_up = np.cross(self.state_right, self.state_target)
        self.update_modelview()

    def rotate_system_y(self, angle):
        self.state_target = self.rotate_vector(self.state_target,
                                               angle, self.state_up)
        self.state_right = np.cross(self.state_target, self.state_up)
        self.update_modelview()

    def rotate_system_z(self, angle):
        self.state_right = self.rotate_vector(self.state_right,
                                              angle, self.state_target)
        self.state_up = self.rotate_vector(self.state_up,
                                           angle, self.state_target)
        self.update_modelview()

    def update_modelview(self):

        self.state_up /= np.linalg.norm(self.state_up)
        self.state_right /= np.linalg.norm(self.state_right)
        self.state_target /= np.linalg.norm(self.state_target)

        # Center Box
        trans = np.identity(4, np.float32)
        trans[3, :3] -= self.center

        # Camera rotation
        rotate_cam = self.get_camera_rotation_matrix(
            -self.state_target, self.state_up)

        # System translation
        trans_cam = np.identity(4, np.float32)
        trans_cam[3, :3] -= self.state_pos

        self.modelview = trans.dot(rotate_cam.dot(trans_cam))

        c_xyz = -1 * np.mat(self.modelview[:3, :3]) * \
            np.mat(self.modelview[3, :3]).T
        self.cam_pos = np.array([c_xyz[0, 0], c_xyz[1, 0], c_xyz[2, 0]])<|MERGE_RESOLUTION|>--- conflicted
+++ resolved
@@ -1589,29 +1589,13 @@
         self.depth = 0
 
         # LOOK FOR LB ACTOR
-<<<<<<< HEAD
-        if self.specs['LB_draw_velocity_plane'] or \
-                self.specs['LB_draw_nodes'] or \
-                self.specs['LB_draw_node_boundaries']:
-            lb_types = [espressomd.lb.LBFluidWalberla]
-            for a in self.system.actors:
-                if isinstance(a, tuple(lb_types)):
-                    # if 'agrid' in pa:
-                    self.lb_params = a.get_params()
-                    self.lb = a
-                    self.lb_is_cpu = True
-                    break
-=======
-        lb_types = [espressomd.lb.LBFluid]
-        if espressomd.has_features('CUDA'):
-            lb_types.append(espressomd.lb.LBFluidGPU)
+        lb_types = [espressomd.lb.LBFluidWalberla]
         for actor in self.system.actors:
             if isinstance(actor, tuple(lb_types)):
                 self.lb_params = actor.get_params()
                 self.lb = actor
-                self.lb_is_cpu = isinstance(actor, espressomd.lb.LBFluid)
+                self.lb_is_cpu = True
                 break
->>>>>>> f93741b0
 
         if self.specs['LB_draw_velocity_plane']:
             if self.specs['LB_plane_axis'] == 0:
