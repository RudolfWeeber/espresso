--- conflicted
+++ resolved
@@ -29,54 +29,9 @@
     """
     Provide access to the currently active integrator.
 
-<<<<<<< HEAD
-    cdef object _integrator
-
-    # __getstate__ and __setstate__ define the pickle interaction
-    def __getstate__(self):
-        return {'integrator': self._integrator, 'time': self.time,
-                'time_step': self.time_step, 'force_cap': self.force_cap}
-
-    def __setstate__(self, state):
-        self._integrator = state['integrator']
-        self._integrator._set_params_in_es_core()
-        self.time = state['time']
-        self.time_step = state['time_step']
-        self.force_cap = state['force_cap']
-
-    def get_state(self):
-        """
-        Return the integrator.
-
-        """
-        return self.__getstate__()
-
-    property time_step:
-        def __set__(self, time_step):
-            mpi_set_time_step(time_step)
-            utils.handle_errors("Time step change failed")
-
-        def __get__(self):
-            return get_time_step()
-
-    property time:
-        def __set__(self, sim_time):
-            mpi_set_time(sim_time)
-
-        def __get__(self):
-            return get_sim_time()
-
-    property force_cap:
-        def __set__(self, cap):
-            mpi_set_forcecap(cap)
-
-        def __get__(self):
-            return forcecap_get()
-=======
     """
     _so_name = "Integrators::IntegratorHandle"
     _so_creation_policy = "GLOBAL"
->>>>>>> 56d90489
 
     def __init__(self, **kwargs):
         if "sip" not in kwargs and "integrator" not in kwargs:
