--- conflicted
+++ resolved
@@ -30,12 +30,7 @@
     int FIELD_PERIODIC
     int FIELD_SIMTIME
     int FIELD_MIN_GLOBAL_CUT
-<<<<<<< HEAD
     int FIELD_LEES_EDWARDS_OFFSET
-
-cdef extern from "lees_edwards.hpp":
-    double lees_edwards_offset
-=======
     int FIELD_TEMPERATURE
     int FIELD_THERMO_SWITCH
     int FIELD_TEMPERATURE
@@ -45,9 +40,6 @@
     IF NPT:
         int FIELD_NPTISO_G0
         int FIELD_NPTISO_GV
-
-    void mpi_bcast_parameter(int p)
->>>>>>> e9edaf0c
 
 cdef extern from "communication.hpp":
     extern int n_nodes
@@ -87,6 +79,8 @@
 cdef extern from "particle_data.hpp":
     extern int n_part
 
+cdef extern from "lees_edwards.hpp":
+    double lees_edwards_offset    
 
 cdef extern from "interaction_data.hpp":
     double dpd_gamma
