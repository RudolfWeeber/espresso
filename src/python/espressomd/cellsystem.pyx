#
# Copyright (C) 2013,2014 The ESPResSo project
#
# This file is part of ESPResSo.
#
# ESPResSo is free software: you can redistribute it and/or modify
# it under the terms of the GNU General Public License as published by
# the Free Software Foundation, either version 3 of the License, or
# (at your option) any later version.
#
# ESPResSo is distributed in the hope that it will be useful,
# but WITHOUT ANY WARRANTY; without even the implied warranty of
# MERCHANTABILITY or FITNESS FOR A PARTICULAR PURPOSE.  See the
# GNU General Public License for more details.
#
# You should have received a copy of the GNU General Public License
# along with this program.  If not, see <http://www.gnu.org/licenses/>.
#
cimport cellsystem
from globals cimport *

cdef class CellSystem(object):
    def setDomainDecomposition(self, useVerletLists=True):
        """Activates domain decomposition cell system
        """
        if useVerletLists:
            dd.use_vList = 1
        else:
            dd.use_vList = 0

        # grid.h::node_grid
        mpi_bcast_cell_structure(CELL_STRUCTURE_DOMDEC)

        # @TODO: gathering should be interface independent
        # return mpi_gather_runtime_errors(interp, TCL_OK)
        return True

    def setNsquare(self, useVerletLists=True):
        """Activates the nsquare force calculation
        """
        if useVerletLists:
            dd.use_vList = 1
        else:
            dd.use_vList = 0
        mpi_bcast_cell_structure(CELL_STRUCTURE_NSQUARE)
        # @TODO: gathering should be interface independent
        # return mpi_gather_runtime_errors(interp, TCL_OK)
        return True

    def setLayered(self, nLayers=""):
        """setLayered(nLayers="")
        Set the layerd cell system with nLayers layers"""
        if nLayers != "":
            if not isinstance(nLayers, int):
                raise ValueError("layer height should be positive")

            if not nLayers > 0:
                raise ValueError("the number of layers has to be >0")

            global n_layers
            n_layers = int(nLayers)
            global determine_n_layers
            determine_n_layers = 0

        if (node_grid[0] != 1 or node_grid[1] != 1):
            node_grid[0] = node_grid[1] = 1
<<<<<<< HEAD
            node_grid[2] = n_nodes;
            mpi_err = mpi_bcast_parameter(FIELD_NODEGRID)
=======
            node_grid[2] = n_nodes
            err = mpi_bcast_parameter(FIELD_NODEGRID)
>>>>>>> 5b90ace4
        else:
            mpi_err = 0

        if not mpi_err:
            mpi_bcast_cell_structure(CELL_STRUCTURE_LAYERED)
        
        # @TODO: gathering should be interface independent
        # return mpi_gather_runtime_errors(interp, TCL_OK)

        if err:
            raise Exception("Broadcasting the node grid failed")
        return True

    def getState(self):
        s = {}
        if cell_structure.type == CELL_STRUCTURE_LAYERED:
            s["type"] = "layered"
            s["nLayers"] = n_layers
        if cell_structure.type == CELL_STRUCTURE_DOMDEC:
            s["type"] = "domainDecomposition"
            s["useVerletLists"] = dd.use_vList
        if cell_structure.type == CELL_STRUCTURE_NSQUARE:
            s["type"] = "nsquare"
            s["useVerletLists"] = dd.use_vList

        return s<|MERGE_RESOLUTION|>--- conflicted
+++ resolved
@@ -1,27 +1,28 @@
 #
 # Copyright (C) 2013,2014 The ESPResSo project
-#
+#  
 # This file is part of ESPResSo.
-#
+#  
 # ESPResSo is free software: you can redistribute it and/or modify
 # it under the terms of the GNU General Public License as published by
 # the Free Software Foundation, either version 3 of the License, or
 # (at your option) any later version.
-#
+#  
 # ESPResSo is distributed in the hope that it will be useful,
 # but WITHOUT ANY WARRANTY; without even the implied warranty of
 # MERCHANTABILITY or FITNESS FOR A PARTICULAR PURPOSE.  See the
 # GNU General Public License for more details.
-#
+#  
 # You should have received a copy of the GNU General Public License
-# along with this program.  If not, see <http://www.gnu.org/licenses/>.
-#
+# along with this program.  If not, see <http://www.gnu.org/licenses/>. 
+#  
 cimport cellsystem
 from globals cimport *
 
 cdef class CellSystem(object):
     def setDomainDecomposition(self, useVerletLists=True):
         """Activates domain decomposition cell system
+        setDomainDecomposition(useVerletList=True)
         """
         if useVerletLists:
             dd.use_vList = 1
@@ -30,7 +31,7 @@
 
         # grid.h::node_grid
         mpi_bcast_cell_structure(CELL_STRUCTURE_DOMDEC)
-
+        
         # @TODO: gathering should be interface independent
         # return mpi_gather_runtime_errors(interp, TCL_OK)
         return True
@@ -64,13 +65,8 @@
 
         if (node_grid[0] != 1 or node_grid[1] != 1):
             node_grid[0] = node_grid[1] = 1
-<<<<<<< HEAD
-            node_grid[2] = n_nodes;
-            mpi_err = mpi_bcast_parameter(FIELD_NODEGRID)
-=======
             node_grid[2] = n_nodes
             err = mpi_bcast_parameter(FIELD_NODEGRID)
->>>>>>> 5b90ace4
         else:
             mpi_err = 0
 
@@ -80,7 +76,7 @@
         # @TODO: gathering should be interface independent
         # return mpi_gather_runtime_errors(interp, TCL_OK)
 
-        if err:
+        if mpi_err:
             raise Exception("Broadcasting the node grid failed")
         return True
 
