--- conflicted
+++ resolved
@@ -137,10 +137,10 @@
 
         return s
 
-<<<<<<< HEAD
+
     def get_pairs_(self, distance):
         return get_pairs(distance)
-=======
+
     def resort(self, global_flag = 1):
         """
         Resort the particles in the cellsystem.
@@ -156,7 +156,6 @@
         """
 
         return mpi_resort_particles(global_flag)
->>>>>>> b8a92ead
 
     property max_num_cells:
         """
