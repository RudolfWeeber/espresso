#
# Copyright (C) 2013,2014,2015,2016 The ESPResSo project
#
# This file is part of ESPResSo.
#
# ESPResSo is free software: you can redistribute it and/or modify
# it under the terms of the GNU General Public License as published by
# the Free Software Foundation, either version 3 of the License, or
# (at your option) any later version.
#
# ESPResSo is distributed in the hope that it will be useful,
# but WITHOUT ANY WARRANTY; without even the implied warranty of
# MERCHANTABILITY or FITNESS FOR A PARTICULAR PURPOSE.  See the
# GNU General Public License for more details.
#
# You should have received a copy of the GNU General Public License
# along with this program.  If not, see <http://www.gnu.org/licenses/>.
#
from __future__ import print_function, absolute_import
include "myconfig.pxi"
<<<<<<< HEAD
import bond_breakage as _bond_breakage
=======
from . import utils
>>>>>>> 2a107479
# Non-bonded interactions

cdef class NonBondedInteraction(object):

    cdef public object _part_types
    cdef object _params

    # init dict to access all user defined nonbonded-inters via
    # user_interactions[type1][type2][parameter]
    user_interactions = {}

    def __init__(self, *args, **kwargs):
        """Represents an instance of a non-bonded interaction, such as lennard jones
        Either called with two particle type id, in which case, the interaction
        will represent the bonded interaction as it is defined in Espresso core
        Or called with keyword arguments describing a new interaction."""

        # Interaction id as argument
        if len(args) == 2 and isinstance(args[0], int) and isinstance(args[1], int):
            self._part_types = args

            # Load the parameters currently set in the Espresso core
            self._params = self._get_params_from_es_core()

        # Or have we been called with keyword args describing the interaction
        elif len(args) == 0:
            # Initialize default values
            self._params = self.default_params()
            self._part_types = [-1, -1]

            # Check if all required keys are given
            for k in self.required_keys():
                if k not in kwargs:
                    raise ValueError(
                        "At least the following keys have to be given as keyword arguments: " + self.required_keys().__str__())

            self._params.update(kwargs)

            # Validation of parameters
            self.validate_params()

        else:
            raise Exception(
                "The constructor has to be called either with two particle type ids (as interger), or with a set of keyword arguments describing a new interaction")

    def is_valid(self):
        """Check, if the data stored in the instance still matches what is in Espresso"""

        # check, if the bond parameters saved in the class still match those
        # saved in Espresso
        temp_params = self._get_params_from_es_core()
        if self._params != temp_params:
            return False

        # If we're still here, the instance is valid
        return True

    def get_params(self):
        """Get interaction parameters"""
        # If this instance refers to an actual interaction defined in the es core, load
        # current parameters from there
        if self._part_types[0] >= 0 and self._part_types[1] >= 0:
            self._params = self._get_params_from_es_core()

        return self._params

    def __str__(self):
        return self.__class__.__name__ + "(" + str(self.get_params()) + ")"

    def set_params(self, **p):
        """Update parameters. Only given """
        # Check, if any key was passed, which is not known
        for k in p.keys():
            if k not in self.valid_keys():
                raise ValueError(
                    "Only the following keys are supported: " + self.valid_keys().__str__())

        # When an interaction is newly activated, all required keys must be
        # given
        if not self.is_active():
            for k in self.required_keys():
                if k not in p:
                    raise ValueError(
                        "At least the following keys have to be given as keyword arguments: " + self.required_keys().__str__())

        # If this instance refers to an interaction defined in the espresso core,
        # load the parameters from there

        if self._part_types[0] >= 0 and self._part_types[1] >= 0:
            self._params = self._get_params_from_es_core()

        # Put in values given by the user
        self._params.update(p)

        if self._part_types[0] >= 0 and self._part_types[1] >= 0:
            self._set_params_in_es_core()

        # update interaction dict when user sets interaction
        if self._part_types[0] not in self.user_interactions:
            self.user_interactions[self._part_types[0]] = {}
        self.user_interactions[self._part_types[0]][self._part_types[1]] = {}
        new_params = self.get_params()
        for p_key in new_params:
            self.user_interactions[self._part_types[0]][
                self._part_types[1]][p_key] = new_params[p_key]
        self.user_interactions[self._part_types[0]][
            self._part_types[1]]['type_name'] = self.type_name()

    def validate_params(self):
        return True

    def __getattribute__(self, name):
        """Every time _set_params_in_es_core is called, the parameter dict is also updated."""
        attr = object.__getattribute__(self, name)
        if hasattr(attr, '__call__') and attr.__name__ == "_set_params_in_es_core":
            def sync_params(*args, **kwargs):
                result = attr(*args, **kwargs)
                self._params.update(self._get_params_from_es_core())
                return result
            return sync_params
        else:
            return attr


    def _get_params_from_es_core(self):
        raise Exception(
            "Subclasses of NonBondedInteraction must define the _get_params_from_es_core() method.")

    def _set_params_in_es_core(self):
        raise Exception(
            "Subclasses of NonBondedInteraction must define the _set_params_in_es_core() method.")

    def default_params(self):
        raise Exception(
            "Subclasses of NonBondedInteraction must define the default_params() method.")

    def is_active(self):
        # If this instance refers to an actual interaction defined in the es core, load
        # current parameters from there
        if self._part_types[0] >= 0 and self._part_types[1] >= 0:
            self._params = self._get_params_from_es_core()
        raise Exception(
            "Subclasses of NonBondedInteraction must define the is_active() method.")

    def type_name(self):
        raise Exception(
            "Subclasses of NonBondedInteraction must define the type_name() method.")

    def valid_keys(self):
        raise Exception(
            "Subclasses of NonBondedInteraction must define the valid_keys() method.")

    def required_keys(self):
        raise Exception(
            "Subclasses of NonBondedInteraction must define the required_keys() method.")

# Lennard Jones

IF LENNARD_JONES == 1:
    cdef class LennardJonesInteraction(NonBondedInteraction):

        def validate_params(self):
            if self._params["epsilon"] < 0:
                raise ValueError("Lennard-Jones eps has to be >=0")
            if self._params["sigma"] < 0:
                raise ValueError("Lennard-Jones sigma has to be >=0")
            if self._params["cutoff"] < 0:
                raise ValueError("Lennard-Jones cutoff has to be >=0")
            return True

        def _get_params_from_es_core(self):
            cdef ia_parameters * ia_params
            ia_params = get_ia_param_safe(self._part_types[0], self._part_types[1])
            return {
                "epsilon": ia_params.LJ_eps,
                "sigma": ia_params.LJ_sig,
                "cutoff": ia_params.LJ_cut,
                "shift": ia_params.LJ_shift,
                "offset": ia_params.LJ_offset,
                "min": ia_params.LJ_min}

        def is_active(self):
            return (self._params["epsilon"] > 0)

        def _set_params_in_es_core(self):
            # Handle the case of shift="auto"
            if self._params["shift"] == "auto":
                # Calc shift
                self._params["shift"] = -((self._params["sigma"] / self._params["cutoff"])**12 - (
                    self._params["sigma"] / self._params["cutoff"])**6)

            if lennard_jones_set_params(self._part_types[0], self._part_types[1],
                                        self._params["epsilon"],
                                        self._params["sigma"],
                                        self._params["cutoff"],
                                        self._params["shift"],
                                        self._params["offset"],
                                        0.0,
                                        self._params["min"]):
                raise Exception("Could not set Lennard Jones parameters")

        def default_params(self):
            return {
                "epsilon": 0.,
                "sigma": 0.,
                "cutoff": 0.,
                "shift": 0.,
                "offset": 0.,
                "min": 0.}

        def type_name(self):
            return "LennardJones"

        def valid_keys(self):
            return "epsilon", "sigma", "cutoff", "shift", "offset", "min"

        def required_keys(self):
            return "epsilon", "sigma", "cutoff", "shift"

# Generic Lennard Jones
IF LENNARD_JONES_GENERIC == 1:

    cdef class GenericLennardJonesInteraction(NonBondedInteraction):

        def validate_params(self):
            if self._params["epsilon"] < 0:
                raise ValueError("Generic Lennard-Jones eps has to be >=0")
            if self._params["sigma"] < 0:
                raise ValueError("Generic Lennard-Jones sigma has to be >=0")
            if self._params["cutoff"] < 0:
                raise ValueError("Generic Lennard-Jones cutoff has to be >=0")
            return True

        def _get_params_from_es_core(self):
            cdef ia_parameters * ia_params
            ia_params = get_ia_param_safe(self._part_types[0], self._part_types[1])
            return {
                "epsilon": ia_params.LJGEN_eps,
                "sigma": ia_params.LJGEN_sig,
                "cutoff": ia_params.LJGEN_cut,
                "shift": ia_params.LJGEN_shift,
                "offset": ia_params.LJGEN_offset,
                "e1": ia_params.LJGEN_a1,
                "e2": ia_params.LJGEN_a2,
                "b1": ia_params.LJGEN_b1,
                "b2": ia_params.LJGEN_b2,
                "lambda": ia_params.LJGEN_lambda,
                "delta": ia_params.LJGEN_softrad
            }

        def is_active(self):
            return (self._params["epsilon"] > 0)

        def _set_params_in_es_core(self):
            # Handle the case of shift="auto"
            if self._params["shift"] == "auto":
                # Calc shift
                self._params["shift"] = -(self._params["b1"] * (self._params["sigma"] / self._params["cutoff"])**self._params[
                                          "e1"] - self._params["b2"] * (self._params["sigma"] / self._params["cutoff"])**self._params["e2"])
            IF LJGEN_SOFTCORE:
                if ljgen_set_params(self._part_types[0], self._part_types[1],
                                    self._params["epsilon"],
                                    self._params["sigma"],
                                    self._params["cutoff"],
                                    self._params["shift"],
                                    self._params["offset"],
                                    self._params["e1"],
                                    self._params["e2"],
                                    self._params["b1"],
                                    self._params["b2"],
                                    0.0,
                                    self._params["lambda"],
                                    self._params["delta"]):
                    raise Exception(
                        "Could not set Generic Lennard Jones parameters")
            ELSE:
                if ljgen_set_params(self._part_types[0], self._part_types[1],
                                    self._params["epsilon"],
                                    self._params["sigma"],
                                    self._params["cutoff"],
                                    self._params["shift"],
                                    self._params["offset"],
                                    self._params["e1"],
                                    self._params["e2"],
                                    self._params["b1"],
                                    self._params["b2"],
                                    0.0):
                    raise Exception(
                        "Could not set Generic Lennard Jones parameters")

        def default_params(self):
            return {
                "epsilon": 0.,
                "sigma": 0.,
                "cutoff": 0.,
                "shift": 0.,
                "offset": 0.,
                "e1": 0,
                "e2": 0,
                "b1": 0.,
                "b2": 0.,
                "delta": 0.,
                "lambda": 0.}

        def type_name(self):
            return "GenericLennardJones"

        def valid_keys(self):
            return "epsilon", "sigma", "cutoff", "shift", "offset", "e1", "e2", "b1", "b2", "delta", "lambda"

        def required_keys(self):
            return "epsilon", "sigma", "cutoff", "shift", "offset", "e1", "e2", "b1", "b2"


class NonBondedInteractionHandle(object):

    """Provides access to all Non-bonded interactions between
    two particle types."""

    type1 = -1
    type2 = -1

    # Here, one line per non-bonded ia
    lennard_jones = None
    generic_lennard_jones = None
    tabulated = None

    def __init__(self, _type1, _type2):
        """Takes two particle types as argument"""
        if not (isinstance(_type1, int) and isinstance(_type2, int)):
            raise TypeError("The particle types have to be of type integer.")
        self.type1 = _type1
        self.type2 = _type2

        # Here, add one line for each nonbonded ia
        IF LENNARD_JONES:
            self.lennard_jones = LennardJonesInteraction(_type1, _type2)
        IF LENNARD_JONES_GENERIC:
            self.generic_lennard_jones = GenericLennardJonesInteraction(
                _type1, _type2)
        IF TABULATED == 1:
            self.tabulated = TabulatedNonBonded(_type1, _type2)


cdef class NonBondedInteractions:

    """Access to non-bonded interaction parameters via [i,j], where i,j are particle 
    types. Returns NonBondedInteractionHandle.
    Also: access to force capping
    """

    def __getitem__(self, key):
        if not isinstance(key, tuple):
            raise ValueError(
                "NonBondedInteractions[] expects two particle types as indices.")
        if len(key) != 2 or (not isinstance(key[0], int)) or (not isinstance(key[1], int)):
            raise ValueError(
                "NonBondedInteractions[] expects two particle types as indices.")
        return NonBondedInteractionHandle(key[0], key[1])

    def set_force_cap(self, cap):
        if forcecap_set_params(cap):
            raise Exception("Could not set forcecap")

    def get_force_cap(self):
        return force_cap

    def __getstate__(self):
        # contains info about ALL nonbonded interactions
        odict = NonBondedInteractionHandle(-1, -
                                           1).lennard_jones.user_interactions
        odict['force_cap'] = self.get_force_cap()
        return odict

    def __setstate__(self, odict):
        self.set_force_cap(odict['force_cap'])
        del odict['force_cap']
        for _type1 in odict:
            for _type2 in odict[_type1]:
                attrs = dir(NonBondedInteractionHandle(_type1, _type2))
                for a in attrs:
                    attr_ref = getattr(
                        NonBondedInteractionHandle(_type1, _type2), a)
                    type_name_ref = getattr(attr_ref, "type_name", None)
                    if callable(type_name_ref) and type_name_ref() == odict[_type1][_type2]['type_name']:
                        # found nonbonded inter, e.g.
                        # LennardJonesInteraction(_type1, _type2)
                        inter_instance = attr_ref
                        break
                    else:
                        continue

                del odict[_type1][_type2]['type_name']
                inter_instance.set_params(**odict[_type1][_type2])


cdef class BondedInteraction(object):

    # This means, the instance does not yet represent a bond in the simulation
    _bond_id = -1

    def __init__(self, *args, **kwargs):
        """Either called with an interaction id, in which case, the interaction will represent
           the bonded interaction as it is defined in Espresso core
           Or called with keyword arguments describing a new interaction."""
        # Interaction id as argument
        if len(args) == 1 and isinstance(args[0], int):
            bond_id = args[0]
            # Check, if the bond in Espresso core is really defined as a FENE
            # bond
            if bonded_ia_params[bond_id].type != self.type_number():
                raise Exception(
                    "The bond with this id is not defined as a " + self.type_name() + " bond in the Espresso core.")

            self._bond_id = bond_id

            # Load the parameters currently set in the Espresso core
            self._params = self._get_params_from_es_core()
            self._bond_id = bond_id

        # Or have we been called with keyword args describing the interaction
        elif len(args) == 0:
            # Check if all required keys are given
            for k in self.required_keys():
                if k not in kwargs:
                    raise ValueError(
                        "At least the following keys have to be given as keyword arguments: " + self.required_keys().__str__())

            self.params = kwargs

            # Validation of parameters
            self.validate_params()

        else:
            raise Exception(
                "The constructor has to be called either with a bond id (as interger), or with a set of keyword arguments describing a new interaction")

    def is_valid(self):
        """Check, if the data stored in the instance still matches what is in Espresso"""
        # Check if the bond type in Espresso still matches the bond type saved
        # in this class
        if bonded_ia_params[self._bond_id].type != self.type_number():
            return False

        # check, if the bond parameters saved in the class still match those
        # saved in Espresso
        temp_params = self._get_params_from_es_core()
        if self._params != temp_params:
            return False

        # If we're still here, the instance is valid
        return True

    property params:
        def __get__(self):
            return self._params

        def __set__(self, p):
            # Check, if any key was passed, which is not known
            for k in p.keys():
                if k not in self.valid_keys():
                    raise ValueError(
                        "Only the following keys are supported: " + self.valid_keys().__str__)

            # Initialize default values
            self.set_default_params()
            # Put in values given by the user
            self._params.update(p)

    def validate_params(self):
        return True

    def __getattribute__(self, name):
        """Every time _set_params_in_es_core is called, the parameter dict is also updated."""
        attr = object.__getattribute__(self, name)
        if hasattr(attr, '__call__') and attr.__name__ == "_set_params_in_es_core":
            def sync_params(*args, **kwargs):
                result = attr(*args, **kwargs)
                self._params.update(self._get_params_from_es_core())
                return result
            return sync_params
        else:
            return attr


    def _get_params_from_es_core(self):
        raise Exception(
            "Subclasses of BondedInteraction must define the _get_params_from_es_core() method.")

    def _set_params_in_es_core(self):
        raise Exception(
            "Subclasses of BondedInteraction must define the _set_params_in_es_core() method.")

    def __str__(self):
        return self.__class__.__name__ + "(" + str(self._params) + ")"

    def set_default_params(self):
        raise Exception(
            "Subclasses of BondedInteraction must define the set_default_params() method.")

    def type_number(self):
        raise Exception(
            "Subclasses of BondedInteraction must define the type_number() method.")

    def type_name(self):
        raise Exception(
            "Subclasses of BondedInteraction must define the type_name() method.")

    def valid_keys(self):
        raise Exception(
            "Subclasses of BondedInteraction must define the valid_keys() method.")

    def required_keys(self):
        raise Exception(
            "Subclasses of BondedInteraction must define the required_keys() method.")

    def __repr__(self):
        if self._bond_id == -1:
            id_str = "inactive"
        else:
            id_str = str(self._bond_id)

        return self.__class__.__name__ + "(" + id_str + "): " + self._params.__str__()

    def __richcmp__(self, other, i):
        if i != 2:
            raise Exception("only == supported")
        if self.__class__ != other.__class__:
            return False
        if self._bond_id != other._bond_id:
            return False
        return self._params == other._params


class BondedInteractionNotDefined(object):

    def __init__(self, *args, **kwargs):
        raise Exception(
            self.__class_s__.__name__ + " not compiled into Espresso core")

    def type_number(self):
        raise Exception(("%s has to be defined in myconfig.hpp.") % self.name)

    def type_name(self):
        raise Exception(("%s has to be defined in myconfig.hpp.") % self.name)

    def valid_keys(self):
        raise Exception(("%s has to be defined in myconfig.hpp.") % self.name)

    def required_keys(self):
        raise Exception(("%s has to be defined in myconfig.hpp.") % self.name)

    def set_default_params(self):
        raise Exception(("%s has to be defined in myconfig.hpp.") % self.name)

    def _get_params_from_es_core(self):
        raise Exception(("%s has to be defined in myconfig.hpp.") % self.name)

    def _set_params_in_es_core(self):
        raise Exception(("%s has to be defined in myconfig.hpp.") % self.name)


class FeneBond(BondedInteraction):

    def type_number(self):
        return BONDED_IA_FENE

    def type_name(self):
        return "FENE"

    def valid_keys(self):
        return "k", "d_r_max", "r_0"

    def required_keys(self):
        return "k", "d_r_max"

    def set_default_params(self):
        self._params = {"r_0": 0.}
        # Everything else has to be supplied by the user, anyway

    def _get_params_from_es_core(self):
        return \
            {"k": bonded_ia_params[self._bond_id].p.fene.k,
             "d_r_max": bonded_ia_params[self._bond_id].p.fene.drmax,
             "r_0": bonded_ia_params[self._bond_id].p.fene.r0}

    def _set_params_in_es_core(self):
        fene_set_params(
            self._bond_id, self._params["k"], self._params["d_r_max"], self._params["r_0"])


class HarmonicBond(BondedInteraction):

    def type_number(self):
        return BONDED_IA_HARMONIC

    def type_name(self):
        return "HARMONIC"

    def valid_keys(self):
        return "k", "r_0", "r_cut", "breakable"

    def required_keys(self):
        return "k", "r_0"

    def set_default_params(self):
        self._params = {"k'": 0., "r_0": 0., "r_cut": 0., "breakable":False}

    def _get_params_from_es_core(self):
        return \
            {"k": bonded_ia_params[self._bond_id].p.harmonic.k,
             "r_0": bonded_ia_params[self._bond_id].p.harmonic.r,
             "r_cut": bonded_ia_params[self._bond_id].p.harmonic.r_cut,
             "breakable": bonded_ia_params[self._bond_id].p.harmonic.breakable}

    def _set_params_in_es_core(self):
        harmonic_set_params(
            self._bond_id, self._params["k"], self._params["r_0"], self._params["r_cut"],self._params["breakable"])
        self._params=self._get_params_from_es_core()


IF ROTATION:
    class HarmonicDumbbellBond(BondedInteraction):

        def type_number(self):
            return BONDED_IA_HARMONIC_DUMBBELL

        def type_name(self):
            return "HARMONIC_DUMBBELL"

        def valid_keys(self):
            return "k1", "k2", "r_0", "r_cut"

        def required_keys(self):
            return "k1", "k2", "r_0"

        def set_default_params(self):
            self._params = {"r_cut": 0.}

        def _get_params_from_es_core(self):
            return \
                {"k1": bonded_ia_params[self._bond_id].p.harmonic_dumbbell.k1,
                 "k2": bonded_ia_params[self._bond_id].p.harmonic_dumbbell.k2,
                 "r_0": bonded_ia_params[self._bond_id].p.harmonic_dumbbell.r,
                 "r_cut": bonded_ia_params[self._bond_id].p.harmonic_dumbbell.r_cut}

        def _set_params_in_es_core(self):
            harmonic_dumbbell_set_params(
                self._bond_id, self._params["k1"], self._params["k2"],
                self._params["r_0"], self._params["r_cut"])

IF ROTATION != 1:
    class HarmonicDumbbellBond(BondedInteraction):

        def type_number(self):
            raise Exception(
                "HarmonicDumbbellBond: ROTATION has to be defined in myconfig.hpp.")

        def type_name(self):
            raise Exception(
                "HarmonicDumbbellBond: ROTATION has to be defined in myconfig.hpp.")

        def valid_keys(self):
            raise Exception(
                "HarmonicDumbbellBond: ROTATION has to be defined in myconfig.hpp.")

        def required_keys(self):
            raise Exception(
                "HarmonicDumbbellBond: ROTATION has to be defined in myconfig.hpp.")

        def set_default_params(self):
            raise Exception(
                "HarmonicDumbbellBond: ROTATION has to be defined in myconfig.hpp.")

        def _get_params_from_es_core(self):
            raise Exception(
                "HarmonicDumbbellBond: ROTATION has to be defined in myconfig.hpp.")

        def _set_params_in_es_core(self):
            raise Exception(
                "HarmonicDumbbellBond: ROTATION has to be defined in myconfig.hpp.")


IF BOND_CONSTRAINT == 1:
    class RigidBond(BondedInteraction):

        def type_number(self):
            return BONDED_IA_RIGID_BOND

        def type_name(self):
            return "RIGID"

        def valid_keys(self):
            return "r", "ptol", "vtol"

        def required_keys(self):
            return "r"

        def set_default_params(self):
            # TODO rationality of Default Parameters has to be checked
            self._params = {"r": 0.,
                            "ptol": 0.001,
                            "vtol": 0.001}

        def _get_params_from_es_core(self):
            return {"r": bonded_ia_params[self._bond_id].p.rigid_bond.r, "ptol": bonded_ia_params[self._bond_id].p.rigid_bond.ptol, "vtol": bonded_ia_params[self._bond_id].p.rigid_bond.vtol}

        def _set_params_in_es_core(self):
            rigid_bond_set_params(
                self._bond_id, self._params["r"], self._params["ptol"], self._params["vtol"])
ELSE:
    class RigidBond(BondedInteractionNotDefined):
        name = "RIGID"


class Dihedral(BondedInteraction):

    def type_number(self):
        return BONDED_IA_DIHEDRAL

    def type_name(self):
        return "DIHEDRAL"

    def valid_keys(self):
        return "mult", "bend", "phase"

    def required_keys(self):
        return "mult", "bend", "phase"

    def set_default_params(self):
        self._params = {"mult'": 1., "bend": 0., "phase": 0.}

    def _get_params_from_es_core(self):
        return \
            {"mult": bonded_ia_params[self._bond_id].p.dihedral.mult,
             "bend": bonded_ia_params[self._bond_id].p.dihedral.bend,
             "phase": bonded_ia_params[self._bond_id].p.dihedral.phase}

    def _set_params_in_es_core(self):
        dihedral_set_params(
            self._bond_id, self._params["mult"], self._params["bend"], self._params["phase"])


IF TABULATED == 1:
    class Tabulated(BondedInteraction):

        def type_number(self):
            return BONDED_IA_TABULATED

        def type_name(self):
            return "TABULATED"

        def valid_keys(self):
            return "type", "filename", "npoints", "minval", "maxval", "invstepsize","breakable"

        def required_keys(self):
<<<<<<< HEAD
            return "type", "filename" 

        def set_default_params(self):
            self._params = {"type": "bond", "filename": "", "npoints": 0, "minval": 0, "maxval": 1,
                            "invstepsize": 1,"breakable":0}

        def _get_params_from_es_core(self):
           res = \
                {"type": bonded_ia_params[self._bond_id].p.tab.type,
                 "filename": bonded_ia_params[self._bond_id].p.tab.filename,
                 "npoints": bonded_ia_params[self._bond_id].p.tab.npoints,
                 "minval": bonded_ia_params[self._bond_id].p.tab.minval,
                 "maxval": bonded_ia_params[self._bond_id].p.tab.maxval,
                 "invstepsize": bonded_ia_params[self._bond_id].p.tab.invstepsize,
                 "breakable": bonded_ia_params[self._bond_id].p.tab.breakable}
           if res["type"] ==1: res["type"]="distance" 
           if res["type"] ==2: res["type"]="angle" 
           if res["type"] ==3: res["type"]="dihedral" 
           return res

        def _set_params_in_es_core(self):
            if self._params["type"]=="distance": 
                type_num=1
            else: 
                if self._params["type"]=="angle": 
                    type_num=2
                else:
                    if self._params["type"]=="dihedral": 
                        type_num=3
                    else:
                        raise ValueError("Tabulated type needs to be distance, angle, or diherdal")

            res =tabulated_bonded_set_params(
                  self._bond_id, <TabulatedBondedInteraction>type_num, self._params["filename"],self._params["breakable"])
            msg=""
            if res==1: msg="unknon bond type"
            if res==3: msg="cannot open file"
            if res==4: msg="file too short"
            if msg==5: msg="file broken"
            if msg==6: msg="parameter out of bound"
            if res: 
                raise Exception("Could not setup tabulated bond. "+msg)      
            # Retrieve some params, Es calculates.
            self._params=self._get_params_from_es_core()
  
  
=======
            return "type", "filename"

        def set_default_params(self):
            self._params = {"type": "bond", "filename": ""}

        def _get_params_from_es_core(self):
            make_bond_type_exist(self._bond_id)
            res = \
                {"type": bonded_ia_params[self._bond_id].p.tab.type,
                 "filename": utils.to_str(bonded_ia_params[self._bond_id].p.tab.filename),
                 "npoints": bonded_ia_params[self._bond_id].p.tab.npoints,
                 "minval": bonded_ia_params[self._bond_id].p.tab.minval,
                 "maxval": bonded_ia_params[self._bond_id].p.tab.maxval,
                 "invstepsize": bonded_ia_params[self._bond_id].p.tab.invstepsize}
            if res["type"] == 1:
                res["type"] = "distance"
            if res["type"] == 2:
                res["type"] = "angle"
            if res["type"] == 3:
                res["type"] = "dihedral"
            return res

        def _set_params_in_es_core(self):
            if self._params["type"] == "distance":
                type_num = 1
            else:
                if self._params["type"] == "angle":
                    type_num = 2
                else:
                    if self._params["type"] == "dihedral":
                        type_num = 3
                    else:
                        raise ValueError(
                            "Tabulated type needs to be distance, angle, or diherdal")

            res = tabulated_bonded_set_params(
                self._bond_id, < TabulatedBondedInteraction > type_num, utils.to_char_pointer(self._params["filename"]))
            msg = ""
            if res == 1:
                msg = "unknon bond type"
            if res == 3:
                msg = "cannot open file"
            if res == 4:
                msg = "file too short"
            if msg == 5:
                msg = "file broken"
            if msg == 6:
                msg = "parameter out of bound"
            if res:
                raise Exception("Could not setup tabulated bond. " + msg)
            # Retrieve some params, Es calculates.
            self._params = self._get_params_from_es_core()

    cdef class TabulatedNonBonded(NonBondedInteraction):

        cdef int state

        def __init__(self, *args, **kwargs):
            self.state = -1
            super(TabulatedNonBonded, self).__init__(*args, **kwargs)

        def type_number(self):
            return "TABULATED_NONBONDED"

        def type_name(self):
            return "TABULATED"

        def valid_keys(self):
            return "filename"

        def required_keys(self):
            return ["filename", ]

        def set_default_params(self):
            self._params = {"filename": ""}

        def _get_params_from_es_core(self):
            cdef ia_parameters * ia_params
            ia_params = get_ia_param_safe(self._part_types[0], self._part_types[1])
            return {
                "filename": utils.to_str(ia_params.TAB_filename)}

        def _set_params_in_es_core(self):
            self.state = tabulated_set_params(self._part_types[0], self._part_types[
                                              1], utils.to_char_pointer(self._params["filename"]))

        def is_active(self):
            if self.state == 0:
                return True

>>>>>>> 2a107479
IF TABULATED != 1:
    class Tabulated(BondedInteraction):

        def type_number(self):
            raise Exception("TABULATED has to be defined in myconfig.hpp.")

        def type_name(self):
            raise Exception("TABULATED has to be defined in myconfig.hpp.")

        def valid_keys(self):
            raise Exception("TABULATED has to be defined in myconfig.hpp.")

        def required_keys(self):
            raise Exception("TABULATED has to be defined in myconfig.hpp.")

        def set_default_params(self):
            raise Exception("TABULATED has to be defined in myconfig.hpp.")

        def _get_params_from_es_core(self):
            raise Exception("TABULATED has to be defined in myconfig.hpp.")

        def _set_params_in_es_core(self):
            raise Exception("TABULATED has to be defined in myconfig.hpp.")


IF LENNARD_JONES == 1:
    class Subt_Lj(BondedInteraction):

        def type_number(self):
            return BONDED_IA_SUBT_LJ

        def type_name(self):
            return "SUBT_LJ"

        def valid_keys(self):
            return "r", "k"

        def required_keys(self):
            return "r", "k"

        def set_default_params(self):
            self._params = {"k": 0, "r": 0}

        def _get_params_from_es_core(self):
            return \
                {"k": bonded_ia_params[self._bond_id].p.subt_lj.k,
                 "r": bonded_ia_params[self._bond_id].p.subt_lj.r}

        def _set_params_in_es_core(self):
            subt_lj_set_params(
                self._bond_id, self._params["k"], self._params["r"])

IF BOND_VIRTUAL == 1:
    class Virtual(BondedInteraction):

        def type_number(self):
            return BONDED_IA_VIRTUAL_BOND

        def type_name(self):
            return "VIRTUAL"

        def valid_keys(self):
            return

        def required_keys(self):
            return

        def set_default_params(self):
            pass

        def _get_params_from_es_core(self):
            pass

        def _set_params_in_es_core(self):
            virtual_set_params(self._bond_id)

ELSE:
    class Virtual(BondedInteractionNotDefined):
        name = "BOND_VIRTUAL"

IF BOND_ENDANGLEDIST == 1:
    class Endangledist(BondedInteraction):

        def type_number(self):
            return BONDED_IA_ENDANGLEDIST

        def type_name(self):
            return "ENDANGLEDIST"

        def valid_keys(self):
            return "bend", "phi0", "distmin", "distmax"

        def required_keys(self):
            return "bend", "phi0", "distmin", "distmax"

        def set_default_params(self):
            self._params = {"bend": 0, "phi0": 0, "distmin": 0, "distmax": 1}

        def _get_params_from_es_core(self):
            return \
                {"bend": bonded_ia_params[self._bond_id].p.endangledist.bend,
                 "phi0": bonded_ia_params[self._bond_id].p.endangledist.phi0,
                 "distmin": bonded_ia_params[self._bond_id].p.endangledist.distmin,
                 "distmax": bonded_ia_params[self._bond_id].p.endangledist.distmax}

        def _set_params_in_es_core(self):
            endangledist_set_params(self._bond_id, self._params["bend"], self._params["phi0"], self._params["distmin"],
                                    self._params["distmax"])

ELSE:
    class Endangledist(BondedInteractionNotDefined):
        name = "BOND_ENDANGLEDIST"

IF OVERLAPPED == 1:
    class Overlapped(BondedInteraction):

        def type_number(self):
            return BONDED_IA_OVERLAPPED

        def type_name(self):
            return "OVERLAPPED"

        def valid_keys(self):
            return "overlap_type", "filename"

        def required_keys(self):
            return "overlap_type", "filename"

        def set_default_params(self):
            self._params = {"overlap_type": 0, "filename": ""}

        def _get_params_from_es_core(self):
            make_bond_type_exist(self._bond_id)
            return \
                {"bend": bonded_ia_params[self._bond_id].p.overlap.type,
                 "phi0": utils.to_str(bonded_ia_params[self._bond_id].p.overlap.filename)}

        def _set_params_in_es_core(self):
            overlapped_bonded_set_params(
                self._bond_id, self._params["overlap_type"], utils.to_char_pointer(self._params["filename"]))

ELSE:
    class Overlapped(BondedInteractionNotDefined):
        name = "OVERLAPPED"

IF BOND_ANGLE == 1:
    class Angle_Harmonic(BondedInteraction):

        def type_number(self):
            return BONDED_IA_ANGLE_HARMONIC

        def type_name(self):
            return "ANGLE_HARMONIC"

        def valid_keys(self):
            return "bend", "phi0"

        def required_keys(self):
            return "bend", "phi0"

        def set_default_params(self):
            self._params = {"bend": 0, "phi0": 0}

        def _get_params_from_es_core(self):
            return \
                {"bend": bonded_ia_params[self._bond_id].p.angle_harmonic.bend,
                 "phi0": bonded_ia_params[self._bond_id].p.angle_harmonic.phi0}

        def _set_params_in_es_core(self):
            angle_harmonic_set_params(
                self._bond_id, self._params["bend"], self._params["phi0"])
ELSE:
    class Angle_Harmonic(BondedInteractionNotDefined):
        name = "BOND_ANGLE"

IF BOND_ANGLE == 1:
    class Angle_Cosine(BondedInteraction):

        def type_number(self):
            return BONDED_IA_ANGLE_COSINE

        def type_name(self):
            return "ANGLE_COSINE"

        def valid_keys(self):
            return "bend", "phi0"

        def required_keys(self):
            return "bend", "phi0"

        def set_default_params(self):
            self._params = {"bend": 0, "phi0": 0}

        def _get_params_from_es_core(self):
            return \
                {"bend": bonded_ia_params[self._bond_id].p.angle_cosine.bend,
                 "phi0": bonded_ia_params[self._bond_id].p.angle_cosine.phi0}

        def _set_params_in_es_core(self):
            angle_cosine_set_params(
                self._bond_id, self._params["bend"], self._params["phi0"])
ELSE:
    class Angle_Cosine(BondedInteractionNotDefined):
        name = "BOND_ANGLE"

IF BOND_ANGLE == 1:
    class Angle_Cossquare(BondedInteraction):

        def type_number(self):
            return BONDED_IA_ANGLE_COSSQUARE

        def type_name(self):
            return "ANGLE_COSSQUARE"

        def valid_keys(self):
            return "bend", "phi0"

        def required_keys(self):
            return "bend", "phi0"

        def set_default_params(self):
            self._params = {"bend": 0, "phi0": 0}

        def _get_params_from_es_core(self):
            return \
                {"bend": bonded_ia_params[self._bond_id].p.angle_cossquare.bend,
                 "phi0": bonded_ia_params[self._bond_id].p.angle_cossquare.phi0}

        def _set_params_in_es_core(self):
            angle_cossquare_set_params(
                self._bond_id, self._params["bend"], self._params["phi0"])
ELSE:
    class Angle_Cossquare(BondedInteractionNotDefined):
        name = "BOND_ANGLE"


class Oif_Global_Forces(BondedInteraction):

    def type_number(self):
        return BONDED_IA_OIF_GLOBAL_FORCES

    def type_name(self):
        return "OIF_GLOBAL_FORCES"

    def valid_keys(self):
        return "A0_g", "ka_g", "V0", "kv"

    def required_keys(self):
        return "A0_g", "ka_g", "V0", "kv"

    def set_default_params(self):
        self._params = {"A0_g": 1., "ka_g": 0., "V0": 1., "kv": 0.}

    def _get_params_from_es_core(self):
        return \
            {"A0_g": bonded_ia_params[self._bond_id].p.oif_global_forces.A0_g,
             "ka_g": bonded_ia_params[self._bond_id].p.oif_global_forces.ka_g,
             "V0": bonded_ia_params[self._bond_id].p.oif_global_forces.V0,
             "kv": bonded_ia_params[self._bond_id].p.oif_global_forces.kv}

    def _set_params_in_es_core(self):
        oif_global_forces_set_params(
            self._bond_id, self._params["A0_g"], self._params["ka_g"], self._params["V0"], self._params["kv"])


class Oif_Local_Forces(BondedInteraction):

    def type_number(self):
        return BONDED_IA_OIF_LOCAL_FORCES

    def type_name(self):
        return "OIF_LOCAL_FORCES"

    def valid_keys(self):
        return "r0", "ks", "kslin", "phi0", "kb", "A01", "A02", "kal"

    def required_keys(self):
        return "r0", "ks", "kslin", "phi0", "kb", "A01", "A02", "kal"

    def set_default_params(self):
        self._params = {"r0": 1., "ks": 0., "kslin": 0.,
                        "phi0": 0., "kb": 0., "A01": 0., "A02": 0., "kal": 0.}

    def _get_params_from_es_core(self):
        return \
            {"r0": bonded_ia_params[self._bond_id].p.oif_local_forces.r0,
             "ks": bonded_ia_params[self._bond_id].p.oif_local_forces.ks,
             "kslin": bonded_ia_params[self._bond_id].p.oif_local_forces.kslin,
             "phi0": bonded_ia_params[self._bond_id].p.oif_local_forces.phi0,
             "kb": bonded_ia_params[self._bond_id].p.oif_local_forces.kb,
             "A01": bonded_ia_params[self._bond_id].p.oif_local_forces.A01,
             "A02": bonded_ia_params[self._bond_id].p.oif_local_forces.A02,
             "kal": bonded_ia_params[self._bond_id].p.oif_local_forces.kal}

    def _set_params_in_es_core(self):
        oif_local_forces_set_params(
            self._bond_id, self._params["r0"], self._params["ks"], self._params["kslin"], self._params["phi0"], self._params["kb"], self._params["A01"], self._params["A02"], self._params["kal"])


bonded_interaction_classes = {
    int(BONDED_IA_FENE): FeneBond,
    int(BONDED_IA_HARMONIC): HarmonicBond,
    int(BONDED_IA_HARMONIC_DUMBBELL): HarmonicDumbbellBond,
    int(BONDED_IA_RIGID_BOND): RigidBond,
    int(BONDED_IA_DIHEDRAL): Dihedral,
    int(BONDED_IA_TABULATED): Tabulated,
    int(BONDED_IA_VIRTUAL_BOND): Virtual,
    int(BONDED_IA_ENDANGLEDIST): Endangledist,
    int(BONDED_IA_OVERLAPPED): Overlapped,
    int(BONDED_IA_ANGLE_HARMONIC): Angle_Harmonic,
    int(BONDED_IA_ANGLE_COSINE): Angle_Cosine,
    int(BONDED_IA_ANGLE_COSSQUARE): Angle_Cossquare,
    int(BONDED_IA_OIF_GLOBAL_FORCES): Oif_Global_Forces,
    int(BONDED_IA_OIF_LOCAL_FORCES): Oif_Local_Forces,
}
IF LENNARD_JONES:
    bonded_interaction_classes[int(BONDED_IA_SUBT_LJ)] = Subt_Lj


class BondedInteractions:

    """Represents the bonded interactions. Individual interactions can be accessed using
    NonBondedInteractions[i], where i is the bond id. Will return a bonded interaction 
    from bonded_interaction_classes"""

    
    def __getitem__(self, key):
        if not isinstance(key, int):
            raise ValueError(
                "Index to BondedInteractions[] hast to be an integer referring to a bond id")

        # Find out the type of the interaction from Espresso
        bond_type = bonded_ia_params[key].type

        # Check if the bonded interaction exists in Espresso core
        if bond_type == -1:
            raise ValueError(
                "The bonded interaction with the id " + str(key) + " is not yet defined.")

        # Find the appropriate class representing such a bond
        bond_class = bonded_interaction_classes[bond_type]

        # And return an instance of it, which refers to the bonded interaction
        # id in Espresso
        return bond_class(key)

    def __setitem__(self, key, value):
        # Validate arguments

        # type of key must be int
        if not isinstance(key, int):
            raise ValueError(
                "Index to BondedInteractions[] has to ba an integer referring to a bond id")

        # Value must be subclass off BondedInteraction
        if not isinstance(value, BondedInteraction):
            raise ValueError(
                "Only subclasses of BondedInteraction can be assigned.")

        # Save the bond id in the BondedInteraction instance
        value._bond_id = key

        # Set the parameters of the BondedInteraction instance in the Es core
        value._set_params_in_es_core()

    # Support iteration over active bonded interactions
    def __iter__(self):
        for i in range(n_bonded_ia):
            if bonded_ia_params[i].type != -1:
                yield self[i]

    def add(self, bonded_ia):
        """Add a bonded ia to the simulation>"""
        self[n_bonded_ia] = bonded_ia
    
<<<<<<< HEAD
    
    # Lets the suer interact with the bond_breakage mechanism
    bond_breakage = _bond_breakage.BondBreakage() 
=======
    def __getstate__(self):
        params = {}
        for i,bonded_instance in enumerate(self):
            if hasattr(bonded_instance, 'params'):
                params[i] = bonded_instance.params
                params[i]['bond_type'] = bonded_instance.type_number()
            else:
                params[i] = None
        return params

    def __setstate__(self, params):
        for i in params:
            if params[i] != None:
                bond_type = params[i]['bond_type']
                del params[i]['bond_type']
                self[i] = bonded_interaction_classes[bond_type](**params[i])
>>>>>>> 2a107479
<|MERGE_RESOLUTION|>--- conflicted
+++ resolved
@@ -18,11 +18,8 @@
 #
 from __future__ import print_function, absolute_import
 include "myconfig.pxi"
-<<<<<<< HEAD
-import bond_breakage as _bond_breakage
-=======
+from . import bond_breakage as _bond_breakage
 from . import utils
->>>>>>> 2a107479
 # Non-bonded interactions
 
 cdef class NonBondedInteraction(object):
@@ -98,7 +95,7 @@
         for k in p.keys():
             if k not in self.valid_keys():
                 raise ValueError(
-                    "Only the following keys are supported: " + self.valid_keys().__str__())
+                    "Only the following keys are supported: " + self.valid_keys().__str__()+", got "+k)
 
         # When an interaction is newly activated, all required keys must be
         # given
@@ -485,7 +482,7 @@
             for k in p.keys():
                 if k not in self.valid_keys():
                     raise ValueError(
-                        "Only the following keys are supported: " + self.valid_keys().__str__)
+                        "Only the following keys are supported: " + self.valid_keys().__str__()+", got "+k+"="+p[k].__str__())
 
             # Initialize default values
             self.set_default_params()
@@ -629,7 +626,7 @@
         return "k", "r_0"
 
     def set_default_params(self):
-        self._params = {"k'": 0., "r_0": 0., "r_cut": 0., "breakable":False}
+        self._params = {"k": 0., "r_0": 0., "r_cut": 0., "breakable":False}
 
     def _get_params_from_es_core(self):
         return \
@@ -779,68 +776,20 @@
             return "type", "filename", "npoints", "minval", "maxval", "invstepsize","breakable"
 
         def required_keys(self):
-<<<<<<< HEAD
-            return "type", "filename" 
+            return "type", "filename"
 
         def set_default_params(self):
-            self._params = {"type": "bond", "filename": "", "npoints": 0, "minval": 0, "maxval": 1,
-                            "invstepsize": 1,"breakable":0}
-
-        def _get_params_from_es_core(self):
-           res = \
-                {"type": bonded_ia_params[self._bond_id].p.tab.type,
-                 "filename": bonded_ia_params[self._bond_id].p.tab.filename,
-                 "npoints": bonded_ia_params[self._bond_id].p.tab.npoints,
-                 "minval": bonded_ia_params[self._bond_id].p.tab.minval,
-                 "maxval": bonded_ia_params[self._bond_id].p.tab.maxval,
-                 "invstepsize": bonded_ia_params[self._bond_id].p.tab.invstepsize,
-                 "breakable": bonded_ia_params[self._bond_id].p.tab.breakable}
-           if res["type"] ==1: res["type"]="distance" 
-           if res["type"] ==2: res["type"]="angle" 
-           if res["type"] ==3: res["type"]="dihedral" 
-           return res
-
-        def _set_params_in_es_core(self):
-            if self._params["type"]=="distance": 
-                type_num=1
-            else: 
-                if self._params["type"]=="angle": 
-                    type_num=2
-                else:
-                    if self._params["type"]=="dihedral": 
-                        type_num=3
-                    else:
-                        raise ValueError("Tabulated type needs to be distance, angle, or diherdal")
-
-            res =tabulated_bonded_set_params(
-                  self._bond_id, <TabulatedBondedInteraction>type_num, self._params["filename"],self._params["breakable"])
-            msg=""
-            if res==1: msg="unknon bond type"
-            if res==3: msg="cannot open file"
-            if res==4: msg="file too short"
-            if msg==5: msg="file broken"
-            if msg==6: msg="parameter out of bound"
-            if res: 
-                raise Exception("Could not setup tabulated bond. "+msg)      
-            # Retrieve some params, Es calculates.
-            self._params=self._get_params_from_es_core()
-  
-  
-=======
-            return "type", "filename"
-
-        def set_default_params(self):
-            self._params = {"type": "bond", "filename": ""}
-
-        def _get_params_from_es_core(self):
-            make_bond_type_exist(self._bond_id)
+            self._params = {"type": "bond", "filename": "","breakable":False}
+
+        def _get_params_from_es_core(self):
             res = \
                 {"type": bonded_ia_params[self._bond_id].p.tab.type,
                  "filename": utils.to_str(bonded_ia_params[self._bond_id].p.tab.filename),
                  "npoints": bonded_ia_params[self._bond_id].p.tab.npoints,
                  "minval": bonded_ia_params[self._bond_id].p.tab.minval,
                  "maxval": bonded_ia_params[self._bond_id].p.tab.maxval,
-                 "invstepsize": bonded_ia_params[self._bond_id].p.tab.invstepsize}
+                 "invstepsize": bonded_ia_params[self._bond_id].p.tab.invstepsize,
+                 "breakable": bonded_ia_params[self._bond_id].p.tab.breakable}
             if res["type"] == 1:
                 res["type"] = "distance"
             if res["type"] == 2:
@@ -863,7 +812,7 @@
                             "Tabulated type needs to be distance, angle, or diherdal")
 
             res = tabulated_bonded_set_params(
-                self._bond_id, < TabulatedBondedInteraction > type_num, utils.to_char_pointer(self._params["filename"]))
+                self._bond_id, < TabulatedBondedInteraction > type_num, utils.to_char_pointer(self._params["filename"]),self._params["breakable"])
             msg = ""
             if res == 1:
                 msg = "unknon bond type"
@@ -917,7 +866,6 @@
             if self.state == 0:
                 return True
 
->>>>>>> 2a107479
 IF TABULATED != 1:
     class Tabulated(BondedInteraction):
 
@@ -1293,11 +1241,9 @@
         """Add a bonded ia to the simulation>"""
         self[n_bonded_ia] = bonded_ia
     
-<<<<<<< HEAD
+    # Lets the user interact with the bond_breakage mechanism
+    bond_breakage = _bond_breakage.BondBreakage() 
     
-    # Lets the suer interact with the bond_breakage mechanism
-    bond_breakage = _bond_breakage.BondBreakage() 
-=======
     def __getstate__(self):
         params = {}
         for i,bonded_instance in enumerate(self):
@@ -1313,5 +1259,4 @@
             if params[i] != None:
                 bond_type = params[i]['bond_type']
                 del params[i]['bond_type']
-                self[i] = bonded_interaction_classes[bond_type](**params[i])
->>>>>>> 2a107479
+                self[i] = bonded_interaction_classes[bond_type](**params[i])