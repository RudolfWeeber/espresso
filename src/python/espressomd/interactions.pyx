--- conflicted
+++ resolved
@@ -1742,14 +1742,10 @@
         return "HARMONIC"
 
     def valid_keys(self):
-<<<<<<< HEAD
+        """All parameters that can be set.
+
+        """
         return "k", "r_0", "r_cut", "breakable"
-=======
-        """All parameters that can be set.
-
-        """
-        return "k", "r_0", "r_cut"
->>>>>>> 29189a15
 
     def required_keys(self):
         """Parameters that have to be set.
@@ -1758,14 +1754,7 @@
         return "k", "r_0"
 
     def set_default_params(self):
-<<<<<<< HEAD
         self._params = {"k": 0., "r_0": 0., "r_cut": 0., "breakable":False}
-=======
-        """Sets parameters that are not required to their default value.
-
-        """
-        self._params = {"k'": 0., "r_0": 0., "r_cut": 0.}
->>>>>>> 29189a15
 
     def _get_params_from_es_core(self):
         return \
@@ -2037,30 +2026,23 @@
             return "TABULATED"
 
         def valid_keys(self):
-<<<<<<< HEAD
+            """All parameters that can be set.
+
+            """
             return "type", "filename", "npoints", "minval", "maxval", "invstepsize","breakable"
-=======
-            """All parameters that can be set.
-
-            """
-            return "type", "filename", "npoints", "minval", "maxval", "invstepsize"
->>>>>>> 29189a15
-
+        
         def required_keys(self):
             """Parameters that have to be set.
 
             """
             return "type", "filename"
 
+        
         def set_default_params(self):
-<<<<<<< HEAD
+            """Sets parameters that are not required to their default value.
+
+            """
             self._params = {"type": "bond", "filename": "","breakable":False}
-=======
-            """Sets parameters that are not required to their default value.
-
-            """
-            self._params = {"type": "bond", "filename": ""}
->>>>>>> 29189a15
 
         def _get_params_from_es_core(self):
             res = \
@@ -2669,14 +2651,11 @@
     def add(self, bonded_ia):
         """Add a bonded ia to the simulation>"""
         self[n_bonded_ia] = bonded_ia
-<<<<<<< HEAD
     
     # Lets the user interact with the bond_breakage mechanism
     bond_breakage = _bond_breakage.BondBreakage() 
     
-=======
-
->>>>>>> 29189a15
+    
     def __getstate__(self):
         params = {}
         for i, bonded_instance in enumerate(self):
