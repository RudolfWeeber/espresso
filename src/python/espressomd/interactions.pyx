--- conflicted
+++ resolved
@@ -313,9 +313,6 @@
             """
             return "epsilon", "sigma", "cutoff", "shift"
 
-<<<<<<< HEAD
-# Gay Berne
-=======
 IF HAT == 1:
     cdef class HatInteraction(NonBondedInteraction):
         def validate_params(self):
@@ -371,7 +368,6 @@
             return "F_max", "cutoff"
 
 # Gay-Berne
->>>>>>> 87f790cd
 
 IF GAY_BERNE:
     cdef class GayBerneInteraction(NonBondedInteraction):
@@ -691,6 +687,64 @@
             """
             return "epsilon", "sigma", "cutoff", "shift", "offset", "e1", "e2", "b1", "b2"
 
+# Thole damping
+
+IF THOLE:
+    cdef class TholeInteraction(NonBondedInteraction):
+
+        def validate_params(self):
+            return True
+
+        def _get_params_from_es_core(self):
+            cdef ia_parameters * ia_params
+            ia_params = get_ia_param_safe(self._part_types[0], self._part_types[1])
+            return {
+                "scaling_coeff": ia_params.THOLE_scaling_coeff,
+                "q1q2": ia_params.THOLE_q1q2
+            }
+
+        def is_active(self):
+            return (self._params["scaling_coeff"] != 0)
+
+        def set_params(self, **kwargs):
+            """ Set parameters for the Thole interaction.
+
+            Parameters
+            ----------
+
+            scaling_coeff : float
+                            The facor used in the thole damping function between 
+                            polarizable particles i and j. Usually caluclated by 
+                            the polarizabilities alpha_i, alpha_j and damping 
+                            parameters  a_i, a_j via
+                            scaling_coeff = (a_i+a_j)/2 / ((alpha_i*alpha_j)^(1/2))^(1/3)
+            q1q2: float
+                  charge factor of the involved charges. Has to be set because 
+                  it acts only on the portion of the drude core charge that is 
+                  associated to the dipole of the atom. For charged, polarizable 
+                  atoms that charge is not equal to the particle charge property.
+            """
+            super(TholeInteraction, self).set_params(**kwargs)
+
+        def _set_params_in_es_core(self):
+            # Handle the case of shift="auto"
+            if thole_set_params(self._part_types[0], self._part_types[1],
+                                        self._params["scaling_coeff"],
+                                        self._params["q1q2"]):
+                raise Exception("Could not set Thole parameters")
+
+        def default_params(self):
+            return {"scaling_coeff": 0., "q1q2": 0.}
+
+        def type_name(self):
+            return "Thole"
+
+        def valid_keys(self):
+            return "scaling_coeff", "q1q2"
+
+        def required_keys(self):
+            return "scaling_coeff", "q1q2"
+
 # Smooth-step
 
 IF SMOOTH_STEP == 1:
@@ -1343,68 +1397,8 @@
         def required_keys(self):
             """Parameters that have to be set.
 
-<<<<<<< HEAD
-# Thole damping
-
-IF THOLE:
-    cdef class TholeInteraction(NonBondedInteraction):
-
-        def validate_params(self):
-            return True
-
-        def _get_params_from_es_core(self):
-            cdef ia_parameters * ia_params
-            ia_params = get_ia_param_safe(self._part_types[0], self._part_types[1])
-            return {
-                "scaling_coeff": ia_params.THOLE_scaling_coeff,
-                "q1q2": ia_params.THOLE_q1q2
-            }
-
-        def is_active(self):
-            return (self._params["scaling_coeff"] != 0)
-
-        def set_params(self, **kwargs):
-            """ Set parameters for the Thole interaction.
-
-            Parameters
-            ----------
-
-            scaling_coeff : float
-                            The facor used in the thole damping function between 
-                            polarizable particles i and j. Usually caluclated by 
-                            the polarizabilities alpha_i, alpha_j and damping 
-                            parameters  a_i, a_j via
-                            scaling_coeff = (a_i+a_j)/2 / ((alpha_i*alpha_j)^(1/2))^(1/3)
-            q1q2: float
-                  charge factor of the involved charges. Has to be set because 
-                  it acts only on the portion of the drude core charge that is 
-                  associated to the dipole of the atom. For charged, polarizable 
-                  atoms that charge is not equal to the particle charge property.
-            """
-            super(TholeInteraction, self).set_params(**kwargs)
-
-        def _set_params_in_es_core(self):
-            # Handle the case of shift="auto"
-            if thole_set_params(self._part_types[0], self._part_types[1],
-                                        self._params["scaling_coeff"],
-                                        self._params["q1q2"]):
-                raise Exception("Could not set Thole parameters")
-
-        def default_params(self):
-            return {"scaling_coeff": 0., "q1q2": 0.}
-
-        def type_name(self):
-            return "Thole"
-
-        def valid_keys(self):
-            return "scaling_coeff", "q1q2"
-
-        def required_keys(self):
-            return "scaling_coeff", "q1q2"
-=======
             """
             return "eps", "sig", "cutoff"
->>>>>>> 87f790cd
 
 
 class NonBondedInteractionHandle(object):
@@ -1429,12 +1423,10 @@
     gaussian = None
     tabulated = None
     gay_berne = None
-<<<<<<< HEAD
-    thole = None
-=======
     dpd = None
     hat = None
->>>>>>> 87f790cd
+    thole = None
+
 
     def __init__(self, _type1, _type2):
         """Takes two particle types as argument"""
@@ -1467,16 +1459,12 @@
             self.tabulated = TabulatedNonBonded(_type1, _type2)
         IF GAY_BERNE:
             self.gay_berne = GayBerneInteraction(_type1, _type2)
-<<<<<<< HEAD
-        IF THOLE:
-            self.thole = TholeInteraction(_type1, _type2)
-
-=======
         IF DPD:
             self.dpd = DPDInteraction(_type1, _type2)
         IF HAT:
             self.hat = HatInteraction(_type1, _type2)
->>>>>>> 87f790cd
+        IF THOLE:
+            self.thole = TholeInteraction(_type1, _type2)
 
 cdef class NonBondedInteractions(object):
     """
@@ -2795,16 +2783,12 @@
     int(BONDED_IA_OIF_LOCAL_FORCES): OifLocalForces,
 }
 IF LENNARD_JONES:
-<<<<<<< HEAD
     bonded_interaction_classes[int(BONDED_IA_SUBT_LJ)] = Subt_Lj
 IF ELECTROSTATICS:
     bonded_interaction_classes[int(BONDED_IA_BONDED_COULOMB)] = BondedCoulombBond
 IF P3M:
     bonded_interaction_classes[int(BONDED_IA_BONDED_COULOMB_P3M_SR)] = BondedCoulombP3MSRBond
-=======
-    bonded_interaction_classes[int(BONDED_IA_SUBT_LJ)] = SubtLJ
-
->>>>>>> 87f790cd
+
 
 class BondedInteractions(object):
     """Represents the bonded interactions.
