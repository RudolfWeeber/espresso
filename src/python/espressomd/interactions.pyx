#
# Copyright (C) 2013,2014,2015,2016 The ESPResSo project
#
# This file is part of ESPResSo.
#
# ESPResSo is free software: you can redistribute it and/or modify
# it under the terms of the GNU General Public License as published by
# the Free Software Foundation, either version 3 of the License, or
# (at your option) any later version.
#
# ESPResSo is distributed in the hope that it will be useful,
# but WITHOUT ANY WARRANTY; without even the implied warranty of
# MERCHANTABILITY or FITNESS FOR A PARTICULAR PURPOSE.  See the
# GNU General Public License for more details.
#
# You should have received a copy of the GNU General Public License
# along with this program.  If not, see <http://www.gnu.org/licenses/>.
#
from __future__ import print_function, absolute_import
include "myconfig.pxi"
from . import utils
# Non-bonded interactions

cdef class NonBondedInteraction(object):

    cdef public object _part_types
    cdef object _params

    # init dict to access all user defined nonbonded-inters via
    # user_interactions[type1][type2][parameter]
    user_interactions = {}

    def __init__(self, *args, **kwargs):
        """Represents an instance of a non-bonded interaction, such as lennard jones
        Either called with two particle type id, in which case, the interaction
        will represent the bonded interaction as it is defined in Espresso core
        Or called with keyword arguments describing a new interaction."""

        # Interaction id as argument
        if len(args) == 2 and isinstance(args[0], int) and isinstance(args[1], int):
            self._part_types = args

            # Load the parameters currently set in the Espresso core
            self._params = self._get_params_from_es_core()

        # Or have we been called with keyword args describing the interaction
        elif len(args) == 0:
            # Initialize default values
            self._params = self.default_params()
            self._part_types = [-1, -1]

            # Check if all required keys are given
            for k in self.required_keys():
                if k not in kwargs:
                    raise ValueError(
                        "At least the following keys have to be given as keyword arguments: " + self.required_keys().__str__())

            self._params.update(kwargs)

            # Validation of parameters
            self.validate_params()

        else:
            raise Exception(
                "The constructor has to be called either with two particle type ids (as interger), or with a set of keyword arguments describing a new interaction")

    def is_valid(self):
        """Check, if the data stored in the instance still matches what is in Espresso"""

        # check, if the bond parameters saved in the class still match those
        # saved in Espresso
        temp_params = self._get_params_from_es_core()
        if self._params != temp_params:
            return False

        # If we're still here, the instance is valid
        return True

    def get_params(self):
        """Get interaction parameters"""
        # If this instance refers to an actual interaction defined in the es core, load
        # current parameters from there
        if self._part_types[0] >= 0 and self._part_types[1] >= 0:
            self._params = self._get_params_from_es_core()

        return self._params

    def __str__(self):
        return self.__class__.__name__ + "(" + str(self.get_params()) + ")"

    def set_params(self, **p):
        """Update parameters. Only given """
        # Check, if any key was passed, which is not known
        for k in p.keys():
            if k not in self.valid_keys():
                raise ValueError(
                    "Only the following keys are supported: " + self.valid_keys().__str__())

        # When an interaction is newly activated, all required keys must be
        # given
        if not self.is_active():
            for k in self.required_keys():
                if k not in p:
                    raise ValueError(
                        "At least the following keys have to be given as keyword arguments: " + self.required_keys().__str__())

        # If this instance refers to an interaction defined in the espresso core,
        # load the parameters from there

        if self._part_types[0] >= 0 and self._part_types[1] >= 0:
            self._params = self._get_params_from_es_core()

        # Put in values given by the user
        self._params.update(p)

        if self._part_types[0] >= 0 and self._part_types[1] >= 0:
            self._set_params_in_es_core()

        # update interaction dict when user sets interaction
        if self._part_types[0] not in self.user_interactions:
            self.user_interactions[self._part_types[0]] = {}
        self.user_interactions[self._part_types[0]][self._part_types[1]] = {}
        new_params = self.get_params()
        for p_key in new_params:
            self.user_interactions[self._part_types[0]][
                self._part_types[1]][p_key] = new_params[p_key]
        self.user_interactions[self._part_types[0]][
            self._part_types[1]]['type_name'] = self.type_name()

    def validate_params(self):
        return True

    def __getattribute__(self, name):
        """Every time _set_params_in_es_core is called, the parameter dict is also updated."""
        attr = object.__getattribute__(self, name)
        if hasattr(attr, '__call__') and attr.__name__ == "_set_params_in_es_core":
            def sync_params(*args, **kwargs):
                result = attr(*args, **kwargs)
                self._params.update(self._get_params_from_es_core())
                return result
            return sync_params
        else:
            return attr


    def _get_params_from_es_core(self):
        raise Exception(
            "Subclasses of NonBondedInteraction must define the _get_params_from_es_core() method.")

    def _set_params_in_es_core(self):
        raise Exception(
            "Subclasses of NonBondedInteraction must define the _set_params_in_es_core() method.")

    def default_params(self):
        raise Exception(
            "Subclasses of NonBondedInteraction must define the default_params() method.")

    def is_active(self):
        # If this instance refers to an actual interaction defined in the es core, load
        # current parameters from there
        if self._part_types[0] >= 0 and self._part_types[1] >= 0:
            self._params = self._get_params_from_es_core()
        raise Exception(
            "Subclasses of NonBondedInteraction must define the is_active() method.")

    def type_name(self):
        raise Exception(
            "Subclasses of NonBondedInteraction must define the type_name() method.")

    def valid_keys(self):
        raise Exception(
            "Subclasses of NonBondedInteraction must define the valid_keys() method.")

    def required_keys(self):
        raise Exception(
            "Subclasses of NonBondedInteraction must define the required_keys() method.")

# Lennard Jones

IF LENNARD_JONES == 1:
    cdef class LennardJonesInteraction(NonBondedInteraction):

        def validate_params(self):
            if self._params["epsilon"] < 0:
                raise ValueError("Lennard-Jones eps has to be >=0")
            if self._params["sigma"] < 0:
                raise ValueError("Lennard-Jones sigma has to be >=0")
            if self._params["cutoff"] < 0:
                raise ValueError("Lennard-Jones cutoff has to be >=0")
            return True

        def _get_params_from_es_core(self):
            cdef ia_parameters * ia_params
            ia_params = get_ia_param(self._part_types[0], self._part_types[1])
            return {
                "epsilon": ia_params.LJ_eps,
                "sigma": ia_params.LJ_sig,
                "cutoff": ia_params.LJ_cut,
                "shift": ia_params.LJ_shift,
                "offset": ia_params.LJ_offset,
                "min": ia_params.LJ_min}

        def is_active(self):
            return (self._params["epsilon"] > 0)

        def _set_params_in_es_core(self):
            # Handle the case of shift="auto"
            if self._params["shift"] == "auto":
                # Calc shift
                self._params["shift"] = -((self._params["sigma"] / self._params["cutoff"])**12 - (
                    self._params["sigma"] / self._params["cutoff"])**6)

            if lennard_jones_set_params(self._part_types[0], self._part_types[1],
                                        self._params["epsilon"],
                                        self._params["sigma"],
                                        self._params["cutoff"],
                                        self._params["shift"],
                                        self._params["offset"],
                                        0.0,
                                        self._params["min"]):
                raise Exception("Could not set Lennard Jones parameters")

        def default_params(self):
            return {
                "epsilon": 0.,
                "sigma": 0.,
                "cutoff": 0.,
                "shift": 0.,
                "offset": 0.,
                "min": 0.}

        def type_name(self):
            return "LennardJones"

        def valid_keys(self):
            return "epsilon", "sigma", "cutoff", "shift", "offset", "min"

        def required_keys(self):
            return "epsilon", "sigma", "cutoff", "shift"

# Generic Lennard Jones
IF LENNARD_JONES_GENERIC == 1:

    cdef class GenericLennardJonesInteraction(NonBondedInteraction):

        def validate_params(self):
            if self._params["epsilon"] < 0:
                raise ValueError("Generic Lennard-Jones eps has to be >=0")
            if self._params["sigma"] < 0:
                raise ValueError("Generic Lennard-Jones sigma has to be >=0")
            if self._params["cutoff"] < 0:
                raise ValueError("Generic Lennard-Jones cutoff has to be >=0")
            return True

        def _get_params_from_es_core(self):
            cdef ia_parameters * ia_params
            ia_params = get_ia_param(self._part_types[0], self._part_types[1])
            return {
                "epsilon": ia_params.LJGEN_eps,
                "sigma": ia_params.LJGEN_sig,
                "cutoff": ia_params.LJGEN_cut,
                "shift": ia_params.LJGEN_shift,
                "offset": ia_params.LJGEN_offset,
                "e1": ia_params.LJGEN_a1,
                "e2": ia_params.LJGEN_a2,
                "b1": ia_params.LJGEN_b1,
                "b2": ia_params.LJGEN_b2,
                "lambda": ia_params.LJGEN_lambda,
                "delta": ia_params.LJGEN_softrad
            }

        def is_active(self):
            return (self._params["epsilon"] > 0)

        def _set_params_in_es_core(self):
            # Handle the case of shift="auto"
            if self._params["shift"] == "auto":
                # Calc shift
                self._params["shift"] = -(self._params["b1"] * (self._params["sigma"] / self._params["cutoff"])**self._params[
                                          "e1"] - self._params["b2"] * (self._params["sigma"] / self._params["cutoff"])**self._params["e2"])
            IF LJGEN_SOFTCORE:
                if ljgen_set_params(self._part_types[0], self._part_types[1],
                                    self._params["epsilon"],
                                    self._params["sigma"],
                                    self._params["cutoff"],
                                    self._params["shift"],
                                    self._params["offset"],
                                    self._params["e1"],
                                    self._params["e2"],
                                    self._params["b1"],
                                    self._params["b2"],
                                    0.0,
                                    self._params["lambda"],
                                    self._params["delta"]):
                    raise Exception(
                        "Could not set Generic Lennard Jones parameters")
            ELSE:
                if ljgen_set_params(self._part_types[0], self._part_types[1],
                                    self._params["epsilon"],
                                    self._params["sigma"],
                                    self._params["cutoff"],
                                    self._params["shift"],
                                    self._params["offset"],
                                    self._params["e1"],
                                    self._params["e2"],
                                    self._params["b1"],
                                    self._params["b2"],
                                    0.0):
                    raise Exception(
                        "Could not set Generic Lennard Jones parameters")

        def default_params(self):
            return {
                "epsilon": 0.,
                "sigma": 0.,
                "cutoff": 0.,
                "shift": 0.,
                "offset": 0.,
                "e1": 0,
                "e2": 0,
                "b1": 0.,
                "b2": 0.,
                "delta": 0.,
                "lambda": 0.}

        def type_name(self):
            return "GenericLennardJones"

        def valid_keys(self):
            return "epsilon", "sigma", "cutoff", "shift", "offset", "e1", "e2", "b1", "b2", "delta", "lambda"

        def required_keys(self):
            return "epsilon", "sigma", "cutoff", "shift", "offset", "e1", "e2", "b1", "b2"


class NonBondedInteractionHandle(object):

    """Provides access to all Non-bonded interactions between
    two particle types."""

    type1 = -1
    type2 = -1

    # Here, one line per non-bonded ia
    lennard_jones = None
    generic_lennard_jones = None
    tabulated = None

    def __init__(self, _type1, _type2):
        """Takes two particle types as argument"""
        if not (isinstance(_type1, int) and isinstance(_type2, int)):
            raise TypeError("The particle types have to be of type integer.")
        self.type1 = _type1
        self.type2 = _type2

        # Here, add one line for each nonbonded ia
        IF LENNARD_JONES:
            self.lennard_jones = LennardJonesInteraction(_type1, _type2)
        IF LENNARD_JONES_GENERIC:
            self.generic_lennard_jones = GenericLennardJonesInteraction(
                _type1, _type2)
        IF TABULATED == 1:
            self.tabulated = TabulatedNonBonded(_type1, _type2)


cdef class NonBondedInteractions:

    """Access to non-bonded interaction parameters via [i,j], where i,j are particle 
    types. Returns NonBondedInteractionHandle.
    Also: access to force capping
    """

    def __getitem__(self, key):
        if not isinstance(key, tuple):
            raise ValueError(
                "NonBondedInteractions[] expects two particle types as indices.")
        if len(key) != 2 or (not isinstance(key[0], int)) or (not isinstance(key[1], int)):
            raise ValueError(
                "NonBondedInteractions[] expects two particle types as indices.")
        return NonBondedInteractionHandle(key[0], key[1])

    def set_force_cap(self, cap):
        if forcecap_set_params(cap):
            raise Exception("Could not set forcecap")

    def get_force_cap(self):
        return force_cap

    def __getstate__(self):
        # contains info about ALL nonbonded interactions
        odict = NonBondedInteractionHandle(-1, -
                                           1).lennard_jones.user_interactions
        odict['force_cap'] = self.get_force_cap()
        return odict

    def __setstate__(self, odict):
        self.set_force_cap(odict['force_cap'])
        del odict['force_cap']
        for _type1 in odict:
            for _type2 in odict[_type1]:
                attrs = dir(NonBondedInteractionHandle(_type1, _type2))
                for a in attrs:
                    attr_ref = getattr(
                        NonBondedInteractionHandle(_type1, _type2), a)
                    type_name_ref = getattr(attr_ref, "type_name", None)
                    if callable(type_name_ref) and type_name_ref() == odict[_type1][_type2]['type_name']:
                        # found nonbonded inter, e.g.
                        # LennardJonesInteraction(_type1, _type2)
                        inter_instance = attr_ref
                        break
                    else:
                        continue

                del odict[_type1][_type2]['type_name']
                inter_instance.set_params(**odict[_type1][_type2])


cdef class BondedInteraction(object):

    # This means, the instance does not yet represent a bond in the simulation
    _bond_id = -1

    def __init__(self, *args, **kwargs):
        """Either called with an interaction id, in which case, the interaction will represent
           the bonded interaction as it is defined in Espresso core
           Or called with keyword arguments describing a new interaction."""
        # Interaction id as argument
        if len(args) == 1 and isinstance(args[0], int):
            bond_id = args[0]
            # Check, if the bond in Espresso core is really defined as a FENE
            # bond
            if bonded_ia_params[bond_id].type != self.type_number():
                raise Exception(
                    "The bond with this id is not defined as a " + self.type_name() + " bond in the Espresso core.")

            self._bond_id = bond_id

            # Load the parameters currently set in the Espresso core
            self._params = self._get_params_from_es_core()
            self._bond_id = bond_id

        # Or have we been called with keyword args describing the interaction
        elif len(args) == 0:
            # Check if all required keys are given
            for k in self.required_keys():
                if k not in kwargs:
                    raise ValueError(
                        "At least the following keys have to be given as keyword arguments: " + self.required_keys().__str__())

            self.params = kwargs

            # Validation of parameters
            self.validate_params()

        else:
            raise Exception(
                "The constructor has to be called either with a bond id (as interger), or with a set of keyword arguments describing a new interaction")

    def is_valid(self):
        """Check, if the data stored in the instance still matches what is in Espresso"""
        # Check if the bond type in Espresso still matches the bond type saved
        # in this class
        if bonded_ia_params[self._bond_id].type != self.type_number():
            return False

        # check, if the bond parameters saved in the class still match those
        # saved in Espresso
        temp_params = self._get_params_from_es_core()
        if self._params != temp_params:
            return False

        # If we're still here, the instance is valid
        return True

    property params:
        def __get__(self):
            return self._params

        def __set__(self, p):
            # Check, if any key was passed, which is not known
            for k in p.keys():
                if k not in self.valid_keys():
                    raise ValueError(
                        "Only the following keys are supported: " + self.valid_keys().__str__)

            # Initialize default values
            self.set_default_params()
            # Put in values given by the user
            self._params.update(p)

    def validate_params(self):
        return True

    def __getattribute__(self, name):
        """Every time _set_params_in_es_core is called, the parameter dict is also updated."""
        attr = object.__getattribute__(self, name)
        if hasattr(attr, '__call__') and attr.__name__ == "_set_params_in_es_core":
            def sync_params(*args, **kwargs):
                result = attr(*args, **kwargs)
                self._params.update(self._get_params_from_es_core())
                return result
            return sync_params
        else:
            return attr


    def _get_params_from_es_core(self):
        raise Exception(
            "Subclasses of BondedInteraction must define the _get_params_from_es_core() method.")

    def _set_params_in_es_core(self):
        raise Exception(
            "Subclasses of BondedInteraction must define the _set_params_in_es_core() method.")

    def __str__(self):
        return self.__class__.__name__ + "(" + str(self._params) + ")"

    def set_default_params(self):
        raise Exception(
            "Subclasses of BondedInteraction must define the set_default_params() method.")

    def type_number(self):
        raise Exception(
            "Subclasses of BondedInteraction must define the type_number() method.")

    def type_name(self):
        raise Exception(
            "Subclasses of BondedInteraction must define the type_name() method.")

    def valid_keys(self):
        raise Exception(
            "Subclasses of BondedInteraction must define the valid_keys() method.")

    def required_keys(self):
        raise Exception(
            "Subclasses of BondedInteraction must define the required_keys() method.")

    def __repr__(self):
        if self._bond_id == -1:
            id_str = "inactive"
        else:
            id_str = str(self._bond_id)

        return self.__class__.__name__ + "(" + id_str + "): " + self._params.__str__()

    def __richcmp__(self, other, i):
        if i != 2:
            raise Exception("only == supported")
        if self.__class__ != other.__class__:
            return False
        if self._bond_id != other._bond_id:
            return False
        return self._params == other._params


class BondedInteractionNotDefined(object):

    def __init__(self, *args, **kwargs):
        raise Exception(
            self.__class_s__.__name__ + " not compiled into Espresso core")

    def type_number(self):
        raise Exception(("%s has to be defined in myconfig.hpp.") % self.name)

    def type_name(self):
        raise Exception(("%s has to be defined in myconfig.hpp.") % self.name)

    def valid_keys(self):
        raise Exception(("%s has to be defined in myconfig.hpp.") % self.name)

    def required_keys(self):
        raise Exception(("%s has to be defined in myconfig.hpp.") % self.name)

    def set_default_params(self):
        raise Exception(("%s has to be defined in myconfig.hpp.") % self.name)

    def _get_params_from_es_core(self):
        raise Exception(("%s has to be defined in myconfig.hpp.") % self.name)

    def _set_params_in_es_core(self):
        raise Exception(("%s has to be defined in myconfig.hpp.") % self.name)


class FeneBond(BondedInteraction):

    def type_number(self):
        return BONDED_IA_FENE

    def type_name(self):
        return "FENE"

    def valid_keys(self):
        return "k", "d_r_max", "r_0"

    def required_keys(self):
        return "k", "d_r_max"

    def set_default_params(self):
        self._params = {"r_0": 0.}
        # Everything else has to be supplied by the user, anyway

    def _get_params_from_es_core(self):
        return \
            {"k": bonded_ia_params[self._bond_id].p.fene.k,
             "d_r_max": bonded_ia_params[self._bond_id].p.fene.drmax,
             "r_0": bonded_ia_params[self._bond_id].p.fene.r0}

    def _set_params_in_es_core(self):
        fene_set_params(
            self._bond_id, self._params["k"], self._params["d_r_max"], self._params["r_0"])


class HarmonicBond(BondedInteraction):

    def type_number(self):
        return BONDED_IA_HARMONIC

    def type_name(self):
        return "HARMONIC"

    def valid_keys(self):
        return "k", "r_0", "r_cut"

    def required_keys(self):
        return "k", "r_0"

    def set_default_params(self):
        self._params = {"k'": 0., "r_0": 0., "r_cut": 0.}

    def _get_params_from_es_core(self):
        return \
            {"k": bonded_ia_params[self._bond_id].p.harmonic.k,
             "r_0": bonded_ia_params[self._bond_id].p.harmonic.r,
             "r_cut": bonded_ia_params[self._bond_id].p.harmonic.r_cut}

    def _set_params_in_es_core(self):
        harmonic_set_params(
            self._bond_id, self._params["k"], self._params["r_0"], self._params["r_cut"])


IF ROTATION:
    class HarmonicDumbbellBond(BondedInteraction):

        def type_number(self):
            return BONDED_IA_HARMONIC_DUMBBELL

        def type_name(self):
            return "HARMONIC_DUMBBELL"

        def valid_keys(self):
            return "k1", "k2", "r_0", "r_cut"

        def required_keys(self):
            return "k1", "k2", "r_0"

        def set_default_params(self):
            self._params = {"r_cut": 0.}

        def _get_params_from_es_core(self):
            return \
                {"k1": bonded_ia_params[self._bond_id].p.harmonic_dumbbell.k1,
                 "k2": bonded_ia_params[self._bond_id].p.harmonic_dumbbell.k2,
                 "r_0": bonded_ia_params[self._bond_id].p.harmonic_dumbbell.r,
                 "r_cut": bonded_ia_params[self._bond_id].p.harmonic_dumbbell.r_cut}

        def _set_params_in_es_core(self):
            harmonic_dumbbell_set_params(
                self._bond_id, self._params["k1"], self._params["k2"],
                self._params["r_0"], self._params["r_cut"])

IF ROTATION != 1:
    class HarmonicDumbbellBond(BondedInteraction):

        def type_number(self):
            raise Exception(
                "HarmonicDumbbellBond: ROTATION has to be defined in myconfig.hpp.")

        def type_name(self):
            raise Exception(
                "HarmonicDumbbellBond: ROTATION has to be defined in myconfig.hpp.")

        def valid_keys(self):
            raise Exception(
                "HarmonicDumbbellBond: ROTATION has to be defined in myconfig.hpp.")

        def required_keys(self):
            raise Exception(
                "HarmonicDumbbellBond: ROTATION has to be defined in myconfig.hpp.")

        def set_default_params(self):
            raise Exception(
                "HarmonicDumbbellBond: ROTATION has to be defined in myconfig.hpp.")

        def _get_params_from_es_core(self):
            raise Exception(
                "HarmonicDumbbellBond: ROTATION has to be defined in myconfig.hpp.")

        def _set_params_in_es_core(self):
            raise Exception(
                "HarmonicDumbbellBond: ROTATION has to be defined in myconfig.hpp.")


IF BOND_CONSTRAINT == 1:
    class RigidBond(BondedInteraction):

        def type_number(self):
            return BONDED_IA_RIGID_BOND

        def type_name(self):
            return "RIGID"

        def valid_keys(self):
            return "r", "ptol", "vtol"

        def required_keys(self):
            return "r"

        def set_default_params(self):
            # TODO rationality of Default Parameters has to be checked
            self._params = {"r": 0.,
                            "ptol": 0.001,
                            "vtol": 0.001}

        def _get_params_from_es_core(self):
            return {"r": bonded_ia_params[self._bond_id].p.rigid_bond.r, "ptol": bonded_ia_params[self._bond_id].p.rigid_bond.ptol, "vtol": bonded_ia_params[self._bond_id].p.rigid_bond.vtol}

        def _set_params_in_es_core(self):
            rigid_bond_set_params(
                self._bond_id, self._params["r"], self._params["ptol"], self._params["vtol"])
ELSE:
    class RigidBond(BondedInteractionNotDefined):
        name = "RIGID"


class Dihedral(BondedInteraction):

    def type_number(self):
        return BONDED_IA_DIHEDRAL

    def type_name(self):
        return "DIHEDRAL"

    def valid_keys(self):
        return "mult", "bend", "phase"

    def required_keys(self):
        return "mult", "bend", "phase"

    def set_default_params(self):
        self._params = {"mult'": 1., "bend": 0., "phase": 0.}

    def _get_params_from_es_core(self):
        return \
            {"mult": bonded_ia_params[self._bond_id].p.dihedral.mult,
             "bend": bonded_ia_params[self._bond_id].p.dihedral.bend,
             "phase": bonded_ia_params[self._bond_id].p.dihedral.phase}

    def _set_params_in_es_core(self):
        dihedral_set_params(
            self._bond_id, self._params["mult"], self._params["bend"], self._params["phase"])


IF TABULATED == 1:
    class Tabulated(BondedInteraction):

        def type_number(self):
            return BONDED_IA_TABULATED

        def type_name(self):
            return "TABULATED"

        def valid_keys(self):
            return "type", "filename", "npoints", "minval", "maxval", "invstepsize"

        def required_keys(self):
            return "type", "filename"

        def set_default_params(self):
            self._params = {"type": "bond", "filename": ""}

        def _get_params_from_es_core(self):
            res = \
                {"type": bonded_ia_params[self._bond_id].p.tab.type,
                 "filename": bonded_ia_params[self._bond_id].p.tab.filename,
                 "npoints": bonded_ia_params[self._bond_id].p.tab.npoints,
                 "minval": bonded_ia_params[self._bond_id].p.tab.minval,
                 "maxval": bonded_ia_params[self._bond_id].p.tab.maxval,
                 "invstepsize": bonded_ia_params[self._bond_id].p.tab.invstepsize}
            if res["type"] == 1:
                res["type"] = "distance"
            if res["type"] == 2:
                res["type"] = "angle"
            if res["type"] == 3:
                res["type"] = "dihedral"
            return res

        def _set_params_in_es_core(self):
<<<<<<< HEAD
            tabulated_bonded_set_params(
                self._bond_id, self._params["type"], utils.to_char_pointer(self._params["filename"]))
=======
            if self._params["type"] == "distance":
                type_num = 1
            else:
                if self._params["type"] == "angle":
                    type_num = 2
                else:
                    if self._params["type"] == "dihedral":
                        type_num = 3
                    else:
                        raise ValueError(
                            "Tabulated type needs to be distance, angle, or diherdal")

            res = tabulated_bonded_set_params(
                self._bond_id, < TabulatedBondedInteraction > type_num, self._params["filename"])
            msg = ""
            if res == 1:
                msg = "unknon bond type"
            if res == 3:
                msg = "cannot open file"
            if res == 4:
                msg = "file too short"
            if msg == 5:
                msg = "file broken"
            if msg == 6:
                msg = "parameter out of bound"
            if res:
                raise Exception("Could not setup tabulated bond. " + msg)
            # Retrieve some params, Es calculates.
            self._params = self._get_params_from_es_core()
>>>>>>> b72301bf

    cdef class TabulatedNonBonded(NonBondedInteraction):

        cdef int state

        def __init__(self, *args, **kwargs):
            self.state = -1
            super(TabulatedNonBonded, self).__init__(*args, **kwargs)

        def type_number(self):
            return "TABULATED_NONBONDED"

        def type_name(self):
            return "TABULATED"

        def valid_keys(self):
            return "filename"

        def required_keys(self):
            return ["filename", ]

        def set_default_params(self):
            self._params = {"filename": ""}

        def _get_params_from_es_core(self):
            cdef ia_parameters * ia_params
            ia_params = get_ia_param(self._part_types[0], self._part_types[1])
            return {
                "filename": ia_params.TAB_filename}

        def _set_params_in_es_core(self):
<<<<<<< HEAD
            self.state = tabulated_set_params(self._part_types[0], self._part_types[1], utils.to_char_pointer(self._params["filename"]))
=======
            self.state = tabulated_set_params(self._part_types[0], self._part_types[
                                              1], self._params["filename"])
>>>>>>> b72301bf

        def is_active(self):
            if self.state == 0:
                return True

IF TABULATED != 1:
    class Tabulated(BondedInteraction):

        def type_number(self):
            raise Exception("TABULATED has to be defined in myconfig.hpp.")

        def type_name(self):
            raise Exception("TABULATED has to be defined in myconfig.hpp.")

        def valid_keys(self):
            raise Exception("TABULATED has to be defined in myconfig.hpp.")

        def required_keys(self):
            raise Exception("TABULATED has to be defined in myconfig.hpp.")

        def set_default_params(self):
            raise Exception("TABULATED has to be defined in myconfig.hpp.")

        def _get_params_from_es_core(self):
            raise Exception("TABULATED has to be defined in myconfig.hpp.")

        def _set_params_in_es_core(self):
            raise Exception("TABULATED has to be defined in myconfig.hpp.")


IF LENNARD_JONES == 1:
    class Subt_Lj(BondedInteraction):

        def type_number(self):
            return BONDED_IA_SUBT_LJ

        def type_name(self):
            return "SUBT_LJ"

        def valid_keys(self):
            return "r", "k"

        def required_keys(self):
            return "r", "k"

        def set_default_params(self):
            self._params = {"k": 0, "r": 0}

        def _get_params_from_es_core(self):
            return \
                {"k": bonded_ia_params[self._bond_id].p.subt_lj.k,
                 "r": bonded_ia_params[self._bond_id].p.subt_lj.r}

        def _set_params_in_es_core(self):
            subt_lj_set_params(
                self._bond_id, self._params["k"], self._params["r"])

IF BOND_VIRTUAL == 1:
    class Virtual(BondedInteraction):

        def type_number(self):
            return BONDED_IA_VIRTUAL_BOND

        def type_name(self):
            return "VIRTUAL"

        def valid_keys(self):
            return

        def required_keys(self):
            return

        def set_default_params(self):
            pass

        def _get_params_from_es_core(self):
            pass

        def _set_params_in_es_core(self):
            virtual_set_params(self._bond_id)

ELSE:
    class Virtual(BondedInteractionNotDefined):
        name = "BOND_VIRTUAL"

IF BOND_ENDANGLEDIST == 1:
    class Endangledist(BondedInteraction):

        def type_number(self):
            return BONDED_IA_ENDANGLEDIST

        def type_name(self):
            return "ENDANGLEDIST"

        def valid_keys(self):
            return "bend", "phi0", "distmin", "distmax"

        def required_keys(self):
            return "bend", "phi0", "distmin", "distmax"

        def set_default_params(self):
            self._params = {"bend": 0, "phi0": 0, "distmin": 0, "distmax": 1}

        def _get_params_from_es_core(self):
            return \
                {"bend": bonded_ia_params[self._bond_id].p.endangledist.bend,
                 "phi0": bonded_ia_params[self._bond_id].p.endangledist.phi0,
                 "distmin": bonded_ia_params[self._bond_id].p.endangledist.distmin,
                 "distmax": bonded_ia_params[self._bond_id].p.endangledist.distmax}

        def _set_params_in_es_core(self):
            endangledist_set_params(self._bond_id, self._params["bend"], self._params["phi0"], self._params["distmin"],
                                    self._params["distmax"])

ELSE:
    class Endangledist(BondedInteractionNotDefined):
        name = "BOND_ENDANGLEDIST"

IF OVERLAPPED == 1:
    class Overlapped(BondedInteraction):

        def type_number(self):
            return BONDED_IA_OVERLAPPED

        def type_name(self):
            return "OVERLAPPED"

        def valid_keys(self):
            return "overlap_type", "filename"

        def required_keys(self):
            return "overlap_type", "filename"

        def set_default_params(self):
            self._params = {"overlap_type": 0, "filename": ""}

        def _get_params_from_es_core(self):
            return \
                {"bend": bonded_ia_params[self._bond_id].p.overlap.type,
                 "phi0": bonded_ia_params[self._bond_id].p.overlap.filename}

        def _set_params_in_es_core(self):
            overlapped_bonded_set_params(
                self._bond_id, self._params["overlap_type"], self._params["filename"])

ELSE:
    class Overlapped(BondedInteractionNotDefined):
        name = "OVERLAPPED"

IF BOND_ANGLE == 1:
    class Angle_Harmonic(BondedInteraction):

        def type_number(self):
            return BONDED_IA_ANGLE_HARMONIC

        def type_name(self):
            return "ANGLE_HARMONIC"

        def valid_keys(self):
            return "bend", "phi0"

        def required_keys(self):
            return "bend", "phi0"

        def set_default_params(self):
            self._params = {"bend": 0, "phi0": 0}

        def _get_params_from_es_core(self):
            return \
                {"bend": bonded_ia_params[self._bond_id].p.angle_harmonic.bend,
                 "phi0": bonded_ia_params[self._bond_id].p.angle_harmonic.phi0}

        def _set_params_in_es_core(self):
            angle_harmonic_set_params(
                self._bond_id, self._params["bend"], self._params["phi0"])
ELSE:
    class Angle_Harmonic(BondedInteractionNotDefined):
        name = "BOND_ANGLE"

IF BOND_ANGLE == 1:
    class Angle_Cosine(BondedInteraction):

        def type_number(self):
            return BONDED_IA_ANGLE_COSINE

        def type_name(self):
            return "ANGLE_COSINE"

        def valid_keys(self):
            return "bend", "phi0"

        def required_keys(self):
            return "bend", "phi0"

        def set_default_params(self):
            self._params = {"bend": 0, "phi0": 0}

        def _get_params_from_es_core(self):
            return \
                {"bend": bonded_ia_params[self._bond_id].p.angle_cosine.bend,
                 "phi0": bonded_ia_params[self._bond_id].p.angle_cosine.phi0}

        def _set_params_in_es_core(self):
            angle_cosine_set_params(
                self._bond_id, self._params["bend"], self._params["phi0"])
ELSE:
    class Angle_Cosine(BondedInteractionNotDefined):
        name = "BOND_ANGLE"

IF BOND_ANGLE == 1:
    class Angle_Cossquare(BondedInteraction):

        def type_number(self):
            return BONDED_IA_ANGLE_COSSQUARE

        def type_name(self):
            return "ANGLE_COSSQUARE"

        def valid_keys(self):
            return "bend", "phi0"

        def required_keys(self):
            return "bend", "phi0"

        def set_default_params(self):
            self._params = {"bend": 0, "phi0": 0}

        def _get_params_from_es_core(self):
            return \
                {"bend": bonded_ia_params[self._bond_id].p.angle_cossquare.bend,
                 "phi0": bonded_ia_params[self._bond_id].p.angle_cossquare.phi0}

        def _set_params_in_es_core(self):
            angle_cossquare_set_params(
                self._bond_id, self._params["bend"], self._params["phi0"])
ELSE:
    class Angle_Cossquare(BondedInteractionNotDefined):
        name = "BOND_ANGLE"


class Oif_Global_Forces(BondedInteraction):

    def type_number(self):
        return BONDED_IA_OIF_GLOBAL_FORCES

    def type_name(self):
        return "OIF_GLOBAL_FORCES"

    def valid_keys(self):
        return "A0_g", "ka_g", "V0", "kv"

    def required_keys(self):
        return "A0_g", "ka_g", "V0", "kv"

    def set_default_params(self):
        self._params = {"A0_g": 1., "ka_g": 0., "V0": 1., "kv": 0.}

    def _get_params_from_es_core(self):
        return \
            {"A0_g": bonded_ia_params[self._bond_id].p.oif_global_forces.A0_g,
             "ka_g": bonded_ia_params[self._bond_id].p.oif_global_forces.ka_g,
             "V0": bonded_ia_params[self._bond_id].p.oif_global_forces.V0,
             "kv": bonded_ia_params[self._bond_id].p.oif_global_forces.kv}

    def _set_params_in_es_core(self):
        oif_global_forces_set_params(
            self._bond_id, self._params["A0_g"], self._params["ka_g"], self._params["V0"], self._params["kv"])


class Oif_Local_Forces(BondedInteraction):

    def type_number(self):
        return BONDED_IA_OIF_LOCAL_FORCES

    def type_name(self):
        return "OIF_LOCAL_FORCES"

    def valid_keys(self):
        return "r0", "ks", "kslin", "phi0", "kb", "A01", "A02", "kal"

    def required_keys(self):
        return "r0", "ks", "kslin", "phi0", "kb", "A01", "A02", "kal"

    def set_default_params(self):
        self._params = {"r0": 1., "ks": 0., "kslin": 0.,
                        "phi0": 0., "kb": 0., "A01": 0., "A02": 0., "kal": 0.}

    def _get_params_from_es_core(self):
        return \
            {"r0": bonded_ia_params[self._bond_id].p.oif_local_forces.r0,
             "ks": bonded_ia_params[self._bond_id].p.oif_local_forces.ks,
             "kslin": bonded_ia_params[self._bond_id].p.oif_local_forces.kslin,
             "phi0": bonded_ia_params[self._bond_id].p.oif_local_forces.phi0,
             "kb": bonded_ia_params[self._bond_id].p.oif_local_forces.kb,
             "A01": bonded_ia_params[self._bond_id].p.oif_local_forces.A01,
             "A02": bonded_ia_params[self._bond_id].p.oif_local_forces.A02,
             "kal": bonded_ia_params[self._bond_id].p.oif_local_forces.kal}

    def _set_params_in_es_core(self):
        oif_local_forces_set_params(
            self._bond_id, self._params["r0"], self._params["ks"], self._params["kslin"], self._params["phi0"], self._params["kb"], self._params["A01"], self._params["A02"], self._params["kal"])


bonded_interaction_classes = {
    int(BONDED_IA_FENE): FeneBond,
    int(BONDED_IA_HARMONIC): HarmonicBond,
    int(BONDED_IA_HARMONIC_DUMBBELL): HarmonicDumbbellBond,
    int(BONDED_IA_RIGID_BOND): RigidBond,
    int(BONDED_IA_DIHEDRAL): Dihedral,
    int(BONDED_IA_TABULATED): Tabulated,
    int(BONDED_IA_VIRTUAL_BOND): Virtual,
    int(BONDED_IA_ENDANGLEDIST): Endangledist,
    int(BONDED_IA_OVERLAPPED): Overlapped,
    int(BONDED_IA_ANGLE_HARMONIC): Angle_Harmonic,
    int(BONDED_IA_ANGLE_COSINE): Angle_Cosine,
    int(BONDED_IA_ANGLE_COSSQUARE): Angle_Cossquare,
    int(BONDED_IA_OIF_GLOBAL_FORCES): Oif_Global_Forces,
    int(BONDED_IA_OIF_LOCAL_FORCES): Oif_Local_Forces,
}
IF LENNARD_JONES:
    bonded_interaction_classes[int(BONDED_IA_SUBT_LJ)] = Subt_Lj


class BondedInteractions:

    """Represents the bonded interactions. Individual interactions can be accessed using
    NonBondedInteractions[i], where i is the bond id. Will return an instance o
    BondedInteractionHandle"""

    def __getitem__(self, key):
        if not isinstance(key, int):
            raise ValueError(
                "Index to BondedInteractions[] hast to be an integer referring to a bond id")

        # Find out the type of the interaction from Espresso
        bond_type = bonded_ia_params[key].type

        # Check if the bonded interaction exists in Espresso core
        if bond_type == -1:
            raise ValueError(
                "The bonded interaction with the id " + str(key) + " is not yet defined.")

        # Find the appropriate class representing such a bond
        bond_class = bonded_interaction_classes[bond_type]
        # print(bondType)
        # print("  ")

        # And return an instance of it, which refers to the bonded interaction
        # id in Espresso
        return bond_class(key)

    def __setitem__(self, key, value):
        # Validate arguments

        # type of key must be int
        if not isinstance(key, int):
            raise ValueError(
                "Index to BondedInteractions[] has to ba an integer referring to a bond id")

        # Value must be subclass off BondedInteraction
        if not isinstance(value, BondedInteraction):
            raise ValueError(
                "Only subclasses of BondedInteraction can be assigned.")

        # Save the bond id in the BondedInteraction instance
        value._bond_id = key

        # Set the parameters of the BondedInteraction instance in the Es core
        value._set_params_in_es_core()

    # Support iteration over active bonded interactions
    def __iter__(self):
        for i in range(n_bonded_ia):
            if bonded_ia_params[i].type != -1:
                yield self[i]

    def add(self, bonded_ia):
        """Add a bonded ia to the simulation>"""
        self[n_bonded_ia] = bonded_ia<|MERGE_RESOLUTION|>--- conflicted
+++ resolved
@@ -795,10 +795,6 @@
             return res
 
         def _set_params_in_es_core(self):
-<<<<<<< HEAD
-            tabulated_bonded_set_params(
-                self._bond_id, self._params["type"], utils.to_char_pointer(self._params["filename"]))
-=======
             if self._params["type"] == "distance":
                 type_num = 1
             else:
@@ -828,7 +824,6 @@
                 raise Exception("Could not setup tabulated bond. " + msg)
             # Retrieve some params, Es calculates.
             self._params = self._get_params_from_es_core()
->>>>>>> b72301bf
 
     cdef class TabulatedNonBonded(NonBondedInteraction):
 
@@ -860,12 +855,8 @@
                 "filename": ia_params.TAB_filename}
 
         def _set_params_in_es_core(self):
-<<<<<<< HEAD
-            self.state = tabulated_set_params(self._part_types[0], self._part_types[1], utils.to_char_pointer(self._params["filename"]))
-=======
             self.state = tabulated_set_params(self._part_types[0], self._part_types[
                                               1], self._params["filename"])
->>>>>>> b72301bf
 
         def is_active(self):
             if self.state == 0:
