--- conflicted
+++ resolved
@@ -73,21 +73,11 @@
         if self._params["dens"] == default_params["dens"]:
             raise Exception("LB_FLUID density not set")
         elif not (self._params["dens"] > 0.0 and (is_valid_type(self._params["dens"], float) or is_valid_type(self._params["dens"], int))):
-<<<<<<< HEAD
             raise ValueError("Density must be a positive double")
 
         if self._params["tau"] <= 0.:
             raise ValueError("tau has to be a positive double")
 
-=======
-            raise ValueError("Density must be one positive double")
-
-        if (self._params["tau"] <= 0.):
-            raise Exception("LB_FLUID tau has to be > 0")
-
-    # list of valid keys for parameters
-    ####################################################
->>>>>>> ea237af5
     def valid_keys(self):
         return "agrid", "dens", "ext_force_density", "visc", "tau", "bulk_visc", "gamma_odd", "gamma_even", "kT", "seed"
 
@@ -114,34 +104,9 @@
         self.tau = self._params['tau']
         self.density = self._params['dens']
 
-<<<<<<< HEAD
         if self._params['kT'] > 0.:
             self.seed = self._params['seed']
         self.kT = self._params['kT']
-=======
-        cdef stdint.uint64_t seed
-        if self._params["kT"] > 0.:
-            seed = self._params["seed"]
-            lb_lbfluid_set_rng_state(seed)
-        lb_lbfluid_set_kT(self._params["kT"])
-
-        python_lbfluid_set_density(
-    self._params["dens"],
-    self._params["agrid"])
-
-        lb_lbfluid_set_tau(self._params["tau"])
-
-        python_lbfluid_set_viscosity(
-    self._params["visc"],
-    self._params["agrid"],
-    self._params["tau"])
-
-        if self._params["bulk_visc"] != self.default_params()["bulk_visc"]:
-            python_lbfluid_set_bulk_viscosity(
-    self._params["bulk_visc"],
-    self._params["agrid"],
-    self._params["tau"])
->>>>>>> ea237af5
 
         self.viscosity = self._params['visc']
         if self._params['bulk_visc'] != default_params['bulk_visc']:
@@ -165,9 +130,8 @@
         self._params['dens'] = self.density
         self._params["kT"] = self.kT
         if self._params['kT'] > 0.0:
-            self._params['seed'] = lb_lbfluid_get_rng_state()
-        self._params['visc'] = python_lbfluid_get_viscosity(
-            self.agrid, self.tau)
+            self._params['seed'] = self.seed
+        self._params['visc'] = self.viscosity
         if not self._params["bulk_visc"] == default_params["bulk_visc"]:
             self._params['bulk_visc'] = self.bulk_viscosity
         self._params['ext_force_density'] = self.ext_force_density
@@ -397,9 +361,9 @@
             length = positions.shape[0]
             velocities = np.empty_like(positions)
             if three_point:
-                quadratic_velocity_interpolation( < double * >np.PyArray_GETPTR2(positions, 0, 0), < double * >np.PyArray_GETPTR2(velocities, 0, 0), length)
+                quadratic_velocity_interpolation(< double * >np.PyArray_GETPTR2(positions, 0, 0), < double * >np.PyArray_GETPTR2(velocities, 0, 0), length)
             else:
-                linear_velocity_interpolation( < double * >np.PyArray_GETPTR2(positions, 0, 0), < double * >np.PyArray_GETPTR2(velocities, 0, 0), length)
+                linear_velocity_interpolation(< double * >np.PyArray_GETPTR2(positions, 0, 0), < double * >np.PyArray_GETPTR2(velocities, 0, 0), length)
             return velocities * lb_lbfluid_get_lattice_speed()
 
 cdef class LBFluidRoutines:
