#
# Copyright (C) 2013-2019 The ESPResSo project
#
# This file is part of ESPResSo.
#
# ESPResSo is free software: you can redistribute it and/or modify
# it under the terms of the GNU General Public License as published by
# the Free Software Foundation, either version 3 of the License, or
# (at your option) any later version.
#
# ESPResSo is distributed in the hope that it will be useful,
# but WITHOUT ANY WARRANTY; without even the implied warranty of
# MERCHANTABILITY or FITNESS FOR A PARTICULAR PURPOSE.  See the
# GNU General Public License for more details.
#
# You should have received a copy of the GNU General Public License
# along with this program.  If not, see <http://www.gnu.org/licenses/>.
#
include "myconfig.pxi"
import os
import cython
import itertools
import numpy as np
cimport numpy as np
from libc cimport stdint
from .actors cimport Actor
from . cimport cuda_init
from . import cuda_init
from . import utils
from .utils import array_locked, is_valid_type, to_char_pointer
from .utils cimport Vector3i, Vector3d, Vector6d, Vector19d, make_array_locked
from .globals cimport time_step


IF LB_WALBERLA:

    import lxml.etree

    class VTKRegistry:

        def __init__(self):
            self.map = {}
            self.collisions = {}

        def _register_vtk_object(self, vtk_uid, vtk_obj):
            self.map[vtk_uid] = vtk_obj
            self.collisions[os.path.abspath(vtk_uid)] = vtk_uid

        def __getstate__(self):
            return self.map

        def __setstate__(self, active_vtk_objects):
            self.map = {}
            self.collisions = {}
            for vtk_uid, vtk_obj in active_vtk_objects.items():
                self.map[vtk_uid] = vtk_obj
                self.collisions[os.path.abspath(vtk_uid)] = vtk_uid

    _vtk_registry = VTKRegistry()

    class VTKOutput:
        """
        VTK callback.
        """
        observable2enum = {
            'density': < int > output_vtk_density,
            'velocity_vector': < int > output_vtk_velocity_vector,
            'pressure_tensor': < int > output_vtk_pressure_tensor}

        def __init__(self, vtk_uid, identifier, observables, delta_N,
                     base_folder, prefix):
            observables = set(observables)
            flag = sum(self.observable2enum[obs] for obs in observables)
            self._params = {
                'vtk_uid': vtk_uid, 'identifier': identifier, 'prefix': prefix,
                'delta_N': delta_N, 'base_folder': base_folder, 'flag': flag,
                'enabled': True, 'initial_count': 0, 'observables': observables}
            self._set_params_in_es_core()

        def __getstate__(self):
            odict = self._params.copy()
            # get initial execution counter
            pvd = os.path.abspath(self._params['vtk_uid']) + '.pvd'
            if os.path.isfile(pvd):
                tree = lxml.etree.parse(pvd)
                nodes = tree.xpath('/VTKFile/Collection/DataSet')
                if nodes:
                    odict['initial_count'] = int(
                        nodes[-1].attrib['timestep']) + 1
            return odict

        def __setstate__(self, params):
            self._params = params
            self._set_params_in_es_core()

        def _set_params_in_es_core(self):
            _vtk_registry._register_vtk_object(self._params['vtk_uid'], self)
            lb_lbfluid_create_vtk(self._params['delta_N'],
                                  self._params['initial_count'],
                                  self._params['flag'],
                                  to_char_pointer(self._params['identifier']),
                                  to_char_pointer(self._params['base_folder']),
                                  to_char_pointer(self._params['prefix']))
            if not self._params['enabled']:
                self.disable()

        def write(self):
            raise NotImplementedError()

        def disable(self):
            raise NotImplementedError()

        def enable(self):
            raise NotImplementedError()

    class VTKOutputAutomatic(VTKOutput):
        """
        Automatic VTK callback. Can be disabled at any time and re-enabled later.

        Please note that the internal VTK counter is no longer incremented
        when the callback is disabled, which means the number of LB steps
        between two frames will not always be an integer multiple of delta_N.
        """

        def __repr__(self):
            return "<{}.{}: writes to '{}' every {} LB step{}{}>".format(
                self.__class__.__module__, self.__class__.__name__,
                self._params['vtk_uid'], self._params['delta_N'],
                '' if self._params['delta_N'] == 1 else 's',
                '' if self._params['enabled'] else ' (disabled)')

        def write(self):
            raise RuntimeError(
                'Automatic VTK callbacks writes automaticall, cannot be triggered manually')

        def enable(self):
            lb_lbfluid_switch_vtk(to_char_pointer(self._params['vtk_uid']), 1)
            self._params['enabled'] = True

        def disable(self):
            lb_lbfluid_switch_vtk(to_char_pointer(self._params['vtk_uid']), 0)
            self._params['enabled'] = False

    class VTKOutputManual(VTKOutput):
        """
        Manual VTK callback. Can be called at any time to take a snapshot
        of the current state of the LB fluid.
        """

        def __repr__(self):
            return "<{}.{}: writes to '{}' on demand>".format(
                self.__class__.__module__, self.__class__.__name__,
                self._params['vtk_uid'])

        def write(self):
            lb_lbfluid_write_vtk(to_char_pointer(self._params['vtk_uid']))

        def disable(self):
            raise RuntimeError('Manual VTK callbacks cannot be disabled')

        def enable(self):
            raise RuntimeError('Manual VTK callbacks cannot be enabled')


def _construct(cls, params):
    obj = cls(**params)
    obj._params = params
    return obj


cdef class HydrodynamicInteraction(Actor):
    """
    Base class for LB implementations.

    Parameters
    ----------
    agrid : :obj:`float`
        Lattice constant. The box size in every direction must be an integer
        multiple of ``agrid``.
    tau : :obj:`float`
        LB time step. The MD time step must be an integer multiple of ``tau``.
    dens : :obj:`float`
        Fluid density.
    visc : :obj:`float`
        Fluid kinematic viscosity.
    bulk_visc : :obj:`float`, optional
        Fluid bulk viscosity.
    gamma_odd : :obj:`int`, optional
        Relaxation parameter :math:`\\gamma_{\\textrm{odd}}` for kinetic modes.
    gamma_even : :obj:`int`, optional
        Relaxation parameter :math:`\\gamma_{\\textrm{even}}` for kinetic modes.
    ext_force_density : (3,) array_like of :obj:`float`, optional
        Force density applied on the fluid.
    kT : :obj:`float`, optional
        Thermal energy of the simulated heat bath (for thermalized fluids).
        Set it to 0 for an unthermalized fluid.
    seed : :obj:`int`, optional
        Initial counter value (or seed) of the philox RNG.
        Required for a thermalized fluid. Must be positive.
    """

    def _lb_init(self):
        raise Exception(
            "Subclasses of HydrodynamicInteraction must define the _lb_init() method.")

    def __reduce__(self):
        return _construct, (self.__class__, self._params), None

    def __getitem__(self, key):
        if isinstance(key, (tuple, list, np.ndarray)):
            if len(key) == 3:
                return LBFluidRoutines(np.array(key))
        else:
            raise Exception(
                f"{key} is not a valid key. Should be a point on the nodegrid e.g. lbf[0,0,0].")

    # validate the given parameters on actor initialization
    #
    def validate_params(self):
        default_params = self.default_params()

        utils.check_type_or_throw_except(
            self._params["kT"], 1, float, "kT must be a number")
        if self._params["kT"] > 0. and not self._params["seed"]:
            raise ValueError(
                "seed has to be given if temperature is not 0.")

        if self._params["dens"] == default_params["dens"]:
            raise Exception("LB_FLUID density not set")
        elif not (self._params["dens"] > 0.0 and (is_valid_type(self._params["dens"], float) or is_valid_type(self._params["dens"], int))):
            raise ValueError("Density must be a positive double")

        if self._params["tau"] <= 0.:
            raise ValueError("tau has to be a positive double")

    def valid_keys(self):
        return "agrid", "dens", "ext_force_density", "visc", "tau", "bulk_visc", "gamma_odd", "gamma_even", "kT", "seed"

    def required_keys(self):
        return ["dens", "agrid", "visc", "tau"]

    def default_params(self):
        return {"agrid": -1.0,
                "dens": -1.0,
                "ext_force_density": [0.0, 0.0, 0.0],
                "visc": -1.0,
                "bulk_visc": -1.0,
                "tau": -1.0,
                "seed": 0,
                "kT": 0.}

    def _set_lattice_switch(self):
        raise Exception(
            "Subclasses of HydrodynamicInteraction must define the _set_lattice_switch() method.")

    def _set_params_in_es_core(self):
        pass

    def _get_params_from_es_core(self):
        default_params = self.default_params()
        self._params['agrid'] = self.agrid
        self._params["tau"] = self.tau
        #self._params['dens'] = self.density
        self._params["kT"] = self.kT
        if self._params['kT'] > 0.0:
            self._params['seed'] = self.seed
        self._params['visc'] = self.viscosity
        if not self._params["bulk_visc"] == default_params["bulk_visc"]:
            self._params['bulk_visc'] = self.bulk_viscosity
        self._params['ext_force_density'] = self.ext_force_density

        return self._params

<<<<<<< HEAD
=======
    def set_interpolation_order(self, interpolation_order):
        """ Set the order for the fluid interpolation scheme.

        Parameters
        ----------
        interpolation_order : :obj:`str`, \{"linear", "quadratic"\}
            ``"linear"`` for trilinear interpolation, ``"quadratic"`` for
            quadratic interpolation. For the CPU implementation of LB, only
            ``"linear"`` is available.

        """
        if interpolation_order == "linear":
            lb_lbinterpolation_set_interpolation_order(linear)
        elif interpolation_order == "quadratic":
            lb_lbinterpolation_set_interpolation_order(quadratic)
        else:
            raise ValueError("Invalid parameter")

>>>>>>> cf157f52
    def get_interpolated_velocity(self, pos):
        """Get LB fluid velocity at specified position.

        Parameters
        ----------
        pos : (3,) array_like of :obj:`float`
            The position at which velocity is requested.

        Returns
        -------
        v : (3,) array_like :obj:`float`
            The LB fluid velocity at ``pos``.

        """
        cdef Vector3d p

        for i in range(3):
            p[i] = pos[i]
        cdef Vector3d v = lb_lbfluid_get_interpolated_velocity(p) * lb_lbfluid_get_lattice_speed()
        return make_array_locked(v)

    def add_force_at_pos(self, pos, force):
        """Adds a force to the fluid at given position

        Parameters
        ----------
        pos : (3,) array_like of :obj:`float`
              The position at which the force will be added.
        force : (3,) array_like of :obj:`float`
              The force vector which will be dirtibuted at the position.

        """
        cdef Vector3d p
        cdef Vector3d f

        for i in range(3):
            p[i] = pos[i]
            f[i] = force[i]
        lb_lbfluid_add_force_at_pos(p, f)

    def save_checkpoint(self, path, binary):
        tmp_path = path + ".__tmp__"
        lb_lbfluid_save_checkpoint(utils.to_char_pointer(tmp_path), binary)
        os.rename(tmp_path, path)

    def load_checkpoint(self, path, binary):
        lb_lbfluid_load_checkpoint(utils.to_char_pointer(path), binary)

    def _activate_method(self):
        raise Exception(
            "Subclasses of HydrodynamicInteraction have to implement _activate_method.")

    def _deactivate_method(self):
        lb_lbfluid_set_lattice_switch(NONE)

    property shape:
        def __get__(self):
            cdef Vector3i shape = lb_lbfluid_get_shape()
            return (shape[0], shape[1], shape[2])

    property kT:
        def __get__(self):
            return lb_lbfluid_get_kT()

    property seed:
        def __get__(self):
            return lb_lbfluid_get_rng_state()

        def __set__(self, seed):
            cdef stdint.uint64_t _seed = seed
            lb_lbfluid_set_rng_state(seed)

    property pressure_tensor:
        def __get__(self):
            cdef Vector6d tensor = python_lbfluid_get_pressure_tensor(self.agrid, self.tau)
            return array_locked(np.array([[tensor[0], tensor[1], tensor[3]],
                                          [tensor[1], tensor[2], tensor[4]],
                                          [tensor[3], tensor[4], tensor[5]]]))

        def __set__(self, value):
            raise NotImplementedError

    property ext_force_density:
        def __get__(self):
            cdef Vector3d res
            res = python_lbfluid_get_ext_force_density(
                self.agrid, self.tau)
            return make_array_locked(res)

        def __set__(self, ext_force_density):
            python_lbfluid_set_ext_force_density(
                ext_force_density, self.agrid, self.tau)

    property viscosity:
        def __get__(self):
            return python_lbfluid_get_viscosity(self.agrid, self.tau)

    property tau:
        def __get__(self):
            return lb_lbfluid_get_tau()

    property agrid:
        def __get__(self):
            return lb_lbfluid_get_agrid()

    def nodes(self):
        """Provides a generator for iterating over all lb nodes"""

        shape = self.shape
        for i, j, k in itertools.product(
                range(shape[0]), range(shape[1]), range(shape[2])):
            yield self[i, j, k]


<<<<<<< HEAD
IF LB_WALBERLA:
    cdef class LBFluidWalberla(HydrodynamicInteraction):
        """
        Initialize the lattice-Boltzmann method for hydrodynamic flow using Walberla
=======
cdef class LBFluid(HydrodynamicInteraction):
    """
    Initialize the lattice-Boltzmann method for hydrodynamic flow using the CPU.
    See :class:`HydrodynamicInteraction` for the list of parameters.

    """

    def _set_lattice_switch(self):
        lb_lbfluid_set_lattice_switch(CPU)

    def _activate_method(self):
        self.validate_params()
        self._set_lattice_switch()
        self._set_params_in_es_core()

IF CUDA:
    cdef class LBFluidGPU(HydrodynamicInteraction):
        """
        Initialize the lattice-Boltzmann method for hydrodynamic flow using the GPU.
        See :class:`HydrodynamicInteraction` for the list of parameters.
>>>>>>> cf157f52

        """

        def _set_params_in_es_core(self):
            pass

        def default_params(self):
            return {"agrid": -1.0,
                    "dens": -1.0,
                    "ext_force_density": [0.0, 0.0, 0.0],
                    "visc": -1.0,
                    "bulk_visc": -1.0,
                    "tau": -1.0,
                    "kT": 0.0,
                    "seed": 0}

        def _set_lattice_switch(self):
            raise Exception("This may not be called")

        def _activate_method(self):
            self.validate_params()
            mpi_init_lb_walberla(
                self._params["visc"] * self._params['tau'] /
                self._params['agrid']**2, self._params["dens"], self._params["agrid"], self._params["tau"],
                self._params['kT'] / (self._params['agrid']
                                      ** 2 / self._params['tau']**2),
                self._params['seed'])
            utils.handle_errors("LB fluid activation")
            self.ext_force_density = self._params["ext_force_density"]

        def _deactivate_method(self):
            mpi_destruct_lb_walberla()
            super()._deactivate_method()

        def add_vtk_writer(self, identifier, observables, delta_N=0,
                           base_folder='vtk_out', prefix='simulation_step'):
            """
            Create a VTK observable.

            Files are written to ``<base_folder>/<identifier>/<prefix>_*.vtu``.
            Summary is written to ``<base_folder>/<identifier>.pvd``.

            Parameters
            ----------
            identifier : :obj:`str`
                Name of the VTK dataset.
            observables : :obj:`list`, \{'density', 'velocity_vector', 'pressure_tensor'\}
                List of observables to write to the VTK files.
            delta_N : :obj:`int`
                Write frequency, if 0 write a single frame (default),
                otherwise add a callback to write every ``delta_N`` LB steps
                to a new file.
            base_folder : :obj:`str`
                Path to the output VTK folder.
            prefix : :obj:`str`
                Prefix for VTK files.
            """
            # sanity checks
            utils.check_type_or_throw_except(
                delta_N, 1, int, "delta_N must be 1 integer")
            assert delta_N >= 0, 'delta_N must be a positive integer'
            utils.check_type_or_throw_except(
                identifier, 1, str, "identifier must be 1 string")
            assert os.path.sep not in identifier, 'identifier must be a string, not a filepath'
            if isinstance(observables, str):
                observables = [observables]
            for obs in observables:
                if obs not in VTKOutput.observable2enum:
                    raise ValueError('Unknown VTK observable ' + obs)
            vtk_uid = base_folder + '/' + identifier
            vtk_path = os.path.abspath(vtk_uid)
            if vtk_path in _vtk_registry.collisions:
                raise RuntimeError(
                    'VTK identifier "{}" would overwrite files written by VTK identifier "{}"'.format(
                        vtk_uid, _vtk_registry.collisions[vtk_path]))
            args = (
                vtk_uid,
                identifier,
                observables,
                delta_N,
                base_folder,
                prefix)
            if delta_N:
                obj = VTKOutputAutomatic(*args)
            else:
                obj = VTKOutputManual(*args)
            return obj


cdef class LBFluidRoutines:
    cdef Vector3i node

    def __init__(self, key):
        utils.check_type_or_throw_except(
            key, 3, int, "The index of an lb fluid node consists of three integers.")
        self.node[0] = key[0]
        self.node[1] = key[1]
        self.node[2] = key[2]
        if not lb_lbnode_is_index_valid(self.node):
            raise ValueError("LB node index out of bounds")

    property index:
        def __get__(self):
            return (self.node[0], self.node[1], self.node[2])

    property velocity:
        def __get__(self):
            return make_array_locked(python_lbnode_get_velocity(self.node))

        def __set__(self, value):
            cdef Vector3d c_velocity
            if all(is_valid_type(v, float) for v in value) and len(value) == 3:
                c_velocity[0] = value[0]
                c_velocity[1] = value[1]
                c_velocity[2] = value[2]
                python_lbnode_set_velocity(self.node, c_velocity)
            else:
                raise ValueError(
                    "Velocity has to be of shape 3 and type float.")
    property density:
        def __get__(self):
            return python_lbnode_get_density(self.node)

        def __set__(self, value):
            python_lbnode_set_density(self.node, value)

    property pressure_tensor:
        def __get__(self):
            cdef Vector6d tensor = python_lbnode_get_pressure_tensor(self.node)
            return array_locked(np.array([[tensor[0], tensor[1], tensor[3]],
                                          [tensor[1], tensor[2], tensor[4]],
                                          [tensor[3], tensor[4], tensor[5]]]))

        def __set__(self, value):
            raise NotImplementedError

    property population:
        def __get__(self):
            cdef Vector19d double_return
            double_return = lb_lbnode_get_pop(self.node)
            return array_locked(np.array([double_return[0],
                                          double_return[1],
                                          double_return[2],
                                          double_return[3],
                                          double_return[4],
                                          double_return[5],
                                          double_return[6],
                                          double_return[7],
                                          double_return[8],
                                          double_return[9],
                                          double_return[10],
                                          double_return[11],
                                          double_return[12],
                                          double_return[13],
                                          double_return[14],
                                          double_return[15],
                                          double_return[16],
                                          double_return[17],
                                          double_return[18]]
                                         ))

        def __set__(self, population):
            cdef Vector19d _population
            for i in range(19):
                _population[i] = population[i]
            lb_lbnode_set_pop(self.node, _population)

    property is_boundary:
        def __get__(self):
            return lb_lbnode_is_boundary(self.node)

        def __set__(self, value):
            raise NotImplementedError

    property last_applied_force:
        def __get__(self):
            return make_array_locked(
                python_lbnode_get_last_applied_force(self.node))<|MERGE_RESOLUTION|>--- conflicted
+++ resolved
@@ -271,27 +271,6 @@
 
         return self._params
 
-<<<<<<< HEAD
-=======
-    def set_interpolation_order(self, interpolation_order):
-        """ Set the order for the fluid interpolation scheme.
-
-        Parameters
-        ----------
-        interpolation_order : :obj:`str`, \{"linear", "quadratic"\}
-            ``"linear"`` for trilinear interpolation, ``"quadratic"`` for
-            quadratic interpolation. For the CPU implementation of LB, only
-            ``"linear"`` is available.
-
-        """
-        if interpolation_order == "linear":
-            lb_lbinterpolation_set_interpolation_order(linear)
-        elif interpolation_order == "quadratic":
-            lb_lbinterpolation_set_interpolation_order(quadratic)
-        else:
-            raise ValueError("Invalid parameter")
-
->>>>>>> cf157f52
     def get_interpolated_velocity(self, pos):
         """Get LB fluid velocity at specified position.
 
@@ -406,33 +385,11 @@
             yield self[i, j, k]
 
 
-<<<<<<< HEAD
 IF LB_WALBERLA:
     cdef class LBFluidWalberla(HydrodynamicInteraction):
         """
-        Initialize the lattice-Boltzmann method for hydrodynamic flow using Walberla
-=======
-cdef class LBFluid(HydrodynamicInteraction):
-    """
-    Initialize the lattice-Boltzmann method for hydrodynamic flow using the CPU.
-    See :class:`HydrodynamicInteraction` for the list of parameters.
-
-    """
-
-    def _set_lattice_switch(self):
-        lb_lbfluid_set_lattice_switch(CPU)
-
-    def _activate_method(self):
-        self.validate_params()
-        self._set_lattice_switch()
-        self._set_params_in_es_core()
-
-IF CUDA:
-    cdef class LBFluidGPU(HydrodynamicInteraction):
-        """
-        Initialize the lattice-Boltzmann method for hydrodynamic flow using the GPU.
+        Initialize the lattice-Boltzmann method for hydrodynamic flow using waLBerla.
         See :class:`HydrodynamicInteraction` for the list of parameters.
->>>>>>> cf157f52
 
         """
 
