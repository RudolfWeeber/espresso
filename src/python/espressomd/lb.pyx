#
# Copyright (C) 2013-2018 The ESPResSo project
#
# This file is part of ESPResSo.
#
# ESPResSo is free software: you can redistribute it and/or modify
# it under the terms of the GNU General Public License as published by
# the Free Software Foundation, either version 3 of the License, or
# (at your option) any later version.
#
# ESPResSo is distributed in the hope that it will be useful,
# but WITHOUT ANY WARRANTY; without even the implied warranty of
# MERCHANTABILITY or FITNESS FOR A PARTICULAR PURPOSE.  See the
# GNU General Public License for more details.
#
# You should have received a copy of the GNU General Public License
# along with this program.  If not, see <http://www.gnu.org/licenses/>.
#
from __future__ import print_function, absolute_import, division
include "myconfig.pxi"
import os
import cython
import itertools
import numpy as np
cimport numpy as np
from libc cimport stdint
from .actors cimport Actor
from . cimport cuda_init
from . import cuda_init
from copy import deepcopy
from . import utils
from .utils import array_locked, is_valid_type
from .utils cimport make_array_locked

# Actor class
#


def _construct(cls, params):
    obj = cls(**params)
    obj._params = params
    return obj

cdef class HydrodynamicInteraction(Actor):
    def _lb_init(self):
        raise Exception(
            "Subclasses of HydrodynamicInteraction must define the _lb_init() method.")

    def __reduce__(self):
        return _construct, (self.__class__, self._params), None

    def __getitem__(self, key):
        if isinstance(key, tuple) or isinstance(key, list) or isinstance(key, np.ndarray):
            if len(key) == 3:
                return LBFluidRoutines(np.array(key))
        else:
            raise Exception(
                "%s is not a valid key. Should be a point on the nodegrid e.g. lbf[0,0,0]," % key)

    # validate the given parameters on actor initialization
    #
    def validate_params(self):
        default_params = self.default_params()

        utils.check_type_or_throw_except(
            self._params["kT"], 1, float, "kT must be a number")
        if self._params["kT"] > 0. and not self._params["seed"]:
            raise ValueError(
                "seed has to be given if temperature is not 0.")

        if self._params["dens"] == default_params["dens"]:
            raise Exception("LB_FLUID density not set")
        else:
            if not (self._params["dens"] > 0.0 and (is_valid_type(self._params["dens"], float) or is_valid_type(self._params["dens"], int))):
                raise ValueError("Density must be one positive double")

    # list of valid keys for parameters
    #
    def valid_keys(self):
        return "agrid", "dens", "ext_force_density", "visc", "tau", "bulk_visc", "gamma_odd", "gamma_even", "kT", "seed"

    # list of essential keys required for the fluid
    #
    def required_keys(self):
        return ["dens", "agrid", "visc", "tau"]

    # list of default parameters
    #
    def default_params(self):
        return {"agrid": -1.0,
                "dens": -1.0,
                "ext_force_density": [0.0, 0.0, 0.0],
                "visc": -1.0,
                "bulk_visc": -1.0,
                "tau": -1.0,
                "seed": None,
                "kT": 0.}

    # function that calls wrapper functions which set the parameters at C-Level
    #
    def _set_lattice_switch(self):
        raise Exception(
            "Subclasses of HydrodynamicInteraction must define the _set_lattice_switch() method.")

    def _set_params_in_es_core(self):
        default_params = self.default_params()

        cdef stdint.uint64_t seed
        if self._params["kT"] > 0.:
            seed = self._params["seed"]
            lb_lbfluid_set_rng_state(seed)
        lb_lbfluid_set_kT(self._params["kT"])

        python_lbfluid_set_density(
    self._params["dens"],
    self._params["agrid"])

        lb_lbfluid_set_tau(self._params["tau"])

        python_lbfluid_set_viscosity(
    self._params["visc"],
    self._params["agrid"],
    self._params["tau"])

        if self._params["bulk_visc"] != self.default_params()["bulk_visc"]:
            python_lbfluid_set_bulk_viscosity(
    self._params["bulk_visc"],
    self._params["agrid"],
    self._params["tau"])

        python_lbfluid_set_agrid(self._params["agrid"])

        python_lbfluid_set_ext_force_density(
    self._params["ext_force_density"],
    self._params["agrid"],
    self._params["tau"])

        if "gamma_odd" in self._params:
            python_lbfluid_set_gamma_odd(self._params["gamma_odd"])

        if "gamma_even" in self._params:
            python_lbfluid_set_gamma_even(self._params["gamma_even"])

        utils.handle_errors("LB fluid activation")

    # function that calls wrapper functions which get the parameters from C-Level
    #
    def _get_params_from_es_core(self):
        default_params = self.default_params()
        cdef double kT = lb_lbfluid_get_kT()
        self._params["kT"] = kT
        cdef stdint.uint64_t seed
        if kT > 0.0:
            seed = lb_lbfluid_get_rng_state()
            self._params['seed'] = seed
        if python_lbfluid_get_density(self._params["dens"], self._params["agrid"]):
            raise Exception("lb_lbfluid_get_density error")

        self._params["tau"] = lb_lbfluid_get_tau()

        if python_lbfluid_get_viscosity(self._params["visc"], self._params["agrid"], self._params["tau"]):
            raise Exception("lb_lbfluid_set_viscosity error")

        if not self._params["bulk_visc"] == default_params["bulk_visc"]:
            if python_lbfluid_get_bulk_viscosity(self._params["bulk_visc"], self._params["agrid"], self._params["tau"]):
                raise Exception("lb_lbfluid_set_bulk_viscosity error")

        if python_lbfluid_get_agrid(self._params["agrid"]):
            raise Exception("lb_lbfluid_set_agrid error")

        if not self._params["ext_force_density"] == default_params["ext_force_density"]:
            if python_lbfluid_get_ext_force_density(self._params["ext_force_density"], self._params["agrid"], self._params["tau"]):
                raise Exception("lb_lbfluid_set_ext_force_density error")

        return self._params

    def set_interpolation_order(self, interpolation_order):
        """ Set the order for the fluid interpolation scheme.

        Parameters
        ----------
        interpolation_order : :obj:`str`
            ``linear`` refers to linear interpolation, ``quadratic`` to quadratic interpolation.

        """
        if (interpolation_order == "linear"):
            lb_lbinterpolation_set_interpolation_order(linear)
        elif (interpolation_order == "quadratic"):
            lb_lbinterpolation_set_interpolation_order(quadratic)
        else:
            raise ValueError("Invalid parameter")

    def get_interpolated_velocity(self, pos):
        """Get LB fluid velocity at specified position.

        Parameters
        ----------
        pos : array_like :obj:`float`
              The position at which velocity is requested.

        Returns
        -------
        v : array_like :obj:`float`
            The LB fluid velocity at ``pos``.

        """
        cdef Vector3d p

        for i in range(3):
            p[i] = pos[i]
        cdef Vector3d v = lb_lbinterpolation_get_interpolated_velocity_global(p) * lb_lbfluid_get_lattice_speed()
        return make_array_locked(v)

    def print_vtk_velocity(self, path, bb1=None, bb2=None):
        cdef vector[int] bb1_vec
        cdef vector[int] bb2_vec
        if bb1 is None or bb2 is None:
            lb_lbfluid_print_vtk_velocity(utils.to_char_pointer(path))
        else:
            bb1_vec = bb1
            bb2_vec = bb2
            lb_lbfluid_print_vtk_velocity(
                utils.to_char_pointer(path), bb1_vec, bb2_vec)

    def print_vtk_boundary(self, path):
        lb_lbfluid_print_vtk_boundary(utils.to_char_pointer(path))

    def print_velocity(self, path):
        lb_lbfluid_print_velocity(utils.to_char_pointer(path))

    def print_boundary(self, path):
        lb_lbfluid_print_boundary(utils.to_char_pointer(path))

    def save_checkpoint(self, path, binary):
        tmp_path = path + ".__tmp__"
        lb_lbfluid_save_checkpoint(utils.to_char_pointer(tmp_path), binary)
        os.rename(tmp_path, path)

    def load_checkpoint(self, path, binary):
        lb_lbfluid_load_checkpoint(utils.to_char_pointer(path), binary)

    def _activate_method(self):
        raise Exception(
"Subclasses of HydrodynamicInteraction have to implement _activate_method.")

    def _deactivate_method(self):
        lb_lbfluid_set_lattice_switch(NONE)
    
    property shape:
        def __get__(self):
            cdef Vector3i shape = lb_lbfluid_get_shape()
            return (shape[0], shape[1], shape[2])

    property stress:
        def __get__(self):
            cdef Vector6d res
            res = lb_lbfluid_get_stress() 
            return array_locked((
                res[0], res[1], res[2], res[3], res[4], res[5]))

        def __set__(self, value):
            raise NotImplementedError

    def nodes(self):
        """Provides a generator for iterating over all lb nodes"""
        
        shape = self.shape
        for i, j, k in itertools.product(range(shape[0]), range(shape[1]), range(shape[2])):
            yield self[i, j, k]

    property stress:
        def __get__(self):
            cdef Vector6d res
            res = lb_lbfluid_get_stress()
            return array_locked((
                res[0], res[1], res[2], res[3], res[4], res[5]))

        def __set__(self, value):
            raise NotImplementedError


# LBFluid main class
#
cdef class LBFluid(HydrodynamicInteraction):
    """
    Initialize the lattice-Boltzmann method for hydrodynamic flow using the CPU.

    """

    def _set_lattice_switch(self):
        lb_lbfluid_set_lattice_switch(CPU)

    def _activate_method(self):
        self.validate_params()
        self._set_lattice_switch()
        self._set_params_in_es_core()
<<<<<<< HEAD

IF LB_WALBERLA:
    cdef class LBFluidWalberla(HydrodynamicInteraction):
        """
        Initialize the lattice-Boltzmann method for hydrodynamic flow using Walberla

        """

        def valid_keys(self):
            return "agrid", "tau", "dens", "visc", "kT", "ext_force_density"

        def validate_params(self):
            super(LBFluidWalberla, self).validate_params()

            if float(self._params["kT"]) != 0.:
                raise ValueError(
                    "The Walberla interface does not currently support thermalization (kT>0).")

        def _set_lattice_switch(self):
            raise Exception("This may not be called")

        def _set_params_in_es_core(self):
            raise Exception("This may not be called")

        def _activate_method(self):
            self.validate_params()
            mpi_init_lb_walberla(
                self._params["visc"], self._params["dens"], self._params["agrid"], self._params["tau"])
            python_lbfluid_set_ext_force_density(
    self._params["ext_force_density"],
    self._params["agrid"],
    self._params["tau"])

        def _deactivate_method(self):
            mpi_destruct_lb_walberla()


=======
    
>>>>>>> ad319c06
IF CUDA:
    cdef class LBFluidGPU(HydrodynamicInteraction):
        """
        Initialize the lattice-Boltzmann method for hydrodynamic flow using the GPU.

        """

        def _set_lattice_switch(self):
            lb_lbfluid_set_lattice_switch(GPU)

        def _activate_method(self):
            self.validate_params()
            self._set_lattice_switch()
            self._set_params_in_es_core()

        @cython.boundscheck(False)
        @cython.wraparound(False)
        def get_interpolated_fluid_velocity_at_positions(self, np.ndarray[double, ndim=2, mode="c"] positions not None, three_point=False):
            """Calculate the fluid velocity at given positions.

            Parameters
            ----------
            positions : numpy-array of type :obj:`float` of shape (N,3)
                        The 3-dimensional positions.

            Returns
            -------
            velocities : numpy-array of type :obj:`float` of shape (N,3)
                         The 3-dimensional LB fluid velocities.

            Raises
            ------
            AssertionError
                If shape of ``positions`` not (N,3).

            """
            assert positions.shape[
                1] == 3, "The input array must have shape (N,3)"
            cdef int length
            length = positions.shape[0]
            velocities = np.empty_like(positions)
            if three_point:
                quadratic_velocity_interpolation( < double * >np.PyArray_GETPTR2(positions, 0, 0), < double * >np.PyArray_GETPTR2(velocities, 0, 0), length)
            else:
                linear_velocity_interpolation( < double * >np.PyArray_GETPTR2(positions, 0, 0), < double * >np.PyArray_GETPTR2(velocities, 0, 0), length)
            return velocities * lb_lbfluid_get_lattice_speed()

cdef class LBFluidRoutines(object):
    cdef Vector3i node

    def __init__(self, key):
        utils.check_type_or_throw_except(
            key, 3, int, "The index of an lb fluid node consists of three integers.")
        self.node[0] = key[0]
        self.node[1] = key[1]
        self.node[2] = key[2]
        if not lb_lbnode_is_index_valid(self.node):
            raise ValueError("LB node index out of bounds")
    
    property index:
        def __get__(self):
            return (self.node[0], self.node[1], self.node[2])

    property velocity:
        def __get__(self):
            return make_array_locked(python_lbnode_get_velocity(self.node))

        def __set__(self, value):
            cdef Vector3d c_velocity
            if all(is_valid_type(v, float) for v in value) and len(value) == 3:
                c_velocity[0] = value[0]
                c_velocity[1] = value[1]
                c_velocity[2] = value[2]
                python_lbnode_set_velocity(self.node, c_velocity)
            else:
                raise ValueError(
                    "Velocity has to be of shape 3 and type float.")
    property density:
        def __get__(self):
            return python_lbnode_get_density(self.node)

        def __set__(self, value):
            python_lbnode_set_density(self.node, value)

    property stress:
        def __get__(self):
            cdef Vector6d pi = python_lbnode_get_pi(self.node)
            return array_locked(np.array([[pi[0], pi[1], pi[3]],
                                          [pi[1], pi[2], pi[4]],
                                          [pi[3], pi[4], pi[5]]]))

        def __set__(self, value):
            raise NotImplementedError

    property stress_neq:
        def __get__(self):
            cdef Vector6d pi = python_lbnode_get_pi_neq(self.node)
            return array_locked(np.array([[pi[0], pi[1], pi[3]],
                                          [pi[1], pi[2], pi[4]],
                                          [pi[3], pi[4], pi[5]]]))

        def __set__(self, value):
            raise NotImplementedError

    property population:
        def __get__(self):
            cdef Vector19d double_return
            double_return = lb_lbnode_get_pop(self.node)
            return array_locked(np.array([double_return[0],
                                          double_return[1],
                                          double_return[2],
                                          double_return[3],
                                          double_return[4],
                                          double_return[5],
                                          double_return[6],
                                          double_return[7],
                                          double_return[8],
                                          double_return[9],
                                          double_return[10],
                                          double_return[11],
                                          double_return[12],
                                          double_return[13],
                                          double_return[14],
                                          double_return[15],
                                          double_return[16],
                                          double_return[17],
                                          double_return[18]]
                   ))

        def __set__(self, value):
            cdef Vector19d double_return
            for i in range(19):
                double_return[i] = value[i]
            lb_lbnode_set_pop(self.node, double_return)

    property boundary:
        def __get__(self):
            cdef int int_return
            int_return = lb_lbnode_get_boundary(self.node)
            return int_return

        def __set__(self, value):
            raise NotImplementedError<|MERGE_RESOLUTION|>--- conflicted
+++ resolved
@@ -294,7 +294,6 @@
         self.validate_params()
         self._set_lattice_switch()
         self._set_params_in_es_core()
-<<<<<<< HEAD
 
 IF LB_WALBERLA:
     cdef class LBFluidWalberla(HydrodynamicInteraction):
@@ -332,9 +331,6 @@
             mpi_destruct_lb_walberla()
 
 
-=======
-    
->>>>>>> ad319c06
 IF CUDA:
     cdef class LBFluidGPU(HydrodynamicInteraction):
         """
