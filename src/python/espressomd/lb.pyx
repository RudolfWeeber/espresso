--- conflicted
+++ resolved
@@ -134,36 +134,6 @@
 
     def add_force_at_pos(self, pos, force):
         """Adds a force to the fluid at given position
-<<<<<<< HEAD
-
-        Parameters
-        ----------
-        pos : (3,) array_like of :obj:`float`
-              The position at which the force will be added.
-        force : (3,) array_like of :obj:`float`
-              The force vector which will be dirtibuted at the position.
-
-        """
-        cdef Vector3d p
-        cdef Vector3d f
-
-        for i in range(3):
-            p[i] = pos[i]
-            f[i] = force[i]
-        lb_lbfluid_add_force_at_pos(p, f)
-
-    def print_vtk_velocity(self, path, bb1=None, bb2=None):
-        cdef vector[int] bb1_vec
-        cdef vector[int] bb2_vec
-        if bb1 is None or bb2 is None:
-            lb_lbfluid_print_vtk_velocity(utils.to_char_pointer(path))
-        else:
-            bb1_vec = bb1
-            bb2_vec = bb2
-            lb_lbfluid_print_vtk_velocity(
-                utils.to_char_pointer(path), bb1_vec, bb2_vec)
-=======
->>>>>>> 5a794dda
 
         Parameters
         ----------
