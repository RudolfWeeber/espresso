--- conflicted
+++ resolved
@@ -243,18 +243,11 @@
             raise ValueError("tau has to be a positive double")
 
     def valid_keys(self):
-<<<<<<< HEAD
-        return "agrid", "dens", "ext_force_density", "visc", "magic_number", "tau", "bulk_visc", "shear_visc", "gamma_odd", "gamma_even", "kT", "seed"
-
-    def required_keys(self):
-        return ["dens", "agrid", "tau"]
-=======
         return {"agrid", "dens", "ext_force_density", "visc", "tau",
                 "bulk_visc", "gamma_odd", "gamma_even", "kT", "seed"}
 
     def required_keys(self):
         return {"dens", "agrid", "visc", "tau"}
->>>>>>> ef650baf
 
     def default_params(self):
         return {"agrid": -1.0,
@@ -467,35 +460,11 @@
             
             lb_dens = self._params['dens'] * self._params['agrid']**3
             lb_kT = self._params['kT'] * \
-<<<<<<< HEAD
-                self._params['tau']**2 / self._params['agrid']**2
-
-            default_params = self.default_params()
-
-            if ((not lb_bulk_visc == default_params["bulk_visc"]) and
-               (not lb_shear_visc == default_params["shear_visc"]) and
-               (not lb_gamma_odd == default_params["gamma_odd"]) and
-               (not lb_gamma_even == default_params["gamma_even"])):
-
-                relaxation_rates.omega_bulk = lb_bulk_visc
-                relaxation_rates.omega_shear = lb_shear_visc
-                relaxation_rates.omega_odd = lb_gamma_odd
-                relaxation_rates.omega_even = lb_gamma_even
-                mpi_init_lb_walberla(
-                    relaxation_rates, lb_dens, self._params["agrid"],
-                    self._params["tau"], lb_kT, self._params['seed'])
-            else:
-                mpi_init_lb_walberla(
-                    lb_visc, lb_magic_number, lb_dens,
-                    self._params["agrid"], self._params["tau"],
-                    lb_kT, self._params['seed'])
-=======
                 self._params['tau']**2 / self._params['agrid']**2 
             mpi_init_lb_walberla(
                 lb_visc, lb_dens, self._params["agrid"], self._params["tau"],
                 box_geo.length(),
                 lb_kT, self._params['seed'])
->>>>>>> ef650baf
             utils.handle_errors("LB fluid activation")
             self.ext_force_density = self._params["ext_force_density"]
 
