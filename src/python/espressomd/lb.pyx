#
# Copyright (C) 2013-2019 The ESPResSo project
#
# This file is part of ESPResSo.
#
# ESPResSo is free software: you can redistribute it and/or modify
# it under the terms of the GNU General Public License as published by
# the Free Software Foundation, either version 3 of the License, or
# (at your option) any later version.
#
# ESPResSo is distributed in the hope that it will be useful,
# but WITHOUT ANY WARRANTY; without even the implied warranty of
# MERCHANTABILITY or FITNESS FOR A PARTICULAR PURPOSE.  See the
# GNU General Public License for more details.
#
# You should have received a copy of the GNU General Public License
# along with this program.  If not, see <http://www.gnu.org/licenses/>.
#
include "myconfig.pxi"
import os
import cython
import itertools
import numpy as np
cimport numpy as np
from libc cimport stdint
from .actors cimport Actor
from . cimport cuda_init
from . import cuda_init
from copy import deepcopy
from . import utils
from .utils import array_locked, is_valid_type
from .utils cimport make_array_locked, numeric_limits
<<<<<<< HEAD

# Actor class
#
=======
cimport globals
>>>>>>> 0b7b3573


def _construct(cls, params):
    obj = cls(**params)
    obj._params = params
    return obj


def assert_agrid_tau_set(obj):
    assert obj.agrid != obj.default_params()['agrid'] and obj.tau != obj.default_params()[
        'tau'], "tau and agrid have to be set first!"


cdef class HydrodynamicInteraction(Actor):
    def _lb_init(self):
        raise Exception(
            "Subclasses of HydrodynamicInteraction must define the _lb_init() method.")

    def __reduce__(self):
        return _construct, (self.__class__, self._params), None

    def __getitem__(self, key):
        if isinstance(key, (tuple, list, np.ndarray)):
            if len(key) == 3:
                return LBFluidRoutines(np.array(key))
        else:
            raise Exception(
                "%s is not a valid key. Should be a point on the nodegrid e.g. lbf[0,0,0]," % key)

    # validate the given parameters on actor initialization
    #
    def validate_params(self):
        default_params = self.default_params()

        utils.check_type_or_throw_except(
            self._params["kT"], 1, float, "kT must be a number")
        if self._params["kT"] > 0. and not self._params["seed"]:
            raise ValueError(
                "seed has to be given if temperature is not 0.")

        if self._params["dens"] == default_params["dens"]:
            raise Exception("LB_FLUID density not set")
        elif not (self._params["dens"] > 0.0 and (is_valid_type(self._params["dens"], float) or is_valid_type(self._params["dens"], int))):
            raise ValueError("Density must be a positive double")

        if self._params["tau"] <= 0.:
            raise ValueError("tau has to be a positive double")

    def valid_keys(self):
        return "agrid", "dens", "ext_force_density", "visc", "tau", "bulk_visc", "gamma_odd", "gamma_even", "kT", "seed"

<<<<<<< HEAD
    # list of essential keys required for the fluid
    #
    def required_keys(self):
        return ["dens", "agrid", "visc", "tau"]

    # list of default parameters
    #
=======
    def required_keys(self):
        return ["dens", "agrid", "visc", "tau"]

>>>>>>> 0b7b3573
    def default_params(self):
        return {"agrid": -1.0,
                "dens": -1.0,
                "ext_force_density": [0.0, 0.0, 0.0],
                "visc": -1.0,
                "bulk_visc": -1.0,
                "tau": -1.0,
                "seed": None,
                "kT": 0.}

<<<<<<< HEAD
    # function that calls wrapper functions which set the parameters at C-Level
    #
=======
>>>>>>> 0b7b3573
    def _set_lattice_switch(self):
        raise Exception(
            "Subclasses of HydrodynamicInteraction must define the _set_lattice_switch() method.")

    def _set_params_in_es_core(self):
        default_params = self.default_params()
        self.agrid = self._params['agrid']
        self.tau = self._params['tau']
        self.density = self._params['dens']

<<<<<<< HEAD
        cdef stdint.uint64_t seed
        if self._params["kT"] > 0.:
            seed = self._params["seed"]
            lb_lbfluid_set_rng_state(seed)
        lb_lbfluid_set_kT(self._params["kT"])

        python_lbfluid_set_density(
    self._params["dens"],
    self._params["agrid"])
        
        lb_lbfluid_set_tau(self._params["tau"])

        python_lbfluid_set_viscosity(
    self._params["visc"],
    self._params["agrid"],
    self._params["tau"])

        IF not LB_WALBERLA:
            if self._params["bulk_visc"] != self.default_params()["bulk_visc"]:
                python_lbfluid_set_bulk_viscosity(
        self._params["bulk_visc"],
        self._params["agrid"],
        self._params["tau"])
=======
        if self._params['kT'] > 0.:
            self.seed = self._params['seed']
        self.kT = self._params['kT']
>>>>>>> 0b7b3573

        self.viscosity = self._params['visc']
        if self._params['bulk_visc'] != default_params['bulk_visc']:
            self.bulk_viscosity = self._params['bulk_visc']

        self.ext_force_density = self._params["ext_force_density"]

        IF not LB_WALBERLA:
            if "gamma_odd" in self._params:
                python_lbfluid_set_gamma_odd(self._params["gamma_odd"])

        IF not LB_WALBERLA:
            if "gamma_even" in self._params:
                python_lbfluid_set_gamma_even(self._params["gamma_even"])

        lb_lbfluid_sanity_checks()
        utils.handle_errors("LB fluid activation")

<<<<<<< HEAD
    # function that calls wrapper functions which get the parameters from C-Level
    #
    def _get_params_from_es_core(self):
        default_params = self.default_params()
        cdef double kT = lb_lbfluid_get_kT()
        self._params["kT"] = kT
        cdef stdint.uint64_t seed
        if kT > 0.0:
            seed = lb_lbfluid_get_rng_state()
            self._params['seed'] = seed
        if python_lbfluid_get_density(self._params["dens"], self._params["agrid"]):
            raise Exception("lb_lbfluid_get_density error")

        self._params["tau"] = lb_lbfluid_get_tau()

        if python_lbfluid_get_viscosity(self._params["visc"], self._params["agrid"], self._params["tau"]):
            raise Exception("lb_lbfluid_set_viscosity error")

        IF not LB_WALBERLA:
            if not self._params["bulk_visc"] == default_params["bulk_visc"]:
                if python_lbfluid_get_bulk_viscosity(self._params["bulk_visc"], self._params["agrid"], self._params["tau"]):
                    raise Exception("lb_lbfluid_set_bulk_viscosity error")

        if python_lbfluid_get_agrid(self._params["agrid"]):
            raise Exception("lb_lbfluid_set_agrid error")

        if not np.allclose(self._params["ext_force_density"],
                           default_params["ext_force_density"],
                           atol=1e-4):
            self._params["ext_force_density"] = self.ext_force_density
=======
    def _get_params_from_es_core(self):
        default_params = self.default_params()
        self._params['agrid'] = self.agrid
        self._params["tau"] = self.tau
        self._params['dens'] = self.density
        self._params["kT"] = self.kT
        if self._params['kT'] > 0.0:
            self._params['seed'] = self.seed
        self._params['visc'] = self.viscosity
        if not self._params["bulk_visc"] == default_params["bulk_visc"]:
            self._params['bulk_visc'] = self.bulk_viscosity
        self._params['ext_force_density'] = self.ext_force_density
>>>>>>> 0b7b3573

        return self._params

    def set_interpolation_order(self, interpolation_order):
        """ Set the order for the fluid interpolation scheme.

        Parameters
        ----------
        interpolation_order : :obj:`str`
            ``"linear"`` for linear interpolation, ``"quadratic"`` for quadratic interpolation.

        """
        if (interpolation_order == "linear"):
            lb_lbinterpolation_set_interpolation_order(linear)
        elif (interpolation_order == "quadratic"):
            lb_lbinterpolation_set_interpolation_order(quadratic)
        else:
            raise ValueError("Invalid parameter")

    def get_interpolated_velocity(self, pos):
        """Get LB fluid velocity at specified position.

        Parameters
        ----------
        pos : (3,) array_like of :obj:`float`
              The position at which velocity is requested.

        Returns
        -------
        v : (3,) array_like :obj:`float`
            The LB fluid velocity at ``pos``.

        """
        cdef Vector3d p

        for i in range(3):
            p[i] = pos[i]
        cdef Vector3d v = lb_lbfluid_get_interpolated_velocity(p) * lb_lbfluid_get_lattice_speed()
        return make_array_locked(v)

    def print_vtk_velocity(self, path, bb1=None, bb2=None):
        cdef vector[int] bb1_vec
        cdef vector[int] bb2_vec
        if bb1 is None or bb2 is None:
            lb_lbfluid_print_vtk_velocity(utils.to_char_pointer(path))
        else:
            bb1_vec = bb1
            bb2_vec = bb2
            lb_lbfluid_print_vtk_velocity(
                utils.to_char_pointer(path), bb1_vec, bb2_vec)

    def print_vtk_boundary(self, path):
        lb_lbfluid_print_vtk_boundary(utils.to_char_pointer(path))

    def print_velocity(self, path):
        lb_lbfluid_print_velocity(utils.to_char_pointer(path))

    def print_boundary(self, path):
        lb_lbfluid_print_boundary(utils.to_char_pointer(path))

    def save_checkpoint(self, path, binary):
        tmp_path = path + ".__tmp__"
        lb_lbfluid_save_checkpoint(utils.to_char_pointer(tmp_path), binary)
        os.rename(tmp_path, path)

    def load_checkpoint(self, path, binary):
        lb_lbfluid_load_checkpoint(utils.to_char_pointer(path), binary)

    def _activate_method(self):
        raise Exception(
<<<<<<< HEAD
"Subclasses of HydrodynamicInteraction have to implement _activate_method.")
=======
            "Subclasses of HydrodynamicInteraction have to implement _activate_method.")
>>>>>>> 0b7b3573

    def _deactivate_method(self):
        lb_lbfluid_set_lattice_switch(NONE)

    property shape:
        def __get__(self):
            cdef Vector3i shape = lb_lbfluid_get_shape()
            return (shape[0], shape[1], shape[2])

    property kT:
        def __get__(self):
            return lb_lbfluid_get_kT()

        def __set__(self, kT):
            cdef double _kT = kT
            lb_lbfluid_set_kT(_kT)

    property seed:
        def __get__(self):
            return lb_lbfluid_get_rng_state()

        def __set__(self, seed):
            cdef stdint.uint64_t _seed = seed
            lb_lbfluid_set_rng_state(seed)

    property stress:
        def __get__(self):
<<<<<<< HEAD
            cdef Vector6d res
            res = lb_lbfluid_get_stress()
            return array_locked((
                res[0], res[1], res[2], res[3], res[4], res[5]))
=======
            cdef Vector6d stress = python_lbfluid_get_stress(self.agrid, self.tau)
            return array_locked(np.array([[stress[0], stress[1], stress[3]],
                                          [stress[1], stress[2], stress[4]],
                                          [stress[3], stress[4], stress[5]]]))
>>>>>>> 0b7b3573

        def __set__(self, value):
            raise NotImplementedError

    property ext_force_density:
        def __get__(self):
            assert_agrid_tau_set(self)
            cdef Vector3d res
            res = python_lbfluid_get_ext_force_density(
                self.agrid, self.tau)
            return make_array_locked(res)

        def __set__(self, ext_force_density):
            assert_agrid_tau_set(self)
            python_lbfluid_set_ext_force_density(
                ext_force_density, self.agrid, self.tau)

    property density:
        def __get__(self):
            assert_agrid_tau_set(self)
            return python_lbfluid_get_density(self.agrid)

        def __set__(self, density):
            assert_agrid_tau_set(self)
            python_lbfluid_set_density(density, self.agrid)

    property viscosity:
        def __get__(self):
            assert_agrid_tau_set(self)
            return python_lbfluid_get_viscosity(self.agrid, self.tau)

        def __set__(self, viscosity):
            assert_agrid_tau_set(self)
            python_lbfluid_set_viscosity(viscosity, self.agrid, self.tau)

    property bulk_viscosity:
        def __get__(self):
            assert_agrid_tau_set(self)
            return python_lbfluid_get_bulk_viscosity(self.agrid, self.tau)

        def __set__(self, viscosity):
            assert_agrid_tau_set(self)
            python_lbfluid_set_bulk_viscosity(viscosity, self.agrid, self.tau)

    property tau:
        def __get__(self):
            return lb_lbfluid_get_tau()

        def __set__(self, tau):
            lb_lbfluid_set_tau(tau)
            if globals.time_step > 0.0:
                check_tau_time_step_consistency(tau, globals.time_step)

    property agrid:
        def __get__(self):
            return lb_lbfluid_get_agrid()

        def __set__(self, agrid):
            lb_lbfluid_set_agrid(agrid)

    def nodes(self):
        """Provides a generator for iterating over all lb nodes"""

        shape = self.shape
        for i, j, k in itertools.product(
                range(shape[0]), range(shape[1]), range(shape[2])):
            yield self[i, j, k]

<<<<<<< HEAD
# LBFluid main class
#
=======

>>>>>>> 0b7b3573
cdef class LBFluid(HydrodynamicInteraction):
    """
    Initialize the lattice-Boltzmann method for hydrodynamic flow using the CPU.

    """

    # list of valid keys for parameters
    #

    def valid_keys(self):
        return "agrid", "dens", "ext_force_density", "visc", "tau", "bulk_visc", "gamma_odd", "gamma_even", "kT", "seed"

    def _set_lattice_switch(self):
        lb_lbfluid_set_lattice_switch(CPU)

    def _activate_method(self):
        self.validate_params()
        self._set_lattice_switch()
        self._set_params_in_es_core()

<<<<<<< HEAD
IF LB_WALBERLA:
    cdef class LBFluidWalberla(HydrodynamicInteraction):
        """
        Initialize the lattice-Boltzmann method for hydrodynamic flow using Walberla

        """

        def valid_keys(self):
            return "agrid", "tau", "dens", "visc", "kT", "ext_force_density"

        def validate_params(self):
            super(LBFluidWalberla, self).validate_params()

            if float(self._params["kT"]) != 0.:
                raise ValueError(
                    "The Walberla interface does not currently support thermalization (kT>0).")

        def default_params(self):
            return {"agrid": -1.0,
                    "dens": -1.0,
                    "ext_force_density": [0.0, 0.0, 0.0],
                    "visc": -1.0,
#                    "bulk_visc": -1.0,
                    "tau": -1.0,
#                    "seed": None,
                    "kT": 0.}

        def _set_lattice_switch(self):
            raise Exception("This may not be called")

        def _set_params_in_es_core(self):
            raise Exception("This may not be called")

        def _activate_method(self):
            self.validate_params()
            mpi_init_lb_walberla(
                self._params["visc"] * self._params['tau'] / self._params['agrid']**2, self._params["dens"], self._params["agrid"], self._params["tau"])
            utils.handle_errors("LB fluid activation")
            python_lbfluid_set_ext_force_density(

    self._params["ext_force_density"],
    self._params["agrid"],
    self._params["tau"])

        def _deactivate_method(self):
            mpi_destruct_lb_walberla()


=======
>>>>>>> 0b7b3573
IF CUDA:
    cdef class LBFluidGPU(HydrodynamicInteraction):
        """
        Initialize the lattice-Boltzmann method for hydrodynamic flow using the GPU.

        """

        # list of valid keys for parameters
        #

        def valid_keys(self):
            return "agrid", "dens", "ext_force_density", "visc", "tau", "bulk_visc", "gamma_odd", "gamma_even", "kT", "seed"

        def _set_lattice_switch(self):
            lb_lbfluid_set_lattice_switch(GPU)

        def _activate_method(self):
            self.validate_params()
            self._set_lattice_switch()
            self._set_params_in_es_core()

        @cython.boundscheck(False)
        @cython.wraparound(False)
        def get_interpolated_fluid_velocity_at_positions(self, np.ndarray[double, ndim=2, mode="c"] positions not None, three_point=False):
            """Calculate the fluid velocity at given positions.

            Parameters
            ----------
            positions : (N,3) numpy-array of type :obj:`float`
                The 3-dimensional positions.

            Returns
            -------
            velocities : (N,3) numpy-array of type :obj:`float`
                The 3-dimensional LB fluid velocities.

            Raises
            ------
            AssertionError
                If shape of ``positions`` not (N,3).

            """
            assert positions.shape[1] == 3, \
                "The input array must have shape (N,3)"
            cdef int length
            length = positions.shape[0]
            velocities = np.empty_like(positions)
            if three_point:
                quadratic_velocity_interpolation( < double * >np.PyArray_GETPTR2(positions, 0, 0), < double * >np.PyArray_GETPTR2(velocities, 0, 0), length)
            else:
                linear_velocity_interpolation( < double * >np.PyArray_GETPTR2(positions, 0, 0), < double * >np.PyArray_GETPTR2(velocities, 0, 0), length)
            return velocities * lb_lbfluid_get_lattice_speed()

cdef class LBFluidRoutines:
    cdef Vector3i node

    def __init__(self, key):
        utils.check_type_or_throw_except(
            key, 3, int, "The index of an lb fluid node consists of three integers.")
        self.node[0] = key[0]
        self.node[1] = key[1]
        self.node[2] = key[2]
        if not lb_lbnode_is_index_valid(self.node):
            raise ValueError("LB node index out of bounds")

    property index:
        def __get__(self):
            return (self.node[0], self.node[1], self.node[2])

    property velocity:
        def __get__(self):
            return make_array_locked(python_lbnode_get_velocity(self.node))

        def __set__(self, value):
            cdef Vector3d c_velocity
            if all(is_valid_type(v, float) for v in value) and len(value) == 3:
                c_velocity[0] = value[0]
                c_velocity[1] = value[1]
                c_velocity[2] = value[2]
                python_lbnode_set_velocity(self.node, c_velocity)
            else:
                raise ValueError(
                    "Velocity has to be of shape 3 and type float.")
    property density:
        def __get__(self):
            return python_lbnode_get_density(self.node)

        def __set__(self, value):
            python_lbnode_set_density(self.node, value)

    property stress:
        def __get__(self):
            cdef Vector6d stress = python_lbnode_get_stress(self.node)
            return array_locked(np.array([[stress[0], stress[1], stress[3]],
                                          [stress[1], stress[2], stress[4]],
                                          [stress[3], stress[4], stress[5]]]))

        def __set__(self, value):
            raise NotImplementedError

    property stress_neq:
        def __get__(self):
            cdef Vector6d stress = python_lbnode_get_stress_neq(self.node)
            return array_locked(np.array([[stress[0], stress[1], stress[3]],
                                          [stress[1], stress[2], stress[4]],
                                          [stress[3], stress[4], stress[5]]]))

        def __set__(self, value):
            raise NotImplementedError

    property population:
        def __get__(self):
            cdef Vector19d double_return
            double_return = lb_lbnode_get_pop(self.node)
            return array_locked(np.array([double_return[0],
                                          double_return[1],
                                          double_return[2],
                                          double_return[3],
                                          double_return[4],
                                          double_return[5],
                                          double_return[6],
                                          double_return[7],
                                          double_return[8],
                                          double_return[9],
                                          double_return[10],
                                          double_return[11],
                                          double_return[12],
                                          double_return[13],
                                          double_return[14],
                                          double_return[15],
                                          double_return[16],
                                          double_return[17],
                                          double_return[18]]
                                         ))

        def __set__(self, population):
            cdef Vector19d _population
            for i in range(19):
                _population[i] = population[i]
            lb_lbnode_set_pop(self.node, _population)

    property boundary:
        def __get__(self):
            return lb_lbnode_get_boundary(self.node)

        def __set__(self, value):
            raise NotImplementedError<|MERGE_RESOLUTION|>--- conflicted
+++ resolved
@@ -30,13 +30,7 @@
 from . import utils
 from .utils import array_locked, is_valid_type
 from .utils cimport make_array_locked, numeric_limits
-<<<<<<< HEAD
-
-# Actor class
-#
-=======
 cimport globals
->>>>>>> 0b7b3573
 
 
 def _construct(cls, params):
@@ -88,19 +82,9 @@
     def valid_keys(self):
         return "agrid", "dens", "ext_force_density", "visc", "tau", "bulk_visc", "gamma_odd", "gamma_even", "kT", "seed"
 
-<<<<<<< HEAD
-    # list of essential keys required for the fluid
-    #
     def required_keys(self):
         return ["dens", "agrid", "visc", "tau"]
 
-    # list of default parameters
-    #
-=======
-    def required_keys(self):
-        return ["dens", "agrid", "visc", "tau"]
-
->>>>>>> 0b7b3573
     def default_params(self):
         return {"agrid": -1.0,
                 "dens": -1.0,
@@ -111,11 +95,6 @@
                 "seed": None,
                 "kT": 0.}
 
-<<<<<<< HEAD
-    # function that calls wrapper functions which set the parameters at C-Level
-    #
-=======
->>>>>>> 0b7b3573
     def _set_lattice_switch(self):
         raise Exception(
             "Subclasses of HydrodynamicInteraction must define the _set_lattice_switch() method.")
@@ -126,35 +105,9 @@
         self.tau = self._params['tau']
         self.density = self._params['dens']
 
-<<<<<<< HEAD
-        cdef stdint.uint64_t seed
-        if self._params["kT"] > 0.:
-            seed = self._params["seed"]
-            lb_lbfluid_set_rng_state(seed)
-        lb_lbfluid_set_kT(self._params["kT"])
-
-        python_lbfluid_set_density(
-    self._params["dens"],
-    self._params["agrid"])
-        
-        lb_lbfluid_set_tau(self._params["tau"])
-
-        python_lbfluid_set_viscosity(
-    self._params["visc"],
-    self._params["agrid"],
-    self._params["tau"])
-
-        IF not LB_WALBERLA:
-            if self._params["bulk_visc"] != self.default_params()["bulk_visc"]:
-                python_lbfluid_set_bulk_viscosity(
-        self._params["bulk_visc"],
-        self._params["agrid"],
-        self._params["tau"])
-=======
         if self._params['kT'] > 0.:
             self.seed = self._params['seed']
         self.kT = self._params['kT']
->>>>>>> 0b7b3573
 
         self.viscosity = self._params['visc']
         if self._params['bulk_visc'] != default_params['bulk_visc']:
@@ -173,38 +126,6 @@
         lb_lbfluid_sanity_checks()
         utils.handle_errors("LB fluid activation")
 
-<<<<<<< HEAD
-    # function that calls wrapper functions which get the parameters from C-Level
-    #
-    def _get_params_from_es_core(self):
-        default_params = self.default_params()
-        cdef double kT = lb_lbfluid_get_kT()
-        self._params["kT"] = kT
-        cdef stdint.uint64_t seed
-        if kT > 0.0:
-            seed = lb_lbfluid_get_rng_state()
-            self._params['seed'] = seed
-        if python_lbfluid_get_density(self._params["dens"], self._params["agrid"]):
-            raise Exception("lb_lbfluid_get_density error")
-
-        self._params["tau"] = lb_lbfluid_get_tau()
-
-        if python_lbfluid_get_viscosity(self._params["visc"], self._params["agrid"], self._params["tau"]):
-            raise Exception("lb_lbfluid_set_viscosity error")
-
-        IF not LB_WALBERLA:
-            if not self._params["bulk_visc"] == default_params["bulk_visc"]:
-                if python_lbfluid_get_bulk_viscosity(self._params["bulk_visc"], self._params["agrid"], self._params["tau"]):
-                    raise Exception("lb_lbfluid_set_bulk_viscosity error")
-
-        if python_lbfluid_get_agrid(self._params["agrid"]):
-            raise Exception("lb_lbfluid_set_agrid error")
-
-        if not np.allclose(self._params["ext_force_density"],
-                           default_params["ext_force_density"],
-                           atol=1e-4):
-            self._params["ext_force_density"] = self.ext_force_density
-=======
     def _get_params_from_es_core(self):
         default_params = self.default_params()
         self._params['agrid'] = self.agrid
@@ -217,7 +138,6 @@
         if not self._params["bulk_visc"] == default_params["bulk_visc"]:
             self._params['bulk_visc'] = self.bulk_viscosity
         self._params['ext_force_density'] = self.ext_force_density
->>>>>>> 0b7b3573
 
         return self._params
 
@@ -288,11 +208,7 @@
 
     def _activate_method(self):
         raise Exception(
-<<<<<<< HEAD
-"Subclasses of HydrodynamicInteraction have to implement _activate_method.")
-=======
             "Subclasses of HydrodynamicInteraction have to implement _activate_method.")
->>>>>>> 0b7b3573
 
     def _deactivate_method(self):
         lb_lbfluid_set_lattice_switch(NONE)
@@ -320,17 +236,10 @@
 
     property stress:
         def __get__(self):
-<<<<<<< HEAD
-            cdef Vector6d res
-            res = lb_lbfluid_get_stress()
-            return array_locked((
-                res[0], res[1], res[2], res[3], res[4], res[5]))
-=======
             cdef Vector6d stress = python_lbfluid_get_stress(self.agrid, self.tau)
             return array_locked(np.array([[stress[0], stress[1], stress[3]],
                                           [stress[1], stress[2], stress[4]],
                                           [stress[3], stress[4], stress[5]]]))
->>>>>>> 0b7b3573
 
         def __set__(self, value):
             raise NotImplementedError
@@ -399,12 +308,6 @@
                 range(shape[0]), range(shape[1]), range(shape[2])):
             yield self[i, j, k]
 
-<<<<<<< HEAD
-# LBFluid main class
-#
-=======
-
->>>>>>> 0b7b3573
 cdef class LBFluid(HydrodynamicInteraction):
     """
     Initialize the lattice-Boltzmann method for hydrodynamic flow using the CPU.
@@ -425,7 +328,6 @@
         self._set_lattice_switch()
         self._set_params_in_es_core()
 
-<<<<<<< HEAD
 IF LB_WALBERLA:
     cdef class LBFluidWalberla(HydrodynamicInteraction):
         """
@@ -433,6 +335,9 @@
 
         """
 
+        def _set_params_in_es_core(self):
+          pass
+        
         def valid_keys(self):
             return "agrid", "tau", "dens", "visc", "kT", "ext_force_density"
 
@@ -456,26 +361,18 @@
         def _set_lattice_switch(self):
             raise Exception("This may not be called")
 
-        def _set_params_in_es_core(self):
-            raise Exception("This may not be called")
-
         def _activate_method(self):
             self.validate_params()
             mpi_init_lb_walberla(
                 self._params["visc"] * self._params['tau'] / self._params['agrid']**2, self._params["dens"], self._params["agrid"], self._params["tau"])
             utils.handle_errors("LB fluid activation")
-            python_lbfluid_set_ext_force_density(
-
-    self._params["ext_force_density"],
-    self._params["agrid"],
-    self._params["tau"])
+            self.ext_force_density = self._params["ext_force_density"]
 
         def _deactivate_method(self):
             mpi_destruct_lb_walberla()
 
 
-=======
->>>>>>> 0b7b3573
+
 IF CUDA:
     cdef class LBFluidGPU(HydrodynamicInteraction):
         """
