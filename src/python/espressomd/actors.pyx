include "myconfig.pxi"
import numpy as np
from highlander import ThereCanOnlyBeOne


<<<<<<< HEAD

class Actor:
    activeList = dict(ElectrostaticInteraction = False,\
                      MagnetostaticInteraction = False,\
                      HydrodynamicInteraction = False)
=======
cdef class Actor(object):
    activeList = dict(ElectrostaticInteraction=False,
                      MagnetostaticInteraction=False,
                      HydrodynamicInteraction=False,
                      ElectrostaticExtensions=False)
>>>>>>> 5b90ace4

    def __init__(self, *args, **kwargs):
        self._isactive = False
        self._params=self.defaultParams()
        self.system=None

        # Check if all required keys are given
        for k in self.requiredKeys():
            if k not in kwargs:
                raise ValueError("At least the following keys have to be given as keyword arguments: "+self.requiredKeys().__str__())
            self._params[k]=kwargs[k]


        for k in kwargs:
            if k in self.validKeys():
                self._params[k] = kwargs[k]
            else:
                raise KeyError("%s is not a vaild key" %k)

    def _activate(self):
        inter=self._getInteractionType()
        if Actor.activeList[inter]:
            raise ThereCanOnlyBeOne(self.__class__.__bases__[0])
        Actor.activeList[inter] = True
        self.validateParams()
        self._activateMethod()
        self._isactive = True

    def _deactivate(self):
        self._deactivateMethod()
        self._isactive = False

    def isValid(self):
        """Check, if the data stored in the instance still matches what is in Espresso"""
        # check, if the bond parameters saved in the class still match those saved in Espresso
        tempParams =self._getParamsFromEsCore()
        if self._params != tempParams:
            return False
    
        # If we're still here, the instance is valid
        return True
 
 
    def getParams(self):
        """Get interaction parameters"""
        # If this instance refers to an actual interaction defined in the es core, load
        # current parameters from there
        update=self._getParamsFromEsCore()
        self._params.update(update)    
        return self._params

    def setParams(self,**p):
        """Update parameters. Only given """
        # Check, if any key was passed, which is not known
        for k in p.keys():
            if k not in self.validKeys():
                raise ValueError("Only the following keys are supported: "+self.validKeys().__str__())

        # When an interaction is newly activated, all required keys must be given
        if not self.isActive():
            for k in self.requiredKeys():
                if k not in p:
                    raise ValueError("At least the following keys have to be given as keyword arguments: "+self.requiredKeys().__str__())
  
        self._params.update(p)
        # vaidate updated parameters
        self.validateParams()
        # Put in values given by the user
        self._setParamsInEsCore()


    def _getInteractionType(self):
        return self.__class__.__bases__[0].__name__

    def isActive(self):
        print self.__class__.__name__, self._isactive
        return self._isactive

    def validKeys(self): 
        raise Exception("Subclasses of %s must define the validKeys() method." %self._getInteractionType())
  
    def requiredKeys(self): 
        raise Exception("Subclasses of %s must define the requiredKeys() method." %self._getInteractionType())

    def validateParams(self):
        raise Exception("Subclasses of %s must define the validate() method." %self._getInteractionType())

    def _getParamsFromEsCore(self):
        raise Exception("Subclasses of %s must define the _getParamsFromEsCore() method." %self._getInteractionType())
  
    def _setParamsInEsCore(self):
        raise Exception("Subclasses of %s must define the _setParamsFromEsCore() method." %self._getInteractionType())

    def defaultParams(self):
        raise Exception("Subclasses of %s must define the defaultParams() method." %self._getInteractionType())

    def _activateMethod(self):
        raise Exception("Subclasses of %s must define the _activateMethod() method." %self._getInteractionType())

    def _deactivateMethod(self):
        raise Exception("Subclasses of %s must define the _deactivateMethod() method." %self._getInteractionType())


class Actors:
    activeActors = []
    def __init__(self, _system=None):
        self.system=_system

<<<<<<< HEAD
    def add(self,actor):
        Actors.activeActors.append(actor)
        actor.system=self.system
        actor._activate()
=======
    def add(self, actor):
        if not actor in Actors.activeActors:
            Actors.activeActors.append(actor)
            actor._activate()
        else:
            raise ThereCanOnlyBeOne(actor)
>>>>>>> 5b90ace4

    def __str__(self):
        print "Active Actors:"
        for actor in Actors.activeActors:
            print actor
        return ""

    def get(self):
        # for actor in Actors.activeActors:
        #     print actor.__class__.__name__
        return "%s" %Actors.activeActors

    def deactivate(self,actor):
        actor._deactivate()<|MERGE_RESOLUTION|>--- conflicted
+++ resolved
@@ -3,19 +3,11 @@
 from highlander import ThereCanOnlyBeOne
 
 
-<<<<<<< HEAD
 
-class Actor:
+cdef class Actor(object):
     activeList = dict(ElectrostaticInteraction = False,\
                       MagnetostaticInteraction = False,\
                       HydrodynamicInteraction = False)
-=======
-cdef class Actor(object):
-    activeList = dict(ElectrostaticInteraction=False,
-                      MagnetostaticInteraction=False,
-                      HydrodynamicInteraction=False,
-                      ElectrostaticExtensions=False)
->>>>>>> 5b90ace4
 
     def __init__(self, *args, **kwargs):
         self._isactive = False
@@ -124,19 +116,13 @@
     def __init__(self, _system=None):
         self.system=_system
 
-<<<<<<< HEAD
-    def add(self,actor):
-        Actors.activeActors.append(actor)
-        actor.system=self.system
-        actor._activate()
-=======
     def add(self, actor):
         if not actor in Actors.activeActors:
             Actors.activeActors.append(actor)
             actor._activate()
+			actor.system=self.system
         else:
             raise ThereCanOnlyBeOne(actor)
->>>>>>> 5b90ace4
 
     def __str__(self):
         print "Active Actors:"
