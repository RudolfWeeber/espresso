#
# Copyright (C) 2013,2014,2015,2016 The ESPResSo project
#
# This file is part of ESPResSo.
#
# ESPResSo is free software: you can redistribute it and/or modify
# it under the terms of the GNU General Public License as published by
# the Free Software Foundation, either version 3 of the License, or
# (at your option) any later version.
#
# ESPResSo is distributed in the hope that it will be useful,
# but WITHOUT ANY WARRANTY; without even the implied warranty of
# MERCHANTABILITY or FITNESS FOR A PARTICULAR PURPOSE.  See the
# GNU General Public License for more details.
#
# You should have received a copy of the GNU General Public License
# along with this program.  If not, see <http://www.gnu.org/licenses/>.
#
from __future__ import print_function, absolute_import
include "myconfig.pxi"

from globals cimport *
import numpy as np

from . cimport integrate
from . import interactions
from . import integrate
from .actors import Actors
from . cimport cuda_init
from . import particle_data
from . import cuda_init
from . import code_info
from .thermostat import Thermostat
from .cellsystem import CellSystem
from .minimize_energy import MinimizeEnergy
from .polymer import Polymer
from .analyze import Analysis
from .galilei import GalileiTransform

import sys
<<<<<<< HEAD
cimport tuning

=======
import random  # for true random numbers from os.urandom()
>>>>>>> 2a107479

setable_properties = ["box_l", "min_global_cut", "periodicity", "time",
                      "time_step", "timings"]

cdef class System:
    # NOTE: every attribute has to be declared at the class level.
    # This means that methods cannot define an attribute by using
    # `self.new_attr = somevalue` without declaring it inside this
    # indentation level, either as method, property or reference.
    doge = 1
    part = particle_data.ParticleList()
    non_bonded_inter = interactions.NonBondedInteractions()
    bonded_inter = interactions.BondedInteractions()
    cell_system = CellSystem()
    thermostat = Thermostat()
    minimize_energy = MinimizeEnergy()
    polymer = Polymer()
    actors = None
    analysis = None
    galilei = GalileiTransform()
    integrator = integrate.Integrator()

    def __init__(self):
        self.actors = Actors(_system=self)
        self.analysis = Analysis(self)

#        self.part = particle_data.particleList()
#        self.non_bonded_inter = interactions.NonBondedInteractions()
#        self.bonded_inter = interactions.BondedInteractions()

    # __getstate__ and __setstate__ define the pickle interaction
    def __getstate__(self):
        odict = {}
        for property_ in setable_properties:
            odict[property_] = System.__getattribute__(self, property_)
        return odict

    def __setstate__(self, params):
        for property_ in params.keys():
            System.__setattr__(self, property_, params[property_])

    property box_l:
        def __set__(self, _box_l):
            if len(_box_l) != 3:
                raise ValueError("Box length must be of length 3")
            for i in range(3):
                if _box_l[i] <= 0:
                    raise ValueError(
                        "Box length must be > 0 in all directions")
                box_l[i] = _box_l[i]

            mpi_bcast_parameter(0)

        def __get__(self):
            return np.array([box_l[0], box_l[1], box_l[2]])

    property integ_switch:
        def __get__(self):
            return integ_switch

    property periodicity:
        def __set__(self, _periodic):
            global periodic
            if len(_periodic) != 3:
                raise ValueError(
                    "periodicity must be of length 3, got length " + str(len(_periodic)))
            periodicity = np.zeros(3)
            for i in range(3):
                if _periodic[i] != 1:
                    IF PARTIAL_PERIODIC:
                        pass
                    ELSE:
                        raise ValueError(
                            "The feature PARTIAL_PERIODIC needs to be activated in myconfig.hpp")
            for i in range(3):
                periodicity[i] = _periodic[i]
            periodic = 4 * _periodic[2] + 2 * _periodic[1] + _periodic[0]
            # first 3 bits of periodic determine the periodicity
            mpi_bcast_parameter(FIELD_PERIODIC)

        def __get__(self):
            periodicity = np.zeros(3)
            periodicity[0] = periodic % 2
            periodicity[1] = int(periodic / 2) % 2
            periodicity[2] = int(periodic / 4) % 2
            return periodicity

    property time:
        def __set__(self, double _time):
            if _time < 0:
                raise ValueError("Simulation time must be >= 0")
            global sim_time
            sim_time = _time
            mpi_bcast_parameter(FIELD_SIMTIME)

        def __get__(self):
            global sim_time
            return sim_time

    property smaller_time_step:
        def __set__(self, double _smaller_time_step):
            IF MULTI_TIMESTEP:
                global smaller_time_step
                if _smaller_time_step <= 0:
                    raise ValueError("Smaller time step must be positive")
                mpi_set_smaller_time_step(_smaller_time_step)

        def __get__(self):
            return smaller_time_step

    property time_step:
        def __set__(self, double _time_step):
            IF LB:
                global lbpar
            IF LB_GPU:
                global lbpar_gpu
            if _time_step <= 0:
                raise ValueError("Time Step must be positive")
            IF LB:
                if lbpar.tau >= 0.0 and _time_step > lbpar.tau:
                    raise ValueError(
                        "Time Step must be > LB_time_step (" + str(lbpar.tau) + ")")
            IF LB_GPU:
                if lbpar_gpu.tau >= 0.0 and _time_step > lbpar_gpu.tau:
                    raise ValueError(
                        "Time Step must be > LB_time_step (" + str(lbpar_gpu.tau) + ")")
            mpi_set_time_step(_time_step)

        def __get__(self):
            return time_step

    property timings:
        def __set__(self, int _timings):
            global timing_samples
            if _timings <= 0:
                timing_samples = 0
            else:
                timing_samples = _timings

        def __get__(self):
            return timing_samples

    property transfer_rate:
        def __get__(self):
            return transfer_rate

    property max_cut_nonbonded:
        def __get__(self):
            return max_cut_nonbonded

    property lattice_switch:
        def __get__(self):
            return lattice_switch

    property max_cut_bonded:
        def __get__(self):
            return max_cut_bonded

    property min_global_cut:
        def __set__(self, _min_global_cut):
            global min_global_cut
            min_global_cut = _min_global_cut
            mpi_bcast_parameter(FIELD_MIN_GLOBAL_CUT)
        def __get__(self):
            return min_global_cut

    __seed = None

    def _get_PRNG_state_size(self):
        return get_state_size_of_generator()

    def set_random_state_PRNG(self):
        _state_size_plus_one = self._get_PRNG_state_size() + 1
        states = string_vec(n_nodes)
        rng = random.SystemRandom()  # true RNG that uses os.urandom()
        for i in range(n_nodes):
            states_on_node_i = []
            for j in range(_state_size_plus_one + 1):
                states_on_node_i.append(rng.randint(0, sys.maxint))
            states[i] = " ".join(map(str, states_on_node_i))
        mpi_random_set_stat(states)

    property seed:
        def __set__(self, _seed):
            cdef vector[int] seed_array
            self.__seed = _seed
            if(isinstance(_seed, int) and n_nodes == 1):
                seed_array.resize(1)
                seed_array[0] = int(_seed)
                mpi_random_seed(0, seed_array)
            elif(hasattr(_seed, "__iter__")):
                if(len(_seed) < n_nodes or len(_seed) > n_nodes):
                    raise ValueError(
                        "The list needs to contain one seed value per node")
                seed_array.resize(len(_seed))
                for i in range(len(_seed)):
                    seed_array[i] = int(_seed[i])

                mpi_random_seed(n_nodes, seed_array)
            else:
                raise ValueError(
                    "The seed has to be an integer or a list of integers with one integer per node")

        def __get__(self):
            return self.__seed

    property random_number_generator_state:
        # sets the random number generator state in the core. this is of
        # interest for deterministic checkpointing
        def __set__(self, rng_state):
            _state_size_plus_one = self._get_PRNG_state_size() + 1
            if(len(rng_state) == n_nodes * _state_size_plus_one):
                states = string_vec(n_nodes)
                for i in range(n_nodes):
                    states[i] = " ".join(
                        map(str, rng_state[i * _state_size_plus_one:(i + 1) * _state_size_plus_one]))
                mpi_random_set_stat(states)
            else:
                raise ValueError("Wrong # of args: Usage: 'random_number_generator_state \"<state(1)> ... <state(n_nodes*(state_size+1))>, where each <state(i)> is an integer. The state size of the PRNG can be obtained by calling _get_PRNG_state_size().")

        def __get__(self):
            rng_state = map(int, (mpi_random_get_stat().c_str()).split())
            return rng_state

    def change_volume_and_rescale_particles(d_new, dir="xyz"):
        """Change box size and rescale particle coordinates
           change_volume_and_rescale_particles(d_new, dir="xyz")
           d_new: new length, dir=coordinate tow work on, "xyz" for isotropic
        """
        if d_new < 0:
            raise ValueError("No negative lengths")
        if dir == "xyz":
            d_new = d_new**(1. / 3.)
            rescale_boxl(3, d_new)
        elif dir == "x":
            rescale_boxl(0, d_new)
        elif dir == "y":
            rescale_boxl(1, d_new)
        elif dir == "z":
            rescale_boxl(2, d_new)
        else:
            raise ValueError(
                'Usage: changeVolume { <V_new> | <L_new> { "x" | "y" | "z" | "xyz" } }')

    def volume(self):
        """Return box volume"""
        return self.box_l[0] * self.box_l[1] * self.box_l[2]

    def distance(self, p1, p2):
        """Return the distance between the particles, respecting periodic boundaries"""
        cdef double[3] res, a, b
        a = p1.pos
        b = p2.pos
        get_mi_vector(res, a, b)
        return np.sqrt(res[0]**2 + res[1]**2 + res[2]**2)

<<<<<<< HEAD
    def tune_skin(self, min=None, max=None, tol=None, int_steps=None):
        """Tunes the skin by running measuring the time for int_steps
           integration steps and bisecting in the interval min..max upt ot an
           interval of tol."""

        tuning.tune_skin(min, max, tol, int_steps)
        return self.skin

=======
>>>>>>> 2a107479

# lbfluid=lb.DeviceList()
IF CUDA == 1:
    cu = cuda_init.CudaInitHandle()<|MERGE_RESOLUTION|>--- conflicted
+++ resolved
@@ -38,12 +38,9 @@
 from .galilei import GalileiTransform
 
 import sys
-<<<<<<< HEAD
 cimport tuning
 
-=======
 import random  # for true random numbers from os.urandom()
->>>>>>> 2a107479
 
 setable_properties = ["box_l", "min_global_cut", "periodicity", "time",
                       "time_step", "timings"]
@@ -300,7 +297,6 @@
         get_mi_vector(res, a, b)
         return np.sqrt(res[0]**2 + res[1]**2 + res[2]**2)
 
-<<<<<<< HEAD
     def tune_skin(self, min=None, max=None, tol=None, int_steps=None):
         """Tunes the skin by running measuring the time for int_steps
            integration steps and bisecting in the interval min..max upt ot an
@@ -309,8 +305,6 @@
         tuning.tune_skin(min, max, tol, int_steps)
         return self.skin
 
-=======
->>>>>>> 2a107479
 
 # lbfluid=lb.DeviceList()
 IF CUDA == 1:
