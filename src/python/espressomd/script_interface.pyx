
cdef class PScriptInterface:
    def __init__(self, name=None):
        if name:
            self.sip = make_shared(name)
            self.parameters = self.sip.get().valid_parameters()
        else:
            self.sip = shared_ptr[ScriptInterfaceBase]()
            self.parameters = map[string, Parameter]()

    def __richcmp__(a, b, op):
        if op == 2:
            return a.id() == b.id()
        else:
            raise NotImplementedError

    def _ref_count(self):
        return self.sip.use_count()

    cdef set_sip(self, shared_ptr[ScriptInterfaceBase] sip):
        self.sip = sip
        self.parameters = self.sip.get().valid_parameters()

    cdef Variant make_variant(self, ParameterType type, value):
        if < int > type == <int > BOOL:
            return make_variant[bool]( < bool > value)
        if < int > type == <int > INT:
            return make_variant[int]( < int > value)
        if < int > type == <int > DOUBLE:
            return make_variant[double]( < double > value)
        if < int > type == <int > STRING:
            return make_variant[string]( < string > value)
        if < int > type == <int > INT_VECTOR:
            return make_variant[vector[int] ]( < vector[int] > value)
        if < int > type == <int > DOUBLE_VECTOR:
            return make_variant[vector[double] ]( < vector[double] > value)
        if < int > type == <int > VECTOR3D:
            return make_variant[Vector3d](Vector3d( < vector[double] > value))
        if < int > type == <int > VECTOR2D:
            return make_variant[Vector2d](Vector2d( < vector[double] > value))


        raise Exception("Unkown type")

    def id(self):
        oid = PObjectId()
        oid.id = self.sip.get().id()
        return oid

    def call_method(self, method, **kwargs):
        cdef map[string, Variant] parameters
        cdef PObjectId oid

        for name in kwargs:
            if isinstance(kwargs[name], PScriptInterface):
                # Map python object do id
                oid = kwargs[name].id()
                parameters[name] = oid.id
            else:
                parameters[name] = kwargs[name]

        return self.variant_to_python_object(self.sip.get().call_method(method, parameters))


    def set_params(self, **kwargs):
        cdef ParameterType type
        cdef map[string, Variant] parameters
        cdef PObjectId oid

        for name in kwargs:
            try:
                self.parameters.at(name)
            except:
                raise ValueError("Unknown parameter %s" % name)

            type = self.parameters[name].type()

            # Check number of elements if applicable
            if < int > type in [ < int > INT_VECTOR, < int > DOUBLE_VECTOR, < int > VECTOR2D, < int > VECTOR3D]:
                n_elements = self.parameters[name].n_elements()
                if n_elements!=0 and not (len(kwargs[name]) == n_elements):
                    raise ValueError(
                        "Value of %s expected to be %i elements" % (name, n_elements))

            # Objects have to be translated to ids
            if < int > type is < int > OBJECT:
                oid = kwargs[name].id()
                parameters[name] = oid.id
            else:
                parameters[name] = self.make_variant(type, kwargs[name])

        self.sip.get().set_parameters(parameters)

    cdef variant_to_python_object(self, Variant value):
        cdef ObjectId oid
        cdef vector[Variant] vec
        cdef int type = value.which()
<<<<<<< HEAD
        cdef shared_ptr[ScriptInterfaceBase] ptr
=======
>>>>>>> 80bc6724

        if < int > type == <int > BOOL:
            return get[bool](value)
        if < int > type == <int > INT:
            return get[int](value)
        if < int > type == <int > DOUBLE:
            return get[double](value)
        if < int > type == <int > STRING:
            return get[string](value)
        if < int > type == <int > INT_VECTOR:
            return get[vector[int]](value)
        if < int > type == <int > DOUBLE_VECTOR:
            return get[vector[double]](value)
        if < int > type == <int > VECTOR3D:
            return get[Vector3d](value).as_vector()
        if < int > type == <int > VECTOR2D:
            return get[Vector2d](value).as_vector()
        if < int > type == <int > OBJECT:
            # Get the id and build a curresponding object
            try:
                oid = get[ObjectId](value)
                ptr = get_instance(oid).lock()
                if ptr != shared_ptr[ScriptInterfaceBase]():
                    pobj = PScriptInterface()
                    pobj.set_sip(ptr)
                    return pobj
                else:
                    return None
            except:
                return None
        if < int > type == < int > VECTOR:
            vec = get[vector[Variant]](value)
            res = []

            for i in vec:
                res.append(self.variant_to_python_object(i))

            return res

        raise Exception("Unkown type")

    def get_parameter(self, name):
        cdef ParameterType type = self.parameters[name].type()
        cdef Variant value = self.sip.get().get_parameter(name)
        return self.variant_to_python_object(value)

    def get_params(self):
        odict = {}
        for pair in self.parameters:
            try:
                odict[pair.first] = self.get_parameter(pair.first)
            except:
                pass
        return odict

class ScriptInterfaceHelper(PScriptInterface):
    _so_name = None
    _so_bind_methods =()

    def __init__(self,**kwargs):
        super(ScriptInterfaceHelper,self).__init__(self._so_name)
        self.set_params(**kwargs)
        self.define_bound_methods()
    
    def generate_caller(self,method_name):
        def template_method(**kwargs):
           res=self.call_method(method_name,**kwargs)
           return res

        return template_method

    def define_bound_methods(self):
        for method_name in self._so_bind_methods:
            setattr(self,method_name,self.generate_caller(method_name))
       



initialize()<|MERGE_RESOLUTION|>--- conflicted
+++ resolved
@@ -95,10 +95,7 @@
         cdef ObjectId oid
         cdef vector[Variant] vec
         cdef int type = value.which()
-<<<<<<< HEAD
         cdef shared_ptr[ScriptInterfaceBase] ptr
-=======
->>>>>>> 80bc6724
 
         if < int > type == <int > BOOL:
             return get[bool](value)
