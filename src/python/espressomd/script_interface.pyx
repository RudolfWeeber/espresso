--- conflicted
+++ resolved
@@ -1,8 +1,4 @@
-<<<<<<< HEAD
-from espressomd.utils import to_char_pointer, to_str
-=======
 from espressomd.utils import to_char_pointer, to_str,handle_errors
->>>>>>> 4a20999a
 
 cdef class PObjectId(object):
     cdef ObjectId id
