include "myconfig.pxi"
cimport numpy as np
import numpy as np
import particle_data
cimport particle_data 
import interaction_data
cimport interaction_data
import global_variables
from integrate import integrate
import thermostat
cimport thermostat
from changeVolume import changeVolume
from invalidateSystem import invalidateSystem
import cellsystem
cimport cellsystem
import analyze
cimport analyze
import utils
cimport utils

import debye_hueckel
#import lb
<<<<<<< HEAD
cimport cuda_init
=======
>>>>>>> b7943dd2
import cuda_init
#cimport myconfig

import code_info

#public enum:
#  ERROR=-1


#### This is the main Espresso Cython interface.

### Now come all the includes

cdef int instance_counter 

### Here we make a minimalistic Tcl_Interp available
cdef extern from "tcl.h":
  cdef struct Tcl_Interp:
    char *result
    int errorLine
    
  Tcl_Interp* Tcl_CreateInterp()
  int Tcl_Eval (Tcl_Interp * interp, char* script)
  ctypedef Tcl_Interp* Interp_pointer


## Let's import on_program_start
cdef extern from *:
  void mpi_init(int* argc, char*** argv)
  int this_node
  void mpi_stop()

cdef mpi_init_helper():
  cdef int i
  cdef char** c
  i=0
  c=NULL
  mpi_init(&i, &c)

cdef extern from "initialize.hpp":
  void on_program_start()
  void mpi_loop()

## Now comes the real deal
cdef class EspressoHandle:
  cdef Tcl_Interp* interp
  cdef public int this_node
  def __init__(self):
    global instance_counter
    if instance_counter >= 1:
      raise Exception("Espresso shall only be instanciated once!")
    else:
      instance_counter+=1
      mpi_init_helper()
      self.this_node=this_node
      if this_node==0:
        self.interp = Tcl_CreateInterp() 
        self.Tcl_Eval('global argv; set argv ""')
        self.Tcl_Eval('set tcl_interactive 0')
        on_program_start()
      else:
        on_program_start()
        mpi_loop()
        self.die()

  def __del__(self):
    self.die()
    raise Exception("Espresso can not be deleted")

  def Tcl_Eval(self, string):
    result=Tcl_Eval(self.interp, string)
    if result:
      raise Exception("Tcl reports an error", self.interp.result)
    return self.interp.result

  def die(self):
    mpi_stop()

_espressoHandle=EspressoHandle()
glob = global_variables.GlobalsHandle()
part = particle_data.particleList()
#lbfluid=lb.DeviceList()
IF CUDA == 1:
    cu=cuda_init.CudaInitHandle()

# def TclEval(string):
#   if instance_counter == 0:
#     raise Exception("Espresso not initialized")
#   if instance_counter == 1:
#     _espressoHandle.Tcl_Eval(string)
nonBondedInter = interaction_data.NonBondedInteractions()
bondedInter = interaction_data.BondedInteractions()

if this_node==0:
  glob = global_variables.GlobalsHandle()
else:
  #why exit all other
  exit()

      

#
#      
#  def __init__(self, id):
#    self.id=id
#   <|MERGE_RESOLUTION|>--- conflicted
+++ resolved
@@ -20,10 +20,7 @@
 
 import debye_hueckel
 #import lb
-<<<<<<< HEAD
 cimport cuda_init
-=======
->>>>>>> b7943dd2
 import cuda_init
 #cimport myconfig
 
