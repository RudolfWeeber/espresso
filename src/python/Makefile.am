--- conflicted
+++ resolved
@@ -17,89 +17,5 @@
 # along with this program.  If not, see <http://www.gnu.org/licenses/>.
 #
 
-<<<<<<< HEAD
-AM_DEFAULT_SOURCE_EXT = .pyx
-
-# Build rules for python libraries
-AM_CPPFLAGS = $(PYTHON_CPPFLAGS) -I$(top_srcdir)/src 
-AM_LDFLAGS = $(PYTHON_LDFLAGS) -module -avoid-version -no-undefined
-LIBS =  ../libEspresso.la @LIBS@
-if MPI_FAKE
-AM_CPPFLAGS += -I$(top_srcdir)/src/mpifake
-endif
-
-# build rule for myconfig.pxi
-noinst_PROGRAMS = gen_pxiconfig
-
-gen_pxiconfig.cpp: $(top_srcdir)/config/gen_pxiconfig.py \
-		   $(top_srcdir)/src/features.def ../myconfig-final.hpp
-	$(AM_V_GEN)$(PYTHON) $(top_srcdir)/config/gen_pxiconfig.py \
-	  $(top_srcdir)/src/features.def gen_pxiconfig.cpp
-
-myconfig.pxi: gen_pxiconfig
-	$(AM_V_GEN)./gen_pxiconfig > myconfig.pxi
-
-CLEANFILES = gen_pxiconfig.cpp myconfig.pxi
-BUILT_SOURCES = gen_pxiconfig.cpp myconfig.pxi
-
-# Build rules for cython
-SUFFIXES = .pyx
-cython_verbose = $(cython_verbose_@AM_V@)
-cython_verbose_ = $(cython_verbose_@AM_DEFAULT_V@)
-cython_verbose_0 = @echo "  CYTHON   $@";
-.pyx.cpp:
-	$(cython_verbose)cython -I $(builddir) $< -o $@
-
-.PRECIOUS: .pyx.cpp
-
-espresso.cpp: espresso.pxd myconfig.pxi espresso.pxd
-#particle_data.cpp: particle_data.pxd myconfig.pxi
-#analyze.cpp: analyze.pxd myconfig.pxi
-# cellsystem.cpp: cellsystem.pxd myconfig.pxi
-# changeVolume.cpp: changeVolume.pxd myconfig.pxi
-# code_info.cpp: code_info.pxd myconfig.pxi
-# debye_hueckel.cpp: debye_hueckel.pxd myconfig.pxi
-# global_variables.cpp: global_variables.pxd myconfig.pxi
-# integrate.cpp: integrate.pxd myconfig.pxi
-# interaction_data.cpp: interaction_data.pxd myconfig.pxi
-# invalidateSystem.cpp: invalidateSystem.pxd myconfig.pxi
-# thermostat.cpp: thermostat.pxd myconfig.pxi
-# utils.cpp: utils.pxd myconfig.pxi
-
-CLEANFILES += espresso.cpp \
-	particle_data.cpp \
-	analyze.cpp \
-	cellsystem.cpp \
-	changeVolume.cpp \
-	code_info.cpp \
-	cuda_init.cpp \
-	debye_hueckel.cpp \
-	global_variables.cpp \
-	integrate.cpp \
-	interaction_data.cpp \
-	invalidateSystem.cpp \
-	thermostat.cpp \
-	utils.cpp\
-	cuda_init.cpp
-
-pyexec_LTLIBRARIES = \
-	espresso.la \
-	particle_data.la \
-	analyze.la \
-	cellsystem.la \
-	changeVolume.la \
-	code_info.la \
-	cuda_init.la \
-	debye_hueckel.la \
-	global_variables.la \
-	integrate.la \
-	interaction_data.la \
-	invalidateSystem.la \
-	thermostat.la \
-	utils.la\
-	cuda_init.la\
-	lb.la
-=======
 DIST_SUBDIRS = espresso
-SUBDIRS = espresso
->>>>>>> 659f9730
+SUBDIRS = espresso