--- conflicted
+++ resolved
@@ -767,11 +767,7 @@
       }
     }
   }
-<<<<<<< HEAD
-  return 0;
-=======
-  return TCL_OK;
->>>>>>> 4b8ec88d
+  return TCL_OK;
 }
 
 int tclcommand_observable_structure_factor_fast(Tcl_Interp* interp, int argc, char** argv, int* change, observable* obs) {
@@ -847,11 +843,7 @@
       Tcl_AppendResult(interp, buffer, (char *) NULL);
     }
   }
-<<<<<<< HEAD
-  return 0;
-=======
-  return TCL_OK;
->>>>>>> 4b8ec88d
+  return TCL_OK;
 }
 
 int tclcommand_observable_interacts_with(Tcl_Interp* interp, int argc, char** argv, int* change, observable* obs) {
