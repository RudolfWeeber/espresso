--- conflicted
+++ resolved
@@ -1145,11 +1145,7 @@
 
   momentofinertiamatrix(p1, MofImatrix);
   calc_eigenvalues_3x3(MofImatrix, eva);
-<<<<<<< HEAD
-  
-=======
-
->>>>>>> d5050b18
+
   sprintf(buffer,"{eigenval eigenvector} ");
   Tcl_AppendResult(interp, buffer, (char *)NULL);
   for (j= 0; j < 3; j++) {
