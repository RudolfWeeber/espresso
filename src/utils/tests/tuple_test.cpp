/*
 * Copyright (C) 2018-2019 The ESPResSo project
 *
 * This file is part of ESPResSo.
 *
 * ESPResSo is free software: you can redistribute it and/or modify
 * it under the terms of the GNU General Public License as published by
 * the Free Software Foundation, either version 3 of the License, or
 * (at your option) any later version.
 *
 * ESPResSo is distributed in the hope that it will be useful,
 * but WITHOUT ANY WARRANTY; without even the implied warranty of
 * MERCHANTABILITY or FITNESS FOR A PARTICULAR PURPOSE.  See the
 * GNU General Public License for more details.
 *
 * You should have received a copy of the GNU General Public License
 * along with this program.  If not, see <http://www.gnu.org/licenses/>.
 */

/* Unit test for Utils tuple algorithms. */

#define BOOST_TEST_MODULE Utils::tuple_test
#define BOOST_TEST_DYN_LINK
#include <boost/test/unit_test.hpp>

#include "utils/tuple.hpp"

#include <array>
#include <functional>
#include <memory>
#include <tuple>
#include <type_traits>
#include <utility>

BOOST_AUTO_TEST_CASE(for_each_) {
  using Utils::for_each;

  /* l-value reference tuple */
  {
    auto a = std::array<int, 3>{2, 3, 5};

    for_each(
        [i = 0, a](int &e) mutable {
          a[i] = e;
          e = i++;
        },
        a);

    BOOST_CHECK_EQUAL(a[0], 0);
    BOOST_CHECK_EQUAL(a[1], 1);
    BOOST_CHECK_EQUAL(a[2], 2);
  }

  /* r-value reference */
  {
    auto t = std::make_tuple(std::make_unique<int>(5));

    for_each([](auto &e) { BOOST_CHECK_EQUAL(*e, 5); }, std::move(t));
  }

  /* move-only functor */
  {
    for_each(
        [u = std::make_unique<int>()](auto &e) { BOOST_CHECK_EQUAL(3, e); },
        std::make_pair(3, 3));
  }

  /* empty */
  {
    for_each([]() { BOOST_CHECK(false); }, std::make_tuple());
  }
}

<<<<<<< HEAD
BOOST_AUTO_TEST_CASE(apply_test) {
=======
BOOST_AUTO_TEST_CASE(apply_) {
>>>>>>> 0f8ce45e
  /* constexpr */
  {
    static_assert(Utils::apply(std::plus<>(), std::array<int, 2>{3, 8}) == 11,
                  "");
  }

  /* l-value reference */
  {
    auto t = std::make_tuple(4, 0, 7);

    Utils::apply(
        [](int &a, int &b, int &c) {
          BOOST_CHECK_EQUAL(a, 4);
          BOOST_CHECK_EQUAL(b, 0);
          BOOST_CHECK_EQUAL(c, 7);

          a = -1;
          b = -2;
          c = -3;
        },
        t);

    BOOST_CHECK_EQUAL(std::get<0>(t), -1);
    BOOST_CHECK_EQUAL(std::get<1>(t), -2);
    BOOST_CHECK_EQUAL(std::get<2>(t), -3);
  }

  /* r-value reference */
  {
    Utils::apply([](auto &&a) { BOOST_CHECK_EQUAL(*a, 4); },
                 std::make_tuple(std::make_unique<int>(4)));
  }

  /* empty */
  {
    bool called = false;
    Utils::apply([&called]() { called = true; }, std::make_tuple());

    BOOST_CHECK(called);
  }
}

BOOST_AUTO_TEST_CASE(find_if_) {
  {
    auto const result = Utils::find_if([](int e) { return e == 2; },
                                       std::array<int, 4>{1, 2, 3, 4},
                                       [](int e) { BOOST_CHECK_EQUAL(e, 2); });
    BOOST_CHECK(result);
  }

  {
    auto const result = Utils::find_if([](int e) { return e == 5; },
                                       std::array<int, 4>{1, 2, 3, 4},
                                       [](int e) { BOOST_CHECK(false); });
    BOOST_CHECK(not result);
  }
}

BOOST_AUTO_TEST_CASE(filter_) {
  using Utils::filter;

  constexpr auto const expected = std::make_tuple(1, 2u);
  constexpr auto const result =
      filter<std::is_integral>(std::make_tuple(1, 1.5, 2u, 2.5));

  BOOST_CHECK(expected == result);
}<|MERGE_RESOLUTION|>--- conflicted
+++ resolved
@@ -71,11 +71,7 @@
   }
 }
 
-<<<<<<< HEAD
-BOOST_AUTO_TEST_CASE(apply_test) {
-=======
 BOOST_AUTO_TEST_CASE(apply_) {
->>>>>>> 0f8ce45e
   /* constexpr */
   {
     static_assert(Utils::apply(std::plus<>(), std::array<int, 2>{3, 8}) == 11,
