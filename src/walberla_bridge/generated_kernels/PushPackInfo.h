<<<<<<< HEAD
// kernel generated with pystencils v0.3.3+44.gf2d4181, lbmpy
// v0.3.1+53.g2faceda, lbmpy_walberla/pystencils_walberla from commit
// b17ca5caf00db7d19f86c5f85c6f67fec6c16aff
=======
// kernel generated with pystencils v0.3.4+4.g4fecf0c, lbmpy v0.3.3+37.g2faceda, lbmpy_walberla/pystencils_walberla from commit b17ca5caf00db7d19f86c5f85c6f67fec6c16aff
>>>>>>> 1d87dfa2

#pragma once
#include "communication/UniformPackInfo.h"
#include "core/DataTypes.h"
#include "core/cell/CellInterval.h"
#include "domain_decomposition/IBlock.h"
#include "field/GhostLayerField.h"
#include "stencil/Directions.h"

#define FUNC_PREFIX

#ifdef __GNUC__
#define RESTRICT __restrict__
#elif _MSC_VER
#define RESTRICT __restrict
#else
#define RESTRICT
#endif

namespace walberla {
namespace lbm {

class PushPackInfo : public ::walberla::communication::UniformPackInfo {
public:
  PushPackInfo(BlockDataID pdfsID_) : pdfsID(pdfsID_){};
  virtual ~PushPackInfo() {}

  bool constantDataExchange() const { return true; }
  bool threadsafeReceiving() const { return true; }

  void unpackData(IBlock *receiver, stencil::Direction dir,
                  mpi::RecvBuffer &buffer) {
    const auto dataSize = size(dir, receiver);
    unpack(dir, buffer.skip(dataSize), receiver);
  }

  void communicateLocal(const IBlock *sender, IBlock *receiver,
                        stencil::Direction dir) {
    // TODO: optimize by generating kernel for this case
    mpi::SendBuffer sBuffer;
    packData(sender, dir, sBuffer);
    mpi::RecvBuffer rBuffer(sBuffer);
    unpackData(receiver, stencil::inverseDir[dir], rBuffer);
  }

private:
  void packDataImpl(const IBlock *sender, stencil::Direction dir,
                    mpi::SendBuffer &outBuffer) const {
    const auto dataSize = size(dir, sender);
    pack(dir, outBuffer.forward(dataSize), const_cast<IBlock *>(sender));
  }

  void pack(stencil::Direction dir, unsigned char *buffer, IBlock *block) const;
  void unpack(stencil::Direction dir, unsigned char *buffer,
              IBlock *block) const;
  uint_t size(stencil::Direction dir, const IBlock *block) const;

  BlockDataID pdfsID;
};

} // namespace lbm
} // namespace walberla<|MERGE_RESOLUTION|>--- conflicted
+++ resolved
@@ -1,18 +1,12 @@
-<<<<<<< HEAD
-// kernel generated with pystencils v0.3.3+44.gf2d4181, lbmpy
-// v0.3.1+53.g2faceda, lbmpy_walberla/pystencils_walberla from commit
-// b17ca5caf00db7d19f86c5f85c6f67fec6c16aff
-=======
 // kernel generated with pystencils v0.3.4+4.g4fecf0c, lbmpy v0.3.3+37.g2faceda, lbmpy_walberla/pystencils_walberla from commit b17ca5caf00db7d19f86c5f85c6f67fec6c16aff
->>>>>>> 1d87dfa2
 
 #pragma once
+#include "stencil/Directions.h"
+#include "core/cell/CellInterval.h"
+#include "core/DataTypes.h"
+#include "field/GhostLayerField.h"
+#include "domain_decomposition/IBlock.h"
 #include "communication/UniformPackInfo.h"
-#include "core/DataTypes.h"
-#include "core/cell/CellInterval.h"
-#include "domain_decomposition/IBlock.h"
-#include "field/GhostLayerField.h"
-#include "stencil/Directions.h"
 
 #define FUNC_PREFIX
 
@@ -27,43 +21,44 @@
 namespace walberla {
 namespace lbm {
 
-class PushPackInfo : public ::walberla::communication::UniformPackInfo {
+
+class PushPackInfo : public ::walberla::communication::UniformPackInfo
+{
 public:
-  PushPackInfo(BlockDataID pdfsID_) : pdfsID(pdfsID_){};
-  virtual ~PushPackInfo() {}
+    PushPackInfo( BlockDataID pdfsID_ )
+        : pdfsID(pdfsID_)
+    {};
+    virtual ~PushPackInfo() {}
 
-  bool constantDataExchange() const { return true; }
-  bool threadsafeReceiving() const { return true; }
+   bool constantDataExchange() const { return true; }
+   bool threadsafeReceiving()  const { return true; }
 
-  void unpackData(IBlock *receiver, stencil::Direction dir,
-                  mpi::RecvBuffer &buffer) {
-    const auto dataSize = size(dir, receiver);
-    unpack(dir, buffer.skip(dataSize), receiver);
-  }
+   void unpackData(IBlock * receiver, stencil::Direction dir, mpi::RecvBuffer & buffer) {
+        const auto dataSize = size(dir, receiver);
+        unpack(dir, buffer.skip(dataSize), receiver);
+   }
 
-  void communicateLocal(const IBlock *sender, IBlock *receiver,
-                        stencil::Direction dir) {
-    // TODO: optimize by generating kernel for this case
-    mpi::SendBuffer sBuffer;
-    packData(sender, dir, sBuffer);
-    mpi::RecvBuffer rBuffer(sBuffer);
-    unpackData(receiver, stencil::inverseDir[dir], rBuffer);
-  }
+   void communicateLocal(const IBlock * sender, IBlock * receiver, stencil::Direction dir) {
+       //TODO: optimize by generating kernel for this case
+       mpi::SendBuffer sBuffer;
+       packData( sender, dir, sBuffer );
+       mpi::RecvBuffer rBuffer( sBuffer );
+       unpackData( receiver, stencil::inverseDir[dir], rBuffer );
+   }
 
 private:
-  void packDataImpl(const IBlock *sender, stencil::Direction dir,
-                    mpi::SendBuffer &outBuffer) const {
-    const auto dataSize = size(dir, sender);
-    pack(dir, outBuffer.forward(dataSize), const_cast<IBlock *>(sender));
-  }
+   void packDataImpl(const IBlock * sender, stencil::Direction dir, mpi::SendBuffer & outBuffer) const {
+        const auto dataSize = size(dir, sender);
+        pack(dir, outBuffer.forward(dataSize), const_cast<IBlock*>(sender));
+   }
 
-  void pack(stencil::Direction dir, unsigned char *buffer, IBlock *block) const;
-  void unpack(stencil::Direction dir, unsigned char *buffer,
-              IBlock *block) const;
-  uint_t size(stencil::Direction dir, const IBlock *block) const;
+   void pack  (stencil::Direction dir, unsigned char * buffer, IBlock * block) const;
+   void unpack(stencil::Direction dir, unsigned char * buffer, IBlock * block) const;
+   uint_t size  (stencil::Direction dir, const IBlock * block) const;
 
-  BlockDataID pdfsID;
+    BlockDataID pdfsID;
 };
+
 
 } // namespace lbm
 } // namespace walberla