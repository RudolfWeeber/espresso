<<<<<<< HEAD
// kernel generated with pystencils v0.3.3+44.gf2d4181, lbmpy
// v0.3.1+53.g2faceda, lbmpy_walberla/pystencils_walberla from commit
=======
// kernel generated with pystencils v0.3.4+4.g4fecf0c, lbmpy v0.3.3+37.g2faceda,
// lbmpy_walberla/pystencils_walberla from commit
>>>>>>> 1d87dfa2
// b17ca5caf00db7d19f86c5f85c6f67fec6c16aff

//======================================================================================================================
//
//  This file is part of waLBerla. waLBerla is free software: you can
//  redistribute it and/or modify it under the terms of the GNU General Public
//  License as published by the Free Software Foundation, either version 3 of
//  the License, or (at your option) any later version.
//
//  waLBerla is distributed in the hope that it will be useful, but WITHOUT
//  ANY WARRANTY; without even the implied warranty of MERCHANTABILITY or
//  FITNESS FOR A PARTICULAR PURPOSE.  See the GNU General Public License
//  for more details.
//
//  You should have received a copy of the GNU General Public License along
//  with waLBerla (see COPYING.txt). If not, see <http://www.gnu.org/licenses/>.
//
//! \\file CollideSweepAVX.cpp
//! \\ingroup lbm
//! \\author lbmpy
//======================================================================================================================

#include <cmath>

#include "CollideSweepAVX.h"
#include "core/DataTypes.h"
#include "core/Macros.h"

#include <immintrin.h>

#define FUNC_PREFIX

#if (defined WALBERLA_CXX_COMPILER_IS_GNU) ||                                  \
    (defined WALBERLA_CXX_COMPILER_IS_CLANG)
#pragma GCC diagnostic push
#pragma GCC diagnostic ignored "-Wfloat-equal"
#pragma GCC diagnostic ignored "-Wshadow"
#pragma GCC diagnostic ignored "-Wconversion"
#pragma GCC diagnostic ignored "-Wunused-variable"
#endif

#if (defined WALBERLA_CXX_COMPILER_IS_INTEL)
#pragma warning push
#pragma warning(disable : 1599)
#endif

using namespace std;

namespace walberla {
namespace pystencils {

namespace internal_collidesweepavx {
static FUNC_PREFIX void
collidesweepavx(double *RESTRICT const _data_force, double *RESTRICT _data_pdfs,
                int64_t const _size_force_0, int64_t const _size_force_1,
                int64_t const _size_force_2, int64_t const _stride_force_1,
                int64_t const _stride_force_2, int64_t const _stride_force_3,
                int64_t const _stride_pdfs_1, int64_t const _stride_pdfs_2,
                int64_t const _stride_pdfs_3, double omega_bulk,
                double omega_even, double omega_odd, double omega_shear) {
  const double xi_35 = -omega_shear + 2.0;
  const double xi_36 = xi_35 * 0.5;
  const double xi_41 = xi_35 * 0.0833333333333333;
  const double xi_46 = xi_35 * 0.166666666666667;
  const double xi_56 = xi_35 * 0.25;
  const double xi_61 = xi_35 * 0.0416666666666667;
  const double xi_106 = omega_odd * 0.25;
  const double xi_112 = omega_odd * 0.0833333333333333;
  const double xi_149 = omega_shear * 0.25;
  const double xi_172 = omega_odd * 0.0416666666666667;
  const double xi_174 = omega_odd * 0.125;
  const int64_t rr_0 = 0.0;
  const double xi_118 = rr_0 * 0.166666666666667;
  const double xi_154 = rr_0 * 0.0833333333333333;
  for (int64_t ctr_2 = 0; ctr_2 < _size_force_2; ctr_2 += 1) {
<<<<<<< HEAD
    double *RESTRICT _data_pdfs_20_312 =
        _data_pdfs + _stride_pdfs_2 * ctr_2 + 12 * _stride_pdfs_3;
    double *RESTRICT _data_pdfs_20_313 =
        _data_pdfs + _stride_pdfs_2 * ctr_2 + 13 * _stride_pdfs_3;
    double *RESTRICT _data_pdfs_20_35 =
        _data_pdfs + _stride_pdfs_2 * ctr_2 + 5 * _stride_pdfs_3;
    double *RESTRICT _data_pdfs_20_36 =
        _data_pdfs + _stride_pdfs_2 * ctr_2 + 6 * _stride_pdfs_3;
    double *RESTRICT _data_pdfs_20_310 =
        _data_pdfs + _stride_pdfs_2 * ctr_2 + 10 * _stride_pdfs_3;
    double *RESTRICT _data_pdfs_20_30 = _data_pdfs + _stride_pdfs_2 * ctr_2;
    double *RESTRICT _data_pdfs_20_316 =
        _data_pdfs + _stride_pdfs_2 * ctr_2 + 16 * _stride_pdfs_3;
    double *RESTRICT _data_pdfs_20_38 =
        _data_pdfs + _stride_pdfs_2 * ctr_2 + 8 * _stride_pdfs_3;
    double *RESTRICT _data_force_20_30 = _data_force + _stride_force_2 * ctr_2;
    double *RESTRICT _data_pdfs_20_37 =
        _data_pdfs + _stride_pdfs_2 * ctr_2 + 7 * _stride_pdfs_3;
    double *RESTRICT _data_pdfs_20_318 =
        _data_pdfs + _stride_pdfs_2 * ctr_2 + 18 * _stride_pdfs_3;
    double *RESTRICT _data_pdfs_20_315 =
        _data_pdfs + _stride_pdfs_2 * ctr_2 + 15 * _stride_pdfs_3;
    double *RESTRICT _data_force_20_31 =
        _data_force + _stride_force_2 * ctr_2 + _stride_force_3;
    double *RESTRICT _data_pdfs_20_311 =
        _data_pdfs + _stride_pdfs_2 * ctr_2 + 11 * _stride_pdfs_3;
    double *RESTRICT _data_pdfs_20_317 =
        _data_pdfs + _stride_pdfs_2 * ctr_2 + 17 * _stride_pdfs_3;
    double *RESTRICT _data_pdfs_20_33 =
        _data_pdfs + _stride_pdfs_2 * ctr_2 + 3 * _stride_pdfs_3;
    double *RESTRICT _data_pdfs_20_32 =
        _data_pdfs + _stride_pdfs_2 * ctr_2 + 2 * _stride_pdfs_3;
    double *RESTRICT _data_pdfs_20_31 =
        _data_pdfs + _stride_pdfs_2 * ctr_2 + _stride_pdfs_3;
    double *RESTRICT _data_pdfs_20_34 =
        _data_pdfs + _stride_pdfs_2 * ctr_2 + 4 * _stride_pdfs_3;
    double *RESTRICT _data_pdfs_20_39 =
        _data_pdfs + _stride_pdfs_2 * ctr_2 + 9 * _stride_pdfs_3;
    double *RESTRICT _data_force_20_32 =
        _data_force + _stride_force_2 * ctr_2 + 2 * _stride_force_3;
    double *RESTRICT _data_pdfs_20_314 =
        _data_pdfs + _stride_pdfs_2 * ctr_2 + 14 * _stride_pdfs_3;
    for (int64_t ctr_1 = 0; ctr_1 < _size_force_1; ctr_1 += 1) {
      double *RESTRICT _data_pdfs_20_312_10 =
          _stride_pdfs_1 * ctr_1 + _data_pdfs_20_312;
      double *RESTRICT _data_pdfs_20_313_10 =
          _stride_pdfs_1 * ctr_1 + _data_pdfs_20_313;
      double *RESTRICT _data_pdfs_20_35_10 =
          _stride_pdfs_1 * ctr_1 + _data_pdfs_20_35;
      double *RESTRICT _data_pdfs_20_36_10 =
          _stride_pdfs_1 * ctr_1 + _data_pdfs_20_36;
      double *RESTRICT _data_pdfs_20_310_10 =
          _stride_pdfs_1 * ctr_1 + _data_pdfs_20_310;
      double *RESTRICT _data_pdfs_20_30_10 =
          _stride_pdfs_1 * ctr_1 + _data_pdfs_20_30;
      double *RESTRICT _data_pdfs_20_316_10 =
          _stride_pdfs_1 * ctr_1 + _data_pdfs_20_316;
      double *RESTRICT _data_pdfs_20_38_10 =
          _stride_pdfs_1 * ctr_1 + _data_pdfs_20_38;
      double *RESTRICT _data_force_20_30_10 =
          _stride_force_1 * ctr_1 + _data_force_20_30;
      double *RESTRICT _data_pdfs_20_37_10 =
          _stride_pdfs_1 * ctr_1 + _data_pdfs_20_37;
      double *RESTRICT _data_pdfs_20_318_10 =
          _stride_pdfs_1 * ctr_1 + _data_pdfs_20_318;
      double *RESTRICT _data_pdfs_20_315_10 =
          _stride_pdfs_1 * ctr_1 + _data_pdfs_20_315;
      double *RESTRICT _data_force_20_31_10 =
          _stride_force_1 * ctr_1 + _data_force_20_31;
      double *RESTRICT _data_pdfs_20_311_10 =
          _stride_pdfs_1 * ctr_1 + _data_pdfs_20_311;
      double *RESTRICT _data_pdfs_20_317_10 =
          _stride_pdfs_1 * ctr_1 + _data_pdfs_20_317;
      double *RESTRICT _data_pdfs_20_33_10 =
          _stride_pdfs_1 * ctr_1 + _data_pdfs_20_33;
      double *RESTRICT _data_pdfs_20_32_10 =
          _stride_pdfs_1 * ctr_1 + _data_pdfs_20_32;
      double *RESTRICT _data_pdfs_20_31_10 =
          _stride_pdfs_1 * ctr_1 + _data_pdfs_20_31;
      double *RESTRICT _data_pdfs_20_34_10 =
          _stride_pdfs_1 * ctr_1 + _data_pdfs_20_34;
      double *RESTRICT _data_pdfs_20_39_10 =
          _stride_pdfs_1 * ctr_1 + _data_pdfs_20_39;
      double *RESTRICT _data_force_20_32_10 =
          _stride_force_1 * ctr_1 + _data_force_20_32;
      double *RESTRICT _data_pdfs_20_314_10 =
          _stride_pdfs_1 * ctr_1 + _data_pdfs_20_314;
=======
    double *RESTRICT _data_force_20_32 =
        _data_force + _stride_force_2 * ctr_2 + 2 * _stride_force_3;
    double *RESTRICT _data_pdfs_20_36 =
        _data_pdfs + _stride_pdfs_2 * ctr_2 + 6 * _stride_pdfs_3;
    double *RESTRICT _data_pdfs_20_313 =
        _data_pdfs + _stride_pdfs_2 * ctr_2 + 13 * _stride_pdfs_3;
    double *RESTRICT _data_pdfs_20_30 = _data_pdfs + _stride_pdfs_2 * ctr_2;
    double *RESTRICT _data_pdfs_20_310 =
        _data_pdfs + _stride_pdfs_2 * ctr_2 + 10 * _stride_pdfs_3;
    double *RESTRICT _data_pdfs_20_37 =
        _data_pdfs + _stride_pdfs_2 * ctr_2 + 7 * _stride_pdfs_3;
    double *RESTRICT _data_pdfs_20_34 =
        _data_pdfs + _stride_pdfs_2 * ctr_2 + 4 * _stride_pdfs_3;
    double *RESTRICT _data_pdfs_20_311 =
        _data_pdfs + _stride_pdfs_2 * ctr_2 + 11 * _stride_pdfs_3;
    double *RESTRICT _data_pdfs_20_315 =
        _data_pdfs + _stride_pdfs_2 * ctr_2 + 15 * _stride_pdfs_3;
    double *RESTRICT _data_pdfs_20_32 =
        _data_pdfs + _stride_pdfs_2 * ctr_2 + 2 * _stride_pdfs_3;
    double *RESTRICT _data_pdfs_20_312 =
        _data_pdfs + _stride_pdfs_2 * ctr_2 + 12 * _stride_pdfs_3;
    double *RESTRICT _data_pdfs_20_39 =
        _data_pdfs + _stride_pdfs_2 * ctr_2 + 9 * _stride_pdfs_3;
    double *RESTRICT _data_pdfs_20_316 =
        _data_pdfs + _stride_pdfs_2 * ctr_2 + 16 * _stride_pdfs_3;
    double *RESTRICT _data_pdfs_20_33 =
        _data_pdfs + _stride_pdfs_2 * ctr_2 + 3 * _stride_pdfs_3;
    double *RESTRICT _data_pdfs_20_31 =
        _data_pdfs + _stride_pdfs_2 * ctr_2 + _stride_pdfs_3;
    double *RESTRICT _data_pdfs_20_318 =
        _data_pdfs + _stride_pdfs_2 * ctr_2 + 18 * _stride_pdfs_3;
    double *RESTRICT _data_pdfs_20_35 =
        _data_pdfs + _stride_pdfs_2 * ctr_2 + 5 * _stride_pdfs_3;
    double *RESTRICT _data_force_20_30 = _data_force + _stride_force_2 * ctr_2;
    double *RESTRICT _data_pdfs_20_38 =
        _data_pdfs + _stride_pdfs_2 * ctr_2 + 8 * _stride_pdfs_3;
    double *RESTRICT _data_pdfs_20_314 =
        _data_pdfs + _stride_pdfs_2 * ctr_2 + 14 * _stride_pdfs_3;
    double *RESTRICT _data_force_20_31 =
        _data_force + _stride_force_2 * ctr_2 + _stride_force_3;
    double *RESTRICT _data_pdfs_20_317 =
        _data_pdfs + _stride_pdfs_2 * ctr_2 + 17 * _stride_pdfs_3;
    for (int64_t ctr_1 = 0; ctr_1 < _size_force_1; ctr_1 += 1) {
      double *RESTRICT _data_force_20_32_10 =
          _stride_force_1 * ctr_1 + _data_force_20_32;
      double *RESTRICT _data_pdfs_20_36_10 =
          _stride_pdfs_1 * ctr_1 + _data_pdfs_20_36;
      double *RESTRICT _data_pdfs_20_313_10 =
          _stride_pdfs_1 * ctr_1 + _data_pdfs_20_313;
      double *RESTRICT _data_pdfs_20_30_10 =
          _stride_pdfs_1 * ctr_1 + _data_pdfs_20_30;
      double *RESTRICT _data_pdfs_20_310_10 =
          _stride_pdfs_1 * ctr_1 + _data_pdfs_20_310;
      double *RESTRICT _data_pdfs_20_37_10 =
          _stride_pdfs_1 * ctr_1 + _data_pdfs_20_37;
      double *RESTRICT _data_pdfs_20_34_10 =
          _stride_pdfs_1 * ctr_1 + _data_pdfs_20_34;
      double *RESTRICT _data_pdfs_20_311_10 =
          _stride_pdfs_1 * ctr_1 + _data_pdfs_20_311;
      double *RESTRICT _data_pdfs_20_315_10 =
          _stride_pdfs_1 * ctr_1 + _data_pdfs_20_315;
      double *RESTRICT _data_pdfs_20_32_10 =
          _stride_pdfs_1 * ctr_1 + _data_pdfs_20_32;
      double *RESTRICT _data_pdfs_20_312_10 =
          _stride_pdfs_1 * ctr_1 + _data_pdfs_20_312;
      double *RESTRICT _data_pdfs_20_39_10 =
          _stride_pdfs_1 * ctr_1 + _data_pdfs_20_39;
      double *RESTRICT _data_pdfs_20_316_10 =
          _stride_pdfs_1 * ctr_1 + _data_pdfs_20_316;
      double *RESTRICT _data_pdfs_20_33_10 =
          _stride_pdfs_1 * ctr_1 + _data_pdfs_20_33;
      double *RESTRICT _data_pdfs_20_31_10 =
          _stride_pdfs_1 * ctr_1 + _data_pdfs_20_31;
      double *RESTRICT _data_pdfs_20_318_10 =
          _stride_pdfs_1 * ctr_1 + _data_pdfs_20_318;
      double *RESTRICT _data_pdfs_20_35_10 =
          _stride_pdfs_1 * ctr_1 + _data_pdfs_20_35;
      double *RESTRICT _data_force_20_30_10 =
          _stride_force_1 * ctr_1 + _data_force_20_30;
      double *RESTRICT _data_pdfs_20_38_10 =
          _stride_pdfs_1 * ctr_1 + _data_pdfs_20_38;
      double *RESTRICT _data_pdfs_20_314_10 =
          _stride_pdfs_1 * ctr_1 + _data_pdfs_20_314;
      double *RESTRICT _data_force_20_31_10 =
          _stride_force_1 * ctr_1 + _data_force_20_31;
      double *RESTRICT _data_pdfs_20_317_10 =
          _stride_pdfs_1 * ctr_1 + _data_pdfs_20_317;
>>>>>>> 1d87dfa2
      for (int64_t ctr_0 = 0;
           ctr_0 < ((_size_force_0) % (4) == 0
                        ? _size_force_0
                        : ((int64_t)((_size_force_0) / (4)) + 1) * (4));
           ctr_0 += 4) {
<<<<<<< HEAD
        const __m256d xi_198 = _mm256_load_pd(&_data_pdfs_20_312_10[ctr_0]);
        const __m256d xi_199 = _mm256_load_pd(&_data_pdfs_20_313_10[ctr_0]);
        const __m256d xi_200 = _mm256_load_pd(&_data_pdfs_20_35_10[ctr_0]);
        const __m256d xi_201 = _mm256_load_pd(&_data_pdfs_20_36_10[ctr_0]);
        const __m256d xi_202 = _mm256_load_pd(&_data_pdfs_20_310_10[ctr_0]);
        const __m256d xi_203 = _mm256_load_pd(&_data_pdfs_20_30_10[ctr_0]);
        const __m256d xi_204 = _mm256_load_pd(&_data_pdfs_20_316_10[ctr_0]);
        const __m256d xi_205 = _mm256_load_pd(&_data_pdfs_20_38_10[ctr_0]);
        const __m256d xi_206 = _mm256_load_pd(&_data_force_20_30_10[ctr_0]);
        const __m256d xi_207 = _mm256_load_pd(&_data_pdfs_20_37_10[ctr_0]);
        const __m256d xi_208 = _mm256_load_pd(&_data_pdfs_20_318_10[ctr_0]);
        const __m256d xi_209 = _mm256_load_pd(&_data_pdfs_20_315_10[ctr_0]);
        const __m256d xi_210 = _mm256_load_pd(&_data_force_20_31_10[ctr_0]);
        const __m256d xi_211 = _mm256_load_pd(&_data_pdfs_20_311_10[ctr_0]);
        const __m256d xi_212 = _mm256_load_pd(&_data_pdfs_20_317_10[ctr_0]);
        const __m256d xi_213 = _mm256_load_pd(&_data_pdfs_20_33_10[ctr_0]);
        const __m256d xi_214 = _mm256_load_pd(&_data_pdfs_20_32_10[ctr_0]);
        const __m256d xi_215 = _mm256_load_pd(&_data_pdfs_20_31_10[ctr_0]);
        const __m256d xi_216 = _mm256_load_pd(&_data_pdfs_20_34_10[ctr_0]);
        const __m256d xi_217 = _mm256_load_pd(&_data_pdfs_20_39_10[ctr_0]);
        const __m256d xi_218 = _mm256_load_pd(&_data_force_20_32_10[ctr_0]);
        const __m256d xi_219 = _mm256_load_pd(&_data_pdfs_20_314_10[ctr_0]);
        const __m256d xi_0 = _mm256_add_pd(xi_208, xi_219);
        const __m256d xi_1 = _mm256_add_pd(xi_0, xi_216);
        const __m256d xi_2 =
            _mm256_add_pd(_mm256_add_pd(xi_209, xi_211), xi_215);
        const __m256d xi_3 = _mm256_add_pd(xi_198, xi_200);
        const __m256d xi_4 = _mm256_add_pd(xi_213, xi_217);
        const __m256d xi_5 = _mm256_add_pd(xi_204, xi_214);
        const __m256d xi_6 = _mm256_add_pd(xi_201, xi_212);
        const __m256d xi_8 =
            _mm256_mul_pd(xi_217, _mm256_set_pd(-1.0, -1.0, -1.0, -1.0));
        const __m256d xi_9 = _mm256_add_pd(
            _mm256_mul_pd(xi_207, _mm256_set_pd(-1.0, -1.0, -1.0, -1.0)), xi_8);
        const __m256d xi_10 =
            _mm256_mul_pd(xi_212, _mm256_set_pd(-1.0, -1.0, -1.0, -1.0));
        const __m256d xi_11 =
            _mm256_mul_pd(xi_199, _mm256_set_pd(-1.0, -1.0, -1.0, -1.0));
=======
        const __m256d xi_198 = _mm256_load_pd(&_data_force_20_32_10[ctr_0]);
        const __m256d xi_199 = _mm256_load_pd(&_data_pdfs_20_36_10[ctr_0]);
        const __m256d xi_200 = _mm256_load_pd(&_data_pdfs_20_313_10[ctr_0]);
        const __m256d xi_201 = _mm256_load_pd(&_data_pdfs_20_30_10[ctr_0]);
        const __m256d xi_202 = _mm256_load_pd(&_data_pdfs_20_310_10[ctr_0]);
        const __m256d xi_203 = _mm256_load_pd(&_data_pdfs_20_37_10[ctr_0]);
        const __m256d xi_204 = _mm256_load_pd(&_data_pdfs_20_34_10[ctr_0]);
        const __m256d xi_205 = _mm256_load_pd(&_data_pdfs_20_311_10[ctr_0]);
        const __m256d xi_206 = _mm256_load_pd(&_data_pdfs_20_315_10[ctr_0]);
        const __m256d xi_207 = _mm256_load_pd(&_data_pdfs_20_32_10[ctr_0]);
        const __m256d xi_208 = _mm256_load_pd(&_data_pdfs_20_312_10[ctr_0]);
        const __m256d xi_209 = _mm256_load_pd(&_data_pdfs_20_39_10[ctr_0]);
        const __m256d xi_210 = _mm256_load_pd(&_data_pdfs_20_316_10[ctr_0]);
        const __m256d xi_211 = _mm256_load_pd(&_data_pdfs_20_33_10[ctr_0]);
        const __m256d xi_212 = _mm256_load_pd(&_data_pdfs_20_31_10[ctr_0]);
        const __m256d xi_213 = _mm256_load_pd(&_data_pdfs_20_318_10[ctr_0]);
        const __m256d xi_214 = _mm256_load_pd(&_data_pdfs_20_35_10[ctr_0]);
        const __m256d xi_215 = _mm256_load_pd(&_data_force_20_30_10[ctr_0]);
        const __m256d xi_216 = _mm256_load_pd(&_data_pdfs_20_38_10[ctr_0]);
        const __m256d xi_217 = _mm256_load_pd(&_data_pdfs_20_314_10[ctr_0]);
        const __m256d xi_218 = _mm256_load_pd(&_data_force_20_31_10[ctr_0]);
        const __m256d xi_219 = _mm256_load_pd(&_data_pdfs_20_317_10[ctr_0]);
        const __m256d xi_0 = _mm256_add_pd(xi_213, xi_217);
        const __m256d xi_1 = _mm256_add_pd(xi_0, xi_204);
        const __m256d xi_2 =
            _mm256_add_pd(_mm256_add_pd(xi_205, xi_206), xi_212);
        const __m256d xi_3 = _mm256_add_pd(xi_208, xi_214);
        const __m256d xi_4 = _mm256_add_pd(xi_209, xi_211);
        const __m256d xi_5 = _mm256_add_pd(xi_207, xi_210);
        const __m256d xi_6 = _mm256_add_pd(xi_199, xi_219);
        const __m256d xi_8 =
            _mm256_mul_pd(xi_209, _mm256_set_pd(-1.0, -1.0, -1.0, -1.0));
        const __m256d xi_9 = _mm256_add_pd(
            _mm256_mul_pd(xi_203, _mm256_set_pd(-1.0, -1.0, -1.0, -1.0)), xi_8);
        const __m256d xi_10 =
            _mm256_mul_pd(xi_219, _mm256_set_pd(-1.0, -1.0, -1.0, -1.0));
        const __m256d xi_11 =
            _mm256_mul_pd(xi_200, _mm256_set_pd(-1.0, -1.0, -1.0, -1.0));
>>>>>>> 1d87dfa2
        const __m256d xi_12 =
            _mm256_mul_pd(xi_213, _mm256_set_pd(-1.0, -1.0, -1.0, -1.0));
        const __m256d xi_13 = _mm256_add_pd(_mm256_add_pd(xi_10, xi_11), xi_12);
        const __m256d xi_14 =
<<<<<<< HEAD
            _mm256_mul_pd(xi_214, _mm256_set_pd(-1.0, -1.0, -1.0, -1.0));
=======
            _mm256_mul_pd(xi_207, _mm256_set_pd(-1.0, -1.0, -1.0, -1.0));
>>>>>>> 1d87dfa2
        const __m256d xi_15 =
            _mm256_mul_pd(xi_202, _mm256_set_pd(-1.0, -1.0, -1.0, -1.0));
        const __m256d xi_16 = _mm256_add_pd(xi_14, xi_15);
        const __m256d xi_17 =
<<<<<<< HEAD
            _mm256_mul_pd(xi_204, _mm256_set_pd(-1.0, -1.0, -1.0, -1.0));
        const __m256d xi_18 =
            _mm256_mul_pd(xi_198, _mm256_set_pd(-1.0, -1.0, -1.0, -1.0));
        const __m256d xi_19 = _mm256_add_pd(xi_17, xi_18);
        const __m256d xi_20 =
            _mm256_mul_pd(xi_208, _mm256_set_pd(-1.0, -1.0, -1.0, -1.0));
        const __m256d xi_21 = _mm256_add_pd(xi_10, xi_20);
        const __m256d xi_22 =
            _mm256_mul_pd(xi_209, _mm256_set_pd(-1.0, -1.0, -1.0, -1.0));
        const __m256d xi_23 =
            _mm256_mul_pd(xi_201, _mm256_set_pd(-1.0, -1.0, -1.0, -1.0));
        const __m256d xi_24 = _mm256_add_pd(
            _mm256_add_pd(_mm256_add_pd(xi_17, xi_211), xi_22), xi_23);
        const __m256d xi_40 = _mm256_mul_pd(
            xi_210, _mm256_set_pd(0.166666666666667, 0.166666666666667,
                                  0.166666666666667, 0.166666666666667));
        const __m256d xi_48 = _mm256_mul_pd(
            xi_206, _mm256_set_pd(0.166666666666667, 0.166666666666667,
=======
            _mm256_mul_pd(xi_210, _mm256_set_pd(-1.0, -1.0, -1.0, -1.0));
        const __m256d xi_18 =
            _mm256_mul_pd(xi_208, _mm256_set_pd(-1.0, -1.0, -1.0, -1.0));
        const __m256d xi_19 = _mm256_add_pd(xi_17, xi_18);
        const __m256d xi_20 =
            _mm256_mul_pd(xi_213, _mm256_set_pd(-1.0, -1.0, -1.0, -1.0));
        const __m256d xi_21 = _mm256_add_pd(xi_10, xi_20);
        const __m256d xi_22 =
            _mm256_mul_pd(xi_206, _mm256_set_pd(-1.0, -1.0, -1.0, -1.0));
        const __m256d xi_23 =
            _mm256_mul_pd(xi_199, _mm256_set_pd(-1.0, -1.0, -1.0, -1.0));
        const __m256d xi_24 = _mm256_add_pd(
            _mm256_add_pd(_mm256_add_pd(xi_17, xi_205), xi_22), xi_23);
        const __m256d xi_40 = _mm256_mul_pd(
            xi_218, _mm256_set_pd(0.166666666666667, 0.166666666666667,
                                  0.166666666666667, 0.166666666666667));
        const __m256d xi_48 = _mm256_mul_pd(
            xi_215, _mm256_set_pd(0.166666666666667, 0.166666666666667,
>>>>>>> 1d87dfa2
                                  0.166666666666667, 0.166666666666667));
        const __m256d xi_52 = _mm256_mul_pd(
            xi_198, _mm256_set_pd(0.166666666666667, 0.166666666666667,
                                  0.166666666666667, 0.166666666666667));
        const __m256d xi_55 =
<<<<<<< HEAD
            _mm256_mul_pd(xi_210, _mm256_set_pd(0.5, 0.5, 0.5, 0.5));
        const __m256d xi_59 = _mm256_mul_pd(
            xi_206, _mm256_set_pd(0.0833333333333333, 0.0833333333333333,
                                  0.0833333333333333, 0.0833333333333333));
        const __m256d xi_63 = _mm256_mul_pd(
            xi_210, _mm256_set_pd(0.0833333333333333, 0.0833333333333333,
=======
            _mm256_mul_pd(xi_218, _mm256_set_pd(0.5, 0.5, 0.5, 0.5));
        const __m256d xi_59 = _mm256_mul_pd(
            xi_215, _mm256_set_pd(0.0833333333333333, 0.0833333333333333,
                                  0.0833333333333333, 0.0833333333333333));
        const __m256d xi_63 = _mm256_mul_pd(
            xi_218, _mm256_set_pd(0.0833333333333333, 0.0833333333333333,
>>>>>>> 1d87dfa2
                                  0.0833333333333333, 0.0833333333333333));
        const __m256d xi_73 = _mm256_mul_pd(
            xi_198, _mm256_set_pd(0.0833333333333333, 0.0833333333333333,
                                  0.0833333333333333, 0.0833333333333333));
        const __m256d xi_84 =
<<<<<<< HEAD
            _mm256_mul_pd(xi_203, _mm256_set_pd(-1.0, -1.0, -1.0, -1.0));
        const __m256d xi_85 = _mm256_add_pd(
            _mm256_add_pd(
                _mm256_mul_pd(xi_200, _mm256_set_pd(3.0, 3.0, 3.0, 3.0)),
                _mm256_mul_pd(xi_201, _mm256_set_pd(3.0, 3.0, 3.0, 3.0))),
=======
            _mm256_mul_pd(xi_201, _mm256_set_pd(-1.0, -1.0, -1.0, -1.0));
        const __m256d xi_85 = _mm256_add_pd(
            _mm256_add_pd(
                _mm256_mul_pd(xi_199, _mm256_set_pd(3.0, 3.0, 3.0, 3.0)),
                _mm256_mul_pd(xi_214, _mm256_set_pd(3.0, 3.0, 3.0, 3.0))),
>>>>>>> 1d87dfa2
            xi_84);
        const __m256d xi_86 = _mm256_mul_pd(
            _mm256_add_pd(
                _mm256_add_pd(
                    _mm256_add_pd(
                        _mm256_add_pd(
                            _mm256_add_pd(
                                _mm256_add_pd(
                                    _mm256_mul_pd(
<<<<<<< HEAD
                                        xi_198,
                                        _mm256_set_pd(-3.0, -3.0, -3.0, -3.0)),
                                    _mm256_mul_pd(
                                        xi_204,
                                        _mm256_set_pd(-3.0, -3.0, -3.0, -3.0))),
                                _mm256_mul_pd(
                                    xi_209,
                                    _mm256_set_pd(-3.0, -3.0, -3.0, -3.0))),
                            _mm256_mul_pd(
                                xi_211, _mm256_set_pd(-3.0, -3.0, -3.0, -3.0))),
                        _mm256_mul_pd(xi_214,
                                      _mm256_set_pd(3.0, 3.0, 3.0, 3.0))),
                    _mm256_mul_pd(xi_215, _mm256_set_pd(3.0, 3.0, 3.0, 3.0))),
=======
                                        xi_205,
                                        _mm256_set_pd(-3.0, -3.0, -3.0, -3.0)),
                                    _mm256_mul_pd(
                                        xi_206,
                                        _mm256_set_pd(-3.0, -3.0, -3.0, -3.0))),
                                _mm256_mul_pd(
                                    xi_207, _mm256_set_pd(3.0, 3.0, 3.0, 3.0))),
                            _mm256_mul_pd(
                                xi_208, _mm256_set_pd(-3.0, -3.0, -3.0, -3.0))),
                        _mm256_mul_pd(xi_210,
                                      _mm256_set_pd(-3.0, -3.0, -3.0, -3.0))),
                    _mm256_mul_pd(xi_212, _mm256_set_pd(3.0, 3.0, 3.0, 3.0))),
>>>>>>> 1d87dfa2
                xi_85),
            _mm256_set_pd(omega_even, omega_even, omega_even, omega_even));
        const __m256d xi_87 = _mm256_add_pd(
            _mm256_add_pd(
                _mm256_add_pd(
<<<<<<< HEAD
                    _mm256_mul_pd(xi_198, _mm256_set_pd(2.0, 2.0, 2.0, 2.0)),
                    _mm256_mul_pd(xi_204, _mm256_set_pd(2.0, 2.0, 2.0, 2.0))),
                _mm256_mul_pd(xi_209, _mm256_set_pd(2.0, 2.0, 2.0, 2.0))),
            _mm256_mul_pd(xi_211, _mm256_set_pd(2.0, 2.0, 2.0, 2.0)));
        const __m256d xi_88 = _mm256_add_pd(
            _mm256_add_pd(
                _mm256_mul_pd(xi_213, _mm256_set_pd(5.0, 5.0, 5.0, 5.0)),
                _mm256_mul_pd(xi_216, _mm256_set_pd(5.0, 5.0, 5.0, 5.0))),
=======
                    _mm256_mul_pd(xi_205, _mm256_set_pd(2.0, 2.0, 2.0, 2.0)),
                    _mm256_mul_pd(xi_206, _mm256_set_pd(2.0, 2.0, 2.0, 2.0))),
                _mm256_mul_pd(xi_208, _mm256_set_pd(2.0, 2.0, 2.0, 2.0))),
            _mm256_mul_pd(xi_210, _mm256_set_pd(2.0, 2.0, 2.0, 2.0)));
        const __m256d xi_88 = _mm256_add_pd(
            _mm256_add_pd(
                _mm256_mul_pd(xi_204, _mm256_set_pd(5.0, 5.0, 5.0, 5.0)),
                _mm256_mul_pd(xi_211, _mm256_set_pd(5.0, 5.0, 5.0, 5.0))),
>>>>>>> 1d87dfa2
            xi_87);
        const __m256d xi_89 = _mm256_mul_pd(
            _mm256_add_pd(
                _mm256_add_pd(
                    _mm256_add_pd(
                        _mm256_add_pd(
                            _mm256_add_pd(
                                _mm256_add_pd(
                                    _mm256_add_pd(
                                        _mm256_mul_pd(
<<<<<<< HEAD
                                            xi_199, _mm256_set_pd(-5.0, -5.0,
                                                                  -5.0, -5.0)),
                                        _mm256_mul_pd(
                                            xi_208, _mm256_set_pd(-5.0, -5.0,
                                                                  -5.0, -5.0))),
                                    _mm256_mul_pd(
                                        xi_212,
                                        _mm256_set_pd(-5.0, -5.0, -5.0, -5.0))),
                                _mm256_mul_pd(
                                    xi_214,
                                    _mm256_set_pd(-2.0, -2.0, -2.0, -2.0))),
                            _mm256_mul_pd(
                                xi_215, _mm256_set_pd(-2.0, -2.0, -2.0, -2.0))),
=======
                                            xi_200, _mm256_set_pd(-5.0, -5.0,
                                                                  -5.0, -5.0)),
                                        _mm256_mul_pd(
                                            xi_207, _mm256_set_pd(-2.0, -2.0,
                                                                  -2.0, -2.0))),
                                    _mm256_mul_pd(
                                        xi_212,
                                        _mm256_set_pd(-2.0, -2.0, -2.0, -2.0))),
                                _mm256_mul_pd(
                                    xi_213,
                                    _mm256_set_pd(-5.0, -5.0, -5.0, -5.0))),
                            _mm256_mul_pd(
                                xi_217, _mm256_set_pd(-5.0, -5.0, -5.0, -5.0))),
>>>>>>> 1d87dfa2
                        _mm256_mul_pd(xi_219,
                                      _mm256_set_pd(-5.0, -5.0, -5.0, -5.0))),
                    xi_85),
                xi_88),
            _mm256_set_pd(omega_even, omega_even, omega_even, omega_even));
        const __m256d xi_92 =
<<<<<<< HEAD
            _mm256_mul_pd(xi_211, _mm256_set_pd(-1.0, -1.0, -1.0, -1.0));
        const __m256d xi_93 = _mm256_add_pd(xi_18, xi_92);
        const __m256d xi_94 =
            _mm256_mul_pd(xi_205, _mm256_set_pd(-1.0, -1.0, -1.0, -1.0));
        const __m256d xi_97 =
            _mm256_mul_pd(xi_219, _mm256_set_pd(-1.0, -1.0, -1.0, -1.0));
        const __m256d xi_98 = _mm256_add_pd(
            _mm256_add_pd(_mm256_add_pd(xi_11, xi_15), xi_21), xi_97);
        const __m256d xi_100 =
            _mm256_mul_pd(xi_199, _mm256_set_pd(2.0, 2.0, 2.0, 2.0));
        const __m256d xi_101 =
            _mm256_mul_pd(xi_219, _mm256_set_pd(2.0, 2.0, 2.0, 2.0));
        const __m256d xi_102 = _mm256_add_pd(
            _mm256_mul_pd(xi_208, _mm256_set_pd(2.0, 2.0, 2.0, 2.0)),
            _mm256_mul_pd(xi_212, _mm256_set_pd(2.0, 2.0, 2.0, 2.0)));
=======
            _mm256_mul_pd(xi_205, _mm256_set_pd(-1.0, -1.0, -1.0, -1.0));
        const __m256d xi_93 = _mm256_add_pd(xi_18, xi_92);
        const __m256d xi_94 =
            _mm256_mul_pd(xi_216, _mm256_set_pd(-1.0, -1.0, -1.0, -1.0));
        const __m256d xi_97 =
            _mm256_mul_pd(xi_217, _mm256_set_pd(-1.0, -1.0, -1.0, -1.0));
        const __m256d xi_98 = _mm256_add_pd(
            _mm256_add_pd(_mm256_add_pd(xi_11, xi_15), xi_21), xi_97);
        const __m256d xi_100 =
            _mm256_mul_pd(xi_200, _mm256_set_pd(2.0, 2.0, 2.0, 2.0));
        const __m256d xi_101 =
            _mm256_mul_pd(xi_217, _mm256_set_pd(2.0, 2.0, 2.0, 2.0));
        const __m256d xi_102 = _mm256_add_pd(
            _mm256_mul_pd(xi_213, _mm256_set_pd(2.0, 2.0, 2.0, 2.0)),
            _mm256_mul_pd(xi_219, _mm256_set_pd(2.0, 2.0, 2.0, 2.0)));
>>>>>>> 1d87dfa2
        const __m256d xi_103 = _mm256_mul_pd(
            _mm256_add_pd(
                _mm256_add_pd(
                    _mm256_add_pd(
                        _mm256_add_pd(
                            _mm256_add_pd(
                                _mm256_add_pd(
                                    _mm256_add_pd(
                                        _mm256_add_pd(
                                            _mm256_add_pd(
                                                _mm256_add_pd(
                                                    _mm256_add_pd(
                                                        _mm256_add_pd(
                                                            _mm256_mul_pd(
<<<<<<< HEAD
                                                                xi_200,
=======
                                                                xi_199,
>>>>>>> 1d87dfa2
                                                                _mm256_set_pd(
                                                                    -4.0, -4.0,
                                                                    -4.0,
                                                                    -4.0)),
                                                            _mm256_mul_pd(
<<<<<<< HEAD
                                                                xi_201,
=======
                                                                xi_202,
>>>>>>> 1d87dfa2
                                                                _mm256_set_pd(
                                                                    -4.0, -4.0,
                                                                    -4.0,
                                                                    -4.0))),
                                                        _mm256_mul_pd(
<<<<<<< HEAD
                                                            xi_202,
=======
                                                            xi_203,
>>>>>>> 1d87dfa2
                                                            _mm256_set_pd(
                                                                -7.0, -7.0,
                                                                -7.0, -7.0))),
                                                    _mm256_mul_pd(
<<<<<<< HEAD
                                                        xi_205,
                                                        _mm256_set_pd(
                                                            -7.0, -7.0, -7.0,
                                                            -7.0))),
                                                _mm256_mul_pd(
                                                    xi_207,
                                                    _mm256_set_pd(-7.0, -7.0,
                                                                  -7.0, -7.0))),
                                            _mm256_mul_pd(
                                                xi_214,
                                                _mm256_set_pd(5.0, 5.0, 5.0,
                                                              5.0))),
                                        _mm256_mul_pd(
                                            xi_215,
                                            _mm256_set_pd(5.0, 5.0, 5.0, 5.0))),
                                    _mm256_mul_pd(
                                        xi_217,
=======
                                                        xi_207, _mm256_set_pd(
                                                                    5.0, 5.0,
                                                                    5.0, 5.0))),
                                                _mm256_mul_pd(
                                                    xi_209,
                                                    _mm256_set_pd(-7.0, -7.0,
                                                                  -7.0, -7.0))),
                                            _mm256_mul_pd(
                                                xi_212,
                                                _mm256_set_pd(5.0, 5.0, 5.0,
                                                              5.0))),
                                        _mm256_mul_pd(
                                            xi_214, _mm256_set_pd(-4.0, -4.0,
                                                                  -4.0, -4.0))),
                                    _mm256_mul_pd(
                                        xi_216,
>>>>>>> 1d87dfa2
                                        _mm256_set_pd(-7.0, -7.0, -7.0, -7.0))),
                                xi_100),
                            xi_101),
                        xi_102),
                    xi_84),
                xi_88),
            _mm256_set_pd(omega_even, omega_even, omega_even, omega_even));
<<<<<<< HEAD
        const __m256d xi_104 = _mm256_add_pd(xi_198, xi_92);
        const __m256d xi_105 = _mm256_add_pd(
            _mm256_add_pd(_mm256_add_pd(_mm256_add_pd(xi_104, xi_14), xi_204),
                          xi_215),
=======
        const __m256d xi_104 = _mm256_add_pd(xi_208, xi_92);
        const __m256d xi_105 = _mm256_add_pd(
            _mm256_add_pd(_mm256_add_pd(_mm256_add_pd(xi_104, xi_14), xi_210),
                          xi_212),
>>>>>>> 1d87dfa2
            xi_22);
        const __m256d xi_107 = _mm256_mul_pd(
            xi_105, _mm256_set_pd(xi_106, xi_106, xi_106, xi_106));
        const __m256d xi_108 =
<<<<<<< HEAD
            _mm256_mul_pd(xi_207, _mm256_set_pd(2.0, 2.0, 2.0, 2.0));
        const __m256d xi_109 =
            _mm256_mul_pd(xi_202, _mm256_set_pd(2.0, 2.0, 2.0, 2.0));
        const __m256d xi_110 = _mm256_add_pd(
            _mm256_mul_pd(xi_205, _mm256_set_pd(-2.0, -2.0, -2.0, -2.0)),
            _mm256_mul_pd(xi_217, _mm256_set_pd(2.0, 2.0, 2.0, 2.0)));
=======
            _mm256_mul_pd(xi_203, _mm256_set_pd(2.0, 2.0, 2.0, 2.0));
        const __m256d xi_109 =
            _mm256_mul_pd(xi_202, _mm256_set_pd(2.0, 2.0, 2.0, 2.0));
        const __m256d xi_110 = _mm256_add_pd(
            _mm256_mul_pd(xi_209, _mm256_set_pd(2.0, 2.0, 2.0, 2.0)),
            _mm256_mul_pd(xi_216, _mm256_set_pd(-2.0, -2.0, -2.0, -2.0)));
>>>>>>> 1d87dfa2
        const __m256d xi_111 = _mm256_add_pd(
            _mm256_add_pd(
                _mm256_add_pd(
                    _mm256_add_pd(
                        _mm256_add_pd(
                            _mm256_mul_pd(
                                xi_108, _mm256_set_pd(-1.0, -1.0, -1.0, -1.0)),
                            xi_109),
                        xi_110),
                    xi_14),
                xi_19),
            xi_2);
        const __m256d xi_113 = _mm256_mul_pd(
            xi_111, _mm256_set_pd(xi_112, xi_112, xi_112, xi_112));
        const __m256d xi_114 =
            _mm256_mul_pd(xi_113, _mm256_set_pd(-1.0, -1.0, -1.0, -1.0));
        const __m256d xi_116 = _mm256_add_pd(xi_202, xi_94);
<<<<<<< HEAD
        const __m256d xi_120 = _mm256_add_pd(xi_199, xi_212);
        const __m256d xi_124 = _mm256_mul_pd(
            xi_103, _mm256_set_pd(-0.0198412698412698, -0.0198412698412698,
                                  -0.0198412698412698, -0.0198412698412698));
        const __m256d xi_132 = _mm256_add_pd(xi_199, xi_97);
        const __m256d xi_133 = _mm256_add_pd(
            _mm256_add_pd(_mm256_add_pd(_mm256_add_pd(xi_12, xi_132), xi_20),
                          xi_212),
            xi_216);
=======
        const __m256d xi_120 = _mm256_add_pd(xi_200, xi_219);
        const __m256d xi_124 = _mm256_mul_pd(
            xi_103, _mm256_set_pd(-0.0198412698412698, -0.0198412698412698,
                                  -0.0198412698412698, -0.0198412698412698));
        const __m256d xi_132 = _mm256_add_pd(xi_200, xi_97);
        const __m256d xi_133 = _mm256_add_pd(
            _mm256_add_pd(_mm256_add_pd(_mm256_add_pd(xi_12, xi_132), xi_20),
                          xi_204),
            xi_219);
>>>>>>> 1d87dfa2
        const __m256d xi_134 = _mm256_mul_pd(
            xi_133, _mm256_set_pd(xi_106, xi_106, xi_106, xi_106));
        const __m256d xi_135 = _mm256_add_pd(
            _mm256_add_pd(
                _mm256_add_pd(
                    _mm256_add_pd(
                        _mm256_mul_pd(xi_109,
                                      _mm256_set_pd(-1.0, -1.0, -1.0, -1.0)),
                        xi_1),
                    xi_108),
                xi_110),
            xi_13);
        const __m256d xi_136 = _mm256_mul_pd(
            xi_135, _mm256_set_pd(xi_112, xi_112, xi_112, xi_112));
        const __m256d xi_138 =
            _mm256_mul_pd(xi_136, _mm256_set_pd(-1.0, -1.0, -1.0, -1.0));
<<<<<<< HEAD
        const __m256d xi_139 = _mm256_add_pd(xi_204, xi_209);
        const __m256d xi_140 = _mm256_add_pd(
            _mm256_add_pd(_mm256_add_pd(xi_139, xi_200), xi_23), xi_93);
=======
        const __m256d xi_139 = _mm256_add_pd(xi_206, xi_210);
        const __m256d xi_140 = _mm256_add_pd(
            _mm256_add_pd(_mm256_add_pd(xi_139, xi_214), xi_23), xi_93);
>>>>>>> 1d87dfa2
        const __m256d xi_141 = _mm256_mul_pd(
            xi_140, _mm256_set_pd(xi_106, xi_106, xi_106, xi_106));
        const __m256d xi_144 = _mm256_add_pd(
            _mm256_add_pd(
                _mm256_add_pd(
                    _mm256_add_pd(
                        _mm256_mul_pd(xi_100,
                                      _mm256_set_pd(-1.0, -1.0, -1.0, -1.0)),
                        _mm256_mul_pd(xi_101,
                                      _mm256_set_pd(-1.0, -1.0, -1.0, -1.0))),
                    xi_102),
                xi_24),
            xi_3);
        const __m256d xi_145 = _mm256_mul_pd(
            xi_144, _mm256_set_pd(xi_112, xi_112, xi_112, xi_112));
        const __m256d xi_146 =
            _mm256_mul_pd(xi_145, _mm256_set_pd(-1.0, -1.0, -1.0, -1.0));
        const __m256d xi_148 = xi_145;
        const __m256d xi_152 = _mm256_mul_pd(
            xi_103, _mm256_set_pd(0.0138888888888889, 0.0138888888888889,
                                  0.0138888888888889, 0.0138888888888889));
        const __m256d xi_168 = _mm256_mul_pd(
            xi_89, _mm256_set_pd(-0.00714285714285714, -0.00714285714285714,
                                 -0.00714285714285714, -0.00714285714285714));
        const __m256d xi_170 =
            _mm256_mul_pd(xi_86, _mm256_set_pd(0.025, 0.025, 0.025, 0.025));
        const __m256d xi_173 = _mm256_mul_pd(
            xi_144, _mm256_set_pd(xi_172, xi_172, xi_172, xi_172));
        const __m256d xi_175 = _mm256_mul_pd(
            xi_140, _mm256_set_pd(xi_174, xi_174, xi_174, xi_174));
        const __m256d xi_176 = _mm256_mul_pd(
            xi_103, _mm256_set_pd(-0.00396825396825397, -0.00396825396825397,
                                  -0.00396825396825397, -0.00396825396825397));
        const __m256d xi_180 = _mm256_mul_pd(
            xi_111, _mm256_set_pd(xi_172, xi_172, xi_172, xi_172));
        const __m256d xi_181 = _mm256_mul_pd(
            xi_105, _mm256_set_pd(xi_174, xi_174, xi_174, xi_174));
        const __m256d xi_187 = _mm256_mul_pd(
            xi_89, _mm256_set_pd(0.0178571428571429, 0.0178571428571429,
                                 0.0178571428571429, 0.0178571428571429));
        const __m256d xi_190 = _mm256_mul_pd(
            xi_133, _mm256_set_pd(xi_174, xi_174, xi_174, xi_174));
        const __m256d xi_191 = _mm256_mul_pd(
            xi_135, _mm256_set_pd(xi_172, xi_172, xi_172, xi_172));
        const __m256d vel0Term =
<<<<<<< HEAD
            _mm256_add_pd(_mm256_add_pd(xi_1, xi_202), xi_205);
        const __m256d vel1Term = _mm256_add_pd(xi_2, xi_207);
        const __m256d vel2Term = _mm256_add_pd(xi_199, xi_3);
=======
            _mm256_add_pd(_mm256_add_pd(xi_1, xi_202), xi_216);
        const __m256d vel1Term = _mm256_add_pd(xi_2, xi_203);
        const __m256d vel2Term = _mm256_add_pd(xi_200, xi_3);
>>>>>>> 1d87dfa2
        const __m256d rho = _mm256_add_pd(
            _mm256_add_pd(
                _mm256_add_pd(
                    _mm256_add_pd(
                        _mm256_add_pd(_mm256_add_pd(vel0Term, vel1Term),
                                      vel2Term),
<<<<<<< HEAD
                        xi_203),
=======
                        xi_201),
>>>>>>> 1d87dfa2
                    xi_4),
                xi_5),
            xi_6);
        const __m256d xi_7 =
            _mm256_div_pd(_mm256_set_pd(1.0, 1.0, 1.0, 1.0), rho);
        const __m256d u_0 = _mm256_mul_pd(
            xi_7, _mm256_add_pd(_mm256_add_pd(vel0Term, xi_13), xi_9));
<<<<<<< HEAD
        const __m256d xi_25 = _mm256_mul_pd(u_0, xi_206);
=======
        const __m256d xi_25 = _mm256_mul_pd(u_0, xi_215);
>>>>>>> 1d87dfa2
        const __m256d xi_26 = _mm256_mul_pd(
            xi_25, _mm256_set_pd(0.333333333333333, 0.333333333333333,
                                 0.333333333333333, 0.333333333333333));
        const __m256d xi_32 =
            _mm256_mul_pd(xi_26, _mm256_set_pd(-1.0, -1.0, -1.0, -1.0));
        const __m256d xi_90 = _mm256_mul_pd(rho, (_mm256_mul_pd(u_0, u_0)));
        const __m256d xi_129 = _mm256_mul_pd(rho, u_0);
        const __m256d xi_130 = _mm256_add_pd(
            _mm256_add_pd(
                _mm256_add_pd(
                    _mm256_add_pd(
                        _mm256_mul_pd(vel0Term,
                                      _mm256_set_pd(-1.0, -1.0, -1.0, -1.0)),
                        xi_120),
                    xi_129),
<<<<<<< HEAD
                xi_207),
=======
                xi_203),
>>>>>>> 1d87dfa2
            xi_4);
        const __m256d xi_131 = _mm256_mul_pd(
            xi_130, _mm256_set_pd(xi_118, xi_118, xi_118, xi_118));
        const __m256d xi_158 = _mm256_mul_pd(
            xi_130, _mm256_set_pd(xi_154, xi_154, xi_154, xi_154));
        const __m256d u_1 = _mm256_mul_pd(
            xi_7, _mm256_add_pd(
                      _mm256_add_pd(
                          _mm256_add_pd(_mm256_add_pd(vel1Term, xi_16), xi_19),
<<<<<<< HEAD
                          xi_205),
                      xi_8));
        const __m256d xi_27 = _mm256_mul_pd(u_1, xi_210);
=======
                          xi_216),
                      xi_8));
        const __m256d xi_27 = _mm256_mul_pd(u_1, xi_218);
>>>>>>> 1d87dfa2
        const __m256d xi_28 = _mm256_mul_pd(
            xi_27, _mm256_set_pd(0.333333333333333, 0.333333333333333,
                                 0.333333333333333, 0.333333333333333));
        const __m256d xi_33 =
            _mm256_mul_pd(xi_28, _mm256_set_pd(-1.0, -1.0, -1.0, -1.0));
        const __m256d xi_54 =
            _mm256_mul_pd(u_1, _mm256_set_pd(0.5, 0.5, 0.5, 0.5));
        const __m256d xi_57 =
            _mm256_mul_pd(_mm256_add_pd(_mm256_mul_pd(u_0, xi_55),
<<<<<<< HEAD
                                        _mm256_mul_pd(xi_206, xi_54)),
=======
                                        _mm256_mul_pd(xi_215, xi_54)),
>>>>>>> 1d87dfa2
                          _mm256_set_pd(xi_56, xi_56, xi_56, xi_56));
        const __m256d xi_58 =
            _mm256_mul_pd(xi_57, _mm256_set_pd(-1.0, -1.0, -1.0, -1.0));
        const __m256d xi_95 = _mm256_mul_pd(rho, (_mm256_mul_pd(u_1, u_1)));
        const __m256d xi_96 = _mm256_add_pd(_mm256_add_pd(xi_9, xi_94), xi_95);
        const __m256d xi_115 = _mm256_mul_pd(rho, u_1);
        const __m256d xi_117 = _mm256_add_pd(
            _mm256_add_pd(
                _mm256_add_pd(
                    _mm256_add_pd(
                        _mm256_add_pd(
                            _mm256_mul_pd(vel1Term, _mm256_set_pd(-1.0, -1.0,
                                                                  -1.0, -1.0)),
                            xi_115),
                        xi_116),
<<<<<<< HEAD
                    xi_198),
                xi_217),
=======
                    xi_208),
                xi_209),
>>>>>>> 1d87dfa2
            xi_5);
        const __m256d xi_119 = _mm256_mul_pd(
            xi_117, _mm256_set_pd(xi_118, xi_118, xi_118, xi_118));
        const __m256d xi_150 = _mm256_mul_pd(
            _mm256_add_pd(
                _mm256_add_pd(_mm256_add_pd(_mm256_mul_pd(u_0, xi_115), xi_116),
<<<<<<< HEAD
                              xi_207),
=======
                              xi_203),
>>>>>>> 1d87dfa2
                xi_8),
            _mm256_set_pd(xi_149, xi_149, xi_149, xi_149));
        const __m256d xi_155 = _mm256_mul_pd(
            xi_117, _mm256_set_pd(xi_154, xi_154, xi_154, xi_154));
        const __m256d xi_156 = xi_155;
        const __m256d xi_157 = _mm256_add_pd(xi_113, xi_156);
        const __m256d xi_166 =
            _mm256_mul_pd(xi_155, _mm256_set_pd(-1.0, -1.0, -1.0, -1.0));
        const __m256d xi_167 = _mm256_add_pd(xi_114, xi_166);
        const __m256d xi_182 = _mm256_add_pd(
            _mm256_add_pd(
                _mm256_mul_pd(xi_180, _mm256_set_pd(-1.0, -1.0, -1.0, -1.0)),
                xi_156),
            xi_181);
        const __m256d xi_183 = _mm256_add_pd(
            _mm256_add_pd(
                _mm256_mul_pd(xi_181, _mm256_set_pd(-1.0, -1.0, -1.0, -1.0)),
                xi_166),
            xi_180);
        const __m256d u_2 = _mm256_mul_pd(
            xi_7,
<<<<<<< HEAD
            _mm256_add_pd(_mm256_add_pd(_mm256_add_pd(vel2Term, xi_21), xi_219),
=======
            _mm256_add_pd(_mm256_add_pd(_mm256_add_pd(vel2Term, xi_21), xi_217),
>>>>>>> 1d87dfa2
                          xi_24));
        const __m256d xi_29 = _mm256_mul_pd(u_2, xi_198);
        const __m256d xi_30 = _mm256_mul_pd(
            xi_29, _mm256_set_pd(0.333333333333333, 0.333333333333333,
                                 0.333333333333333, 0.333333333333333));
        const __m256d xi_31 =
            _mm256_mul_pd(_mm256_add_pd(_mm256_add_pd(xi_26, xi_28), xi_30),
                          _mm256_set_pd(-omega_bulk + 2.0, -omega_bulk + 2.0,
                                        -omega_bulk + 2.0, -omega_bulk + 2.0));
        const __m256d xi_34 = _mm256_add_pd(
            _mm256_add_pd(
                _mm256_mul_pd(
                    xi_29, _mm256_set_pd(0.666666666666667, 0.666666666666667,
                                         0.666666666666667, 0.666666666666667)),
                xi_32),
            xi_33);
        const __m256d xi_37 =
            _mm256_mul_pd(xi_30, _mm256_set_pd(-1.0, -1.0, -1.0, -1.0));
        const __m256d xi_38 = _mm256_add_pd(
            _mm256_add_pd(
                _mm256_mul_pd(
                    xi_27, _mm256_set_pd(0.666666666666667, 0.666666666666667,
                                         0.666666666666667, 0.666666666666667)),
                xi_32),
            xi_37);
        const __m256d xi_39 = _mm256_add_pd(
            _mm256_add_pd(
                _mm256_mul_pd(
                    xi_25, _mm256_set_pd(0.666666666666667, 0.666666666666667,
                                         0.666666666666667, 0.666666666666667)),
                xi_33),
            xi_37);
        const __m256d xi_42 =
            _mm256_mul_pd(xi_34, _mm256_set_pd(xi_41, xi_41, xi_41, xi_41));
        const __m256d xi_43 =
            _mm256_mul_pd(xi_42, _mm256_set_pd(-1.0, -1.0, -1.0, -1.0));
        const __m256d xi_44 =
            _mm256_mul_pd(xi_39, _mm256_set_pd(xi_41, xi_41, xi_41, xi_41));
        const __m256d xi_45 =
            _mm256_mul_pd(xi_44, _mm256_set_pd(-1.0, -1.0, -1.0, -1.0));
        const __m256d xi_47 = _mm256_add_pd(
            _mm256_add_pd(
                _mm256_mul_pd(xi_38, _mm256_set_pd(xi_46, xi_46, xi_46, xi_46)),
                xi_43),
            xi_45);
        const __m256d xi_49 =
            _mm256_mul_pd(xi_38, _mm256_set_pd(xi_41, xi_41, xi_41, xi_41));
        const __m256d xi_50 =
            _mm256_mul_pd(xi_49, _mm256_set_pd(-1.0, -1.0, -1.0, -1.0));
        const __m256d xi_51 = _mm256_add_pd(
            _mm256_add_pd(
                _mm256_mul_pd(xi_39, _mm256_set_pd(xi_46, xi_46, xi_46, xi_46)),
                xi_43),
            xi_50);
        const __m256d xi_53 = _mm256_add_pd(
            _mm256_add_pd(
                _mm256_mul_pd(xi_34, _mm256_set_pd(xi_46, xi_46, xi_46, xi_46)),
                xi_45),
            xi_50);
        const __m256d xi_60 = _mm256_add_pd(
            _mm256_mul_pd(xi_59, _mm256_set_pd(-1.0, -1.0, -1.0, -1.0)), xi_44);
        const __m256d xi_62 = _mm256_mul_pd(
            _mm256_mul_pd(xi_34, _mm256_set_pd(-1.0, -1.0, -1.0, -1.0)),
            _mm256_set_pd(xi_61, xi_61, xi_61, xi_61));
        const __m256d xi_64 =
            _mm256_mul_pd(xi_31, _mm256_set_pd(0.125, 0.125, 0.125, 0.125));
        const __m256d xi_65 = _mm256_add_pd(xi_49, xi_64);
        const __m256d xi_66 = _mm256_add_pd(xi_63, xi_65);
        const __m256d xi_67 = _mm256_add_pd(xi_62, xi_66);
        const __m256d xi_68 = _mm256_add_pd(xi_44, xi_59);
        const __m256d xi_69 = _mm256_add_pd(
            _mm256_mul_pd(xi_63, _mm256_set_pd(-1.0, -1.0, -1.0, -1.0)), xi_65);
        const __m256d xi_70 = _mm256_add_pd(xi_62, xi_69);
        const __m256d xi_71 =
            _mm256_mul_pd(_mm256_add_pd(_mm256_mul_pd(u_2, xi_55),
                                        _mm256_mul_pd(xi_198, xi_54)),
                          _mm256_set_pd(xi_56, xi_56, xi_56, xi_56));
        const __m256d xi_72 = _mm256_mul_pd(
            _mm256_mul_pd(xi_39, _mm256_set_pd(-1.0, -1.0, -1.0, -1.0)),
            _mm256_set_pd(xi_61, xi_61, xi_61, xi_61));
        const __m256d xi_74 = _mm256_add_pd(xi_42, xi_73);
        const __m256d xi_75 = _mm256_add_pd(xi_72, xi_74);
        const __m256d xi_76 =
            _mm256_mul_pd(xi_71, _mm256_set_pd(-1.0, -1.0, -1.0, -1.0));
        const __m256d xi_77 = _mm256_mul_pd(
            _mm256_add_pd(_mm256_mul_pd(_mm256_mul_pd(u_0, xi_198),
                                        _mm256_set_pd(0.5, 0.5, 0.5, 0.5)),
<<<<<<< HEAD
                          _mm256_mul_pd(_mm256_mul_pd(u_2, xi_206),
=======
                          _mm256_mul_pd(_mm256_mul_pd(u_2, xi_215),
>>>>>>> 1d87dfa2
                                        _mm256_set_pd(0.5, 0.5, 0.5, 0.5))),
            _mm256_set_pd(xi_56, xi_56, xi_56, xi_56));
        const __m256d xi_78 =
            _mm256_mul_pd(xi_77, _mm256_set_pd(-1.0, -1.0, -1.0, -1.0));
        const __m256d xi_79 = _mm256_mul_pd(
            _mm256_mul_pd(xi_38, _mm256_set_pd(-1.0, -1.0, -1.0, -1.0)),
            _mm256_set_pd(xi_61, xi_61, xi_61, xi_61));
        const __m256d xi_80 = _mm256_add_pd(_mm256_add_pd(xi_64, xi_74), xi_79);
        const __m256d xi_81 = _mm256_add_pd(
            _mm256_mul_pd(xi_73, _mm256_set_pd(-1.0, -1.0, -1.0, -1.0)), xi_42);
        const __m256d xi_82 = _mm256_add_pd(xi_72, xi_81);
        const __m256d xi_83 = _mm256_add_pd(_mm256_add_pd(xi_64, xi_79), xi_81);
        const __m256d xi_91 = _mm256_mul_pd(rho, (_mm256_mul_pd(u_2, u_2)));
        const __m256d xi_99 = _mm256_mul_pd(
            _mm256_add_pd(
                _mm256_add_pd(
                    _mm256_add_pd(
                        _mm256_add_pd(
                            _mm256_add_pd(
<<<<<<< HEAD
                                _mm256_add_pd(_mm256_add_pd(xi_17, xi_203),
=======
                                _mm256_add_pd(_mm256_add_pd(xi_17, xi_201),
>>>>>>> 1d87dfa2
                                              xi_22),
                                xi_90),
                            xi_91),
                        xi_93),
                    xi_96),
                xi_98),
            _mm256_set_pd(omega_bulk, omega_bulk, omega_bulk, omega_bulk));
        const __m256d xi_121 = _mm256_add_pd(
            _mm256_add_pd(
                _mm256_mul_pd(xi_91, _mm256_set_pd(-1.0, -1.0, -1.0, -1.0)),
<<<<<<< HEAD
                xi_200),
            xi_201);
=======
                xi_199),
            xi_214);
>>>>>>> 1d87dfa2
        const __m256d xi_122 = _mm256_mul_pd(
            _mm256_add_pd(
                _mm256_add_pd(
                    _mm256_add_pd(
                        _mm256_add_pd(
                            _mm256_add_pd(
                                _mm256_mul_pd(
<<<<<<< HEAD
                                    xi_215,
=======
                                    xi_212,
>>>>>>> 1d87dfa2
                                    _mm256_set_pd(-1.0, -1.0, -1.0, -1.0)),
                                xi_0),
                            xi_120),
                        xi_121),
                    xi_16),
                xi_96),
            _mm256_set_pd(omega_shear, omega_shear, omega_shear, omega_shear));
        const __m256d xi_123 =
            _mm256_mul_pd(xi_122, _mm256_set_pd(0.125, 0.125, 0.125, 0.125));
        const __m256d xi_125 = _mm256_mul_pd(
            _mm256_add_pd(
                _mm256_add_pd(
                    _mm256_add_pd(
                        _mm256_add_pd(
                            _mm256_add_pd(
                                _mm256_add_pd(
                                    _mm256_add_pd(
                                        _mm256_add_pd(
                                            _mm256_add_pd(
                                                _mm256_add_pd(
                                                    _mm256_mul_pd(
<<<<<<< HEAD
                                                        xi_213,
=======
                                                        xi_204,
>>>>>>> 1d87dfa2
                                                        _mm256_set_pd(
                                                            -2.0, -2.0, -2.0,
                                                            -2.0)),
                                                    _mm256_mul_pd(
<<<<<<< HEAD
                                                        xi_216,
=======
                                                        xi_211,
>>>>>>> 1d87dfa2
                                                        _mm256_set_pd(
                                                            -2.0, -2.0, -2.0,
                                                            -2.0))),
                                                _mm256_mul_pd(
                                                    xi_90,
                                                    _mm256_set_pd(2.0, 2.0, 2.0,
                                                                  2.0))),
                                            _mm256_mul_pd(
                                                xi_95,
                                                _mm256_set_pd(-1.0, -1.0, -1.0,
                                                              -1.0))),
                                        xi_121),
<<<<<<< HEAD
                                    xi_214),
                                xi_215),
=======
                                    xi_207),
                                xi_212),
>>>>>>> 1d87dfa2
                            xi_87),
                        xi_9),
                    xi_94),
                xi_98),
            _mm256_set_pd(omega_shear, omega_shear, omega_shear, omega_shear));
        const __m256d xi_126 = _mm256_mul_pd(
            xi_125, _mm256_set_pd(-0.0416666666666667, -0.0416666666666667,
                                  -0.0416666666666667, -0.0416666666666667));
        const __m256d xi_127 = _mm256_add_pd(
            _mm256_mul_pd(xi_86, _mm256_set_pd(-0.05, -0.05, -0.05, -0.05)),
            xi_126);
        const __m256d xi_128 = _mm256_add_pd(
            _mm256_add_pd(
                _mm256_add_pd(
                    _mm256_mul_pd(xi_89, _mm256_set_pd(0.0142857142857143,
                                                       0.0142857142857143,
                                                       0.0142857142857143,
                                                       0.0142857142857143)),
                    xi_123),
                xi_124),
            xi_127);
        const __m256d xi_137 = _mm256_add_pd(
            _mm256_add_pd(
                _mm256_mul_pd(xi_125, _mm256_set_pd(0.0833333333333333,
                                                    0.0833333333333333,
                                                    0.0833333333333333,
                                                    0.0833333333333333)),
                _mm256_mul_pd(xi_89, _mm256_set_pd(-0.0357142857142857,
                                                   -0.0357142857142857,
                                                   -0.0357142857142857,
                                                   -0.0357142857142857))),
            xi_124);
        const __m256d xi_142 = _mm256_add_pd(
            _mm256_add_pd(
                _mm256_add_pd(
                    _mm256_add_pd(
                        _mm256_add_pd(
                            _mm256_add_pd(
                                _mm256_mul_pd(rho, u_2),
                                _mm256_mul_pd(
                                    vel2Term,
                                    _mm256_set_pd(-1.0, -1.0, -1.0, -1.0))),
                            xi_139),
<<<<<<< HEAD
                        xi_208),
=======
                        xi_213),
>>>>>>> 1d87dfa2
                    xi_6),
                xi_92),
            xi_97);
        const __m256d xi_143 = _mm256_mul_pd(
            xi_142, _mm256_set_pd(xi_118, xi_118, xi_118, xi_118));
        const __m256d xi_147 = _mm256_add_pd(
            _mm256_add_pd(
                _mm256_add_pd(
                    _mm256_mul_pd(xi_103, _mm256_set_pd(0.0158730158730159,
                                                        0.0158730158730159,
                                                        0.0158730158730159,
                                                        0.0158730158730159)),
                    _mm256_mul_pd(xi_123,
                                  _mm256_set_pd(-1.0, -1.0, -1.0, -1.0))),
                _mm256_mul_pd(xi_89, _mm256_set_pd(-0.0214285714285714,
                                                   -0.0214285714285714,
                                                   -0.0214285714285714,
                                                   -0.0214285714285714))),
            xi_127);
        const __m256d xi_151 = _mm256_mul_pd(
            xi_122, _mm256_set_pd(0.0625, 0.0625, 0.0625, 0.0625));
        const __m256d xi_153 = _mm256_add_pd(
            _mm256_add_pd(
                _mm256_mul_pd(xi_150, _mm256_set_pd(-1.0, -1.0, -1.0, -1.0)),
                xi_151),
            xi_152);
        const __m256d xi_159 = _mm256_mul_pd(
            xi_99, _mm256_set_pd(0.0416666666666667, 0.0416666666666667,
                                 0.0416666666666667, 0.0416666666666667));
        const __m256d xi_160 = _mm256_add_pd(
            _mm256_mul_pd(
                xi_125, _mm256_set_pd(0.0208333333333333, 0.0208333333333333,
                                      0.0208333333333333, 0.0208333333333333)),
            xi_159);
        const __m256d xi_161 = _mm256_add_pd(
            _mm256_mul_pd(xi_158, _mm256_set_pd(-1.0, -1.0, -1.0, -1.0)),
            xi_160);
        const __m256d xi_162 = _mm256_add_pd(xi_138, xi_161);
        const __m256d xi_163 =
            _mm256_add_pd(_mm256_add_pd(xi_150, xi_151), xi_152);
        const __m256d xi_164 = _mm256_add_pd(xi_158, xi_160);
        const __m256d xi_165 = _mm256_add_pd(xi_136, xi_164);
        const __m256d xi_169 = _mm256_mul_pd(
            _mm256_add_pd(
                _mm256_add_pd(_mm256_add_pd(_mm256_mul_pd(u_2, xi_115), xi_104),
                              xi_17),
<<<<<<< HEAD
                xi_209),
=======
                xi_206),
>>>>>>> 1d87dfa2
            _mm256_set_pd(xi_149, xi_149, xi_149, xi_149));
        const __m256d xi_171 = _mm256_add_pd(
            _mm256_add_pd(_mm256_add_pd(_mm256_add_pd(xi_126, xi_159), xi_168),
                          xi_169),
            xi_170);
        const __m256d xi_177 = _mm256_mul_pd(
            xi_142, _mm256_set_pd(xi_154, xi_154, xi_154, xi_154));
        const __m256d xi_178 = _mm256_add_pd(xi_176, xi_177);
        const __m256d xi_179 = _mm256_add_pd(
            _mm256_add_pd(
                _mm256_mul_pd(xi_173, _mm256_set_pd(-1.0, -1.0, -1.0, -1.0)),
                xi_175),
            xi_178);
        const __m256d xi_184 = _mm256_add_pd(
            _mm256_add_pd(
                _mm256_add_pd(
                    _mm256_add_pd(
                        _mm256_mul_pd(xi_169,
                                      _mm256_set_pd(-1.0, -1.0, -1.0, -1.0)),
                        xi_126),
                    xi_159),
                xi_168),
            xi_170);
        const __m256d xi_185 = _mm256_mul_pd(
            _mm256_add_pd(
                _mm256_add_pd(_mm256_add_pd(_mm256_mul_pd(u_2, xi_129), xi_10),
                              xi_132),
<<<<<<< HEAD
                xi_208),
=======
                xi_213),
>>>>>>> 1d87dfa2
            _mm256_set_pd(xi_149, xi_149, xi_149, xi_149));
        const __m256d xi_186 =
            _mm256_mul_pd(xi_151, _mm256_set_pd(-1.0, -1.0, -1.0, -1.0));
        const __m256d xi_188 = _mm256_add_pd(
            _mm256_add_pd(
                _mm256_mul_pd(xi_185, _mm256_set_pd(-1.0, -1.0, -1.0, -1.0)),
                xi_186),
            xi_187);
        const __m256d xi_189 = _mm256_add_pd(xi_148, xi_178);
        const __m256d xi_192 = _mm256_add_pd(
            _mm256_add_pd(
                _mm256_mul_pd(xi_190, _mm256_set_pd(-1.0, -1.0, -1.0, -1.0)),
                xi_161),
            xi_191);
        const __m256d xi_193 =
            _mm256_add_pd(_mm256_add_pd(xi_185, xi_186), xi_187);
        const __m256d xi_194 = _mm256_add_pd(
            _mm256_add_pd(
                _mm256_mul_pd(xi_191, _mm256_set_pd(-1.0, -1.0, -1.0, -1.0)),
                xi_164),
            xi_190);
        const __m256d xi_195 = _mm256_add_pd(
            _mm256_mul_pd(xi_177, _mm256_set_pd(-1.0, -1.0, -1.0, -1.0)),
            xi_176);
        const __m256d xi_196 = _mm256_add_pd(
            _mm256_add_pd(
                _mm256_mul_pd(xi_175, _mm256_set_pd(-1.0, -1.0, -1.0, -1.0)),
                xi_173),
            xi_195);
        const __m256d xi_197 = _mm256_add_pd(xi_146, xi_195);
        const __m256d forceTerm_0 = _mm256_add_pd(
            _mm256_add_pd(
                _mm256_add_pd(
                    _mm256_mul_pd(xi_31, _mm256_set_pd(-1.5, -1.5, -1.5, -1.5)),
                    _mm256_mul_pd(
                        _mm256_mul_pd(xi_34,
                                      _mm256_set_pd(-1.0, -1.0, -1.0, -1.0)),
                        _mm256_set_pd(xi_36, xi_36, xi_36, xi_36))),
                _mm256_mul_pd(
                    _mm256_mul_pd(xi_38, _mm256_set_pd(-1.0, -1.0, -1.0, -1.0)),
                    _mm256_set_pd(xi_36, xi_36, xi_36, xi_36))),
            _mm256_mul_pd(
                _mm256_mul_pd(xi_39, _mm256_set_pd(-1.0, -1.0, -1.0, -1.0)),
                _mm256_set_pd(xi_36, xi_36, xi_36, xi_36)));
        const __m256d forceTerm_1 = _mm256_add_pd(xi_40, xi_47);
        const __m256d forceTerm_2 = _mm256_add_pd(
            _mm256_mul_pd(xi_40, _mm256_set_pd(-1.0, -1.0, -1.0, -1.0)), xi_47);
        const __m256d forceTerm_3 = _mm256_add_pd(
            _mm256_mul_pd(xi_48, _mm256_set_pd(-1.0, -1.0, -1.0, -1.0)), xi_51);
        const __m256d forceTerm_4 = _mm256_add_pd(xi_48, xi_51);
        const __m256d forceTerm_5 = _mm256_add_pd(xi_52, xi_53);
        const __m256d forceTerm_6 = _mm256_add_pd(
            _mm256_mul_pd(xi_52, _mm256_set_pd(-1.0, -1.0, -1.0, -1.0)), xi_53);
        const __m256d forceTerm_7 =
            _mm256_add_pd(_mm256_add_pd(xi_58, xi_60), xi_67);
        const __m256d forceTerm_8 =
            _mm256_add_pd(_mm256_add_pd(xi_57, xi_67), xi_68);
        const __m256d forceTerm_9 =
            _mm256_add_pd(_mm256_add_pd(xi_57, xi_60), xi_70);
        const __m256d forceTerm_10 =
            _mm256_add_pd(_mm256_add_pd(xi_58, xi_68), xi_70);
        const __m256d forceTerm_11 =
            _mm256_add_pd(_mm256_add_pd(xi_66, xi_71), xi_75);
        const __m256d forceTerm_12 =
            _mm256_add_pd(_mm256_add_pd(xi_69, xi_75), xi_76);
        const __m256d forceTerm_13 =
            _mm256_add_pd(_mm256_add_pd(xi_60, xi_78), xi_80);
        const __m256d forceTerm_14 =
            _mm256_add_pd(_mm256_add_pd(xi_68, xi_77), xi_80);
        const __m256d forceTerm_15 =
            _mm256_add_pd(_mm256_add_pd(xi_66, xi_76), xi_82);
        const __m256d forceTerm_16 =
            _mm256_add_pd(_mm256_add_pd(xi_69, xi_71), xi_82);
        const __m256d forceTerm_17 =
            _mm256_add_pd(_mm256_add_pd(xi_60, xi_77), xi_83);
        const __m256d forceTerm_18 =
            _mm256_add_pd(_mm256_add_pd(xi_68, xi_78), xi_83);
        _mm256_store_pd(
            &_data_pdfs_20_30_10[ctr_0],
            _mm256_add_pd(
                _mm256_add_pd(
                    _mm256_add_pd(
                        _mm256_add_pd(
                            _mm256_add_pd(
                                _mm256_mul_pd(
                                    xi_103, _mm256_set_pd(0.0238095238095238,
                                                          0.0238095238095238,
                                                          0.0238095238095238,
                                                          0.0238095238095238)),
                                _mm256_mul_pd(
                                    xi_86, _mm256_set_pd(0.1, 0.1, 0.1, 0.1))),
                            _mm256_mul_pd(xi_89,
                                          _mm256_set_pd(0.0428571428571429,
                                                        0.0428571428571429,
                                                        0.0428571428571429,
                                                        0.0428571428571429))),
                        _mm256_mul_pd(xi_99,
                                      _mm256_set_pd(-0.5, -0.5, -0.5, -0.5))),
                    forceTerm_0),
<<<<<<< HEAD
                xi_203));
=======
                xi_201));
>>>>>>> 1d87dfa2
        _mm256_store_pd(
            &_data_pdfs_20_31_10[ctr_0],
            _mm256_add_pd(
                _mm256_add_pd(
                    _mm256_add_pd(
                        _mm256_add_pd(
                            _mm256_add_pd(
                                _mm256_mul_pd(
                                    xi_107,
                                    _mm256_set_pd(-1.0, -1.0, -1.0, -1.0)),
                                forceTerm_1),
                            xi_114),
                        xi_119),
                    xi_128),
<<<<<<< HEAD
                xi_215));
=======
                xi_212));
>>>>>>> 1d87dfa2
        _mm256_store_pd(
            &_data_pdfs_20_32_10[ctr_0],
            _mm256_add_pd(
                _mm256_add_pd(
                    _mm256_add_pd(
                        _mm256_add_pd(
                            _mm256_add_pd(
                                _mm256_mul_pd(
                                    xi_119,
                                    _mm256_set_pd(-1.0, -1.0, -1.0, -1.0)),
                                forceTerm_2),
                            xi_107),
                        xi_113),
                    xi_128),
<<<<<<< HEAD
                xi_214));
=======
                xi_207));
>>>>>>> 1d87dfa2
        _mm256_store_pd(
            &_data_pdfs_20_33_10[ctr_0],
            _mm256_add_pd(
                _mm256_add_pd(
                    _mm256_add_pd(
                        _mm256_add_pd(
                            _mm256_add_pd(
                                _mm256_mul_pd(
                                    xi_131,
                                    _mm256_set_pd(-1.0, -1.0, -1.0, -1.0)),
                                forceTerm_3),
                            xi_134),
                        xi_136),
                    xi_137),
                xi_213));
        _mm256_store_pd(
            &_data_pdfs_20_34_10[ctr_0],
            _mm256_add_pd(
                _mm256_add_pd(
                    _mm256_add_pd(
                        _mm256_add_pd(
                            _mm256_add_pd(
                                _mm256_mul_pd(
                                    xi_134,
                                    _mm256_set_pd(-1.0, -1.0, -1.0, -1.0)),
                                forceTerm_4),
                            xi_131),
                        xi_137),
                    xi_138),
<<<<<<< HEAD
                xi_216));
=======
                xi_204));
>>>>>>> 1d87dfa2
        _mm256_store_pd(
            &_data_pdfs_20_35_10[ctr_0],
            _mm256_add_pd(
                _mm256_add_pd(
                    _mm256_add_pd(
                        _mm256_add_pd(
                            _mm256_add_pd(
                                _mm256_mul_pd(
                                    xi_141,
                                    _mm256_set_pd(-1.0, -1.0, -1.0, -1.0)),
                                forceTerm_5),
                            xi_143),
                        xi_146),
                    xi_147),
<<<<<<< HEAD
                xi_200));
=======
                xi_214));
>>>>>>> 1d87dfa2
        _mm256_store_pd(
            &_data_pdfs_20_36_10[ctr_0],
            _mm256_add_pd(
                _mm256_add_pd(
                    _mm256_add_pd(
                        _mm256_add_pd(
                            _mm256_add_pd(
                                _mm256_mul_pd(
                                    xi_143,
                                    _mm256_set_pd(-1.0, -1.0, -1.0, -1.0)),
                                forceTerm_6),
                            xi_141),
                        xi_147),
                    xi_148),
<<<<<<< HEAD
                xi_201));
=======
                xi_199));
>>>>>>> 1d87dfa2
        _mm256_store_pd(
            &_data_pdfs_20_37_10[ctr_0],
            _mm256_add_pd(
                _mm256_add_pd(
                    _mm256_add_pd(_mm256_add_pd(forceTerm_7, xi_153), xi_157),
                    xi_162),
<<<<<<< HEAD
                xi_207));
=======
                xi_203));
>>>>>>> 1d87dfa2
        _mm256_store_pd(
            &_data_pdfs_20_38_10[ctr_0],
            _mm256_add_pd(
                _mm256_add_pd(
                    _mm256_add_pd(_mm256_add_pd(forceTerm_8, xi_157), xi_163),
                    xi_165),
<<<<<<< HEAD
                xi_205));
=======
                xi_216));
>>>>>>> 1d87dfa2
        _mm256_store_pd(
            &_data_pdfs_20_39_10[ctr_0],
            _mm256_add_pd(
                _mm256_add_pd(
                    _mm256_add_pd(_mm256_add_pd(forceTerm_9, xi_162), xi_163),
                    xi_167),
<<<<<<< HEAD
                xi_217));
=======
                xi_209));
>>>>>>> 1d87dfa2
        _mm256_store_pd(
            &_data_pdfs_20_310_10[ctr_0],
            _mm256_add_pd(
                _mm256_add_pd(
                    _mm256_add_pd(_mm256_add_pd(forceTerm_10, xi_153), xi_165),
                    xi_167),
                xi_202));
        _mm256_store_pd(
            &_data_pdfs_20_311_10[ctr_0],
            _mm256_add_pd(
                _mm256_add_pd(
                    _mm256_add_pd(_mm256_add_pd(forceTerm_11, xi_171), xi_179),
                    xi_182),
<<<<<<< HEAD
                xi_211));
=======
                xi_205));
>>>>>>> 1d87dfa2
        _mm256_store_pd(
            &_data_pdfs_20_312_10[ctr_0],
            _mm256_add_pd(
                _mm256_add_pd(
                    _mm256_add_pd(_mm256_add_pd(forceTerm_12, xi_179), xi_183),
                    xi_184),
<<<<<<< HEAD
                xi_198));
=======
                xi_208));
>>>>>>> 1d87dfa2
        _mm256_store_pd(
            &_data_pdfs_20_313_10[ctr_0],
            _mm256_add_pd(
                _mm256_add_pd(
                    _mm256_add_pd(_mm256_add_pd(forceTerm_13, xi_188), xi_189),
                    xi_192),
<<<<<<< HEAD
                xi_199));
=======
                xi_200));
>>>>>>> 1d87dfa2
        _mm256_store_pd(
            &_data_pdfs_20_314_10[ctr_0],
            _mm256_add_pd(
                _mm256_add_pd(
                    _mm256_add_pd(_mm256_add_pd(forceTerm_14, xi_189), xi_193),
                    xi_194),
<<<<<<< HEAD
                xi_219));
=======
                xi_217));
>>>>>>> 1d87dfa2
        _mm256_store_pd(
            &_data_pdfs_20_315_10[ctr_0],
            _mm256_add_pd(
                _mm256_add_pd(
                    _mm256_add_pd(_mm256_add_pd(forceTerm_15, xi_182), xi_184),
                    xi_196),
<<<<<<< HEAD
                xi_209));
=======
                xi_206));
>>>>>>> 1d87dfa2
        _mm256_store_pd(
            &_data_pdfs_20_316_10[ctr_0],
            _mm256_add_pd(
                _mm256_add_pd(
                    _mm256_add_pd(_mm256_add_pd(forceTerm_16, xi_171), xi_183),
                    xi_196),
<<<<<<< HEAD
                xi_204));
=======
                xi_210));
>>>>>>> 1d87dfa2
        _mm256_store_pd(
            &_data_pdfs_20_317_10[ctr_0],
            _mm256_add_pd(
                _mm256_add_pd(
                    _mm256_add_pd(_mm256_add_pd(forceTerm_17, xi_192), xi_193),
                    xi_197),
<<<<<<< HEAD
                xi_212));
=======
                xi_219));
>>>>>>> 1d87dfa2
        _mm256_store_pd(
            &_data_pdfs_20_318_10[ctr_0],
            _mm256_add_pd(
                _mm256_add_pd(
                    _mm256_add_pd(_mm256_add_pd(forceTerm_18, xi_188), xi_194),
                    xi_197),
<<<<<<< HEAD
                xi_208));
=======
                xi_213));
>>>>>>> 1d87dfa2
      }
    }
  }
}
} // namespace internal_collidesweepavx

void CollideSweepAVX::operator()(IBlock *block) {
<<<<<<< HEAD
  auto force = block->getData<field::GhostLayerField<double, 3>>(forceID);
=======
>>>>>>> 1d87dfa2
  auto pdfs = block->getData<field::GhostLayerField<double, 19>>(pdfsID);
  auto force = block->getData<field::GhostLayerField<double, 3>>(forceID);

<<<<<<< HEAD
  auto &omega_bulk = this->omega_bulk_;
  auto &omega_even = this->omega_even_;
  auto &omega_odd = this->omega_odd_;
  auto &omega_shear = this->omega_shear_;
=======
  auto &omega_shear = this->omega_shear_;
  auto &omega_odd = this->omega_odd_;
  auto &omega_bulk = this->omega_bulk_;
  auto &omega_even = this->omega_even_;
>>>>>>> 1d87dfa2
  WALBERLA_ASSERT_GREATER_EQUAL(0, -int_c(force->nrOfGhostLayers()));
  double *RESTRICT const _data_force = force->dataAt(0, 0, 0, 0);
  WALBERLA_ASSERT_EQUAL(force->layout(), field::fzyx);
  WALBERLA_ASSERT_GREATER_EQUAL(0, -int_c(pdfs->nrOfGhostLayers()));
  double *RESTRICT _data_pdfs = pdfs->dataAt(0, 0, 0, 0);
  WALBERLA_ASSERT_EQUAL(pdfs->layout(), field::fzyx);
  WALBERLA_ASSERT_GREATER_EQUAL(force->xSizeWithGhostLayer(),
                                int64_t(cell_idx_c(force->xSize()) + 0));
  const int64_t _size_force_0 = int64_t(cell_idx_c(force->xSize()) + 0);
  WALBERLA_ASSERT_EQUAL(force->layout(), field::fzyx);
  WALBERLA_ASSERT_GREATER_EQUAL(force->ySizeWithGhostLayer(),
                                int64_t(cell_idx_c(force->ySize()) + 0));
  const int64_t _size_force_1 = int64_t(cell_idx_c(force->ySize()) + 0);
  WALBERLA_ASSERT_EQUAL(force->layout(), field::fzyx);
  WALBERLA_ASSERT_GREATER_EQUAL(force->zSizeWithGhostLayer(),
                                int64_t(cell_idx_c(force->zSize()) + 0));
  const int64_t _size_force_2 = int64_t(cell_idx_c(force->zSize()) + 0);
  WALBERLA_ASSERT_EQUAL(force->layout(), field::fzyx);
  const int64_t _stride_force_1 = int64_t(force->yStride());
  const int64_t _stride_force_2 = int64_t(force->zStride());
  const int64_t _stride_force_3 = int64_t(1 * int64_t(force->fStride()));
  const int64_t _stride_pdfs_1 = int64_t(pdfs->yStride());
  const int64_t _stride_pdfs_2 = int64_t(pdfs->zStride());
  const int64_t _stride_pdfs_3 = int64_t(1 * int64_t(pdfs->fStride()));
  internal_collidesweepavx::collidesweepavx(
      _data_force, _data_pdfs, _size_force_0, _size_force_1, _size_force_2,
      _stride_force_1, _stride_force_2, _stride_force_3, _stride_pdfs_1,
      _stride_pdfs_2, _stride_pdfs_3, omega_bulk, omega_even, omega_odd,
      omega_shear);
}

void CollideSweepAVX::runOnCellInterval(
    const shared_ptr<StructuredBlockStorage> &blocks,
    const CellInterval &globalCellInterval, cell_idx_t ghostLayers,
    IBlock *block) {
  CellInterval ci = globalCellInterval;
  CellInterval blockBB = blocks->getBlockCellBB(*block);
  blockBB.expand(ghostLayers);
  ci.intersect(blockBB);
  blocks->transformGlobalToBlockLocalCellInterval(ci, *block);
  if (ci.empty())
    return;

  auto pdfs = block->getData<field::GhostLayerField<double, 19>>(pdfsID);
  auto force = block->getData<field::GhostLayerField<double, 3>>(forceID);

<<<<<<< HEAD
  auto &omega_bulk = this->omega_bulk_;
  auto &omega_even = this->omega_even_;
  auto &omega_odd = this->omega_odd_;
  auto &omega_shear = this->omega_shear_;
=======
  auto &omega_shear = this->omega_shear_;
  auto &omega_odd = this->omega_odd_;
  auto &omega_bulk = this->omega_bulk_;
  auto &omega_even = this->omega_even_;
>>>>>>> 1d87dfa2
  WALBERLA_ASSERT_GREATER_EQUAL(ci.xMin(), -int_c(force->nrOfGhostLayers()));
  WALBERLA_ASSERT_GREATER_EQUAL(ci.yMin(), -int_c(force->nrOfGhostLayers()));
  WALBERLA_ASSERT_GREATER_EQUAL(ci.zMin(), -int_c(force->nrOfGhostLayers()));
  double *RESTRICT const _data_force =
      force->dataAt(ci.xMin(), ci.yMin(), ci.zMin(), 0);
  WALBERLA_ASSERT_EQUAL(force->layout(), field::fzyx);
  WALBERLA_ASSERT_GREATER_EQUAL(ci.xMin(), -int_c(pdfs->nrOfGhostLayers()));
  WALBERLA_ASSERT_GREATER_EQUAL(ci.yMin(), -int_c(pdfs->nrOfGhostLayers()));
  WALBERLA_ASSERT_GREATER_EQUAL(ci.zMin(), -int_c(pdfs->nrOfGhostLayers()));
  double *RESTRICT _data_pdfs =
      pdfs->dataAt(ci.xMin(), ci.yMin(), ci.zMin(), 0);
  WALBERLA_ASSERT_EQUAL(pdfs->layout(), field::fzyx);
  WALBERLA_ASSERT_GREATER_EQUAL(force->xSizeWithGhostLayer(),
                                int64_t(cell_idx_c(ci.xSize()) + 0));
  const int64_t _size_force_0 = int64_t(cell_idx_c(ci.xSize()) + 0);
  WALBERLA_ASSERT_EQUAL(force->layout(), field::fzyx);
  WALBERLA_ASSERT_GREATER_EQUAL(force->ySizeWithGhostLayer(),
                                int64_t(cell_idx_c(ci.ySize()) + 0));
  const int64_t _size_force_1 = int64_t(cell_idx_c(ci.ySize()) + 0);
  WALBERLA_ASSERT_EQUAL(force->layout(), field::fzyx);
  WALBERLA_ASSERT_GREATER_EQUAL(force->zSizeWithGhostLayer(),
                                int64_t(cell_idx_c(ci.zSize()) + 0));
  const int64_t _size_force_2 = int64_t(cell_idx_c(ci.zSize()) + 0);
  WALBERLA_ASSERT_EQUAL(force->layout(), field::fzyx);
  const int64_t _stride_force_1 = int64_t(force->yStride());
  const int64_t _stride_force_2 = int64_t(force->zStride());
  const int64_t _stride_force_3 = int64_t(1 * int64_t(force->fStride()));
  const int64_t _stride_pdfs_1 = int64_t(pdfs->yStride());
  const int64_t _stride_pdfs_2 = int64_t(pdfs->zStride());
  const int64_t _stride_pdfs_3 = int64_t(1 * int64_t(pdfs->fStride()));
  internal_collidesweepavx::collidesweepavx(
      _data_force, _data_pdfs, _size_force_0, _size_force_1, _size_force_2,
      _stride_force_1, _stride_force_2, _stride_force_3, _stride_pdfs_1,
      _stride_pdfs_2, _stride_pdfs_3, omega_bulk, omega_even, omega_odd,
      omega_shear);
}

} // namespace pystencils
} // namespace walberla

#if (defined WALBERLA_CXX_COMPILER_IS_GNU) ||                                  \
    (defined WALBERLA_CXX_COMPILER_IS_CLANG)
#pragma GCC diagnostic pop
#endif

#if (defined WALBERLA_CXX_COMPILER_IS_INTEL)
#pragma warning pop
#endif<|MERGE_RESOLUTION|>--- conflicted
+++ resolved
@@ -1,10 +1,5 @@
-<<<<<<< HEAD
-// kernel generated with pystencils v0.3.3+44.gf2d4181, lbmpy
-// v0.3.1+53.g2faceda, lbmpy_walberla/pystencils_walberla from commit
-=======
 // kernel generated with pystencils v0.3.4+4.g4fecf0c, lbmpy v0.3.3+37.g2faceda,
 // lbmpy_walberla/pystencils_walberla from commit
->>>>>>> 1d87dfa2
 // b17ca5caf00db7d19f86c5f85c6f67fec6c16aff
 
 //======================================================================================================================
@@ -80,95 +75,6 @@
   const double xi_118 = rr_0 * 0.166666666666667;
   const double xi_154 = rr_0 * 0.0833333333333333;
   for (int64_t ctr_2 = 0; ctr_2 < _size_force_2; ctr_2 += 1) {
-<<<<<<< HEAD
-    double *RESTRICT _data_pdfs_20_312 =
-        _data_pdfs + _stride_pdfs_2 * ctr_2 + 12 * _stride_pdfs_3;
-    double *RESTRICT _data_pdfs_20_313 =
-        _data_pdfs + _stride_pdfs_2 * ctr_2 + 13 * _stride_pdfs_3;
-    double *RESTRICT _data_pdfs_20_35 =
-        _data_pdfs + _stride_pdfs_2 * ctr_2 + 5 * _stride_pdfs_3;
-    double *RESTRICT _data_pdfs_20_36 =
-        _data_pdfs + _stride_pdfs_2 * ctr_2 + 6 * _stride_pdfs_3;
-    double *RESTRICT _data_pdfs_20_310 =
-        _data_pdfs + _stride_pdfs_2 * ctr_2 + 10 * _stride_pdfs_3;
-    double *RESTRICT _data_pdfs_20_30 = _data_pdfs + _stride_pdfs_2 * ctr_2;
-    double *RESTRICT _data_pdfs_20_316 =
-        _data_pdfs + _stride_pdfs_2 * ctr_2 + 16 * _stride_pdfs_3;
-    double *RESTRICT _data_pdfs_20_38 =
-        _data_pdfs + _stride_pdfs_2 * ctr_2 + 8 * _stride_pdfs_3;
-    double *RESTRICT _data_force_20_30 = _data_force + _stride_force_2 * ctr_2;
-    double *RESTRICT _data_pdfs_20_37 =
-        _data_pdfs + _stride_pdfs_2 * ctr_2 + 7 * _stride_pdfs_3;
-    double *RESTRICT _data_pdfs_20_318 =
-        _data_pdfs + _stride_pdfs_2 * ctr_2 + 18 * _stride_pdfs_3;
-    double *RESTRICT _data_pdfs_20_315 =
-        _data_pdfs + _stride_pdfs_2 * ctr_2 + 15 * _stride_pdfs_3;
-    double *RESTRICT _data_force_20_31 =
-        _data_force + _stride_force_2 * ctr_2 + _stride_force_3;
-    double *RESTRICT _data_pdfs_20_311 =
-        _data_pdfs + _stride_pdfs_2 * ctr_2 + 11 * _stride_pdfs_3;
-    double *RESTRICT _data_pdfs_20_317 =
-        _data_pdfs + _stride_pdfs_2 * ctr_2 + 17 * _stride_pdfs_3;
-    double *RESTRICT _data_pdfs_20_33 =
-        _data_pdfs + _stride_pdfs_2 * ctr_2 + 3 * _stride_pdfs_3;
-    double *RESTRICT _data_pdfs_20_32 =
-        _data_pdfs + _stride_pdfs_2 * ctr_2 + 2 * _stride_pdfs_3;
-    double *RESTRICT _data_pdfs_20_31 =
-        _data_pdfs + _stride_pdfs_2 * ctr_2 + _stride_pdfs_3;
-    double *RESTRICT _data_pdfs_20_34 =
-        _data_pdfs + _stride_pdfs_2 * ctr_2 + 4 * _stride_pdfs_3;
-    double *RESTRICT _data_pdfs_20_39 =
-        _data_pdfs + _stride_pdfs_2 * ctr_2 + 9 * _stride_pdfs_3;
-    double *RESTRICT _data_force_20_32 =
-        _data_force + _stride_force_2 * ctr_2 + 2 * _stride_force_3;
-    double *RESTRICT _data_pdfs_20_314 =
-        _data_pdfs + _stride_pdfs_2 * ctr_2 + 14 * _stride_pdfs_3;
-    for (int64_t ctr_1 = 0; ctr_1 < _size_force_1; ctr_1 += 1) {
-      double *RESTRICT _data_pdfs_20_312_10 =
-          _stride_pdfs_1 * ctr_1 + _data_pdfs_20_312;
-      double *RESTRICT _data_pdfs_20_313_10 =
-          _stride_pdfs_1 * ctr_1 + _data_pdfs_20_313;
-      double *RESTRICT _data_pdfs_20_35_10 =
-          _stride_pdfs_1 * ctr_1 + _data_pdfs_20_35;
-      double *RESTRICT _data_pdfs_20_36_10 =
-          _stride_pdfs_1 * ctr_1 + _data_pdfs_20_36;
-      double *RESTRICT _data_pdfs_20_310_10 =
-          _stride_pdfs_1 * ctr_1 + _data_pdfs_20_310;
-      double *RESTRICT _data_pdfs_20_30_10 =
-          _stride_pdfs_1 * ctr_1 + _data_pdfs_20_30;
-      double *RESTRICT _data_pdfs_20_316_10 =
-          _stride_pdfs_1 * ctr_1 + _data_pdfs_20_316;
-      double *RESTRICT _data_pdfs_20_38_10 =
-          _stride_pdfs_1 * ctr_1 + _data_pdfs_20_38;
-      double *RESTRICT _data_force_20_30_10 =
-          _stride_force_1 * ctr_1 + _data_force_20_30;
-      double *RESTRICT _data_pdfs_20_37_10 =
-          _stride_pdfs_1 * ctr_1 + _data_pdfs_20_37;
-      double *RESTRICT _data_pdfs_20_318_10 =
-          _stride_pdfs_1 * ctr_1 + _data_pdfs_20_318;
-      double *RESTRICT _data_pdfs_20_315_10 =
-          _stride_pdfs_1 * ctr_1 + _data_pdfs_20_315;
-      double *RESTRICT _data_force_20_31_10 =
-          _stride_force_1 * ctr_1 + _data_force_20_31;
-      double *RESTRICT _data_pdfs_20_311_10 =
-          _stride_pdfs_1 * ctr_1 + _data_pdfs_20_311;
-      double *RESTRICT _data_pdfs_20_317_10 =
-          _stride_pdfs_1 * ctr_1 + _data_pdfs_20_317;
-      double *RESTRICT _data_pdfs_20_33_10 =
-          _stride_pdfs_1 * ctr_1 + _data_pdfs_20_33;
-      double *RESTRICT _data_pdfs_20_32_10 =
-          _stride_pdfs_1 * ctr_1 + _data_pdfs_20_32;
-      double *RESTRICT _data_pdfs_20_31_10 =
-          _stride_pdfs_1 * ctr_1 + _data_pdfs_20_31;
-      double *RESTRICT _data_pdfs_20_34_10 =
-          _stride_pdfs_1 * ctr_1 + _data_pdfs_20_34;
-      double *RESTRICT _data_pdfs_20_39_10 =
-          _stride_pdfs_1 * ctr_1 + _data_pdfs_20_39;
-      double *RESTRICT _data_force_20_32_10 =
-          _stride_force_1 * ctr_1 + _data_force_20_32;
-      double *RESTRICT _data_pdfs_20_314_10 =
-          _stride_pdfs_1 * ctr_1 + _data_pdfs_20_314;
-=======
     double *RESTRICT _data_force_20_32 =
         _data_force + _stride_force_2 * ctr_2 + 2 * _stride_force_3;
     double *RESTRICT _data_pdfs_20_36 =
@@ -256,52 +162,11 @@
           _stride_force_1 * ctr_1 + _data_force_20_31;
       double *RESTRICT _data_pdfs_20_317_10 =
           _stride_pdfs_1 * ctr_1 + _data_pdfs_20_317;
->>>>>>> 1d87dfa2
       for (int64_t ctr_0 = 0;
            ctr_0 < ((_size_force_0) % (4) == 0
                         ? _size_force_0
                         : ((int64_t)((_size_force_0) / (4)) + 1) * (4));
            ctr_0 += 4) {
-<<<<<<< HEAD
-        const __m256d xi_198 = _mm256_load_pd(&_data_pdfs_20_312_10[ctr_0]);
-        const __m256d xi_199 = _mm256_load_pd(&_data_pdfs_20_313_10[ctr_0]);
-        const __m256d xi_200 = _mm256_load_pd(&_data_pdfs_20_35_10[ctr_0]);
-        const __m256d xi_201 = _mm256_load_pd(&_data_pdfs_20_36_10[ctr_0]);
-        const __m256d xi_202 = _mm256_load_pd(&_data_pdfs_20_310_10[ctr_0]);
-        const __m256d xi_203 = _mm256_load_pd(&_data_pdfs_20_30_10[ctr_0]);
-        const __m256d xi_204 = _mm256_load_pd(&_data_pdfs_20_316_10[ctr_0]);
-        const __m256d xi_205 = _mm256_load_pd(&_data_pdfs_20_38_10[ctr_0]);
-        const __m256d xi_206 = _mm256_load_pd(&_data_force_20_30_10[ctr_0]);
-        const __m256d xi_207 = _mm256_load_pd(&_data_pdfs_20_37_10[ctr_0]);
-        const __m256d xi_208 = _mm256_load_pd(&_data_pdfs_20_318_10[ctr_0]);
-        const __m256d xi_209 = _mm256_load_pd(&_data_pdfs_20_315_10[ctr_0]);
-        const __m256d xi_210 = _mm256_load_pd(&_data_force_20_31_10[ctr_0]);
-        const __m256d xi_211 = _mm256_load_pd(&_data_pdfs_20_311_10[ctr_0]);
-        const __m256d xi_212 = _mm256_load_pd(&_data_pdfs_20_317_10[ctr_0]);
-        const __m256d xi_213 = _mm256_load_pd(&_data_pdfs_20_33_10[ctr_0]);
-        const __m256d xi_214 = _mm256_load_pd(&_data_pdfs_20_32_10[ctr_0]);
-        const __m256d xi_215 = _mm256_load_pd(&_data_pdfs_20_31_10[ctr_0]);
-        const __m256d xi_216 = _mm256_load_pd(&_data_pdfs_20_34_10[ctr_0]);
-        const __m256d xi_217 = _mm256_load_pd(&_data_pdfs_20_39_10[ctr_0]);
-        const __m256d xi_218 = _mm256_load_pd(&_data_force_20_32_10[ctr_0]);
-        const __m256d xi_219 = _mm256_load_pd(&_data_pdfs_20_314_10[ctr_0]);
-        const __m256d xi_0 = _mm256_add_pd(xi_208, xi_219);
-        const __m256d xi_1 = _mm256_add_pd(xi_0, xi_216);
-        const __m256d xi_2 =
-            _mm256_add_pd(_mm256_add_pd(xi_209, xi_211), xi_215);
-        const __m256d xi_3 = _mm256_add_pd(xi_198, xi_200);
-        const __m256d xi_4 = _mm256_add_pd(xi_213, xi_217);
-        const __m256d xi_5 = _mm256_add_pd(xi_204, xi_214);
-        const __m256d xi_6 = _mm256_add_pd(xi_201, xi_212);
-        const __m256d xi_8 =
-            _mm256_mul_pd(xi_217, _mm256_set_pd(-1.0, -1.0, -1.0, -1.0));
-        const __m256d xi_9 = _mm256_add_pd(
-            _mm256_mul_pd(xi_207, _mm256_set_pd(-1.0, -1.0, -1.0, -1.0)), xi_8);
-        const __m256d xi_10 =
-            _mm256_mul_pd(xi_212, _mm256_set_pd(-1.0, -1.0, -1.0, -1.0));
-        const __m256d xi_11 =
-            _mm256_mul_pd(xi_199, _mm256_set_pd(-1.0, -1.0, -1.0, -1.0));
-=======
         const __m256d xi_198 = _mm256_load_pd(&_data_force_20_32_10[ctr_0]);
         const __m256d xi_199 = _mm256_load_pd(&_data_pdfs_20_36_10[ctr_0]);
         const __m256d xi_200 = _mm256_load_pd(&_data_pdfs_20_313_10[ctr_0]);
@@ -340,40 +205,15 @@
             _mm256_mul_pd(xi_219, _mm256_set_pd(-1.0, -1.0, -1.0, -1.0));
         const __m256d xi_11 =
             _mm256_mul_pd(xi_200, _mm256_set_pd(-1.0, -1.0, -1.0, -1.0));
->>>>>>> 1d87dfa2
         const __m256d xi_12 =
-            _mm256_mul_pd(xi_213, _mm256_set_pd(-1.0, -1.0, -1.0, -1.0));
+            _mm256_mul_pd(xi_211, _mm256_set_pd(-1.0, -1.0, -1.0, -1.0));
         const __m256d xi_13 = _mm256_add_pd(_mm256_add_pd(xi_10, xi_11), xi_12);
         const __m256d xi_14 =
-<<<<<<< HEAD
-            _mm256_mul_pd(xi_214, _mm256_set_pd(-1.0, -1.0, -1.0, -1.0));
-=======
             _mm256_mul_pd(xi_207, _mm256_set_pd(-1.0, -1.0, -1.0, -1.0));
->>>>>>> 1d87dfa2
         const __m256d xi_15 =
             _mm256_mul_pd(xi_202, _mm256_set_pd(-1.0, -1.0, -1.0, -1.0));
         const __m256d xi_16 = _mm256_add_pd(xi_14, xi_15);
         const __m256d xi_17 =
-<<<<<<< HEAD
-            _mm256_mul_pd(xi_204, _mm256_set_pd(-1.0, -1.0, -1.0, -1.0));
-        const __m256d xi_18 =
-            _mm256_mul_pd(xi_198, _mm256_set_pd(-1.0, -1.0, -1.0, -1.0));
-        const __m256d xi_19 = _mm256_add_pd(xi_17, xi_18);
-        const __m256d xi_20 =
-            _mm256_mul_pd(xi_208, _mm256_set_pd(-1.0, -1.0, -1.0, -1.0));
-        const __m256d xi_21 = _mm256_add_pd(xi_10, xi_20);
-        const __m256d xi_22 =
-            _mm256_mul_pd(xi_209, _mm256_set_pd(-1.0, -1.0, -1.0, -1.0));
-        const __m256d xi_23 =
-            _mm256_mul_pd(xi_201, _mm256_set_pd(-1.0, -1.0, -1.0, -1.0));
-        const __m256d xi_24 = _mm256_add_pd(
-            _mm256_add_pd(_mm256_add_pd(xi_17, xi_211), xi_22), xi_23);
-        const __m256d xi_40 = _mm256_mul_pd(
-            xi_210, _mm256_set_pd(0.166666666666667, 0.166666666666667,
-                                  0.166666666666667, 0.166666666666667));
-        const __m256d xi_48 = _mm256_mul_pd(
-            xi_206, _mm256_set_pd(0.166666666666667, 0.166666666666667,
-=======
             _mm256_mul_pd(xi_210, _mm256_set_pd(-1.0, -1.0, -1.0, -1.0));
         const __m256d xi_18 =
             _mm256_mul_pd(xi_208, _mm256_set_pd(-1.0, -1.0, -1.0, -1.0));
@@ -392,45 +232,27 @@
                                   0.166666666666667, 0.166666666666667));
         const __m256d xi_48 = _mm256_mul_pd(
             xi_215, _mm256_set_pd(0.166666666666667, 0.166666666666667,
->>>>>>> 1d87dfa2
                                   0.166666666666667, 0.166666666666667));
         const __m256d xi_52 = _mm256_mul_pd(
             xi_198, _mm256_set_pd(0.166666666666667, 0.166666666666667,
                                   0.166666666666667, 0.166666666666667));
         const __m256d xi_55 =
-<<<<<<< HEAD
-            _mm256_mul_pd(xi_210, _mm256_set_pd(0.5, 0.5, 0.5, 0.5));
-        const __m256d xi_59 = _mm256_mul_pd(
-            xi_206, _mm256_set_pd(0.0833333333333333, 0.0833333333333333,
-                                  0.0833333333333333, 0.0833333333333333));
-        const __m256d xi_63 = _mm256_mul_pd(
-            xi_210, _mm256_set_pd(0.0833333333333333, 0.0833333333333333,
-=======
             _mm256_mul_pd(xi_218, _mm256_set_pd(0.5, 0.5, 0.5, 0.5));
         const __m256d xi_59 = _mm256_mul_pd(
             xi_215, _mm256_set_pd(0.0833333333333333, 0.0833333333333333,
                                   0.0833333333333333, 0.0833333333333333));
         const __m256d xi_63 = _mm256_mul_pd(
             xi_218, _mm256_set_pd(0.0833333333333333, 0.0833333333333333,
->>>>>>> 1d87dfa2
                                   0.0833333333333333, 0.0833333333333333));
         const __m256d xi_73 = _mm256_mul_pd(
             xi_198, _mm256_set_pd(0.0833333333333333, 0.0833333333333333,
                                   0.0833333333333333, 0.0833333333333333));
         const __m256d xi_84 =
-<<<<<<< HEAD
-            _mm256_mul_pd(xi_203, _mm256_set_pd(-1.0, -1.0, -1.0, -1.0));
-        const __m256d xi_85 = _mm256_add_pd(
-            _mm256_add_pd(
-                _mm256_mul_pd(xi_200, _mm256_set_pd(3.0, 3.0, 3.0, 3.0)),
-                _mm256_mul_pd(xi_201, _mm256_set_pd(3.0, 3.0, 3.0, 3.0))),
-=======
             _mm256_mul_pd(xi_201, _mm256_set_pd(-1.0, -1.0, -1.0, -1.0));
         const __m256d xi_85 = _mm256_add_pd(
             _mm256_add_pd(
                 _mm256_mul_pd(xi_199, _mm256_set_pd(3.0, 3.0, 3.0, 3.0)),
                 _mm256_mul_pd(xi_214, _mm256_set_pd(3.0, 3.0, 3.0, 3.0))),
->>>>>>> 1d87dfa2
             xi_84);
         const __m256d xi_86 = _mm256_mul_pd(
             _mm256_add_pd(
@@ -440,21 +262,6 @@
                             _mm256_add_pd(
                                 _mm256_add_pd(
                                     _mm256_mul_pd(
-<<<<<<< HEAD
-                                        xi_198,
-                                        _mm256_set_pd(-3.0, -3.0, -3.0, -3.0)),
-                                    _mm256_mul_pd(
-                                        xi_204,
-                                        _mm256_set_pd(-3.0, -3.0, -3.0, -3.0))),
-                                _mm256_mul_pd(
-                                    xi_209,
-                                    _mm256_set_pd(-3.0, -3.0, -3.0, -3.0))),
-                            _mm256_mul_pd(
-                                xi_211, _mm256_set_pd(-3.0, -3.0, -3.0, -3.0))),
-                        _mm256_mul_pd(xi_214,
-                                      _mm256_set_pd(3.0, 3.0, 3.0, 3.0))),
-                    _mm256_mul_pd(xi_215, _mm256_set_pd(3.0, 3.0, 3.0, 3.0))),
-=======
                                         xi_205,
                                         _mm256_set_pd(-3.0, -3.0, -3.0, -3.0)),
                                     _mm256_mul_pd(
@@ -467,22 +274,11 @@
                         _mm256_mul_pd(xi_210,
                                       _mm256_set_pd(-3.0, -3.0, -3.0, -3.0))),
                     _mm256_mul_pd(xi_212, _mm256_set_pd(3.0, 3.0, 3.0, 3.0))),
->>>>>>> 1d87dfa2
                 xi_85),
             _mm256_set_pd(omega_even, omega_even, omega_even, omega_even));
         const __m256d xi_87 = _mm256_add_pd(
             _mm256_add_pd(
                 _mm256_add_pd(
-<<<<<<< HEAD
-                    _mm256_mul_pd(xi_198, _mm256_set_pd(2.0, 2.0, 2.0, 2.0)),
-                    _mm256_mul_pd(xi_204, _mm256_set_pd(2.0, 2.0, 2.0, 2.0))),
-                _mm256_mul_pd(xi_209, _mm256_set_pd(2.0, 2.0, 2.0, 2.0))),
-            _mm256_mul_pd(xi_211, _mm256_set_pd(2.0, 2.0, 2.0, 2.0)));
-        const __m256d xi_88 = _mm256_add_pd(
-            _mm256_add_pd(
-                _mm256_mul_pd(xi_213, _mm256_set_pd(5.0, 5.0, 5.0, 5.0)),
-                _mm256_mul_pd(xi_216, _mm256_set_pd(5.0, 5.0, 5.0, 5.0))),
-=======
                     _mm256_mul_pd(xi_205, _mm256_set_pd(2.0, 2.0, 2.0, 2.0)),
                     _mm256_mul_pd(xi_206, _mm256_set_pd(2.0, 2.0, 2.0, 2.0))),
                 _mm256_mul_pd(xi_208, _mm256_set_pd(2.0, 2.0, 2.0, 2.0))),
@@ -491,7 +287,6 @@
             _mm256_add_pd(
                 _mm256_mul_pd(xi_204, _mm256_set_pd(5.0, 5.0, 5.0, 5.0)),
                 _mm256_mul_pd(xi_211, _mm256_set_pd(5.0, 5.0, 5.0, 5.0))),
->>>>>>> 1d87dfa2
             xi_87);
         const __m256d xi_89 = _mm256_mul_pd(
             _mm256_add_pd(
@@ -502,21 +297,6 @@
                                 _mm256_add_pd(
                                     _mm256_add_pd(
                                         _mm256_mul_pd(
-<<<<<<< HEAD
-                                            xi_199, _mm256_set_pd(-5.0, -5.0,
-                                                                  -5.0, -5.0)),
-                                        _mm256_mul_pd(
-                                            xi_208, _mm256_set_pd(-5.0, -5.0,
-                                                                  -5.0, -5.0))),
-                                    _mm256_mul_pd(
-                                        xi_212,
-                                        _mm256_set_pd(-5.0, -5.0, -5.0, -5.0))),
-                                _mm256_mul_pd(
-                                    xi_214,
-                                    _mm256_set_pd(-2.0, -2.0, -2.0, -2.0))),
-                            _mm256_mul_pd(
-                                xi_215, _mm256_set_pd(-2.0, -2.0, -2.0, -2.0))),
-=======
                                             xi_200, _mm256_set_pd(-5.0, -5.0,
                                                                   -5.0, -5.0)),
                                         _mm256_mul_pd(
@@ -530,30 +310,12 @@
                                     _mm256_set_pd(-5.0, -5.0, -5.0, -5.0))),
                             _mm256_mul_pd(
                                 xi_217, _mm256_set_pd(-5.0, -5.0, -5.0, -5.0))),
->>>>>>> 1d87dfa2
                         _mm256_mul_pd(xi_219,
                                       _mm256_set_pd(-5.0, -5.0, -5.0, -5.0))),
                     xi_85),
                 xi_88),
             _mm256_set_pd(omega_even, omega_even, omega_even, omega_even));
         const __m256d xi_92 =
-<<<<<<< HEAD
-            _mm256_mul_pd(xi_211, _mm256_set_pd(-1.0, -1.0, -1.0, -1.0));
-        const __m256d xi_93 = _mm256_add_pd(xi_18, xi_92);
-        const __m256d xi_94 =
-            _mm256_mul_pd(xi_205, _mm256_set_pd(-1.0, -1.0, -1.0, -1.0));
-        const __m256d xi_97 =
-            _mm256_mul_pd(xi_219, _mm256_set_pd(-1.0, -1.0, -1.0, -1.0));
-        const __m256d xi_98 = _mm256_add_pd(
-            _mm256_add_pd(_mm256_add_pd(xi_11, xi_15), xi_21), xi_97);
-        const __m256d xi_100 =
-            _mm256_mul_pd(xi_199, _mm256_set_pd(2.0, 2.0, 2.0, 2.0));
-        const __m256d xi_101 =
-            _mm256_mul_pd(xi_219, _mm256_set_pd(2.0, 2.0, 2.0, 2.0));
-        const __m256d xi_102 = _mm256_add_pd(
-            _mm256_mul_pd(xi_208, _mm256_set_pd(2.0, 2.0, 2.0, 2.0)),
-            _mm256_mul_pd(xi_212, _mm256_set_pd(2.0, 2.0, 2.0, 2.0)));
-=======
             _mm256_mul_pd(xi_205, _mm256_set_pd(-1.0, -1.0, -1.0, -1.0));
         const __m256d xi_93 = _mm256_add_pd(xi_18, xi_92);
         const __m256d xi_94 =
@@ -569,7 +331,6 @@
         const __m256d xi_102 = _mm256_add_pd(
             _mm256_mul_pd(xi_213, _mm256_set_pd(2.0, 2.0, 2.0, 2.0)),
             _mm256_mul_pd(xi_219, _mm256_set_pd(2.0, 2.0, 2.0, 2.0)));
->>>>>>> 1d87dfa2
         const __m256d xi_103 = _mm256_mul_pd(
             _mm256_add_pd(
                 _mm256_add_pd(
@@ -584,54 +345,23 @@
                                                     _mm256_add_pd(
                                                         _mm256_add_pd(
                                                             _mm256_mul_pd(
-<<<<<<< HEAD
-                                                                xi_200,
-=======
                                                                 xi_199,
->>>>>>> 1d87dfa2
                                                                 _mm256_set_pd(
                                                                     -4.0, -4.0,
                                                                     -4.0,
                                                                     -4.0)),
                                                             _mm256_mul_pd(
-<<<<<<< HEAD
-                                                                xi_201,
-=======
                                                                 xi_202,
->>>>>>> 1d87dfa2
                                                                 _mm256_set_pd(
-                                                                    -4.0, -4.0,
-                                                                    -4.0,
-                                                                    -4.0))),
+                                                                    -7.0, -7.0,
+                                                                    -7.0,
+                                                                    -7.0))),
                                                         _mm256_mul_pd(
-<<<<<<< HEAD
-                                                            xi_202,
-=======
                                                             xi_203,
->>>>>>> 1d87dfa2
                                                             _mm256_set_pd(
                                                                 -7.0, -7.0,
                                                                 -7.0, -7.0))),
                                                     _mm256_mul_pd(
-<<<<<<< HEAD
-                                                        xi_205,
-                                                        _mm256_set_pd(
-                                                            -7.0, -7.0, -7.0,
-                                                            -7.0))),
-                                                _mm256_mul_pd(
-                                                    xi_207,
-                                                    _mm256_set_pd(-7.0, -7.0,
-                                                                  -7.0, -7.0))),
-                                            _mm256_mul_pd(
-                                                xi_214,
-                                                _mm256_set_pd(5.0, 5.0, 5.0,
-                                                              5.0))),
-                                        _mm256_mul_pd(
-                                            xi_215,
-                                            _mm256_set_pd(5.0, 5.0, 5.0, 5.0))),
-                                    _mm256_mul_pd(
-                                        xi_217,
-=======
                                                         xi_207, _mm256_set_pd(
                                                                     5.0, 5.0,
                                                                     5.0, 5.0))),
@@ -648,7 +378,6 @@
                                                                   -4.0, -4.0))),
                                     _mm256_mul_pd(
                                         xi_216,
->>>>>>> 1d87dfa2
                                         _mm256_set_pd(-7.0, -7.0, -7.0, -7.0))),
                                 xi_100),
                             xi_101),
@@ -656,36 +385,20 @@
                     xi_84),
                 xi_88),
             _mm256_set_pd(omega_even, omega_even, omega_even, omega_even));
-<<<<<<< HEAD
-        const __m256d xi_104 = _mm256_add_pd(xi_198, xi_92);
-        const __m256d xi_105 = _mm256_add_pd(
-            _mm256_add_pd(_mm256_add_pd(_mm256_add_pd(xi_104, xi_14), xi_204),
-                          xi_215),
-=======
         const __m256d xi_104 = _mm256_add_pd(xi_208, xi_92);
         const __m256d xi_105 = _mm256_add_pd(
             _mm256_add_pd(_mm256_add_pd(_mm256_add_pd(xi_104, xi_14), xi_210),
                           xi_212),
->>>>>>> 1d87dfa2
             xi_22);
         const __m256d xi_107 = _mm256_mul_pd(
             xi_105, _mm256_set_pd(xi_106, xi_106, xi_106, xi_106));
         const __m256d xi_108 =
-<<<<<<< HEAD
-            _mm256_mul_pd(xi_207, _mm256_set_pd(2.0, 2.0, 2.0, 2.0));
-        const __m256d xi_109 =
-            _mm256_mul_pd(xi_202, _mm256_set_pd(2.0, 2.0, 2.0, 2.0));
-        const __m256d xi_110 = _mm256_add_pd(
-            _mm256_mul_pd(xi_205, _mm256_set_pd(-2.0, -2.0, -2.0, -2.0)),
-            _mm256_mul_pd(xi_217, _mm256_set_pd(2.0, 2.0, 2.0, 2.0)));
-=======
             _mm256_mul_pd(xi_203, _mm256_set_pd(2.0, 2.0, 2.0, 2.0));
         const __m256d xi_109 =
             _mm256_mul_pd(xi_202, _mm256_set_pd(2.0, 2.0, 2.0, 2.0));
         const __m256d xi_110 = _mm256_add_pd(
             _mm256_mul_pd(xi_209, _mm256_set_pd(2.0, 2.0, 2.0, 2.0)),
             _mm256_mul_pd(xi_216, _mm256_set_pd(-2.0, -2.0, -2.0, -2.0)));
->>>>>>> 1d87dfa2
         const __m256d xi_111 = _mm256_add_pd(
             _mm256_add_pd(
                 _mm256_add_pd(
@@ -703,17 +416,6 @@
         const __m256d xi_114 =
             _mm256_mul_pd(xi_113, _mm256_set_pd(-1.0, -1.0, -1.0, -1.0));
         const __m256d xi_116 = _mm256_add_pd(xi_202, xi_94);
-<<<<<<< HEAD
-        const __m256d xi_120 = _mm256_add_pd(xi_199, xi_212);
-        const __m256d xi_124 = _mm256_mul_pd(
-            xi_103, _mm256_set_pd(-0.0198412698412698, -0.0198412698412698,
-                                  -0.0198412698412698, -0.0198412698412698));
-        const __m256d xi_132 = _mm256_add_pd(xi_199, xi_97);
-        const __m256d xi_133 = _mm256_add_pd(
-            _mm256_add_pd(_mm256_add_pd(_mm256_add_pd(xi_12, xi_132), xi_20),
-                          xi_212),
-            xi_216);
-=======
         const __m256d xi_120 = _mm256_add_pd(xi_200, xi_219);
         const __m256d xi_124 = _mm256_mul_pd(
             xi_103, _mm256_set_pd(-0.0198412698412698, -0.0198412698412698,
@@ -723,7 +425,6 @@
             _mm256_add_pd(_mm256_add_pd(_mm256_add_pd(xi_12, xi_132), xi_20),
                           xi_204),
             xi_219);
->>>>>>> 1d87dfa2
         const __m256d xi_134 = _mm256_mul_pd(
             xi_133, _mm256_set_pd(xi_106, xi_106, xi_106, xi_106));
         const __m256d xi_135 = _mm256_add_pd(
@@ -740,15 +441,9 @@
             xi_135, _mm256_set_pd(xi_112, xi_112, xi_112, xi_112));
         const __m256d xi_138 =
             _mm256_mul_pd(xi_136, _mm256_set_pd(-1.0, -1.0, -1.0, -1.0));
-<<<<<<< HEAD
-        const __m256d xi_139 = _mm256_add_pd(xi_204, xi_209);
-        const __m256d xi_140 = _mm256_add_pd(
-            _mm256_add_pd(_mm256_add_pd(xi_139, xi_200), xi_23), xi_93);
-=======
         const __m256d xi_139 = _mm256_add_pd(xi_206, xi_210);
         const __m256d xi_140 = _mm256_add_pd(
             _mm256_add_pd(_mm256_add_pd(xi_139, xi_214), xi_23), xi_93);
->>>>>>> 1d87dfa2
         const __m256d xi_141 = _mm256_mul_pd(
             xi_140, _mm256_set_pd(xi_106, xi_106, xi_106, xi_106));
         const __m256d xi_144 = _mm256_add_pd(
@@ -794,26 +489,16 @@
         const __m256d xi_191 = _mm256_mul_pd(
             xi_135, _mm256_set_pd(xi_172, xi_172, xi_172, xi_172));
         const __m256d vel0Term =
-<<<<<<< HEAD
-            _mm256_add_pd(_mm256_add_pd(xi_1, xi_202), xi_205);
-        const __m256d vel1Term = _mm256_add_pd(xi_2, xi_207);
-        const __m256d vel2Term = _mm256_add_pd(xi_199, xi_3);
-=======
             _mm256_add_pd(_mm256_add_pd(xi_1, xi_202), xi_216);
         const __m256d vel1Term = _mm256_add_pd(xi_2, xi_203);
         const __m256d vel2Term = _mm256_add_pd(xi_200, xi_3);
->>>>>>> 1d87dfa2
         const __m256d rho = _mm256_add_pd(
             _mm256_add_pd(
                 _mm256_add_pd(
                     _mm256_add_pd(
                         _mm256_add_pd(_mm256_add_pd(vel0Term, vel1Term),
                                       vel2Term),
-<<<<<<< HEAD
-                        xi_203),
-=======
                         xi_201),
->>>>>>> 1d87dfa2
                     xi_4),
                 xi_5),
             xi_6);
@@ -821,11 +506,7 @@
             _mm256_div_pd(_mm256_set_pd(1.0, 1.0, 1.0, 1.0), rho);
         const __m256d u_0 = _mm256_mul_pd(
             xi_7, _mm256_add_pd(_mm256_add_pd(vel0Term, xi_13), xi_9));
-<<<<<<< HEAD
-        const __m256d xi_25 = _mm256_mul_pd(u_0, xi_206);
-=======
         const __m256d xi_25 = _mm256_mul_pd(u_0, xi_215);
->>>>>>> 1d87dfa2
         const __m256d xi_26 = _mm256_mul_pd(
             xi_25, _mm256_set_pd(0.333333333333333, 0.333333333333333,
                                  0.333333333333333, 0.333333333333333));
@@ -841,11 +522,7 @@
                                       _mm256_set_pd(-1.0, -1.0, -1.0, -1.0)),
                         xi_120),
                     xi_129),
-<<<<<<< HEAD
-                xi_207),
-=======
                 xi_203),
->>>>>>> 1d87dfa2
             xi_4);
         const __m256d xi_131 = _mm256_mul_pd(
             xi_130, _mm256_set_pd(xi_118, xi_118, xi_118, xi_118));
@@ -855,15 +532,9 @@
             xi_7, _mm256_add_pd(
                       _mm256_add_pd(
                           _mm256_add_pd(_mm256_add_pd(vel1Term, xi_16), xi_19),
-<<<<<<< HEAD
-                          xi_205),
-                      xi_8));
-        const __m256d xi_27 = _mm256_mul_pd(u_1, xi_210);
-=======
                           xi_216),
                       xi_8));
         const __m256d xi_27 = _mm256_mul_pd(u_1, xi_218);
->>>>>>> 1d87dfa2
         const __m256d xi_28 = _mm256_mul_pd(
             xi_27, _mm256_set_pd(0.333333333333333, 0.333333333333333,
                                  0.333333333333333, 0.333333333333333));
@@ -873,11 +544,7 @@
             _mm256_mul_pd(u_1, _mm256_set_pd(0.5, 0.5, 0.5, 0.5));
         const __m256d xi_57 =
             _mm256_mul_pd(_mm256_add_pd(_mm256_mul_pd(u_0, xi_55),
-<<<<<<< HEAD
-                                        _mm256_mul_pd(xi_206, xi_54)),
-=======
                                         _mm256_mul_pd(xi_215, xi_54)),
->>>>>>> 1d87dfa2
                           _mm256_set_pd(xi_56, xi_56, xi_56, xi_56));
         const __m256d xi_58 =
             _mm256_mul_pd(xi_57, _mm256_set_pd(-1.0, -1.0, -1.0, -1.0));
@@ -893,24 +560,15 @@
                                                                   -1.0, -1.0)),
                             xi_115),
                         xi_116),
-<<<<<<< HEAD
-                    xi_198),
-                xi_217),
-=======
                     xi_208),
                 xi_209),
->>>>>>> 1d87dfa2
             xi_5);
         const __m256d xi_119 = _mm256_mul_pd(
             xi_117, _mm256_set_pd(xi_118, xi_118, xi_118, xi_118));
         const __m256d xi_150 = _mm256_mul_pd(
             _mm256_add_pd(
                 _mm256_add_pd(_mm256_add_pd(_mm256_mul_pd(u_0, xi_115), xi_116),
-<<<<<<< HEAD
-                              xi_207),
-=======
                               xi_203),
->>>>>>> 1d87dfa2
                 xi_8),
             _mm256_set_pd(xi_149, xi_149, xi_149, xi_149));
         const __m256d xi_155 = _mm256_mul_pd(
@@ -932,11 +590,7 @@
             xi_180);
         const __m256d u_2 = _mm256_mul_pd(
             xi_7,
-<<<<<<< HEAD
-            _mm256_add_pd(_mm256_add_pd(_mm256_add_pd(vel2Term, xi_21), xi_219),
-=======
             _mm256_add_pd(_mm256_add_pd(_mm256_add_pd(vel2Term, xi_21), xi_217),
->>>>>>> 1d87dfa2
                           xi_24));
         const __m256d xi_29 = _mm256_mul_pd(u_2, xi_198);
         const __m256d xi_30 = _mm256_mul_pd(
@@ -1024,11 +678,7 @@
         const __m256d xi_77 = _mm256_mul_pd(
             _mm256_add_pd(_mm256_mul_pd(_mm256_mul_pd(u_0, xi_198),
                                         _mm256_set_pd(0.5, 0.5, 0.5, 0.5)),
-<<<<<<< HEAD
-                          _mm256_mul_pd(_mm256_mul_pd(u_2, xi_206),
-=======
                           _mm256_mul_pd(_mm256_mul_pd(u_2, xi_215),
->>>>>>> 1d87dfa2
                                         _mm256_set_pd(0.5, 0.5, 0.5, 0.5))),
             _mm256_set_pd(xi_56, xi_56, xi_56, xi_56));
         const __m256d xi_78 =
@@ -1048,11 +698,7 @@
                     _mm256_add_pd(
                         _mm256_add_pd(
                             _mm256_add_pd(
-<<<<<<< HEAD
-                                _mm256_add_pd(_mm256_add_pd(xi_17, xi_203),
-=======
                                 _mm256_add_pd(_mm256_add_pd(xi_17, xi_201),
->>>>>>> 1d87dfa2
                                               xi_22),
                                 xi_90),
                             xi_91),
@@ -1063,13 +709,8 @@
         const __m256d xi_121 = _mm256_add_pd(
             _mm256_add_pd(
                 _mm256_mul_pd(xi_91, _mm256_set_pd(-1.0, -1.0, -1.0, -1.0)),
-<<<<<<< HEAD
-                xi_200),
-            xi_201);
-=======
                 xi_199),
             xi_214);
->>>>>>> 1d87dfa2
         const __m256d xi_122 = _mm256_mul_pd(
             _mm256_add_pd(
                 _mm256_add_pd(
@@ -1077,11 +718,7 @@
                         _mm256_add_pd(
                             _mm256_add_pd(
                                 _mm256_mul_pd(
-<<<<<<< HEAD
-                                    xi_215,
-=======
                                     xi_212,
->>>>>>> 1d87dfa2
                                     _mm256_set_pd(-1.0, -1.0, -1.0, -1.0)),
                                 xi_0),
                             xi_120),
@@ -1103,20 +740,12 @@
                                             _mm256_add_pd(
                                                 _mm256_add_pd(
                                                     _mm256_mul_pd(
-<<<<<<< HEAD
-                                                        xi_213,
-=======
                                                         xi_204,
->>>>>>> 1d87dfa2
                                                         _mm256_set_pd(
                                                             -2.0, -2.0, -2.0,
                                                             -2.0)),
                                                     _mm256_mul_pd(
-<<<<<<< HEAD
-                                                        xi_216,
-=======
                                                         xi_211,
->>>>>>> 1d87dfa2
                                                         _mm256_set_pd(
                                                             -2.0, -2.0, -2.0,
                                                             -2.0))),
@@ -1129,13 +758,8 @@
                                                 _mm256_set_pd(-1.0, -1.0, -1.0,
                                                               -1.0))),
                                         xi_121),
-<<<<<<< HEAD
-                                    xi_214),
-                                xi_215),
-=======
                                     xi_207),
                                 xi_212),
->>>>>>> 1d87dfa2
                             xi_87),
                         xi_9),
                     xi_94),
@@ -1179,11 +803,7 @@
                                     vel2Term,
                                     _mm256_set_pd(-1.0, -1.0, -1.0, -1.0))),
                             xi_139),
-<<<<<<< HEAD
-                        xi_208),
-=======
                         xi_213),
->>>>>>> 1d87dfa2
                     xi_6),
                 xi_92),
             xi_97);
@@ -1230,11 +850,7 @@
             _mm256_add_pd(
                 _mm256_add_pd(_mm256_add_pd(_mm256_mul_pd(u_2, xi_115), xi_104),
                               xi_17),
-<<<<<<< HEAD
-                xi_209),
-=======
                 xi_206),
->>>>>>> 1d87dfa2
             _mm256_set_pd(xi_149, xi_149, xi_149, xi_149));
         const __m256d xi_171 = _mm256_add_pd(
             _mm256_add_pd(_mm256_add_pd(_mm256_add_pd(xi_126, xi_159), xi_168),
@@ -1262,11 +878,7 @@
             _mm256_add_pd(
                 _mm256_add_pd(_mm256_add_pd(_mm256_mul_pd(u_2, xi_129), xi_10),
                               xi_132),
-<<<<<<< HEAD
-                xi_208),
-=======
                 xi_213),
->>>>>>> 1d87dfa2
             _mm256_set_pd(xi_149, xi_149, xi_149, xi_149));
         const __m256d xi_186 =
             _mm256_mul_pd(xi_151, _mm256_set_pd(-1.0, -1.0, -1.0, -1.0));
@@ -1366,11 +978,7 @@
                         _mm256_mul_pd(xi_99,
                                       _mm256_set_pd(-0.5, -0.5, -0.5, -0.5))),
                     forceTerm_0),
-<<<<<<< HEAD
-                xi_203));
-=======
                 xi_201));
->>>>>>> 1d87dfa2
         _mm256_store_pd(
             &_data_pdfs_20_31_10[ctr_0],
             _mm256_add_pd(
@@ -1385,11 +993,7 @@
                             xi_114),
                         xi_119),
                     xi_128),
-<<<<<<< HEAD
-                xi_215));
-=======
                 xi_212));
->>>>>>> 1d87dfa2
         _mm256_store_pd(
             &_data_pdfs_20_32_10[ctr_0],
             _mm256_add_pd(
@@ -1404,11 +1008,7 @@
                             xi_107),
                         xi_113),
                     xi_128),
-<<<<<<< HEAD
-                xi_214));
-=======
                 xi_207));
->>>>>>> 1d87dfa2
         _mm256_store_pd(
             &_data_pdfs_20_33_10[ctr_0],
             _mm256_add_pd(
@@ -1423,7 +1023,7 @@
                             xi_134),
                         xi_136),
                     xi_137),
-                xi_213));
+                xi_211));
         _mm256_store_pd(
             &_data_pdfs_20_34_10[ctr_0],
             _mm256_add_pd(
@@ -1438,11 +1038,7 @@
                             xi_131),
                         xi_137),
                     xi_138),
-<<<<<<< HEAD
-                xi_216));
-=======
                 xi_204));
->>>>>>> 1d87dfa2
         _mm256_store_pd(
             &_data_pdfs_20_35_10[ctr_0],
             _mm256_add_pd(
@@ -1457,11 +1053,7 @@
                             xi_143),
                         xi_146),
                     xi_147),
-<<<<<<< HEAD
-                xi_200));
-=======
                 xi_214));
->>>>>>> 1d87dfa2
         _mm256_store_pd(
             &_data_pdfs_20_36_10[ctr_0],
             _mm256_add_pd(
@@ -1476,44 +1068,28 @@
                             xi_141),
                         xi_147),
                     xi_148),
-<<<<<<< HEAD
-                xi_201));
-=======
                 xi_199));
->>>>>>> 1d87dfa2
         _mm256_store_pd(
             &_data_pdfs_20_37_10[ctr_0],
             _mm256_add_pd(
                 _mm256_add_pd(
                     _mm256_add_pd(_mm256_add_pd(forceTerm_7, xi_153), xi_157),
                     xi_162),
-<<<<<<< HEAD
-                xi_207));
-=======
                 xi_203));
->>>>>>> 1d87dfa2
         _mm256_store_pd(
             &_data_pdfs_20_38_10[ctr_0],
             _mm256_add_pd(
                 _mm256_add_pd(
                     _mm256_add_pd(_mm256_add_pd(forceTerm_8, xi_157), xi_163),
                     xi_165),
-<<<<<<< HEAD
-                xi_205));
-=======
                 xi_216));
->>>>>>> 1d87dfa2
         _mm256_store_pd(
             &_data_pdfs_20_39_10[ctr_0],
             _mm256_add_pd(
                 _mm256_add_pd(
                     _mm256_add_pd(_mm256_add_pd(forceTerm_9, xi_162), xi_163),
                     xi_167),
-<<<<<<< HEAD
-                xi_217));
-=======
                 xi_209));
->>>>>>> 1d87dfa2
         _mm256_store_pd(
             &_data_pdfs_20_310_10[ctr_0],
             _mm256_add_pd(
@@ -1527,88 +1103,56 @@
                 _mm256_add_pd(
                     _mm256_add_pd(_mm256_add_pd(forceTerm_11, xi_171), xi_179),
                     xi_182),
-<<<<<<< HEAD
-                xi_211));
-=======
                 xi_205));
->>>>>>> 1d87dfa2
         _mm256_store_pd(
             &_data_pdfs_20_312_10[ctr_0],
             _mm256_add_pd(
                 _mm256_add_pd(
                     _mm256_add_pd(_mm256_add_pd(forceTerm_12, xi_179), xi_183),
                     xi_184),
-<<<<<<< HEAD
-                xi_198));
-=======
                 xi_208));
->>>>>>> 1d87dfa2
         _mm256_store_pd(
             &_data_pdfs_20_313_10[ctr_0],
             _mm256_add_pd(
                 _mm256_add_pd(
                     _mm256_add_pd(_mm256_add_pd(forceTerm_13, xi_188), xi_189),
                     xi_192),
-<<<<<<< HEAD
-                xi_199));
-=======
                 xi_200));
->>>>>>> 1d87dfa2
         _mm256_store_pd(
             &_data_pdfs_20_314_10[ctr_0],
             _mm256_add_pd(
                 _mm256_add_pd(
                     _mm256_add_pd(_mm256_add_pd(forceTerm_14, xi_189), xi_193),
                     xi_194),
-<<<<<<< HEAD
-                xi_219));
-=======
                 xi_217));
->>>>>>> 1d87dfa2
         _mm256_store_pd(
             &_data_pdfs_20_315_10[ctr_0],
             _mm256_add_pd(
                 _mm256_add_pd(
                     _mm256_add_pd(_mm256_add_pd(forceTerm_15, xi_182), xi_184),
                     xi_196),
-<<<<<<< HEAD
-                xi_209));
-=======
                 xi_206));
->>>>>>> 1d87dfa2
         _mm256_store_pd(
             &_data_pdfs_20_316_10[ctr_0],
             _mm256_add_pd(
                 _mm256_add_pd(
                     _mm256_add_pd(_mm256_add_pd(forceTerm_16, xi_171), xi_183),
                     xi_196),
-<<<<<<< HEAD
-                xi_204));
-=======
                 xi_210));
->>>>>>> 1d87dfa2
         _mm256_store_pd(
             &_data_pdfs_20_317_10[ctr_0],
             _mm256_add_pd(
                 _mm256_add_pd(
                     _mm256_add_pd(_mm256_add_pd(forceTerm_17, xi_192), xi_193),
                     xi_197),
-<<<<<<< HEAD
-                xi_212));
-=======
                 xi_219));
->>>>>>> 1d87dfa2
         _mm256_store_pd(
             &_data_pdfs_20_318_10[ctr_0],
             _mm256_add_pd(
                 _mm256_add_pd(
                     _mm256_add_pd(_mm256_add_pd(forceTerm_18, xi_188), xi_194),
                     xi_197),
-<<<<<<< HEAD
-                xi_208));
-=======
                 xi_213));
->>>>>>> 1d87dfa2
       }
     }
   }
@@ -1616,24 +1160,13 @@
 } // namespace internal_collidesweepavx
 
 void CollideSweepAVX::operator()(IBlock *block) {
-<<<<<<< HEAD
-  auto force = block->getData<field::GhostLayerField<double, 3>>(forceID);
-=======
->>>>>>> 1d87dfa2
   auto pdfs = block->getData<field::GhostLayerField<double, 19>>(pdfsID);
   auto force = block->getData<field::GhostLayerField<double, 3>>(forceID);
 
-<<<<<<< HEAD
-  auto &omega_bulk = this->omega_bulk_;
-  auto &omega_even = this->omega_even_;
-  auto &omega_odd = this->omega_odd_;
-  auto &omega_shear = this->omega_shear_;
-=======
   auto &omega_shear = this->omega_shear_;
   auto &omega_odd = this->omega_odd_;
   auto &omega_bulk = this->omega_bulk_;
   auto &omega_even = this->omega_even_;
->>>>>>> 1d87dfa2
   WALBERLA_ASSERT_GREATER_EQUAL(0, -int_c(force->nrOfGhostLayers()));
   double *RESTRICT const _data_force = force->dataAt(0, 0, 0, 0);
   WALBERLA_ASSERT_EQUAL(force->layout(), field::fzyx);
@@ -1680,17 +1213,10 @@
   auto pdfs = block->getData<field::GhostLayerField<double, 19>>(pdfsID);
   auto force = block->getData<field::GhostLayerField<double, 3>>(forceID);
 
-<<<<<<< HEAD
-  auto &omega_bulk = this->omega_bulk_;
-  auto &omega_even = this->omega_even_;
-  auto &omega_odd = this->omega_odd_;
-  auto &omega_shear = this->omega_shear_;
-=======
   auto &omega_shear = this->omega_shear_;
   auto &omega_odd = this->omega_odd_;
   auto &omega_bulk = this->omega_bulk_;
   auto &omega_even = this->omega_even_;
->>>>>>> 1d87dfa2
   WALBERLA_ASSERT_GREATER_EQUAL(ci.xMin(), -int_c(force->nrOfGhostLayers()));
   WALBERLA_ASSERT_GREATER_EQUAL(ci.yMin(), -int_c(force->nrOfGhostLayers()));
   WALBERLA_ASSERT_GREATER_EQUAL(ci.zMin(), -int_c(force->nrOfGhostLayers()));
