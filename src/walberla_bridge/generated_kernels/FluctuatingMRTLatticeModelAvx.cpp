--- conflicted
+++ resolved
@@ -42,11 +42,9 @@
 
 #include "philox_rand.h"
 
-<<<<<<< HEAD
-
-=======
 #include <immintrin.h>
->>>>>>> d2c97dc8
+
+
 
 using namespace std;
 
@@ -54,8 +52,7 @@
 namespace lbm {
 
 namespace internal_kernel_streamCollide {
-<<<<<<< HEAD
-static FUNC_PREFIX void kernel_streamCollide(double * RESTRICT const _data_force, double * RESTRICT const _data_pdfs, double * RESTRICT _data_pdfs_tmp, int64_t const _size_force_0, int64_t const _size_force_1, int64_t const _size_force_2, int64_t const _stride_force_0, int64_t const _stride_force_1, int64_t const _stride_force_2, int64_t const _stride_force_3, int64_t const _stride_pdfs_0, int64_t const _stride_pdfs_1, int64_t const _stride_pdfs_2, int64_t const _stride_pdfs_3, int64_t const _stride_pdfs_tmp_0, int64_t const _stride_pdfs_tmp_1, int64_t const _stride_pdfs_tmp_2, int64_t const _stride_pdfs_tmp_3, uint32_t block_offset_0, uint32_t block_offset_1, uint32_t block_offset_2, double kT, double omega_bulk, double omega_even, double omega_odd, double omega_shear, uint32_t seed, uint32_t time_step)
+static FUNC_PREFIX void kernel_streamCollide(double * RESTRICT const _data_force, double * RESTRICT const _data_pdfs, double * RESTRICT _data_pdfs_tmp, int64_t const _size_force_0, int64_t const _size_force_1, int64_t const _size_force_2, int64_t const _stride_force_1, int64_t const _stride_force_2, int64_t const _stride_force_3, int64_t const _stride_pdfs_1, int64_t const _stride_pdfs_2, int64_t const _stride_pdfs_3, int64_t const _stride_pdfs_tmp_1, int64_t const _stride_pdfs_tmp_2, int64_t const _stride_pdfs_tmp_3, uint32_t block_offset_0, uint32_t block_offset_1, uint32_t block_offset_2, double kT, double omega_bulk, double omega_even, double omega_odd, double omega_shear, uint32_t seed, uint32_t time_step)
 {
    const double xi_40 = -omega_bulk;
    const double xi_51 = -omega_shear;
@@ -160,2045 +157,352 @@
          double * RESTRICT _data_pdfs_tmp_20_316_10 = _stride_pdfs_tmp_1*ctr_1 + _data_pdfs_tmp_20_316;
          double * RESTRICT _data_pdfs_tmp_20_317_10 = _stride_pdfs_tmp_1*ctr_1 + _data_pdfs_tmp_20_317;
          double * RESTRICT _data_pdfs_tmp_20_318_10 = _stride_pdfs_tmp_1*ctr_1 + _data_pdfs_tmp_20_318;
-         for (int64_t ctr_0 = 1; ctr_0 < _size_force_0 - 1; ctr_0 += 1)
+         for (int64_t ctr_0 = 1; ctr_0 < ((_size_force_0 - 2) % (4) == 0 ? _size_force_0 - 2 : ((int64_t)((_size_force_0 - 2) / (4))+1) * (4)) + 1; ctr_0 += 4)
          {
             
-            float random_3_0;
-            float random_3_1;
-            float random_3_2;
-            float random_3_3;
-            philox_float4(time_step, block_offset_0 + ctr_0, block_offset_1 + ctr_1, block_offset_2 + ctr_2, 3, seed, random_3_0, random_3_1, random_3_2, random_3_3);
-            
-            
-            float random_2_0;
-            float random_2_1;
-            float random_2_2;
-            float random_2_3;
-            philox_float4(time_step, block_offset_0 + ctr_0, block_offset_1 + ctr_1, block_offset_2 + ctr_2, 2, seed, random_2_0, random_2_1, random_2_2, random_2_3);
-            
-            
-            float random_1_0;
-            float random_1_1;
-            float random_1_2;
-            float random_1_3;
-            philox_float4(time_step, block_offset_0 + ctr_0, block_offset_1 + ctr_1, block_offset_2 + ctr_2, 1, seed, random_1_0, random_1_1, random_1_2, random_1_3);
-            
-            
-            float random_0_0;
-            float random_0_1;
-            float random_0_2;
-            float random_0_3;
-            philox_float4(time_step, block_offset_0 + ctr_0, block_offset_1 + ctr_1, block_offset_2 + ctr_2, 0, seed, random_0_0, random_0_1, random_0_2, random_0_3);
-            
-            const double xi_0 = _data_pdfs_20_310_11[_stride_pdfs_0*ctr_0 - _stride_pdfs_0] + _data_pdfs_20_38_1m1[_stride_pdfs_0*ctr_0 - _stride_pdfs_0];
-            const double xi_1 = _data_pdfs_21_318_10[_stride_pdfs_0*ctr_0 - _stride_pdfs_0] + _data_pdfs_2m1_314_10[_stride_pdfs_0*ctr_0 - _stride_pdfs_0];
-            const double xi_2 = xi_0 + xi_1 + _data_pdfs_20_34_10[_stride_pdfs_0*ctr_0 - _stride_pdfs_0];
-            const double xi_3 = _data_pdfs_21_315_1m1[_stride_pdfs_0*ctr_0] + _data_pdfs_2m1_311_1m1[_stride_pdfs_0*ctr_0];
-            const double xi_4 = xi_3 + _data_pdfs_20_31_1m1[_stride_pdfs_0*ctr_0];
-            const double xi_5 = xi_4 + _data_pdfs_20_37_1m1[_stride_pdfs_0*ctr_0 + _stride_pdfs_0];
-            const double xi_6 = _data_pdfs_2m1_312_11[_stride_pdfs_0*ctr_0] + _data_pdfs_2m1_35_10[_stride_pdfs_0*ctr_0];
-            const double xi_7 = xi_6 + _data_pdfs_2m1_313_10[_stride_pdfs_0*ctr_0 + _stride_pdfs_0];
-            const double xi_8 = _data_pdfs_20_33_10[_stride_pdfs_0*ctr_0 + _stride_pdfs_0] + _data_pdfs_20_39_11[_stride_pdfs_0*ctr_0 + _stride_pdfs_0];
-            const double xi_9 = _data_pdfs_20_32_11[_stride_pdfs_0*ctr_0] + _data_pdfs_21_316_11[_stride_pdfs_0*ctr_0];
-            const double xi_10 = _data_pdfs_21_317_10[_stride_pdfs_0*ctr_0 + _stride_pdfs_0] + _data_pdfs_21_36_10[_stride_pdfs_0*ctr_0];
-            const double xi_12 = -_data_pdfs_21_317_10[_stride_pdfs_0*ctr_0 + _stride_pdfs_0];
-            const double xi_13 = -_data_pdfs_20_33_10[_stride_pdfs_0*ctr_0 + _stride_pdfs_0];
-            const double xi_14 = xi_12 + xi_13;
-            const double xi_15 = -_data_pdfs_2m1_313_10[_stride_pdfs_0*ctr_0 + _stride_pdfs_0];
-            const double xi_16 = -_data_pdfs_20_37_1m1[_stride_pdfs_0*ctr_0 + _stride_pdfs_0];
-            const double xi_17 = -_data_pdfs_20_39_11[_stride_pdfs_0*ctr_0 + _stride_pdfs_0];
-            const double xi_18 = xi_16 + xi_17;
-            const double xi_19 = xi_15 + xi_18;
-            const double xi_20 = -_data_pdfs_20_310_11[_stride_pdfs_0*ctr_0 - _stride_pdfs_0];
-            const double xi_21 = xi_20 + _data_pdfs_20_38_1m1[_stride_pdfs_0*ctr_0 - _stride_pdfs_0];
-            const double xi_22 = -_data_pdfs_2m1_312_11[_stride_pdfs_0*ctr_0];
-            const double xi_23 = -_data_pdfs_20_32_11[_stride_pdfs_0*ctr_0];
-            const double xi_24 = -_data_pdfs_21_316_11[_stride_pdfs_0*ctr_0];
-            const double xi_25 = xi_22 + xi_23 + xi_24;
-            const double xi_26 = -_data_pdfs_21_318_10[_stride_pdfs_0*ctr_0 - _stride_pdfs_0];
-            const double xi_27 = xi_12 + xi_26;
-            const double xi_28 = -_data_pdfs_21_315_1m1[_stride_pdfs_0*ctr_0];
-            const double xi_29 = -_data_pdfs_21_36_10[_stride_pdfs_0*ctr_0];
-            const double xi_30 = xi_24 + xi_28 + xi_29 + _data_pdfs_2m1_311_1m1[_stride_pdfs_0*ctr_0];
-            const double xi_31 = _data_pdfs_21_317_10[_stride_pdfs_0*ctr_0 + _stride_pdfs_0] + _data_pdfs_2m1_313_10[_stride_pdfs_0*ctr_0 + _stride_pdfs_0];
-            const double xi_32 = xi_31 + xi_8 + _data_pdfs_20_37_1m1[_stride_pdfs_0*ctr_0 + _stride_pdfs_0];
-            const double xi_33 = xi_16 + xi_21 + _data_pdfs_20_39_11[_stride_pdfs_0*ctr_0 + _stride_pdfs_0];
-            const double xi_34 = xi_26 + _data_pdfs_21_317_10[_stride_pdfs_0*ctr_0 + _stride_pdfs_0];
-            const double xi_35 = xi_15 + _data_pdfs_2m1_314_10[_stride_pdfs_0*ctr_0 - _stride_pdfs_0];
-            const double xi_36 = xi_34 + xi_35;
-            const double xi_37 = xi_9 + _data_pdfs_20_39_11[_stride_pdfs_0*ctr_0 + _stride_pdfs_0] + _data_pdfs_2m1_312_11[_stride_pdfs_0*ctr_0];
-            const double xi_38 = xi_28 + _data_pdfs_21_316_11[_stride_pdfs_0*ctr_0];
-            const double xi_39 = xi_22 + xi_38 + _data_pdfs_2m1_311_1m1[_stride_pdfs_0*ctr_0];
-            const double xi_57 = 0.166666666666667*_data_force_20_31_10[_stride_force_0*ctr_0];
-            const double xi_65 = 0.166666666666667*_data_force_20_30_10[_stride_force_0*ctr_0];
-            const double xi_69 = 0.166666666666667*_data_force_20_32_10[_stride_force_0*ctr_0];
-            const double xi_72 = 0.5*_data_force_20_31_10[_stride_force_0*ctr_0];
-            const double xi_76 = 0.0833333333333333*_data_force_20_30_10[_stride_force_0*ctr_0];
-            const double xi_80 = 0.0833333333333333*_data_force_20_31_10[_stride_force_0*ctr_0];
-            const double xi_90 = 0.0833333333333333*_data_force_20_32_10[_stride_force_0*ctr_0];
-            const double xi_108 = -_data_pdfs_20_30_10[_stride_pdfs_0*ctr_0];
-            const double xi_109 = xi_108 + 3.0*_data_pdfs_21_36_10[_stride_pdfs_0*ctr_0] + 3.0*_data_pdfs_2m1_35_10[_stride_pdfs_0*ctr_0];
-            const double xi_110 = omega_even*(xi_109 - 3.0*_data_pdfs_21_315_1m1[_stride_pdfs_0*ctr_0] - 3.0*_data_pdfs_21_316_11[_stride_pdfs_0*ctr_0] - 3.0*_data_pdfs_2m1_311_1m1[_stride_pdfs_0*ctr_0] - 3.0*_data_pdfs_2m1_312_11[_stride_pdfs_0*ctr_0] + 3.0*_data_pdfs_20_31_1m1[_stride_pdfs_0*ctr_0] + 3.0*_data_pdfs_20_32_11[_stride_pdfs_0*ctr_0]);
-            const double xi_111 = 2.0*_data_pdfs_21_315_1m1[_stride_pdfs_0*ctr_0] + 2.0*_data_pdfs_21_316_11[_stride_pdfs_0*ctr_0] + 2.0*_data_pdfs_2m1_311_1m1[_stride_pdfs_0*ctr_0] + 2.0*_data_pdfs_2m1_312_11[_stride_pdfs_0*ctr_0];
-            const double xi_112 = xi_111 + 5.0*_data_pdfs_20_33_10[_stride_pdfs_0*ctr_0 + _stride_pdfs_0] + 5.0*_data_pdfs_20_34_10[_stride_pdfs_0*ctr_0 - _stride_pdfs_0];
-            const double xi_113 = omega_even*(xi_109 + xi_112 - 2.0*_data_pdfs_20_31_1m1[_stride_pdfs_0*ctr_0] - 2.0*_data_pdfs_20_32_11[_stride_pdfs_0*ctr_0] - 5.0*_data_pdfs_21_317_10[_stride_pdfs_0*ctr_0 + _stride_pdfs_0] - 5.0*_data_pdfs_21_318_10[_stride_pdfs_0*ctr_0 - _stride_pdfs_0] - 5.0*_data_pdfs_2m1_313_10[_stride_pdfs_0*ctr_0 + _stride_pdfs_0] - 5.0*_data_pdfs_2m1_314_10[_stride_pdfs_0*ctr_0 - _stride_pdfs_0]);
-            const double xi_116 = -_data_pdfs_2m1_311_1m1[_stride_pdfs_0*ctr_0];
-            const double xi_117 = xi_116 + xi_22;
-            const double xi_118 = -_data_pdfs_20_38_1m1[_stride_pdfs_0*ctr_0 - _stride_pdfs_0];
-            const double xi_121 = -_data_pdfs_2m1_314_10[_stride_pdfs_0*ctr_0 - _stride_pdfs_0];
-            const double xi_122 = xi_121 + xi_19 + xi_27;
-            const double xi_124 = 2.0*_data_pdfs_2m1_313_10[_stride_pdfs_0*ctr_0 + _stride_pdfs_0];
-            const double xi_125 = 2.0*_data_pdfs_2m1_314_10[_stride_pdfs_0*ctr_0 - _stride_pdfs_0];
-            const double xi_126 = 2.0*_data_pdfs_21_317_10[_stride_pdfs_0*ctr_0 + _stride_pdfs_0] + 2.0*_data_pdfs_21_318_10[_stride_pdfs_0*ctr_0 - _stride_pdfs_0];
-            const double xi_127 = omega_even*(xi_108 + xi_112 + xi_124 + xi_125 + xi_126 - 4.0*_data_pdfs_21_36_10[_stride_pdfs_0*ctr_0] - 4.0*_data_pdfs_2m1_35_10[_stride_pdfs_0*ctr_0] - 7.0*_data_pdfs_20_310_11[_stride_pdfs_0*ctr_0 - _stride_pdfs_0] - 7.0*_data_pdfs_20_37_1m1[_stride_pdfs_0*ctr_0 + _stride_pdfs_0] - 7.0*_data_pdfs_20_38_1m1[_stride_pdfs_0*ctr_0 - _stride_pdfs_0] - 7.0*_data_pdfs_20_39_11[_stride_pdfs_0*ctr_0 + _stride_pdfs_0] + 5.0*_data_pdfs_20_31_1m1[_stride_pdfs_0*ctr_0] + 5.0*_data_pdfs_20_32_11[_stride_pdfs_0*ctr_0]);
-            const double xi_128 = xi_116 + xi_23 + xi_38 + _data_pdfs_20_31_1m1[_stride_pdfs_0*ctr_0] + _data_pdfs_2m1_312_11[_stride_pdfs_0*ctr_0];
-            const double xi_130 = xi_128*xi_129;
-            const double xi_135 = random_2_3 - 0.5;
-            const double xi_140 = 2.0*_data_pdfs_20_37_1m1[_stride_pdfs_0*ctr_0 + _stride_pdfs_0];
-            const double xi_141 = 2.0*_data_pdfs_20_310_11[_stride_pdfs_0*ctr_0 - _stride_pdfs_0];
-            const double xi_142 = -2.0*_data_pdfs_20_38_1m1[_stride_pdfs_0*ctr_0 - _stride_pdfs_0] + 2.0*_data_pdfs_20_39_11[_stride_pdfs_0*ctr_0 + _stride_pdfs_0];
-            const double xi_143 = -xi_140 + xi_141 + xi_142 + xi_25 + xi_4;
-            const double xi_145 = xi_143*xi_144;
-            const double xi_146 = random_1_2 - 0.5;
-            const double xi_151 = random_0_1 - 0.5;
-            const double xi_168 = xi_121 + xi_13 + xi_34 + _data_pdfs_20_34_10[_stride_pdfs_0*ctr_0 - _stride_pdfs_0] + _data_pdfs_2m1_313_10[_stride_pdfs_0*ctr_0 + _stride_pdfs_0];
-            const double xi_169 = xi_129*xi_168;
-            const double xi_170 = random_2_1 - 0.5;
-            const double xi_172 = xi_14 + xi_140 - xi_141 + xi_142 + xi_35 + _data_pdfs_20_34_10[_stride_pdfs_0*ctr_0 - _stride_pdfs_0] + _data_pdfs_21_318_10[_stride_pdfs_0*ctr_0 - _stride_pdfs_0];
-            const double xi_173 = xi_144*xi_172;
-            const double xi_174 = random_2_0 - 0.5;
-            const double xi_179 = _data_pdfs_21_315_1m1[_stride_pdfs_0*ctr_0] + _data_pdfs_21_316_11[_stride_pdfs_0*ctr_0];
-            const double xi_180 = xi_117 + xi_179 + xi_29 + _data_pdfs_2m1_35_10[_stride_pdfs_0*ctr_0];
-            const double xi_181 = xi_129*xi_180;
-            const double xi_184 = random_2_2 - 0.5;
-            const double xi_186 = -xi_124 - xi_125 + xi_126 + xi_30 + xi_6;
-            const double xi_187 = xi_144*xi_186;
-            const double xi_188 = random_1_3 - 0.5;
-            const double xi_195 = xi_127*0.0138888888888889;
-            const double xi_216 = xi_113*-0.00714285714285714;
-            const double xi_218 = xi_110*0.025;
-            const double xi_223 = xi_186*xi_222;
-            const double xi_225 = xi_180*xi_224;
-            const double xi_234 = xi_143*xi_222;
-            const double xi_235 = xi_128*xi_224;
-            const double xi_243 = xi_113*0.0178571428571429;
-            const double xi_249 = xi_168*xi_224;
-            const double xi_250 = xi_172*xi_222;
-            const double vel0Term = xi_2;
-            const double vel1Term = xi_5;
-            const double vel2Term = xi_7;
-            const double rho = vel0Term + vel1Term + vel2Term + xi_10 + xi_8 + xi_9 + _data_pdfs_20_30_10[_stride_pdfs_0*ctr_0];
-            const double xi_11 = 1 / (rho);
-            const double xi_101 = kT*rho;
-            const double xi_102 = sqrt(xi_101*(-((-omega_even + 1.0)*(-omega_even + 1.0)) + 1.0));
-            const double xi_103 = xi_102*(random_3_0 - 0.5)*3.7416573867739413;
-            const double xi_104 = xi_102*(random_3_2 - 0.5)*5.4772255750516612;
-            const double xi_106 = xi_105*sqrt(xi_101*(-((xi_40 + 1.0)*(xi_40 + 1.0)) + 1.0))*(random_1_1 - 0.5);
-            const double xi_107 = xi_102*(random_3_1 - 0.5)*8.3666002653407556;
-            const double xi_136 = sqrt(xi_101*(-((-omega_odd + 1.0)*(-omega_odd + 1.0)) + 1.0));
-            const double xi_137 = xi_136*1.4142135623730951;
-            const double xi_138 = xi_137*0.5;
-            const double xi_139 = xi_135*xi_138;
-            const double xi_147 = xi_105*xi_136;
-            const double xi_148 = xi_147*0.166666666666667;
-            const double xi_149 = xi_146*xi_148;
-            const double xi_150 = -xi_145 - xi_149;
-            const double xi_152 = sqrt(xi_101*(-((xi_51 + 1.0)*(xi_51 + 1.0)) + 1.0));
-            const double xi_153 = xi_152*0.5;
-            const double xi_154 = xi_151*xi_153;
-            const double xi_158 = xi_103*-0.119047619047619 + xi_127*-0.0198412698412698;
-            const double xi_160 = xi_152*(random_0_0 - 0.5)*1.7320508075688772;
-            const double xi_164 = xi_145 + xi_149;
-            const double xi_171 = xi_138*xi_170;
-            const double xi_175 = xi_148*xi_174;
-            const double xi_176 = xi_173 + xi_175;
-            const double xi_178 = -xi_173 - xi_175;
-            const double xi_185 = xi_138*xi_184;
-            const double xi_189 = xi_148*xi_188;
-            const double xi_190 = -xi_187 - xi_189;
-            const double xi_192 = xi_187 + xi_189;
-            const double xi_193 = xi_151*xi_152*0.25;
-            const double xi_196 = xi_103*0.0833333333333333;
-            const double xi_206 = xi_153*(random_0_2 - 0.5);
-            const double xi_215 = xi_153*(random_1_0 - 0.5);
-            const double xi_219 = xi_107*-0.0142857142857143;
-            const double xi_220 = xi_104*0.05;
-            const double xi_226 = xi_147*0.0833333333333333;
-            const double xi_227 = xi_188*xi_226;
-            const double xi_228 = xi_137*0.25;
-            const double xi_229 = xi_184*xi_228;
-            const double xi_231 = xi_103*-0.0238095238095238 + xi_127*-0.00396825396825397;
-            const double xi_236 = xi_146*xi_226;
-            const double xi_237 = xi_135*xi_228;
-            const double xi_241 = -xi_193;
-            const double xi_244 = xi_107*0.0357142857142857;
-            const double xi_246 = xi_153*(random_0_3 - 0.5);
-            const double xi_251 = xi_170*xi_228;
-            const double xi_252 = xi_174*xi_226;
-            const double u_0 = xi_11*(vel0Term + xi_14 + xi_19);
-            const double xi_41 = u_0*_data_force_20_30_10[_stride_force_0*ctr_0];
-            const double xi_42 = xi_41*0.333333333333333;
-            const double xi_48 = -xi_42;
-            const double xi_114 = rho*(u_0*u_0);
-            const double xi_165 = rho*u_0;
-            const double xi_166 = -vel0Term + xi_165 + xi_32;
-            const double xi_167 = xi_133*xi_166;
-            const double xi_202 = xi_166*xi_197;
-            const double u_1 = xi_11*(vel1Term + xi_17 + xi_21 + xi_25);
-            const double xi_43 = u_1*_data_force_20_31_10[_stride_force_0*ctr_0];
-            const double xi_44 = xi_43*0.333333333333333;
-            const double xi_49 = -xi_44;
-            const double xi_71 = u_1*0.5;
-            const double xi_74 = xi_73*(u_0*xi_72 + xi_71*_data_force_20_30_10[_stride_force_0*ctr_0]);
-            const double xi_75 = -xi_74;
-            const double xi_119 = rho*(u_1*u_1);
-            const double xi_120 = xi_118 + xi_119 + xi_20;
-            const double xi_131 = rho*u_1;
-            const double xi_132 = -vel1Term + xi_118 + xi_131 + xi_37 + _data_pdfs_20_310_11[_stride_pdfs_0*ctr_0 - _stride_pdfs_0];
-            const double xi_134 = xi_132*xi_133;
-            const double xi_198 = xi_132*xi_197;
-            const double u_2 = xi_11*(vel2Term + xi_27 + xi_30 + _data_pdfs_2m1_314_10[_stride_pdfs_0*ctr_0 - _stride_pdfs_0]);
-            const double xi_45 = u_2*_data_force_20_32_10[_stride_force_0*ctr_0];
-            const double xi_46 = xi_45*0.333333333333333;
-            const double xi_47 = (xi_40 + 2.0)*(xi_42 + xi_44 + xi_46);
-            const double xi_50 = xi_45*0.666666666666667 + xi_48 + xi_49;
-            const double xi_54 = -xi_46;
-            const double xi_55 = xi_43*0.666666666666667 + xi_48 + xi_54;
-            const double xi_56 = xi_41*0.666666666666667 + xi_49 + xi_54;
-            const double xi_59 = xi_50*xi_58;
-            const double xi_60 = -xi_59;
-            const double xi_61 = xi_56*xi_58;
-            const double xi_62 = -xi_61;
-            const double xi_64 = xi_55*xi_63 + xi_60 + xi_62;
-            const double xi_66 = xi_55*xi_58;
-            const double xi_67 = -xi_66;
-            const double xi_68 = xi_56*xi_63 + xi_60 + xi_67;
-            const double xi_70 = xi_50*xi_63 + xi_62 + xi_67;
-            const double xi_77 = xi_61 - xi_76;
-            const double xi_79 = -xi_50*xi_78;
-            const double xi_81 = xi_47*0.125;
-            const double xi_82 = xi_66 + xi_81;
-            const double xi_83 = xi_80 + xi_82;
-            const double xi_84 = xi_79 + xi_83;
-            const double xi_85 = xi_61 + xi_76;
-            const double xi_86 = -xi_80 + xi_82;
-            const double xi_87 = xi_79 + xi_86;
-            const double xi_88 = xi_73*(u_2*xi_72 + xi_71*_data_force_20_32_10[_stride_force_0*ctr_0]);
-            const double xi_89 = -xi_56*xi_78;
-            const double xi_91 = xi_59 + xi_90;
-            const double xi_92 = xi_89 + xi_91;
-            const double xi_93 = -xi_88;
-            const double xi_94 = xi_73*(u_0*0.5*_data_force_20_32_10[_stride_force_0*ctr_0] + u_2*0.5*_data_force_20_30_10[_stride_force_0*ctr_0]);
-            const double xi_95 = -xi_94;
-            const double xi_96 = -xi_55*xi_78;
-            const double xi_97 = xi_81 + xi_91 + xi_96;
-            const double xi_98 = xi_59 - xi_90;
-            const double xi_99 = xi_89 + xi_98;
-            const double xi_100 = xi_81 + xi_96 + xi_98;
-            const double xi_115 = rho*(u_2*u_2);
-            const double xi_123 = omega_bulk*(xi_114 + xi_115 + xi_117 + xi_120 + xi_122 + xi_24 + xi_28 + _data_pdfs_20_30_10[_stride_pdfs_0*ctr_0]);
-            const double xi_155 = -xi_115 + _data_pdfs_21_36_10[_stride_pdfs_0*ctr_0] + _data_pdfs_2m1_35_10[_stride_pdfs_0*ctr_0];
-            const double xi_156 = omega_shear*(xi_1 + xi_120 + xi_155 + xi_18 + xi_23 + xi_31 - _data_pdfs_20_31_1m1[_stride_pdfs_0*ctr_0]);
-            const double xi_157 = xi_156*0.125;
-            const double xi_159 = omega_shear*(xi_111 + xi_114*2.0 + xi_118 - xi_119 + xi_122 + xi_155 + xi_20 - 2.0*_data_pdfs_20_33_10[_stride_pdfs_0*ctr_0 + _stride_pdfs_0] - 2.0*_data_pdfs_20_34_10[_stride_pdfs_0*ctr_0 - _stride_pdfs_0] + _data_pdfs_20_31_1m1[_stride_pdfs_0*ctr_0] + _data_pdfs_20_32_11[_stride_pdfs_0*ctr_0]);
-            const double xi_161 = xi_159*-0.0416666666666667 + xi_160*-0.166666666666667;
-            const double xi_162 = xi_104*-0.1 + xi_110*-0.05 + xi_161;
-            const double xi_163 = xi_107*0.0285714285714286 + xi_113*0.0142857142857143 + xi_154 + xi_157 + xi_158 + xi_162;
-            const double xi_177 = xi_107*-0.0714285714285714 + xi_113*-0.0357142857142857 + xi_158 + xi_159*0.0833333333333333 + xi_160*0.333333333333333;
-            const double xi_182 = rho*u_2 - vel2Term + xi_10 + xi_116 + xi_121 + xi_179 + _data_pdfs_21_318_10[_stride_pdfs_0*ctr_0 - _stride_pdfs_0];
-            const double xi_183 = xi_133*xi_182;
-            const double xi_191 = xi_103*0.0952380952380952 + xi_107*-0.0428571428571429 + xi_113*-0.0214285714285714 + xi_127*0.0158730158730159 - xi_154 - xi_157 + xi_162;
-            const double xi_194 = xi_156*0.0625;
-            const double xi_199 = xi_106*0.0833333333333333 + xi_123*0.0416666666666667;
-            const double xi_200 = xi_198 + xi_199;
-            const double xi_201 = xi_164 + xi_193 + xi_194 + xi_195 + xi_196 + xi_200;
-            const double xi_203 = xi_159*0.0208333333333333 + xi_160*0.0833333333333333;
-            const double xi_204 = -xi_202 + xi_203;
-            const double xi_205 = xi_178 + xi_204;
-            const double xi_211 = xi_202 + xi_203;
-            const double xi_212 = xi_176 + xi_211;
-            const double xi_213 = -xi_198 + xi_199;
-            const double xi_214 = xi_150 + xi_193 + xi_194 + xi_195 + xi_196 + xi_213;
-            const double xi_230 = xi_182*xi_197;
-            const double xi_232 = xi_230 + xi_231;
-            const double xi_233 = -xi_223 + xi_225 - xi_227 + xi_229 + xi_232;
-            const double xi_238 = xi_200 - xi_234 + xi_235 - xi_236 + xi_237;
-            const double xi_239 = xi_213 + xi_234 - xi_235 + xi_236 - xi_237;
-            const double xi_242 = -xi_194;
-            const double xi_245 = xi_192 + xi_199 + xi_232 + xi_241 + xi_242 + xi_243 + xi_244;
-            const double xi_253 = xi_204 - xi_249 + xi_250 - xi_251 + xi_252;
-            const double xi_255 = xi_211 + xi_249 - xi_250 + xi_251 - xi_252;
-            const double xi_256 = -xi_230 + xi_231;
-            const double xi_257 = xi_223 - xi_225 + xi_227 - xi_229 + xi_256;
-            const double xi_258 = xi_190 + xi_199 + xi_241 + xi_242 + xi_243 + xi_244 + xi_256;
-            const double p_0 = xi_2 + xi_32;
-            const double p_1 = xi_33;
-            const double xi_208 = xi_207*(-p_1 + u_0*xi_131);
-            const double xi_209 = -xi_206 - xi_208;
-            const double xi_210 = xi_206 + xi_208;
-            const double p_2 = xi_36;
-            const double xi_247 = xi_207*(-p_2 + u_2*xi_165);
-            const double xi_248 = -xi_246 - xi_247;
-            const double xi_254 = xi_246 + xi_247;
-            const double p_3 = xi_33;
-            const double p_4 = xi_0 + xi_37 + xi_5;
-            const double p_5 = xi_39;
-            const double xi_217 = xi_207*(-p_5 + u_2*xi_131);
-            const double xi_221 = xi_161 + xi_215 + xi_216 + xi_217 + xi_218 + xi_219 + xi_220;
-            const double xi_240 = xi_161 - xi_215 + xi_216 - xi_217 + xi_218 + xi_219 + xi_220;
-            const double p_6 = xi_36;
-            const double p_7 = xi_39;
-            const double p_8 = xi_1 + xi_10 + xi_3 + xi_7 + _data_pdfs_21_316_11[_stride_pdfs_0*ctr_0];
-            const double forceTerm_0 = xi_47*-1.5 - xi_50*xi_53 - xi_53*xi_55 - xi_53*xi_56;
-            const double forceTerm_1 = xi_57 + xi_64;
-            const double forceTerm_2 = -xi_57 + xi_64;
-            const double forceTerm_3 = -xi_65 + xi_68;
-            const double forceTerm_4 = xi_65 + xi_68;
-            const double forceTerm_5 = xi_69 + xi_70;
-            const double forceTerm_6 = -xi_69 + xi_70;
-            const double forceTerm_7 = xi_75 + xi_77 + xi_84;
-            const double forceTerm_8 = xi_74 + xi_84 + xi_85;
-            const double forceTerm_9 = xi_74 + xi_77 + xi_87;
-            const double forceTerm_10 = xi_75 + xi_85 + xi_87;
-            const double forceTerm_11 = xi_83 + xi_88 + xi_92;
-            const double forceTerm_12 = xi_86 + xi_92 + xi_93;
-            const double forceTerm_13 = xi_77 + xi_95 + xi_97;
-            const double forceTerm_14 = xi_85 + xi_94 + xi_97;
-            const double forceTerm_15 = xi_83 + xi_93 + xi_99;
-            const double forceTerm_16 = xi_86 + xi_88 + xi_99;
-            const double forceTerm_17 = xi_100 + xi_77 + xi_94;
-            const double forceTerm_18 = xi_100 + xi_85 + xi_95;
-            _data_pdfs_tmp_20_30_10[_stride_pdfs_tmp_0*ctr_0] = forceTerm_0 + xi_103*0.142857142857143 + xi_104*0.2 - xi_106 + xi_107*0.0857142857142857 + xi_110*0.1 + xi_113*0.0428571428571429 + xi_123*-0.5 + xi_127*0.0238095238095238 + _data_pdfs_20_30_10[_stride_pdfs_0*ctr_0];
-            _data_pdfs_tmp_20_31_10[_stride_pdfs_tmp_0*ctr_0] = forceTerm_1 - xi_130 + xi_134 - xi_139 + xi_150 + xi_163 + _data_pdfs_20_31_1m1[_stride_pdfs_0*ctr_0];
-            _data_pdfs_tmp_20_32_10[_stride_pdfs_tmp_0*ctr_0] = forceTerm_2 + xi_130 - xi_134 + xi_139 + xi_163 + xi_164 + _data_pdfs_20_32_11[_stride_pdfs_0*ctr_0];
-            _data_pdfs_tmp_20_33_10[_stride_pdfs_tmp_0*ctr_0] = forceTerm_3 - xi_167 + xi_169 + xi_171 + xi_176 + xi_177 + _data_pdfs_20_33_10[_stride_pdfs_0*ctr_0 + _stride_pdfs_0];
-            _data_pdfs_tmp_20_34_10[_stride_pdfs_tmp_0*ctr_0] = forceTerm_4 + xi_167 - xi_169 - xi_171 + xi_177 + xi_178 + _data_pdfs_20_34_10[_stride_pdfs_0*ctr_0 - _stride_pdfs_0];
-            _data_pdfs_tmp_20_35_10[_stride_pdfs_tmp_0*ctr_0] = forceTerm_5 - xi_181 + xi_183 - xi_185 + xi_190 + xi_191 + _data_pdfs_2m1_35_10[_stride_pdfs_0*ctr_0];
-            _data_pdfs_tmp_20_36_10[_stride_pdfs_tmp_0*ctr_0] = forceTerm_6 + xi_181 - xi_183 + xi_185 + xi_191 + xi_192 + _data_pdfs_21_36_10[_stride_pdfs_0*ctr_0];
-            _data_pdfs_tmp_20_37_10[_stride_pdfs_tmp_0*ctr_0] = forceTerm_7 + xi_201 + xi_205 + xi_209 + _data_pdfs_20_37_1m1[_stride_pdfs_0*ctr_0 + _stride_pdfs_0];
-            _data_pdfs_tmp_20_38_10[_stride_pdfs_tmp_0*ctr_0] = forceTerm_8 + xi_201 + xi_210 + xi_212 + _data_pdfs_20_38_1m1[_stride_pdfs_0*ctr_0 - _stride_pdfs_0];
-            _data_pdfs_tmp_20_39_10[_stride_pdfs_tmp_0*ctr_0] = forceTerm_9 + xi_205 + xi_210 + xi_214 + _data_pdfs_20_39_11[_stride_pdfs_0*ctr_0 + _stride_pdfs_0];
-            _data_pdfs_tmp_20_310_10[_stride_pdfs_tmp_0*ctr_0] = forceTerm_10 + xi_209 + xi_212 + xi_214 + _data_pdfs_20_310_11[_stride_pdfs_0*ctr_0 - _stride_pdfs_0];
-            _data_pdfs_tmp_20_311_10[_stride_pdfs_tmp_0*ctr_0] = forceTerm_11 + xi_221 + xi_233 + xi_238 + _data_pdfs_2m1_311_1m1[_stride_pdfs_0*ctr_0];
-            _data_pdfs_tmp_20_312_10[_stride_pdfs_tmp_0*ctr_0] = forceTerm_12 + xi_233 + xi_239 + xi_240 + _data_pdfs_2m1_312_11[_stride_pdfs_0*ctr_0];
-            _data_pdfs_tmp_20_313_10[_stride_pdfs_tmp_0*ctr_0] = forceTerm_13 + xi_245 + xi_248 + xi_253 + _data_pdfs_2m1_313_10[_stride_pdfs_0*ctr_0 + _stride_pdfs_0];
-            _data_pdfs_tmp_20_314_10[_stride_pdfs_tmp_0*ctr_0] = forceTerm_14 + xi_245 + xi_254 + xi_255 + _data_pdfs_2m1_314_10[_stride_pdfs_0*ctr_0 - _stride_pdfs_0];
-            _data_pdfs_tmp_20_315_10[_stride_pdfs_tmp_0*ctr_0] = forceTerm_15 + xi_238 + xi_240 + xi_257 + _data_pdfs_21_315_1m1[_stride_pdfs_0*ctr_0];
-            _data_pdfs_tmp_20_316_10[_stride_pdfs_tmp_0*ctr_0] = forceTerm_16 + xi_221 + xi_239 + xi_257 + _data_pdfs_21_316_11[_stride_pdfs_0*ctr_0];
-            _data_pdfs_tmp_20_317_10[_stride_pdfs_tmp_0*ctr_0] = forceTerm_17 + xi_253 + xi_254 + xi_258 + _data_pdfs_21_317_10[_stride_pdfs_0*ctr_0 + _stride_pdfs_0];
-            _data_pdfs_tmp_20_318_10[_stride_pdfs_tmp_0*ctr_0] = forceTerm_18 + xi_248 + xi_255 + xi_258 + _data_pdfs_21_318_10[_stride_pdfs_0*ctr_0 - _stride_pdfs_0];
+            __m256d random_7_0;
+            __m256d random_7_1;
+            philox_double2(time_step, _mm256_add_epi32(_mm256_add_epi32(_mm256_set_epi32(block_offset_0,block_offset_0,block_offset_0,block_offset_0,block_offset_0,block_offset_0,block_offset_0,block_offset_0), _mm256_set_epi32(7,6,5,4,3,2,1,0)), _mm256_set_epi32(ctr_0,ctr_0,ctr_0,ctr_0,ctr_0,ctr_0,ctr_0,ctr_0)), block_offset_1 + ctr_1, block_offset_2 + ctr_2, 7, seed, random_7_0, random_7_1);
+            
+            
+            __m256d random_6_0;
+            __m256d random_6_1;
+            philox_double2(time_step, _mm256_add_epi32(_mm256_add_epi32(_mm256_set_epi32(block_offset_0,block_offset_0,block_offset_0,block_offset_0,block_offset_0,block_offset_0,block_offset_0,block_offset_0), _mm256_set_epi32(7,6,5,4,3,2,1,0)), _mm256_set_epi32(ctr_0,ctr_0,ctr_0,ctr_0,ctr_0,ctr_0,ctr_0,ctr_0)), block_offset_1 + ctr_1, block_offset_2 + ctr_2, 6, seed, random_6_0, random_6_1);
+            
+            
+            __m256d random_5_0;
+            __m256d random_5_1;
+            philox_double2(time_step, _mm256_add_epi32(_mm256_add_epi32(_mm256_set_epi32(block_offset_0,block_offset_0,block_offset_0,block_offset_0,block_offset_0,block_offset_0,block_offset_0,block_offset_0), _mm256_set_epi32(7,6,5,4,3,2,1,0)), _mm256_set_epi32(ctr_0,ctr_0,ctr_0,ctr_0,ctr_0,ctr_0,ctr_0,ctr_0)), block_offset_1 + ctr_1, block_offset_2 + ctr_2, 5, seed, random_5_0, random_5_1);
+            
+            
+            __m256d random_4_0;
+            __m256d random_4_1;
+            philox_double2(time_step, _mm256_add_epi32(_mm256_add_epi32(_mm256_set_epi32(block_offset_0,block_offset_0,block_offset_0,block_offset_0,block_offset_0,block_offset_0,block_offset_0,block_offset_0), _mm256_set_epi32(7,6,5,4,3,2,1,0)), _mm256_set_epi32(ctr_0,ctr_0,ctr_0,ctr_0,ctr_0,ctr_0,ctr_0,ctr_0)), block_offset_1 + ctr_1, block_offset_2 + ctr_2, 4, seed, random_4_0, random_4_1);
+            
+            
+            __m256d random_3_0;
+            __m256d random_3_1;
+            philox_double2(time_step, _mm256_add_epi32(_mm256_add_epi32(_mm256_set_epi32(block_offset_0,block_offset_0,block_offset_0,block_offset_0,block_offset_0,block_offset_0,block_offset_0,block_offset_0), _mm256_set_epi32(7,6,5,4,3,2,1,0)), _mm256_set_epi32(ctr_0,ctr_0,ctr_0,ctr_0,ctr_0,ctr_0,ctr_0,ctr_0)), block_offset_1 + ctr_1, block_offset_2 + ctr_2, 3, seed, random_3_0, random_3_1);
+            
+            
+            __m256d random_2_0;
+            __m256d random_2_1;
+            philox_double2(time_step, _mm256_add_epi32(_mm256_add_epi32(_mm256_set_epi32(block_offset_0,block_offset_0,block_offset_0,block_offset_0,block_offset_0,block_offset_0,block_offset_0,block_offset_0), _mm256_set_epi32(7,6,5,4,3,2,1,0)), _mm256_set_epi32(ctr_0,ctr_0,ctr_0,ctr_0,ctr_0,ctr_0,ctr_0,ctr_0)), block_offset_1 + ctr_1, block_offset_2 + ctr_2, 2, seed, random_2_0, random_2_1);
+            
+            
+            __m256d random_1_0;
+            __m256d random_1_1;
+            philox_double2(time_step, _mm256_add_epi32(_mm256_add_epi32(_mm256_set_epi32(block_offset_0,block_offset_0,block_offset_0,block_offset_0,block_offset_0,block_offset_0,block_offset_0,block_offset_0), _mm256_set_epi32(7,6,5,4,3,2,1,0)), _mm256_set_epi32(ctr_0,ctr_0,ctr_0,ctr_0,ctr_0,ctr_0,ctr_0,ctr_0)), block_offset_1 + ctr_1, block_offset_2 + ctr_2, 1, seed, random_1_0, random_1_1);
+            
+            
+            __m256d random_0_0;
+            __m256d random_0_1;
+            philox_double2(time_step, _mm256_add_epi32(_mm256_add_epi32(_mm256_set_epi32(block_offset_0,block_offset_0,block_offset_0,block_offset_0,block_offset_0,block_offset_0,block_offset_0,block_offset_0), _mm256_set_epi32(7,6,5,4,3,2,1,0)), _mm256_set_epi32(ctr_0,ctr_0,ctr_0,ctr_0,ctr_0,ctr_0,ctr_0,ctr_0)), block_offset_1 + ctr_1, block_offset_2 + ctr_2, 0, seed, random_0_0, random_0_1);
+            
+            const __m256d xi_0 = _mm256_add_pd(_mm256_loadu_pd(& _data_pdfs_20_310_11[ctr_0 - 1]),_mm256_loadu_pd(& _data_pdfs_20_38_1m1[ctr_0 - 1]));
+            const __m256d xi_1 = _mm256_add_pd(_mm256_loadu_pd(& _data_pdfs_21_318_10[ctr_0 - 1]),_mm256_loadu_pd(& _data_pdfs_2m1_314_10[ctr_0 - 1]));
+            const __m256d xi_2 = _mm256_add_pd(_mm256_add_pd(xi_0,xi_1),_mm256_loadu_pd(& _data_pdfs_20_34_10[ctr_0 - 1]));
+            const __m256d xi_3 = _mm256_add_pd(_mm256_load_pd(& _data_pdfs_21_315_1m1[ctr_0]),_mm256_load_pd(& _data_pdfs_2m1_311_1m1[ctr_0]));
+            const __m256d xi_4 = _mm256_add_pd(xi_3,_mm256_load_pd(& _data_pdfs_20_31_1m1[ctr_0]));
+            const __m256d xi_5 = _mm256_add_pd(xi_4,_mm256_loadu_pd(& _data_pdfs_20_37_1m1[ctr_0 + 1]));
+            const __m256d xi_6 = _mm256_add_pd(_mm256_load_pd(& _data_pdfs_2m1_312_11[ctr_0]),_mm256_load_pd(& _data_pdfs_2m1_35_10[ctr_0]));
+            const __m256d xi_7 = _mm256_add_pd(xi_6,_mm256_loadu_pd(& _data_pdfs_2m1_313_10[ctr_0 + 1]));
+            const __m256d xi_8 = _mm256_add_pd(_mm256_loadu_pd(& _data_pdfs_20_33_10[ctr_0 + 1]),_mm256_loadu_pd(& _data_pdfs_20_39_11[ctr_0 + 1]));
+            const __m256d xi_9 = _mm256_add_pd(_mm256_load_pd(& _data_pdfs_20_32_11[ctr_0]),_mm256_load_pd(& _data_pdfs_21_316_11[ctr_0]));
+            const __m256d xi_10 = _mm256_add_pd(_mm256_loadu_pd(& _data_pdfs_21_317_10[ctr_0 + 1]),_mm256_load_pd(& _data_pdfs_21_36_10[ctr_0]));
+            const __m256d xi_12 = _mm256_mul_pd(_mm256_set_pd(-1.0,-1.0,-1.0,-1.0),_mm256_loadu_pd(& _data_pdfs_21_317_10[ctr_0 + 1]));
+            const __m256d xi_13 = _mm256_mul_pd(_mm256_set_pd(-1.0,-1.0,-1.0,-1.0),_mm256_loadu_pd(& _data_pdfs_20_33_10[ctr_0 + 1]));
+            const __m256d xi_14 = _mm256_add_pd(xi_12,xi_13);
+            const __m256d xi_15 = _mm256_mul_pd(_mm256_set_pd(-1.0,-1.0,-1.0,-1.0),_mm256_loadu_pd(& _data_pdfs_2m1_313_10[ctr_0 + 1]));
+            const __m256d xi_16 = _mm256_mul_pd(_mm256_set_pd(-1.0,-1.0,-1.0,-1.0),_mm256_loadu_pd(& _data_pdfs_20_37_1m1[ctr_0 + 1]));
+            const __m256d xi_17 = _mm256_mul_pd(_mm256_set_pd(-1.0,-1.0,-1.0,-1.0),_mm256_loadu_pd(& _data_pdfs_20_39_11[ctr_0 + 1]));
+            const __m256d xi_18 = _mm256_add_pd(xi_16,xi_17);
+            const __m256d xi_19 = _mm256_add_pd(xi_15,xi_18);
+            const __m256d xi_20 = _mm256_mul_pd(_mm256_set_pd(-1.0,-1.0,-1.0,-1.0),_mm256_loadu_pd(& _data_pdfs_20_310_11[ctr_0 - 1]));
+            const __m256d xi_21 = _mm256_add_pd(xi_20,_mm256_loadu_pd(& _data_pdfs_20_38_1m1[ctr_0 - 1]));
+            const __m256d xi_22 = _mm256_mul_pd(_mm256_set_pd(-1.0,-1.0,-1.0,-1.0),_mm256_load_pd(& _data_pdfs_2m1_312_11[ctr_0]));
+            const __m256d xi_23 = _mm256_mul_pd(_mm256_set_pd(-1.0,-1.0,-1.0,-1.0),_mm256_load_pd(& _data_pdfs_20_32_11[ctr_0]));
+            const __m256d xi_24 = _mm256_mul_pd(_mm256_set_pd(-1.0,-1.0,-1.0,-1.0),_mm256_load_pd(& _data_pdfs_21_316_11[ctr_0]));
+            const __m256d xi_25 = _mm256_add_pd(_mm256_add_pd(xi_22,xi_23),xi_24);
+            const __m256d xi_26 = _mm256_mul_pd(_mm256_set_pd(-1.0,-1.0,-1.0,-1.0),_mm256_loadu_pd(& _data_pdfs_21_318_10[ctr_0 - 1]));
+            const __m256d xi_27 = _mm256_add_pd(xi_12,xi_26);
+            const __m256d xi_28 = _mm256_mul_pd(_mm256_set_pd(-1.0,-1.0,-1.0,-1.0),_mm256_load_pd(& _data_pdfs_21_315_1m1[ctr_0]));
+            const __m256d xi_29 = _mm256_mul_pd(_mm256_set_pd(-1.0,-1.0,-1.0,-1.0),_mm256_load_pd(& _data_pdfs_21_36_10[ctr_0]));
+            const __m256d xi_30 = _mm256_add_pd(_mm256_add_pd(_mm256_add_pd(xi_24,xi_28),xi_29),_mm256_load_pd(& _data_pdfs_2m1_311_1m1[ctr_0]));
+            const __m256d xi_31 = _mm256_add_pd(_mm256_loadu_pd(& _data_pdfs_21_317_10[ctr_0 + 1]),_mm256_loadu_pd(& _data_pdfs_2m1_313_10[ctr_0 + 1]));
+            const __m256d xi_32 = _mm256_add_pd(_mm256_add_pd(xi_31,xi_8),_mm256_loadu_pd(& _data_pdfs_20_37_1m1[ctr_0 + 1]));
+            const __m256d xi_33 = _mm256_add_pd(_mm256_add_pd(xi_16,xi_21),_mm256_loadu_pd(& _data_pdfs_20_39_11[ctr_0 + 1]));
+            const __m256d xi_34 = _mm256_add_pd(xi_26,_mm256_loadu_pd(& _data_pdfs_21_317_10[ctr_0 + 1]));
+            const __m256d xi_35 = _mm256_add_pd(xi_15,_mm256_loadu_pd(& _data_pdfs_2m1_314_10[ctr_0 - 1]));
+            const __m256d xi_36 = _mm256_add_pd(xi_34,xi_35);
+            const __m256d xi_37 = _mm256_add_pd(_mm256_add_pd(xi_9,_mm256_loadu_pd(& _data_pdfs_20_39_11[ctr_0 + 1])),_mm256_load_pd(& _data_pdfs_2m1_312_11[ctr_0]));
+            const __m256d xi_38 = _mm256_add_pd(xi_28,_mm256_load_pd(& _data_pdfs_21_316_11[ctr_0]));
+            const __m256d xi_39 = _mm256_add_pd(_mm256_add_pd(xi_22,xi_38),_mm256_load_pd(& _data_pdfs_2m1_311_1m1[ctr_0]));
+            const __m256d xi_57 = _mm256_mul_pd(_mm256_set_pd(0.166666666666667,0.166666666666667,0.166666666666667,0.166666666666667),_mm256_load_pd(& _data_force_20_31_10[ctr_0]));
+            const __m256d xi_65 = _mm256_mul_pd(_mm256_set_pd(0.166666666666667,0.166666666666667,0.166666666666667,0.166666666666667),_mm256_load_pd(& _data_force_20_30_10[ctr_0]));
+            const __m256d xi_69 = _mm256_mul_pd(_mm256_set_pd(0.166666666666667,0.166666666666667,0.166666666666667,0.166666666666667),_mm256_load_pd(& _data_force_20_32_10[ctr_0]));
+            const __m256d xi_72 = _mm256_mul_pd(_mm256_set_pd(0.5,0.5,0.5,0.5),_mm256_load_pd(& _data_force_20_31_10[ctr_0]));
+            const __m256d xi_76 = _mm256_mul_pd(_mm256_set_pd(0.0833333333333333,0.0833333333333333,0.0833333333333333,0.0833333333333333),_mm256_load_pd(& _data_force_20_30_10[ctr_0]));
+            const __m256d xi_80 = _mm256_mul_pd(_mm256_set_pd(0.0833333333333333,0.0833333333333333,0.0833333333333333,0.0833333333333333),_mm256_load_pd(& _data_force_20_31_10[ctr_0]));
+            const __m256d xi_90 = _mm256_mul_pd(_mm256_set_pd(0.0833333333333333,0.0833333333333333,0.0833333333333333,0.0833333333333333),_mm256_load_pd(& _data_force_20_32_10[ctr_0]));
+            const __m256d xi_108 = _mm256_mul_pd(_mm256_set_pd(-1.0,-1.0,-1.0,-1.0),_mm256_load_pd(& _data_pdfs_20_30_10[ctr_0]));
+            const __m256d xi_109 = _mm256_add_pd(_mm256_add_pd(_mm256_mul_pd(_mm256_set_pd(3.0,3.0,3.0,3.0),_mm256_load_pd(& _data_pdfs_21_36_10[ctr_0])),_mm256_mul_pd(_mm256_set_pd(3.0,3.0,3.0,3.0),_mm256_load_pd(& _data_pdfs_2m1_35_10[ctr_0]))),xi_108);
+            const __m256d xi_110 = _mm256_mul_pd(_mm256_add_pd(_mm256_add_pd(_mm256_add_pd(_mm256_add_pd(_mm256_add_pd(_mm256_add_pd(_mm256_mul_pd(_mm256_set_pd(-3.0,-3.0,-3.0,-3.0),_mm256_load_pd(& _data_pdfs_21_315_1m1[ctr_0])),_mm256_mul_pd(_mm256_set_pd(-3.0,-3.0,-3.0,-3.0),_mm256_load_pd(& _data_pdfs_21_316_11[ctr_0]))),_mm256_mul_pd(_mm256_set_pd(-3.0,-3.0,-3.0,-3.0),_mm256_load_pd(& _data_pdfs_2m1_311_1m1[ctr_0]))),_mm256_mul_pd(_mm256_set_pd(-3.0,-3.0,-3.0,-3.0),_mm256_load_pd(& _data_pdfs_2m1_312_11[ctr_0]))),_mm256_mul_pd(_mm256_set_pd(3.0,3.0,3.0,3.0),_mm256_load_pd(& _data_pdfs_20_31_1m1[ctr_0]))),_mm256_mul_pd(_mm256_set_pd(3.0,3.0,3.0,3.0),_mm256_load_pd(& _data_pdfs_20_32_11[ctr_0]))),xi_109),_mm256_set_pd(omega_even,omega_even,omega_even,omega_even));
+            const __m256d xi_111 = _mm256_add_pd(_mm256_add_pd(_mm256_add_pd(_mm256_mul_pd(_mm256_set_pd(2.0,2.0,2.0,2.0),_mm256_load_pd(& _data_pdfs_21_315_1m1[ctr_0])),_mm256_mul_pd(_mm256_set_pd(2.0,2.0,2.0,2.0),_mm256_load_pd(& _data_pdfs_21_316_11[ctr_0]))),_mm256_mul_pd(_mm256_set_pd(2.0,2.0,2.0,2.0),_mm256_load_pd(& _data_pdfs_2m1_311_1m1[ctr_0]))),_mm256_mul_pd(_mm256_set_pd(2.0,2.0,2.0,2.0),_mm256_load_pd(& _data_pdfs_2m1_312_11[ctr_0])));
+            const __m256d xi_112 = _mm256_add_pd(_mm256_add_pd(_mm256_mul_pd(_mm256_set_pd(5.0,5.0,5.0,5.0),_mm256_loadu_pd(& _data_pdfs_20_33_10[ctr_0 + 1])),_mm256_mul_pd(_mm256_set_pd(5.0,5.0,5.0,5.0),_mm256_loadu_pd(& _data_pdfs_20_34_10[ctr_0 - 1]))),xi_111);
+            const __m256d xi_113 = _mm256_mul_pd(_mm256_add_pd(_mm256_add_pd(_mm256_add_pd(_mm256_add_pd(_mm256_add_pd(_mm256_add_pd(_mm256_add_pd(_mm256_mul_pd(_mm256_set_pd(-5.0,-5.0,-5.0,-5.0),_mm256_loadu_pd(& _data_pdfs_21_317_10[ctr_0 + 1])),_mm256_mul_pd(_mm256_set_pd(-5.0,-5.0,-5.0,-5.0),_mm256_loadu_pd(& _data_pdfs_21_318_10[ctr_0 - 1]))),_mm256_mul_pd(_mm256_set_pd(-5.0,-5.0,-5.0,-5.0),_mm256_loadu_pd(& _data_pdfs_2m1_313_10[ctr_0 + 1]))),_mm256_mul_pd(_mm256_set_pd(-5.0,-5.0,-5.0,-5.0),_mm256_loadu_pd(& _data_pdfs_2m1_314_10[ctr_0 - 1]))),_mm256_mul_pd(_mm256_set_pd(-2.0,-2.0,-2.0,-2.0),_mm256_load_pd(& _data_pdfs_20_31_1m1[ctr_0]))),_mm256_mul_pd(_mm256_set_pd(-2.0,-2.0,-2.0,-2.0),_mm256_load_pd(& _data_pdfs_20_32_11[ctr_0]))),xi_109),xi_112),_mm256_set_pd(omega_even,omega_even,omega_even,omega_even));
+            const __m256d xi_116 = _mm256_mul_pd(_mm256_set_pd(-1.0,-1.0,-1.0,-1.0),_mm256_load_pd(& _data_pdfs_2m1_311_1m1[ctr_0]));
+            const __m256d xi_117 = _mm256_add_pd(xi_116,xi_22);
+            const __m256d xi_118 = _mm256_mul_pd(_mm256_set_pd(-1.0,-1.0,-1.0,-1.0),_mm256_loadu_pd(& _data_pdfs_20_38_1m1[ctr_0 - 1]));
+            const __m256d xi_121 = _mm256_mul_pd(_mm256_set_pd(-1.0,-1.0,-1.0,-1.0),_mm256_loadu_pd(& _data_pdfs_2m1_314_10[ctr_0 - 1]));
+            const __m256d xi_122 = _mm256_add_pd(_mm256_add_pd(xi_121,xi_19),xi_27);
+            const __m256d xi_124 = _mm256_mul_pd(_mm256_set_pd(2.0,2.0,2.0,2.0),_mm256_loadu_pd(& _data_pdfs_2m1_313_10[ctr_0 + 1]));
+            const __m256d xi_125 = _mm256_mul_pd(_mm256_set_pd(2.0,2.0,2.0,2.0),_mm256_loadu_pd(& _data_pdfs_2m1_314_10[ctr_0 - 1]));
+            const __m256d xi_126 = _mm256_add_pd(_mm256_mul_pd(_mm256_set_pd(2.0,2.0,2.0,2.0),_mm256_loadu_pd(& _data_pdfs_21_317_10[ctr_0 + 1])),_mm256_mul_pd(_mm256_set_pd(2.0,2.0,2.0,2.0),_mm256_loadu_pd(& _data_pdfs_21_318_10[ctr_0 - 1])));
+            const __m256d xi_127 = _mm256_mul_pd(_mm256_add_pd(_mm256_add_pd(_mm256_add_pd(_mm256_add_pd(_mm256_add_pd(_mm256_add_pd(_mm256_add_pd(_mm256_add_pd(_mm256_add_pd(_mm256_add_pd(_mm256_add_pd(_mm256_add_pd(_mm256_mul_pd(_mm256_set_pd(-7.0,-7.0,-7.0,-7.0),_mm256_loadu_pd(& _data_pdfs_20_310_11[ctr_0 - 1])),_mm256_mul_pd(_mm256_set_pd(-7.0,-7.0,-7.0,-7.0),_mm256_loadu_pd(& _data_pdfs_20_37_1m1[ctr_0 + 1]))),_mm256_mul_pd(_mm256_set_pd(-7.0,-7.0,-7.0,-7.0),_mm256_loadu_pd(& _data_pdfs_20_38_1m1[ctr_0 - 1]))),_mm256_mul_pd(_mm256_set_pd(-7.0,-7.0,-7.0,-7.0),_mm256_loadu_pd(& _data_pdfs_20_39_11[ctr_0 + 1]))),_mm256_mul_pd(_mm256_set_pd(-4.0,-4.0,-4.0,-4.0),_mm256_load_pd(& _data_pdfs_21_36_10[ctr_0]))),_mm256_mul_pd(_mm256_set_pd(-4.0,-4.0,-4.0,-4.0),_mm256_load_pd(& _data_pdfs_2m1_35_10[ctr_0]))),_mm256_mul_pd(_mm256_set_pd(5.0,5.0,5.0,5.0),_mm256_load_pd(& _data_pdfs_20_31_1m1[ctr_0]))),_mm256_mul_pd(_mm256_set_pd(5.0,5.0,5.0,5.0),_mm256_load_pd(& _data_pdfs_20_32_11[ctr_0]))),xi_108),xi_112),xi_124),xi_125),xi_126),_mm256_set_pd(omega_even,omega_even,omega_even,omega_even));
+            const __m256d xi_128 = _mm256_add_pd(_mm256_add_pd(_mm256_add_pd(_mm256_add_pd(xi_116,xi_23),xi_38),_mm256_load_pd(& _data_pdfs_20_31_1m1[ctr_0])),_mm256_load_pd(& _data_pdfs_2m1_312_11[ctr_0]));
+            const __m256d xi_130 = _mm256_mul_pd(xi_128,_mm256_set_pd(xi_129,xi_129,xi_129,xi_129));
+            const __m256d xi_135 = _mm256_add_pd(random_5_1,_mm256_set_pd(-0.5,-0.5,-0.5,-0.5));
+            const __m256d xi_140 = _mm256_mul_pd(_mm256_set_pd(2.0,2.0,2.0,2.0),_mm256_loadu_pd(& _data_pdfs_20_37_1m1[ctr_0 + 1]));
+            const __m256d xi_141 = _mm256_mul_pd(_mm256_set_pd(2.0,2.0,2.0,2.0),_mm256_loadu_pd(& _data_pdfs_20_310_11[ctr_0 - 1]));
+            const __m256d xi_142 = _mm256_add_pd(_mm256_mul_pd(_mm256_set_pd(-2.0,-2.0,-2.0,-2.0),_mm256_loadu_pd(& _data_pdfs_20_38_1m1[ctr_0 - 1])),_mm256_mul_pd(_mm256_set_pd(2.0,2.0,2.0,2.0),_mm256_loadu_pd(& _data_pdfs_20_39_11[ctr_0 + 1])));
+            const __m256d xi_143 = _mm256_add_pd(_mm256_add_pd(_mm256_add_pd(_mm256_add_pd(_mm256_mul_pd(xi_140,_mm256_set_pd(-1.0,-1.0,-1.0,-1.0)),xi_141),xi_142),xi_25),xi_4);
+            const __m256d xi_145 = _mm256_mul_pd(xi_143,_mm256_set_pd(xi_144,xi_144,xi_144,xi_144));
+            const __m256d xi_146 = _mm256_add_pd(random_3_0,_mm256_set_pd(-0.5,-0.5,-0.5,-0.5));
+            const __m256d xi_151 = _mm256_add_pd(random_0_1,_mm256_set_pd(-0.5,-0.5,-0.5,-0.5));
+            const __m256d xi_168 = _mm256_add_pd(_mm256_add_pd(_mm256_add_pd(_mm256_add_pd(xi_121,xi_13),xi_34),_mm256_loadu_pd(& _data_pdfs_20_34_10[ctr_0 - 1])),_mm256_loadu_pd(& _data_pdfs_2m1_313_10[ctr_0 + 1]));
+            const __m256d xi_169 = _mm256_mul_pd(xi_168,_mm256_set_pd(xi_129,xi_129,xi_129,xi_129));
+            const __m256d xi_170 = _mm256_add_pd(random_4_1,_mm256_set_pd(-0.5,-0.5,-0.5,-0.5));
+            const __m256d xi_172 = _mm256_add_pd(_mm256_add_pd(_mm256_add_pd(_mm256_add_pd(_mm256_add_pd(_mm256_add_pd(_mm256_mul_pd(xi_141,_mm256_set_pd(-1.0,-1.0,-1.0,-1.0)),xi_14),xi_140),xi_142),xi_35),_mm256_loadu_pd(& _data_pdfs_20_34_10[ctr_0 - 1])),_mm256_loadu_pd(& _data_pdfs_21_318_10[ctr_0 - 1]));
+            const __m256d xi_173 = _mm256_mul_pd(xi_172,_mm256_set_pd(xi_144,xi_144,xi_144,xi_144));
+            const __m256d xi_174 = _mm256_add_pd(random_4_0,_mm256_set_pd(-0.5,-0.5,-0.5,-0.5));
+            const __m256d xi_179 = _mm256_add_pd(_mm256_load_pd(& _data_pdfs_21_315_1m1[ctr_0]),_mm256_load_pd(& _data_pdfs_21_316_11[ctr_0]));
+            const __m256d xi_180 = _mm256_add_pd(_mm256_add_pd(_mm256_add_pd(xi_117,xi_179),xi_29),_mm256_load_pd(& _data_pdfs_2m1_35_10[ctr_0]));
+            const __m256d xi_181 = _mm256_mul_pd(xi_180,_mm256_set_pd(xi_129,xi_129,xi_129,xi_129));
+            const __m256d xi_184 = _mm256_add_pd(random_5_0,_mm256_set_pd(-0.5,-0.5,-0.5,-0.5));
+            const __m256d xi_186 = _mm256_add_pd(_mm256_add_pd(_mm256_add_pd(_mm256_add_pd(_mm256_mul_pd(xi_124,_mm256_set_pd(-1.0,-1.0,-1.0,-1.0)),_mm256_mul_pd(xi_125,_mm256_set_pd(-1.0,-1.0,-1.0,-1.0))),xi_126),xi_30),xi_6);
+            const __m256d xi_187 = _mm256_mul_pd(xi_186,_mm256_set_pd(xi_144,xi_144,xi_144,xi_144));
+            const __m256d xi_188 = _mm256_add_pd(random_3_1,_mm256_set_pd(-0.5,-0.5,-0.5,-0.5));
+            const __m256d xi_195 = _mm256_mul_pd(xi_127,_mm256_set_pd(0.0138888888888889,0.0138888888888889,0.0138888888888889,0.0138888888888889));
+            const __m256d xi_216 = _mm256_mul_pd(xi_113,_mm256_set_pd(-0.00714285714285714,-0.00714285714285714,-0.00714285714285714,-0.00714285714285714));
+            const __m256d xi_218 = _mm256_mul_pd(xi_110,_mm256_set_pd(0.025,0.025,0.025,0.025));
+            const __m256d xi_223 = _mm256_mul_pd(xi_186,_mm256_set_pd(xi_222,xi_222,xi_222,xi_222));
+            const __m256d xi_225 = _mm256_mul_pd(xi_180,_mm256_set_pd(xi_224,xi_224,xi_224,xi_224));
+            const __m256d xi_234 = _mm256_mul_pd(xi_143,_mm256_set_pd(xi_222,xi_222,xi_222,xi_222));
+            const __m256d xi_235 = _mm256_mul_pd(xi_128,_mm256_set_pd(xi_224,xi_224,xi_224,xi_224));
+            const __m256d xi_243 = _mm256_mul_pd(xi_113,_mm256_set_pd(0.0178571428571429,0.0178571428571429,0.0178571428571429,0.0178571428571429));
+            const __m256d xi_249 = _mm256_mul_pd(xi_168,_mm256_set_pd(xi_224,xi_224,xi_224,xi_224));
+            const __m256d xi_250 = _mm256_mul_pd(xi_172,_mm256_set_pd(xi_222,xi_222,xi_222,xi_222));
+            const __m256d vel0Term = xi_2;
+            const __m256d vel1Term = xi_5;
+            const __m256d vel2Term = xi_7;
+            const __m256d rho = _mm256_add_pd(_mm256_add_pd(_mm256_add_pd(_mm256_add_pd(_mm256_add_pd(_mm256_add_pd(vel0Term,vel1Term),vel2Term),xi_10),xi_8),xi_9),_mm256_load_pd(& _data_pdfs_20_30_10[ctr_0]));
+            const __m256d xi_11 = _mm256_div_pd(_mm256_set_pd(1.0,1.0,1.0,1.0),rho);
+            const __m256d xi_101 = _mm256_mul_pd(rho,_mm256_set_pd(kT,kT,kT,kT));
+            const __m256d xi_102 = _mm256_sqrt_pd(_mm256_mul_pd(xi_101,_mm256_set_pd(-((-omega_even + 1.0)*(-omega_even + 1.0)) + 1.0,-((-omega_even + 1.0)*(-omega_even + 1.0)) + 1.0,-((-omega_even + 1.0)*(-omega_even + 1.0)) + 1.0,-((-omega_even + 1.0)*(-omega_even + 1.0)) + 1.0)));
+            const __m256d xi_103 = _mm256_mul_pd(_mm256_mul_pd(xi_102,_mm256_add_pd(random_6_0,_mm256_set_pd(-0.5,-0.5,-0.5,-0.5))),_mm256_set_pd(3.7416573867739413,3.7416573867739413,3.7416573867739413,3.7416573867739413));
+            const __m256d xi_104 = _mm256_mul_pd(_mm256_mul_pd(xi_102,_mm256_add_pd(random_7_0,_mm256_set_pd(-0.5,-0.5,-0.5,-0.5))),_mm256_set_pd(5.4772255750516612,5.4772255750516612,5.4772255750516612,5.4772255750516612));
+            const __m256d xi_106 = _mm256_mul_pd(_mm256_mul_pd(_mm256_sqrt_pd(_mm256_mul_pd(xi_101,_mm256_set_pd(-((xi_40 + 1.0)*(xi_40 + 1.0)) + 1.0,-((xi_40 + 1.0)*(xi_40 + 1.0)) + 1.0,-((xi_40 + 1.0)*(xi_40 + 1.0)) + 1.0,-((xi_40 + 1.0)*(xi_40 + 1.0)) + 1.0))),_mm256_add_pd(random_2_1,_mm256_set_pd(-0.5,-0.5,-0.5,-0.5))),_mm256_set_pd(xi_105,xi_105,xi_105,xi_105));
+            const __m256d xi_107 = _mm256_mul_pd(_mm256_mul_pd(xi_102,_mm256_add_pd(random_6_1,_mm256_set_pd(-0.5,-0.5,-0.5,-0.5))),_mm256_set_pd(8.3666002653407556,8.3666002653407556,8.3666002653407556,8.3666002653407556));
+            const __m256d xi_136 = _mm256_sqrt_pd(_mm256_mul_pd(xi_101,_mm256_set_pd(-((-omega_odd + 1.0)*(-omega_odd + 1.0)) + 1.0,-((-omega_odd + 1.0)*(-omega_odd + 1.0)) + 1.0,-((-omega_odd + 1.0)*(-omega_odd + 1.0)) + 1.0,-((-omega_odd + 1.0)*(-omega_odd + 1.0)) + 1.0)));
+            const __m256d xi_137 = _mm256_mul_pd(xi_136,_mm256_set_pd(1.4142135623730951,1.4142135623730951,1.4142135623730951,1.4142135623730951));
+            const __m256d xi_138 = _mm256_mul_pd(xi_137,_mm256_set_pd(0.5,0.5,0.5,0.5));
+            const __m256d xi_139 = _mm256_mul_pd(xi_135,xi_138);
+            const __m256d xi_147 = _mm256_mul_pd(xi_136,_mm256_set_pd(xi_105,xi_105,xi_105,xi_105));
+            const __m256d xi_148 = _mm256_mul_pd(xi_147,_mm256_set_pd(0.166666666666667,0.166666666666667,0.166666666666667,0.166666666666667));
+            const __m256d xi_149 = _mm256_mul_pd(xi_146,xi_148);
+            const __m256d xi_150 = _mm256_add_pd(_mm256_mul_pd(xi_145,_mm256_set_pd(-1.0,-1.0,-1.0,-1.0)),_mm256_mul_pd(xi_149,_mm256_set_pd(-1.0,-1.0,-1.0,-1.0)));
+            const __m256d xi_152 = _mm256_sqrt_pd(_mm256_mul_pd(xi_101,_mm256_set_pd(-((xi_51 + 1.0)*(xi_51 + 1.0)) + 1.0,-((xi_51 + 1.0)*(xi_51 + 1.0)) + 1.0,-((xi_51 + 1.0)*(xi_51 + 1.0)) + 1.0,-((xi_51 + 1.0)*(xi_51 + 1.0)) + 1.0)));
+            const __m256d xi_153 = _mm256_mul_pd(xi_152,_mm256_set_pd(0.5,0.5,0.5,0.5));
+            const __m256d xi_154 = _mm256_mul_pd(xi_151,xi_153);
+            const __m256d xi_158 = _mm256_add_pd(_mm256_mul_pd(xi_103,_mm256_set_pd(-0.119047619047619,-0.119047619047619,-0.119047619047619,-0.119047619047619)),_mm256_mul_pd(xi_127,_mm256_set_pd(-0.0198412698412698,-0.0198412698412698,-0.0198412698412698,-0.0198412698412698)));
+            const __m256d xi_160 = _mm256_mul_pd(_mm256_mul_pd(xi_152,_mm256_add_pd(random_0_0,_mm256_set_pd(-0.5,-0.5,-0.5,-0.5))),_mm256_set_pd(1.7320508075688772,1.7320508075688772,1.7320508075688772,1.7320508075688772));
+            const __m256d xi_164 = _mm256_add_pd(xi_145,xi_149);
+            const __m256d xi_171 = _mm256_mul_pd(xi_138,xi_170);
+            const __m256d xi_175 = _mm256_mul_pd(xi_148,xi_174);
+            const __m256d xi_176 = _mm256_add_pd(xi_173,xi_175);
+            const __m256d xi_178 = _mm256_add_pd(_mm256_mul_pd(xi_173,_mm256_set_pd(-1.0,-1.0,-1.0,-1.0)),_mm256_mul_pd(xi_175,_mm256_set_pd(-1.0,-1.0,-1.0,-1.0)));
+            const __m256d xi_185 = _mm256_mul_pd(xi_138,xi_184);
+            const __m256d xi_189 = _mm256_mul_pd(xi_148,xi_188);
+            const __m256d xi_190 = _mm256_add_pd(_mm256_mul_pd(xi_187,_mm256_set_pd(-1.0,-1.0,-1.0,-1.0)),_mm256_mul_pd(xi_189,_mm256_set_pd(-1.0,-1.0,-1.0,-1.0)));
+            const __m256d xi_192 = _mm256_add_pd(xi_187,xi_189);
+            const __m256d xi_193 = _mm256_mul_pd(_mm256_mul_pd(xi_151,xi_152),_mm256_set_pd(0.25,0.25,0.25,0.25));
+            const __m256d xi_196 = _mm256_mul_pd(xi_103,_mm256_set_pd(0.0833333333333333,0.0833333333333333,0.0833333333333333,0.0833333333333333));
+            const __m256d xi_206 = _mm256_mul_pd(xi_153,_mm256_add_pd(random_1_0,_mm256_set_pd(-0.5,-0.5,-0.5,-0.5)));
+            const __m256d xi_215 = _mm256_mul_pd(xi_153,_mm256_add_pd(random_2_0,_mm256_set_pd(-0.5,-0.5,-0.5,-0.5)));
+            const __m256d xi_219 = _mm256_mul_pd(xi_107,_mm256_set_pd(-0.0142857142857143,-0.0142857142857143,-0.0142857142857143,-0.0142857142857143));
+            const __m256d xi_220 = _mm256_mul_pd(xi_104,_mm256_set_pd(0.05,0.05,0.05,0.05));
+            const __m256d xi_226 = _mm256_mul_pd(xi_147,_mm256_set_pd(0.0833333333333333,0.0833333333333333,0.0833333333333333,0.0833333333333333));
+            const __m256d xi_227 = _mm256_mul_pd(xi_188,xi_226);
+            const __m256d xi_228 = _mm256_mul_pd(xi_137,_mm256_set_pd(0.25,0.25,0.25,0.25));
+            const __m256d xi_229 = _mm256_mul_pd(xi_184,xi_228);
+            const __m256d xi_231 = _mm256_add_pd(_mm256_mul_pd(xi_103,_mm256_set_pd(-0.0238095238095238,-0.0238095238095238,-0.0238095238095238,-0.0238095238095238)),_mm256_mul_pd(xi_127,_mm256_set_pd(-0.00396825396825397,-0.00396825396825397,-0.00396825396825397,-0.00396825396825397)));
+            const __m256d xi_236 = _mm256_mul_pd(xi_146,xi_226);
+            const __m256d xi_237 = _mm256_mul_pd(xi_135,xi_228);
+            const __m256d xi_241 = _mm256_mul_pd(xi_193,_mm256_set_pd(-1.0,-1.0,-1.0,-1.0));
+            const __m256d xi_244 = _mm256_mul_pd(xi_107,_mm256_set_pd(0.0357142857142857,0.0357142857142857,0.0357142857142857,0.0357142857142857));
+            const __m256d xi_246 = _mm256_mul_pd(xi_153,_mm256_add_pd(random_1_1,_mm256_set_pd(-0.5,-0.5,-0.5,-0.5)));
+            const __m256d xi_251 = _mm256_mul_pd(xi_170,xi_228);
+            const __m256d xi_252 = _mm256_mul_pd(xi_174,xi_226);
+            const __m256d u_0 = _mm256_mul_pd(xi_11,_mm256_add_pd(_mm256_add_pd(vel0Term,xi_14),xi_19));
+            const __m256d xi_41 = _mm256_mul_pd(u_0,_mm256_load_pd(& _data_force_20_30_10[ctr_0]));
+            const __m256d xi_42 = _mm256_mul_pd(xi_41,_mm256_set_pd(0.333333333333333,0.333333333333333,0.333333333333333,0.333333333333333));
+            const __m256d xi_48 = _mm256_mul_pd(xi_42,_mm256_set_pd(-1.0,-1.0,-1.0,-1.0));
+            const __m256d xi_114 = _mm256_mul_pd(rho,(_mm256_mul_pd(u_0,u_0)));
+            const __m256d xi_165 = _mm256_mul_pd(rho,u_0);
+            const __m256d xi_166 = _mm256_add_pd(_mm256_add_pd(_mm256_mul_pd(vel0Term,_mm256_set_pd(-1.0,-1.0,-1.0,-1.0)),xi_165),xi_32);
+            const __m256d xi_167 = _mm256_mul_pd(xi_166,_mm256_set_pd(xi_133,xi_133,xi_133,xi_133));
+            const __m256d xi_202 = _mm256_mul_pd(xi_166,_mm256_set_pd(xi_197,xi_197,xi_197,xi_197));
+            const __m256d u_1 = _mm256_mul_pd(xi_11,_mm256_add_pd(_mm256_add_pd(_mm256_add_pd(vel1Term,xi_17),xi_21),xi_25));
+            const __m256d xi_43 = _mm256_mul_pd(u_1,_mm256_load_pd(& _data_force_20_31_10[ctr_0]));
+            const __m256d xi_44 = _mm256_mul_pd(xi_43,_mm256_set_pd(0.333333333333333,0.333333333333333,0.333333333333333,0.333333333333333));
+            const __m256d xi_49 = _mm256_mul_pd(xi_44,_mm256_set_pd(-1.0,-1.0,-1.0,-1.0));
+            const __m256d xi_71 = _mm256_mul_pd(u_1,_mm256_set_pd(0.5,0.5,0.5,0.5));
+            const __m256d xi_74 = _mm256_mul_pd(_mm256_add_pd(_mm256_mul_pd(u_0,xi_72),_mm256_mul_pd(xi_71,_mm256_load_pd(& _data_force_20_30_10[ctr_0]))),_mm256_set_pd(xi_73,xi_73,xi_73,xi_73));
+            const __m256d xi_75 = _mm256_mul_pd(xi_74,_mm256_set_pd(-1.0,-1.0,-1.0,-1.0));
+            const __m256d xi_119 = _mm256_mul_pd(rho,(_mm256_mul_pd(u_1,u_1)));
+            const __m256d xi_120 = _mm256_add_pd(_mm256_add_pd(xi_118,xi_119),xi_20);
+            const __m256d xi_131 = _mm256_mul_pd(rho,u_1);
+            const __m256d xi_132 = _mm256_add_pd(_mm256_add_pd(_mm256_add_pd(_mm256_add_pd(_mm256_mul_pd(vel1Term,_mm256_set_pd(-1.0,-1.0,-1.0,-1.0)),xi_118),xi_131),xi_37),_mm256_loadu_pd(& _data_pdfs_20_310_11[ctr_0 - 1]));
+            const __m256d xi_134 = _mm256_mul_pd(xi_132,_mm256_set_pd(xi_133,xi_133,xi_133,xi_133));
+            const __m256d xi_198 = _mm256_mul_pd(xi_132,_mm256_set_pd(xi_197,xi_197,xi_197,xi_197));
+            const __m256d u_2 = _mm256_mul_pd(xi_11,_mm256_add_pd(_mm256_add_pd(_mm256_add_pd(vel2Term,xi_27),xi_30),_mm256_loadu_pd(& _data_pdfs_2m1_314_10[ctr_0 - 1])));
+            const __m256d xi_45 = _mm256_mul_pd(u_2,_mm256_load_pd(& _data_force_20_32_10[ctr_0]));
+            const __m256d xi_46 = _mm256_mul_pd(xi_45,_mm256_set_pd(0.333333333333333,0.333333333333333,0.333333333333333,0.333333333333333));
+            const __m256d xi_47 = _mm256_mul_pd(_mm256_add_pd(_mm256_add_pd(xi_42,xi_44),xi_46),_mm256_set_pd(xi_40 + 2.0,xi_40 + 2.0,xi_40 + 2.0,xi_40 + 2.0));
+            const __m256d xi_50 = _mm256_add_pd(_mm256_add_pd(_mm256_mul_pd(xi_45,_mm256_set_pd(0.666666666666667,0.666666666666667,0.666666666666667,0.666666666666667)),xi_48),xi_49);
+            const __m256d xi_54 = _mm256_mul_pd(xi_46,_mm256_set_pd(-1.0,-1.0,-1.0,-1.0));
+            const __m256d xi_55 = _mm256_add_pd(_mm256_add_pd(_mm256_mul_pd(xi_43,_mm256_set_pd(0.666666666666667,0.666666666666667,0.666666666666667,0.666666666666667)),xi_48),xi_54);
+            const __m256d xi_56 = _mm256_add_pd(_mm256_add_pd(_mm256_mul_pd(xi_41,_mm256_set_pd(0.666666666666667,0.666666666666667,0.666666666666667,0.666666666666667)),xi_49),xi_54);
+            const __m256d xi_59 = _mm256_mul_pd(xi_50,_mm256_set_pd(xi_58,xi_58,xi_58,xi_58));
+            const __m256d xi_60 = _mm256_mul_pd(xi_59,_mm256_set_pd(-1.0,-1.0,-1.0,-1.0));
+            const __m256d xi_61 = _mm256_mul_pd(xi_56,_mm256_set_pd(xi_58,xi_58,xi_58,xi_58));
+            const __m256d xi_62 = _mm256_mul_pd(xi_61,_mm256_set_pd(-1.0,-1.0,-1.0,-1.0));
+            const __m256d xi_64 = _mm256_add_pd(_mm256_add_pd(_mm256_mul_pd(xi_55,_mm256_set_pd(xi_63,xi_63,xi_63,xi_63)),xi_60),xi_62);
+            const __m256d xi_66 = _mm256_mul_pd(xi_55,_mm256_set_pd(xi_58,xi_58,xi_58,xi_58));
+            const __m256d xi_67 = _mm256_mul_pd(xi_66,_mm256_set_pd(-1.0,-1.0,-1.0,-1.0));
+            const __m256d xi_68 = _mm256_add_pd(_mm256_add_pd(_mm256_mul_pd(xi_56,_mm256_set_pd(xi_63,xi_63,xi_63,xi_63)),xi_60),xi_67);
+            const __m256d xi_70 = _mm256_add_pd(_mm256_add_pd(_mm256_mul_pd(xi_50,_mm256_set_pd(xi_63,xi_63,xi_63,xi_63)),xi_62),xi_67);
+            const __m256d xi_77 = _mm256_add_pd(_mm256_mul_pd(xi_76,_mm256_set_pd(-1.0,-1.0,-1.0,-1.0)),xi_61);
+            const __m256d xi_79 = _mm256_mul_pd(_mm256_mul_pd(xi_50,_mm256_set_pd(-1.0,-1.0,-1.0,-1.0)),_mm256_set_pd(xi_78,xi_78,xi_78,xi_78));
+            const __m256d xi_81 = _mm256_mul_pd(xi_47,_mm256_set_pd(0.125,0.125,0.125,0.125));
+            const __m256d xi_82 = _mm256_add_pd(xi_66,xi_81);
+            const __m256d xi_83 = _mm256_add_pd(xi_80,xi_82);
+            const __m256d xi_84 = _mm256_add_pd(xi_79,xi_83);
+            const __m256d xi_85 = _mm256_add_pd(xi_61,xi_76);
+            const __m256d xi_86 = _mm256_add_pd(_mm256_mul_pd(xi_80,_mm256_set_pd(-1.0,-1.0,-1.0,-1.0)),xi_82);
+            const __m256d xi_87 = _mm256_add_pd(xi_79,xi_86);
+            const __m256d xi_88 = _mm256_mul_pd(_mm256_add_pd(_mm256_mul_pd(u_2,xi_72),_mm256_mul_pd(xi_71,_mm256_load_pd(& _data_force_20_32_10[ctr_0]))),_mm256_set_pd(xi_73,xi_73,xi_73,xi_73));
+            const __m256d xi_89 = _mm256_mul_pd(_mm256_mul_pd(xi_56,_mm256_set_pd(-1.0,-1.0,-1.0,-1.0)),_mm256_set_pd(xi_78,xi_78,xi_78,xi_78));
+            const __m256d xi_91 = _mm256_add_pd(xi_59,xi_90);
+            const __m256d xi_92 = _mm256_add_pd(xi_89,xi_91);
+            const __m256d xi_93 = _mm256_mul_pd(xi_88,_mm256_set_pd(-1.0,-1.0,-1.0,-1.0));
+            const __m256d xi_94 = _mm256_mul_pd(_mm256_add_pd(_mm256_mul_pd(_mm256_mul_pd(u_0,_mm256_set_pd(0.5,0.5,0.5,0.5)),_mm256_load_pd(& _data_force_20_32_10[ctr_0])),_mm256_mul_pd(_mm256_mul_pd(u_2,_mm256_set_pd(0.5,0.5,0.5,0.5)),_mm256_load_pd(& _data_force_20_30_10[ctr_0]))),_mm256_set_pd(xi_73,xi_73,xi_73,xi_73));
+            const __m256d xi_95 = _mm256_mul_pd(xi_94,_mm256_set_pd(-1.0,-1.0,-1.0,-1.0));
+            const __m256d xi_96 = _mm256_mul_pd(_mm256_mul_pd(xi_55,_mm256_set_pd(-1.0,-1.0,-1.0,-1.0)),_mm256_set_pd(xi_78,xi_78,xi_78,xi_78));
+            const __m256d xi_97 = _mm256_add_pd(_mm256_add_pd(xi_81,xi_91),xi_96);
+            const __m256d xi_98 = _mm256_add_pd(_mm256_mul_pd(xi_90,_mm256_set_pd(-1.0,-1.0,-1.0,-1.0)),xi_59);
+            const __m256d xi_99 = _mm256_add_pd(xi_89,xi_98);
+            const __m256d xi_100 = _mm256_add_pd(_mm256_add_pd(xi_81,xi_96),xi_98);
+            const __m256d xi_115 = _mm256_mul_pd(rho,(_mm256_mul_pd(u_2,u_2)));
+            const __m256d xi_123 = _mm256_mul_pd(_mm256_add_pd(_mm256_add_pd(_mm256_add_pd(_mm256_add_pd(_mm256_add_pd(_mm256_add_pd(_mm256_add_pd(xi_114,xi_115),xi_117),xi_120),xi_122),xi_24),xi_28),_mm256_load_pd(& _data_pdfs_20_30_10[ctr_0])),_mm256_set_pd(omega_bulk,omega_bulk,omega_bulk,omega_bulk));
+            const __m256d xi_155 = _mm256_add_pd(_mm256_add_pd(_mm256_mul_pd(xi_115,_mm256_set_pd(-1.0,-1.0,-1.0,-1.0)),_mm256_load_pd(& _data_pdfs_21_36_10[ctr_0])),_mm256_load_pd(& _data_pdfs_2m1_35_10[ctr_0]));
+            const __m256d xi_156 = _mm256_mul_pd(_mm256_add_pd(_mm256_add_pd(_mm256_add_pd(_mm256_add_pd(_mm256_add_pd(_mm256_add_pd(_mm256_mul_pd(_mm256_set_pd(-1.0,-1.0,-1.0,-1.0),_mm256_load_pd(& _data_pdfs_20_31_1m1[ctr_0])),xi_1),xi_120),xi_155),xi_18),xi_23),xi_31),_mm256_set_pd(omega_shear,omega_shear,omega_shear,omega_shear));
+            const __m256d xi_157 = _mm256_mul_pd(xi_156,_mm256_set_pd(0.125,0.125,0.125,0.125));
+            const __m256d xi_159 = _mm256_mul_pd(_mm256_add_pd(_mm256_add_pd(_mm256_add_pd(_mm256_add_pd(_mm256_add_pd(_mm256_add_pd(_mm256_add_pd(_mm256_add_pd(_mm256_add_pd(_mm256_add_pd(_mm256_mul_pd(xi_114,_mm256_set_pd(2.0,2.0,2.0,2.0)),_mm256_mul_pd(xi_119,_mm256_set_pd(-1.0,-1.0,-1.0,-1.0))),_mm256_mul_pd(_mm256_set_pd(-2.0,-2.0,-2.0,-2.0),_mm256_loadu_pd(& _data_pdfs_20_33_10[ctr_0 + 1]))),_mm256_mul_pd(_mm256_set_pd(-2.0,-2.0,-2.0,-2.0),_mm256_loadu_pd(& _data_pdfs_20_34_10[ctr_0 - 1]))),xi_111),xi_118),xi_122),xi_155),xi_20),_mm256_load_pd(& _data_pdfs_20_31_1m1[ctr_0])),_mm256_load_pd(& _data_pdfs_20_32_11[ctr_0])),_mm256_set_pd(omega_shear,omega_shear,omega_shear,omega_shear));
+            const __m256d xi_161 = _mm256_add_pd(_mm256_mul_pd(xi_159,_mm256_set_pd(-0.0416666666666667,-0.0416666666666667,-0.0416666666666667,-0.0416666666666667)),_mm256_mul_pd(xi_160,_mm256_set_pd(-0.166666666666667,-0.166666666666667,-0.166666666666667,-0.166666666666667)));
+            const __m256d xi_162 = _mm256_add_pd(_mm256_add_pd(_mm256_mul_pd(xi_104,_mm256_set_pd(-0.1,-0.1,-0.1,-0.1)),_mm256_mul_pd(xi_110,_mm256_set_pd(-0.05,-0.05,-0.05,-0.05))),xi_161);
+            const __m256d xi_163 = _mm256_add_pd(_mm256_add_pd(_mm256_add_pd(_mm256_add_pd(_mm256_add_pd(_mm256_mul_pd(xi_107,_mm256_set_pd(0.0285714285714286,0.0285714285714286,0.0285714285714286,0.0285714285714286)),_mm256_mul_pd(xi_113,_mm256_set_pd(0.0142857142857143,0.0142857142857143,0.0142857142857143,0.0142857142857143))),xi_154),xi_157),xi_158),xi_162);
+            const __m256d xi_177 = _mm256_add_pd(_mm256_add_pd(_mm256_add_pd(_mm256_add_pd(_mm256_mul_pd(xi_107,_mm256_set_pd(-0.0714285714285714,-0.0714285714285714,-0.0714285714285714,-0.0714285714285714)),_mm256_mul_pd(xi_113,_mm256_set_pd(-0.0357142857142857,-0.0357142857142857,-0.0357142857142857,-0.0357142857142857))),_mm256_mul_pd(xi_159,_mm256_set_pd(0.0833333333333333,0.0833333333333333,0.0833333333333333,0.0833333333333333))),_mm256_mul_pd(xi_160,_mm256_set_pd(0.333333333333333,0.333333333333333,0.333333333333333,0.333333333333333))),xi_158);
+            const __m256d xi_182 = _mm256_add_pd(_mm256_add_pd(_mm256_add_pd(_mm256_add_pd(_mm256_add_pd(_mm256_add_pd(_mm256_mul_pd(rho,u_2),_mm256_mul_pd(vel2Term,_mm256_set_pd(-1.0,-1.0,-1.0,-1.0))),xi_10),xi_116),xi_121),xi_179),_mm256_loadu_pd(& _data_pdfs_21_318_10[ctr_0 - 1]));
+            const __m256d xi_183 = _mm256_mul_pd(xi_182,_mm256_set_pd(xi_133,xi_133,xi_133,xi_133));
+            const __m256d xi_191 = _mm256_add_pd(_mm256_add_pd(_mm256_add_pd(_mm256_add_pd(_mm256_add_pd(_mm256_add_pd(_mm256_mul_pd(xi_103,_mm256_set_pd(0.0952380952380952,0.0952380952380952,0.0952380952380952,0.0952380952380952)),_mm256_mul_pd(xi_107,_mm256_set_pd(-0.0428571428571429,-0.0428571428571429,-0.0428571428571429,-0.0428571428571429))),_mm256_mul_pd(xi_113,_mm256_set_pd(-0.0214285714285714,-0.0214285714285714,-0.0214285714285714,-0.0214285714285714))),_mm256_mul_pd(xi_127,_mm256_set_pd(0.0158730158730159,0.0158730158730159,0.0158730158730159,0.0158730158730159))),_mm256_mul_pd(xi_154,_mm256_set_pd(-1.0,-1.0,-1.0,-1.0))),_mm256_mul_pd(xi_157,_mm256_set_pd(-1.0,-1.0,-1.0,-1.0))),xi_162);
+            const __m256d xi_194 = _mm256_mul_pd(xi_156,_mm256_set_pd(0.0625,0.0625,0.0625,0.0625));
+            const __m256d xi_199 = _mm256_add_pd(_mm256_mul_pd(xi_106,_mm256_set_pd(0.0833333333333333,0.0833333333333333,0.0833333333333333,0.0833333333333333)),_mm256_mul_pd(xi_123,_mm256_set_pd(0.0416666666666667,0.0416666666666667,0.0416666666666667,0.0416666666666667)));
+            const __m256d xi_200 = _mm256_add_pd(xi_198,xi_199);
+            const __m256d xi_201 = _mm256_add_pd(_mm256_add_pd(_mm256_add_pd(_mm256_add_pd(_mm256_add_pd(xi_164,xi_193),xi_194),xi_195),xi_196),xi_200);
+            const __m256d xi_203 = _mm256_add_pd(_mm256_mul_pd(xi_159,_mm256_set_pd(0.0208333333333333,0.0208333333333333,0.0208333333333333,0.0208333333333333)),_mm256_mul_pd(xi_160,_mm256_set_pd(0.0833333333333333,0.0833333333333333,0.0833333333333333,0.0833333333333333)));
+            const __m256d xi_204 = _mm256_add_pd(_mm256_mul_pd(xi_202,_mm256_set_pd(-1.0,-1.0,-1.0,-1.0)),xi_203);
+            const __m256d xi_205 = _mm256_add_pd(xi_178,xi_204);
+            const __m256d xi_211 = _mm256_add_pd(xi_202,xi_203);
+            const __m256d xi_212 = _mm256_add_pd(xi_176,xi_211);
+            const __m256d xi_213 = _mm256_add_pd(_mm256_mul_pd(xi_198,_mm256_set_pd(-1.0,-1.0,-1.0,-1.0)),xi_199);
+            const __m256d xi_214 = _mm256_add_pd(_mm256_add_pd(_mm256_add_pd(_mm256_add_pd(_mm256_add_pd(xi_150,xi_193),xi_194),xi_195),xi_196),xi_213);
+            const __m256d xi_230 = _mm256_mul_pd(xi_182,_mm256_set_pd(xi_197,xi_197,xi_197,xi_197));
+            const __m256d xi_232 = _mm256_add_pd(xi_230,xi_231);
+            const __m256d xi_233 = _mm256_add_pd(_mm256_add_pd(_mm256_add_pd(_mm256_add_pd(_mm256_mul_pd(xi_223,_mm256_set_pd(-1.0,-1.0,-1.0,-1.0)),_mm256_mul_pd(xi_227,_mm256_set_pd(-1.0,-1.0,-1.0,-1.0))),xi_225),xi_229),xi_232);
+            const __m256d xi_238 = _mm256_add_pd(_mm256_add_pd(_mm256_add_pd(_mm256_add_pd(_mm256_mul_pd(xi_234,_mm256_set_pd(-1.0,-1.0,-1.0,-1.0)),_mm256_mul_pd(xi_236,_mm256_set_pd(-1.0,-1.0,-1.0,-1.0))),xi_200),xi_235),xi_237);
+            const __m256d xi_239 = _mm256_add_pd(_mm256_add_pd(_mm256_add_pd(_mm256_add_pd(_mm256_mul_pd(xi_235,_mm256_set_pd(-1.0,-1.0,-1.0,-1.0)),_mm256_mul_pd(xi_237,_mm256_set_pd(-1.0,-1.0,-1.0,-1.0))),xi_213),xi_234),xi_236);
+            const __m256d xi_242 = _mm256_mul_pd(xi_194,_mm256_set_pd(-1.0,-1.0,-1.0,-1.0));
+            const __m256d xi_245 = _mm256_add_pd(_mm256_add_pd(_mm256_add_pd(_mm256_add_pd(_mm256_add_pd(_mm256_add_pd(xi_192,xi_199),xi_232),xi_241),xi_242),xi_243),xi_244);
+            const __m256d xi_253 = _mm256_add_pd(_mm256_add_pd(_mm256_add_pd(_mm256_add_pd(_mm256_mul_pd(xi_249,_mm256_set_pd(-1.0,-1.0,-1.0,-1.0)),_mm256_mul_pd(xi_251,_mm256_set_pd(-1.0,-1.0,-1.0,-1.0))),xi_204),xi_250),xi_252);
+            const __m256d xi_255 = _mm256_add_pd(_mm256_add_pd(_mm256_add_pd(_mm256_add_pd(_mm256_mul_pd(xi_250,_mm256_set_pd(-1.0,-1.0,-1.0,-1.0)),_mm256_mul_pd(xi_252,_mm256_set_pd(-1.0,-1.0,-1.0,-1.0))),xi_211),xi_249),xi_251);
+            const __m256d xi_256 = _mm256_add_pd(_mm256_mul_pd(xi_230,_mm256_set_pd(-1.0,-1.0,-1.0,-1.0)),xi_231);
+            const __m256d xi_257 = _mm256_add_pd(_mm256_add_pd(_mm256_add_pd(_mm256_add_pd(_mm256_mul_pd(xi_225,_mm256_set_pd(-1.0,-1.0,-1.0,-1.0)),_mm256_mul_pd(xi_229,_mm256_set_pd(-1.0,-1.0,-1.0,-1.0))),xi_223),xi_227),xi_256);
+            const __m256d xi_258 = _mm256_add_pd(_mm256_add_pd(_mm256_add_pd(_mm256_add_pd(_mm256_add_pd(_mm256_add_pd(xi_190,xi_199),xi_241),xi_242),xi_243),xi_244),xi_256);
+            const __m256d p_0 = _mm256_add_pd(xi_2,xi_32);
+            const __m256d p_1 = xi_33;
+            const __m256d xi_208 = _mm256_mul_pd(_mm256_add_pd(_mm256_mul_pd(p_1,_mm256_set_pd(-1.0,-1.0,-1.0,-1.0)),_mm256_mul_pd(u_0,xi_131)),_mm256_set_pd(xi_207,xi_207,xi_207,xi_207));
+            const __m256d xi_209 = _mm256_add_pd(_mm256_mul_pd(xi_206,_mm256_set_pd(-1.0,-1.0,-1.0,-1.0)),_mm256_mul_pd(xi_208,_mm256_set_pd(-1.0,-1.0,-1.0,-1.0)));
+            const __m256d xi_210 = _mm256_add_pd(xi_206,xi_208);
+            const __m256d p_2 = xi_36;
+            const __m256d xi_247 = _mm256_mul_pd(_mm256_add_pd(_mm256_mul_pd(p_2,_mm256_set_pd(-1.0,-1.0,-1.0,-1.0)),_mm256_mul_pd(u_2,xi_165)),_mm256_set_pd(xi_207,xi_207,xi_207,xi_207));
+            const __m256d xi_248 = _mm256_add_pd(_mm256_mul_pd(xi_246,_mm256_set_pd(-1.0,-1.0,-1.0,-1.0)),_mm256_mul_pd(xi_247,_mm256_set_pd(-1.0,-1.0,-1.0,-1.0)));
+            const __m256d xi_254 = _mm256_add_pd(xi_246,xi_247);
+            const __m256d p_3 = xi_33;
+            const __m256d p_4 = _mm256_add_pd(_mm256_add_pd(xi_0,xi_37),xi_5);
+            const __m256d p_5 = xi_39;
+            const __m256d xi_217 = _mm256_mul_pd(_mm256_add_pd(_mm256_mul_pd(p_5,_mm256_set_pd(-1.0,-1.0,-1.0,-1.0)),_mm256_mul_pd(u_2,xi_131)),_mm256_set_pd(xi_207,xi_207,xi_207,xi_207));
+            const __m256d xi_221 = _mm256_add_pd(_mm256_add_pd(_mm256_add_pd(_mm256_add_pd(_mm256_add_pd(_mm256_add_pd(xi_161,xi_215),xi_216),xi_217),xi_218),xi_219),xi_220);
+            const __m256d xi_240 = _mm256_add_pd(_mm256_add_pd(_mm256_add_pd(_mm256_add_pd(_mm256_add_pd(_mm256_add_pd(_mm256_mul_pd(xi_215,_mm256_set_pd(-1.0,-1.0,-1.0,-1.0)),_mm256_mul_pd(xi_217,_mm256_set_pd(-1.0,-1.0,-1.0,-1.0))),xi_161),xi_216),xi_218),xi_219),xi_220);
+            const __m256d p_6 = xi_36;
+            const __m256d p_7 = xi_39;
+            const __m256d p_8 = _mm256_add_pd(_mm256_add_pd(_mm256_add_pd(_mm256_add_pd(xi_1,xi_10),xi_3),xi_7),_mm256_load_pd(& _data_pdfs_21_316_11[ctr_0]));
+            const __m256d forceTerm_0 = _mm256_add_pd(_mm256_add_pd(_mm256_add_pd(_mm256_mul_pd(xi_47,_mm256_set_pd(-1.5,-1.5,-1.5,-1.5)),_mm256_mul_pd(_mm256_mul_pd(xi_50,_mm256_set_pd(-1.0,-1.0,-1.0,-1.0)),_mm256_set_pd(xi_53,xi_53,xi_53,xi_53))),_mm256_mul_pd(_mm256_mul_pd(xi_55,_mm256_set_pd(-1.0,-1.0,-1.0,-1.0)),_mm256_set_pd(xi_53,xi_53,xi_53,xi_53))),_mm256_mul_pd(_mm256_mul_pd(xi_56,_mm256_set_pd(-1.0,-1.0,-1.0,-1.0)),_mm256_set_pd(xi_53,xi_53,xi_53,xi_53)));
+            const __m256d forceTerm_1 = _mm256_add_pd(xi_57,xi_64);
+            const __m256d forceTerm_2 = _mm256_add_pd(_mm256_mul_pd(xi_57,_mm256_set_pd(-1.0,-1.0,-1.0,-1.0)),xi_64);
+            const __m256d forceTerm_3 = _mm256_add_pd(_mm256_mul_pd(xi_65,_mm256_set_pd(-1.0,-1.0,-1.0,-1.0)),xi_68);
+            const __m256d forceTerm_4 = _mm256_add_pd(xi_65,xi_68);
+            const __m256d forceTerm_5 = _mm256_add_pd(xi_69,xi_70);
+            const __m256d forceTerm_6 = _mm256_add_pd(_mm256_mul_pd(xi_69,_mm256_set_pd(-1.0,-1.0,-1.0,-1.0)),xi_70);
+            const __m256d forceTerm_7 = _mm256_add_pd(_mm256_add_pd(xi_75,xi_77),xi_84);
+            const __m256d forceTerm_8 = _mm256_add_pd(_mm256_add_pd(xi_74,xi_84),xi_85);
+            const __m256d forceTerm_9 = _mm256_add_pd(_mm256_add_pd(xi_74,xi_77),xi_87);
+            const __m256d forceTerm_10 = _mm256_add_pd(_mm256_add_pd(xi_75,xi_85),xi_87);
+            const __m256d forceTerm_11 = _mm256_add_pd(_mm256_add_pd(xi_83,xi_88),xi_92);
+            const __m256d forceTerm_12 = _mm256_add_pd(_mm256_add_pd(xi_86,xi_92),xi_93);
+            const __m256d forceTerm_13 = _mm256_add_pd(_mm256_add_pd(xi_77,xi_95),xi_97);
+            const __m256d forceTerm_14 = _mm256_add_pd(_mm256_add_pd(xi_85,xi_94),xi_97);
+            const __m256d forceTerm_15 = _mm256_add_pd(_mm256_add_pd(xi_83,xi_93),xi_99);
+            const __m256d forceTerm_16 = _mm256_add_pd(_mm256_add_pd(xi_86,xi_88),xi_99);
+            const __m256d forceTerm_17 = _mm256_add_pd(_mm256_add_pd(xi_100,xi_77),xi_94);
+            const __m256d forceTerm_18 = _mm256_add_pd(_mm256_add_pd(xi_100,xi_85),xi_95);
+            _mm256_store_pd(&_data_pdfs_tmp_20_30_10[ctr_0],_mm256_add_pd(_mm256_add_pd(_mm256_add_pd(_mm256_add_pd(_mm256_add_pd(_mm256_add_pd(_mm256_add_pd(_mm256_add_pd(_mm256_add_pd(_mm256_mul_pd(xi_103,_mm256_set_pd(0.142857142857143,0.142857142857143,0.142857142857143,0.142857142857143)),_mm256_mul_pd(xi_104,_mm256_set_pd(0.2,0.2,0.2,0.2))),_mm256_mul_pd(xi_106,_mm256_set_pd(-1.0,-1.0,-1.0,-1.0))),_mm256_mul_pd(xi_107,_mm256_set_pd(0.0857142857142857,0.0857142857142857,0.0857142857142857,0.0857142857142857))),_mm256_mul_pd(xi_110,_mm256_set_pd(0.1,0.1,0.1,0.1))),_mm256_mul_pd(xi_113,_mm256_set_pd(0.0428571428571429,0.0428571428571429,0.0428571428571429,0.0428571428571429))),_mm256_mul_pd(xi_123,_mm256_set_pd(-0.5,-0.5,-0.5,-0.5))),_mm256_mul_pd(xi_127,_mm256_set_pd(0.0238095238095238,0.0238095238095238,0.0238095238095238,0.0238095238095238))),forceTerm_0),_mm256_load_pd(& _data_pdfs_20_30_10[ctr_0])));
+            _mm256_store_pd(&_data_pdfs_tmp_20_31_10[ctr_0],_mm256_add_pd(_mm256_add_pd(_mm256_add_pd(_mm256_add_pd(_mm256_add_pd(_mm256_add_pd(_mm256_mul_pd(xi_130,_mm256_set_pd(-1.0,-1.0,-1.0,-1.0)),_mm256_mul_pd(xi_139,_mm256_set_pd(-1.0,-1.0,-1.0,-1.0))),forceTerm_1),xi_134),xi_150),xi_163),_mm256_load_pd(& _data_pdfs_20_31_1m1[ctr_0])));
+            _mm256_store_pd(&_data_pdfs_tmp_20_32_10[ctr_0],_mm256_add_pd(_mm256_add_pd(_mm256_add_pd(_mm256_add_pd(_mm256_add_pd(_mm256_add_pd(_mm256_mul_pd(xi_134,_mm256_set_pd(-1.0,-1.0,-1.0,-1.0)),forceTerm_2),xi_130),xi_139),xi_163),xi_164),_mm256_load_pd(& _data_pdfs_20_32_11[ctr_0])));
+            _mm256_store_pd(&_data_pdfs_tmp_20_33_10[ctr_0],_mm256_add_pd(_mm256_add_pd(_mm256_add_pd(_mm256_add_pd(_mm256_add_pd(_mm256_add_pd(_mm256_mul_pd(xi_167,_mm256_set_pd(-1.0,-1.0,-1.0,-1.0)),forceTerm_3),xi_169),xi_171),xi_176),xi_177),_mm256_loadu_pd(& _data_pdfs_20_33_10[ctr_0 + 1])));
+            _mm256_store_pd(&_data_pdfs_tmp_20_34_10[ctr_0],_mm256_add_pd(_mm256_add_pd(_mm256_add_pd(_mm256_add_pd(_mm256_add_pd(_mm256_add_pd(_mm256_mul_pd(xi_169,_mm256_set_pd(-1.0,-1.0,-1.0,-1.0)),_mm256_mul_pd(xi_171,_mm256_set_pd(-1.0,-1.0,-1.0,-1.0))),forceTerm_4),xi_167),xi_177),xi_178),_mm256_loadu_pd(& _data_pdfs_20_34_10[ctr_0 - 1])));
+            _mm256_store_pd(&_data_pdfs_tmp_20_35_10[ctr_0],_mm256_add_pd(_mm256_add_pd(_mm256_add_pd(_mm256_add_pd(_mm256_add_pd(_mm256_add_pd(_mm256_mul_pd(xi_181,_mm256_set_pd(-1.0,-1.0,-1.0,-1.0)),_mm256_mul_pd(xi_185,_mm256_set_pd(-1.0,-1.0,-1.0,-1.0))),forceTerm_5),xi_183),xi_190),xi_191),_mm256_load_pd(& _data_pdfs_2m1_35_10[ctr_0])));
+            _mm256_store_pd(&_data_pdfs_tmp_20_36_10[ctr_0],_mm256_add_pd(_mm256_add_pd(_mm256_add_pd(_mm256_add_pd(_mm256_add_pd(_mm256_add_pd(_mm256_mul_pd(xi_183,_mm256_set_pd(-1.0,-1.0,-1.0,-1.0)),forceTerm_6),xi_181),xi_185),xi_191),xi_192),_mm256_load_pd(& _data_pdfs_21_36_10[ctr_0])));
+            _mm256_store_pd(&_data_pdfs_tmp_20_37_10[ctr_0],_mm256_add_pd(_mm256_add_pd(_mm256_add_pd(_mm256_add_pd(forceTerm_7,xi_201),xi_205),xi_209),_mm256_loadu_pd(& _data_pdfs_20_37_1m1[ctr_0 + 1])));
+            _mm256_store_pd(&_data_pdfs_tmp_20_38_10[ctr_0],_mm256_add_pd(_mm256_add_pd(_mm256_add_pd(_mm256_add_pd(forceTerm_8,xi_201),xi_210),xi_212),_mm256_loadu_pd(& _data_pdfs_20_38_1m1[ctr_0 - 1])));
+            _mm256_store_pd(&_data_pdfs_tmp_20_39_10[ctr_0],_mm256_add_pd(_mm256_add_pd(_mm256_add_pd(_mm256_add_pd(forceTerm_9,xi_205),xi_210),xi_214),_mm256_loadu_pd(& _data_pdfs_20_39_11[ctr_0 + 1])));
+            _mm256_store_pd(&_data_pdfs_tmp_20_310_10[ctr_0],_mm256_add_pd(_mm256_add_pd(_mm256_add_pd(_mm256_add_pd(forceTerm_10,xi_209),xi_212),xi_214),_mm256_loadu_pd(& _data_pdfs_20_310_11[ctr_0 - 1])));
+            _mm256_store_pd(&_data_pdfs_tmp_20_311_10[ctr_0],_mm256_add_pd(_mm256_add_pd(_mm256_add_pd(_mm256_add_pd(forceTerm_11,xi_221),xi_233),xi_238),_mm256_load_pd(& _data_pdfs_2m1_311_1m1[ctr_0])));
+            _mm256_store_pd(&_data_pdfs_tmp_20_312_10[ctr_0],_mm256_add_pd(_mm256_add_pd(_mm256_add_pd(_mm256_add_pd(forceTerm_12,xi_233),xi_239),xi_240),_mm256_load_pd(& _data_pdfs_2m1_312_11[ctr_0])));
+            _mm256_store_pd(&_data_pdfs_tmp_20_313_10[ctr_0],_mm256_add_pd(_mm256_add_pd(_mm256_add_pd(_mm256_add_pd(forceTerm_13,xi_245),xi_248),xi_253),_mm256_loadu_pd(& _data_pdfs_2m1_313_10[ctr_0 + 1])));
+            _mm256_store_pd(&_data_pdfs_tmp_20_314_10[ctr_0],_mm256_add_pd(_mm256_add_pd(_mm256_add_pd(_mm256_add_pd(forceTerm_14,xi_245),xi_254),xi_255),_mm256_loadu_pd(& _data_pdfs_2m1_314_10[ctr_0 - 1])));
+            _mm256_store_pd(&_data_pdfs_tmp_20_315_10[ctr_0],_mm256_add_pd(_mm256_add_pd(_mm256_add_pd(_mm256_add_pd(forceTerm_15,xi_238),xi_240),xi_257),_mm256_load_pd(& _data_pdfs_21_315_1m1[ctr_0])));
+            _mm256_store_pd(&_data_pdfs_tmp_20_316_10[ctr_0],_mm256_add_pd(_mm256_add_pd(_mm256_add_pd(_mm256_add_pd(forceTerm_16,xi_221),xi_239),xi_257),_mm256_load_pd(& _data_pdfs_21_316_11[ctr_0])));
+            _mm256_store_pd(&_data_pdfs_tmp_20_317_10[ctr_0],_mm256_add_pd(_mm256_add_pd(_mm256_add_pd(_mm256_add_pd(forceTerm_17,xi_253),xi_254),xi_258),_mm256_loadu_pd(& _data_pdfs_21_317_10[ctr_0 + 1])));
+            _mm256_store_pd(&_data_pdfs_tmp_20_318_10[ctr_0],_mm256_add_pd(_mm256_add_pd(_mm256_add_pd(_mm256_add_pd(forceTerm_18,xi_248),xi_255),xi_258),_mm256_loadu_pd(& _data_pdfs_21_318_10[ctr_0 - 1])));
          }
-=======
-static FUNC_PREFIX void kernel_streamCollide(
-    double *RESTRICT const _data_force, double *RESTRICT const _data_pdfs,
-    double *RESTRICT _data_pdfs_tmp, int64_t const _size_force_0,
-    int64_t const _size_force_1, int64_t const _size_force_2,
-    int64_t const _stride_force_1, int64_t const _stride_force_2,
-    int64_t const _stride_force_3, int64_t const _stride_pdfs_1,
-    int64_t const _stride_pdfs_2, int64_t const _stride_pdfs_3,
-    int64_t const _stride_pdfs_tmp_1, int64_t const _stride_pdfs_tmp_2,
-    int64_t const _stride_pdfs_tmp_3, uint32_t block_offset_0,
-    uint32_t block_offset_1, uint32_t block_offset_2, double kT,
-    double omega_bulk, double omega_even, double omega_odd, double omega_shear,
-    uint32_t seed, uint32_t time_step) {
-  const double xi_25 = -omega_bulk;
-  const double xi_36 = -omega_shear;
-  const double xi_37 = xi_36 + 2.0;
-  const double xi_38 = xi_37 * 0.5;
-  const double xi_43 = xi_37 * 0.0833333333333333;
-  const double xi_48 = xi_37 * 0.166666666666667;
-  const double xi_58 = xi_37 * 0.25;
-  const double xi_63 = xi_37 * 0.0416666666666667;
-  const double xi_90 = 2.4494897427831779;
-  const double xi_115 = omega_odd * 0.25;
-  const double xi_131 = omega_odd * 0.0833333333333333;
-  const double xi_196 = omega_shear * 0.25;
-  const double xi_211 = omega_odd * 0.0416666666666667;
-  const double xi_213 = omega_odd * 0.125;
-  const int64_t rr_0 = 0.0;
-  const double xi_120 = rr_0 * 0.166666666666667;
-  const double xi_186 = rr_0 * 0.0833333333333333;
-  for (int64_t ctr_2 = 1; ctr_2 < _size_force_2 - 1; ctr_2 += 1) {
-    double *RESTRICT _data_pdfs_2m1_314 = _data_pdfs + _stride_pdfs_2 * ctr_2 -
-                                          _stride_pdfs_2 + 14 * _stride_pdfs_3;
-    double *RESTRICT _data_pdfs_21_318 = _data_pdfs + _stride_pdfs_2 * ctr_2 +
-                                         _stride_pdfs_2 + 18 * _stride_pdfs_3;
-    double *RESTRICT _data_pdfs_20_34 =
-        _data_pdfs + _stride_pdfs_2 * ctr_2 + 4 * _stride_pdfs_3;
-    double *RESTRICT _data_pdfs_2m1_311 = _data_pdfs + _stride_pdfs_2 * ctr_2 -
-                                          _stride_pdfs_2 + 11 * _stride_pdfs_3;
-    double *RESTRICT _data_pdfs_20_31 =
-        _data_pdfs + _stride_pdfs_2 * ctr_2 + _stride_pdfs_3;
-    double *RESTRICT _data_pdfs_21_315 = _data_pdfs + _stride_pdfs_2 * ctr_2 +
-                                         _stride_pdfs_2 + 15 * _stride_pdfs_3;
-    double *RESTRICT _data_pdfs_2m1_312 = _data_pdfs + _stride_pdfs_2 * ctr_2 -
-                                          _stride_pdfs_2 + 12 * _stride_pdfs_3;
-    double *RESTRICT _data_pdfs_2m1_35 = _data_pdfs + _stride_pdfs_2 * ctr_2 -
-                                         _stride_pdfs_2 + 5 * _stride_pdfs_3;
-    double *RESTRICT _data_pdfs_20_33 =
-        _data_pdfs + _stride_pdfs_2 * ctr_2 + 3 * _stride_pdfs_3;
-    double *RESTRICT _data_pdfs_20_39 =
-        _data_pdfs + _stride_pdfs_2 * ctr_2 + 9 * _stride_pdfs_3;
-    double *RESTRICT _data_pdfs_20_32 =
-        _data_pdfs + _stride_pdfs_2 * ctr_2 + 2 * _stride_pdfs_3;
-    double *RESTRICT _data_pdfs_21_316 = _data_pdfs + _stride_pdfs_2 * ctr_2 +
-                                         _stride_pdfs_2 + 16 * _stride_pdfs_3;
-    double *RESTRICT _data_pdfs_21_317 = _data_pdfs + _stride_pdfs_2 * ctr_2 +
-                                         _stride_pdfs_2 + 17 * _stride_pdfs_3;
-    double *RESTRICT _data_pdfs_21_36 = _data_pdfs + _stride_pdfs_2 * ctr_2 +
-                                        _stride_pdfs_2 + 6 * _stride_pdfs_3;
-    double *RESTRICT _data_pdfs_20_37 =
-        _data_pdfs + _stride_pdfs_2 * ctr_2 + 7 * _stride_pdfs_3;
-    double *RESTRICT _data_pdfs_2m1_313 = _data_pdfs + _stride_pdfs_2 * ctr_2 -
-                                          _stride_pdfs_2 + 13 * _stride_pdfs_3;
-    double *RESTRICT _data_pdfs_20_310 =
-        _data_pdfs + _stride_pdfs_2 * ctr_2 + 10 * _stride_pdfs_3;
-    double *RESTRICT _data_force_20_31 =
-        _data_force + _stride_force_2 * ctr_2 + _stride_force_3;
-    double *RESTRICT _data_force_20_30 = _data_force + _stride_force_2 * ctr_2;
-    double *RESTRICT _data_force_20_32 =
-        _data_force + _stride_force_2 * ctr_2 + 2 * _stride_force_3;
-    double *RESTRICT _data_pdfs_20_30 = _data_pdfs + _stride_pdfs_2 * ctr_2;
-    double *RESTRICT _data_pdfs_20_38 =
-        _data_pdfs + _stride_pdfs_2 * ctr_2 + 8 * _stride_pdfs_3;
-    double *RESTRICT _data_pdfs_tmp_20_30 =
-        _data_pdfs_tmp + _stride_pdfs_tmp_2 * ctr_2;
-    double *RESTRICT _data_pdfs_tmp_20_31 =
-        _data_pdfs_tmp + _stride_pdfs_tmp_2 * ctr_2 + _stride_pdfs_tmp_3;
-    double *RESTRICT _data_pdfs_tmp_20_32 =
-        _data_pdfs_tmp + _stride_pdfs_tmp_2 * ctr_2 + 2 * _stride_pdfs_tmp_3;
-    double *RESTRICT _data_pdfs_tmp_20_33 =
-        _data_pdfs_tmp + _stride_pdfs_tmp_2 * ctr_2 + 3 * _stride_pdfs_tmp_3;
-    double *RESTRICT _data_pdfs_tmp_20_34 =
-        _data_pdfs_tmp + _stride_pdfs_tmp_2 * ctr_2 + 4 * _stride_pdfs_tmp_3;
-    double *RESTRICT _data_pdfs_tmp_20_35 =
-        _data_pdfs_tmp + _stride_pdfs_tmp_2 * ctr_2 + 5 * _stride_pdfs_tmp_3;
-    double *RESTRICT _data_pdfs_tmp_20_36 =
-        _data_pdfs_tmp + _stride_pdfs_tmp_2 * ctr_2 + 6 * _stride_pdfs_tmp_3;
-    double *RESTRICT _data_pdfs_tmp_20_37 =
-        _data_pdfs_tmp + _stride_pdfs_tmp_2 * ctr_2 + 7 * _stride_pdfs_tmp_3;
-    double *RESTRICT _data_pdfs_tmp_20_38 =
-        _data_pdfs_tmp + _stride_pdfs_tmp_2 * ctr_2 + 8 * _stride_pdfs_tmp_3;
-    double *RESTRICT _data_pdfs_tmp_20_39 =
-        _data_pdfs_tmp + _stride_pdfs_tmp_2 * ctr_2 + 9 * _stride_pdfs_tmp_3;
-    double *RESTRICT _data_pdfs_tmp_20_310 =
-        _data_pdfs_tmp + _stride_pdfs_tmp_2 * ctr_2 + 10 * _stride_pdfs_tmp_3;
-    double *RESTRICT _data_pdfs_tmp_20_311 =
-        _data_pdfs_tmp + _stride_pdfs_tmp_2 * ctr_2 + 11 * _stride_pdfs_tmp_3;
-    double *RESTRICT _data_pdfs_tmp_20_312 =
-        _data_pdfs_tmp + _stride_pdfs_tmp_2 * ctr_2 + 12 * _stride_pdfs_tmp_3;
-    double *RESTRICT _data_pdfs_tmp_20_313 =
-        _data_pdfs_tmp + _stride_pdfs_tmp_2 * ctr_2 + 13 * _stride_pdfs_tmp_3;
-    double *RESTRICT _data_pdfs_tmp_20_314 =
-        _data_pdfs_tmp + _stride_pdfs_tmp_2 * ctr_2 + 14 * _stride_pdfs_tmp_3;
-    double *RESTRICT _data_pdfs_tmp_20_315 =
-        _data_pdfs_tmp + _stride_pdfs_tmp_2 * ctr_2 + 15 * _stride_pdfs_tmp_3;
-    double *RESTRICT _data_pdfs_tmp_20_316 =
-        _data_pdfs_tmp + _stride_pdfs_tmp_2 * ctr_2 + 16 * _stride_pdfs_tmp_3;
-    double *RESTRICT _data_pdfs_tmp_20_317 =
-        _data_pdfs_tmp + _stride_pdfs_tmp_2 * ctr_2 + 17 * _stride_pdfs_tmp_3;
-    double *RESTRICT _data_pdfs_tmp_20_318 =
-        _data_pdfs_tmp + _stride_pdfs_tmp_2 * ctr_2 + 18 * _stride_pdfs_tmp_3;
-    for (int64_t ctr_1 = 1; ctr_1 < _size_force_1 - 1; ctr_1 += 1) {
-      double *RESTRICT _data_pdfs_2m1_314_10 =
-          _stride_pdfs_1 * ctr_1 + _data_pdfs_2m1_314;
-      double *RESTRICT _data_pdfs_21_318_10 =
-          _stride_pdfs_1 * ctr_1 + _data_pdfs_21_318;
-      double *RESTRICT _data_pdfs_20_34_10 =
-          _stride_pdfs_1 * ctr_1 + _data_pdfs_20_34;
-      double *RESTRICT _data_pdfs_2m1_311_1m1 =
-          _stride_pdfs_1 * ctr_1 - _stride_pdfs_1 + _data_pdfs_2m1_311;
-      double *RESTRICT _data_pdfs_20_31_1m1 =
-          _stride_pdfs_1 * ctr_1 - _stride_pdfs_1 + _data_pdfs_20_31;
-      double *RESTRICT _data_pdfs_21_315_1m1 =
-          _stride_pdfs_1 * ctr_1 - _stride_pdfs_1 + _data_pdfs_21_315;
-      double *RESTRICT _data_pdfs_2m1_312_11 =
-          _stride_pdfs_1 * ctr_1 + _stride_pdfs_1 + _data_pdfs_2m1_312;
-      double *RESTRICT _data_pdfs_2m1_35_10 =
-          _stride_pdfs_1 * ctr_1 + _data_pdfs_2m1_35;
-      double *RESTRICT _data_pdfs_20_33_10 =
-          _stride_pdfs_1 * ctr_1 + _data_pdfs_20_33;
-      double *RESTRICT _data_pdfs_20_39_11 =
-          _stride_pdfs_1 * ctr_1 + _stride_pdfs_1 + _data_pdfs_20_39;
-      double *RESTRICT _data_pdfs_20_32_11 =
-          _stride_pdfs_1 * ctr_1 + _stride_pdfs_1 + _data_pdfs_20_32;
-      double *RESTRICT _data_pdfs_21_316_11 =
-          _stride_pdfs_1 * ctr_1 + _stride_pdfs_1 + _data_pdfs_21_316;
-      double *RESTRICT _data_pdfs_21_317_10 =
-          _stride_pdfs_1 * ctr_1 + _data_pdfs_21_317;
-      double *RESTRICT _data_pdfs_21_36_10 =
-          _stride_pdfs_1 * ctr_1 + _data_pdfs_21_36;
-      double *RESTRICT _data_pdfs_20_37_1m1 =
-          _stride_pdfs_1 * ctr_1 - _stride_pdfs_1 + _data_pdfs_20_37;
-      double *RESTRICT _data_pdfs_2m1_313_10 =
-          _stride_pdfs_1 * ctr_1 + _data_pdfs_2m1_313;
-      double *RESTRICT _data_pdfs_20_310_11 =
-          _stride_pdfs_1 * ctr_1 + _stride_pdfs_1 + _data_pdfs_20_310;
-      double *RESTRICT _data_force_20_31_10 =
-          _stride_force_1 * ctr_1 + _data_force_20_31;
-      double *RESTRICT _data_force_20_30_10 =
-          _stride_force_1 * ctr_1 + _data_force_20_30;
-      double *RESTRICT _data_force_20_32_10 =
-          _stride_force_1 * ctr_1 + _data_force_20_32;
-      double *RESTRICT _data_pdfs_20_30_10 =
-          _stride_pdfs_1 * ctr_1 + _data_pdfs_20_30;
-      double *RESTRICT _data_pdfs_20_38_1m1 =
-          _stride_pdfs_1 * ctr_1 - _stride_pdfs_1 + _data_pdfs_20_38;
-      double *RESTRICT _data_pdfs_tmp_20_30_10 =
-          _stride_pdfs_tmp_1 * ctr_1 + _data_pdfs_tmp_20_30;
-      double *RESTRICT _data_pdfs_tmp_20_31_10 =
-          _stride_pdfs_tmp_1 * ctr_1 + _data_pdfs_tmp_20_31;
-      double *RESTRICT _data_pdfs_tmp_20_32_10 =
-          _stride_pdfs_tmp_1 * ctr_1 + _data_pdfs_tmp_20_32;
-      double *RESTRICT _data_pdfs_tmp_20_33_10 =
-          _stride_pdfs_tmp_1 * ctr_1 + _data_pdfs_tmp_20_33;
-      double *RESTRICT _data_pdfs_tmp_20_34_10 =
-          _stride_pdfs_tmp_1 * ctr_1 + _data_pdfs_tmp_20_34;
-      double *RESTRICT _data_pdfs_tmp_20_35_10 =
-          _stride_pdfs_tmp_1 * ctr_1 + _data_pdfs_tmp_20_35;
-      double *RESTRICT _data_pdfs_tmp_20_36_10 =
-          _stride_pdfs_tmp_1 * ctr_1 + _data_pdfs_tmp_20_36;
-      double *RESTRICT _data_pdfs_tmp_20_37_10 =
-          _stride_pdfs_tmp_1 * ctr_1 + _data_pdfs_tmp_20_37;
-      double *RESTRICT _data_pdfs_tmp_20_38_10 =
-          _stride_pdfs_tmp_1 * ctr_1 + _data_pdfs_tmp_20_38;
-      double *RESTRICT _data_pdfs_tmp_20_39_10 =
-          _stride_pdfs_tmp_1 * ctr_1 + _data_pdfs_tmp_20_39;
-      double *RESTRICT _data_pdfs_tmp_20_310_10 =
-          _stride_pdfs_tmp_1 * ctr_1 + _data_pdfs_tmp_20_310;
-      double *RESTRICT _data_pdfs_tmp_20_311_10 =
-          _stride_pdfs_tmp_1 * ctr_1 + _data_pdfs_tmp_20_311;
-      double *RESTRICT _data_pdfs_tmp_20_312_10 =
-          _stride_pdfs_tmp_1 * ctr_1 + _data_pdfs_tmp_20_312;
-      double *RESTRICT _data_pdfs_tmp_20_313_10 =
-          _stride_pdfs_tmp_1 * ctr_1 + _data_pdfs_tmp_20_313;
-      double *RESTRICT _data_pdfs_tmp_20_314_10 =
-          _stride_pdfs_tmp_1 * ctr_1 + _data_pdfs_tmp_20_314;
-      double *RESTRICT _data_pdfs_tmp_20_315_10 =
-          _stride_pdfs_tmp_1 * ctr_1 + _data_pdfs_tmp_20_315;
-      double *RESTRICT _data_pdfs_tmp_20_316_10 =
-          _stride_pdfs_tmp_1 * ctr_1 + _data_pdfs_tmp_20_316;
-      double *RESTRICT _data_pdfs_tmp_20_317_10 =
-          _stride_pdfs_tmp_1 * ctr_1 + _data_pdfs_tmp_20_317;
-      double *RESTRICT _data_pdfs_tmp_20_318_10 =
-          _stride_pdfs_tmp_1 * ctr_1 + _data_pdfs_tmp_20_318;
-      for (int64_t ctr_0 = 1;
-           ctr_0 < ((_size_force_0 - 2) % (4) == 0
-                        ? _size_force_0 - 2
-                        : ((int64_t)((_size_force_0 - 2) / (4)) + 1) * (4)) +
-                       1;
-           ctr_0 += 4) {
-
-        __m256d random_7_0;
-        __m256d random_7_1;
-        philox_double2(time_step,
-                       _mm256_add_epi32(
-                           _mm256_add_epi32(
-                               _mm256_set_epi32(block_offset_0, block_offset_0,
-                                                block_offset_0, block_offset_0,
-                                                block_offset_0, block_offset_0,
-                                                block_offset_0, block_offset_0),
-                               _mm256_set_epi32(7, 6, 5, 4, 3, 2, 1, 0)),
-                           _mm256_set_epi32(ctr_0, ctr_0, ctr_0, ctr_0, ctr_0,
-                                            ctr_0, ctr_0, ctr_0)),
-                       block_offset_1 + ctr_1, block_offset_2 + ctr_2, 7, seed,
-                       random_7_0, random_7_1);
-
-        __m256d random_6_0;
-        __m256d random_6_1;
-        philox_double2(time_step,
-                       _mm256_add_epi32(
-                           _mm256_add_epi32(
-                               _mm256_set_epi32(block_offset_0, block_offset_0,
-                                                block_offset_0, block_offset_0,
-                                                block_offset_0, block_offset_0,
-                                                block_offset_0, block_offset_0),
-                               _mm256_set_epi32(7, 6, 5, 4, 3, 2, 1, 0)),
-                           _mm256_set_epi32(ctr_0, ctr_0, ctr_0, ctr_0, ctr_0,
-                                            ctr_0, ctr_0, ctr_0)),
-                       block_offset_1 + ctr_1, block_offset_2 + ctr_2, 6, seed,
-                       random_6_0, random_6_1);
-
-        __m256d random_5_0;
-        __m256d random_5_1;
-        philox_double2(time_step,
-                       _mm256_add_epi32(
-                           _mm256_add_epi32(
-                               _mm256_set_epi32(block_offset_0, block_offset_0,
-                                                block_offset_0, block_offset_0,
-                                                block_offset_0, block_offset_0,
-                                                block_offset_0, block_offset_0),
-                               _mm256_set_epi32(7, 6, 5, 4, 3, 2, 1, 0)),
-                           _mm256_set_epi32(ctr_0, ctr_0, ctr_0, ctr_0, ctr_0,
-                                            ctr_0, ctr_0, ctr_0)),
-                       block_offset_1 + ctr_1, block_offset_2 + ctr_2, 5, seed,
-                       random_5_0, random_5_1);
-
-        __m256d random_4_0;
-        __m256d random_4_1;
-        philox_double2(time_step,
-                       _mm256_add_epi32(
-                           _mm256_add_epi32(
-                               _mm256_set_epi32(block_offset_0, block_offset_0,
-                                                block_offset_0, block_offset_0,
-                                                block_offset_0, block_offset_0,
-                                                block_offset_0, block_offset_0),
-                               _mm256_set_epi32(7, 6, 5, 4, 3, 2, 1, 0)),
-                           _mm256_set_epi32(ctr_0, ctr_0, ctr_0, ctr_0, ctr_0,
-                                            ctr_0, ctr_0, ctr_0)),
-                       block_offset_1 + ctr_1, block_offset_2 + ctr_2, 4, seed,
-                       random_4_0, random_4_1);
-
-        __m256d random_3_0;
-        __m256d random_3_1;
-        philox_double2(time_step,
-                       _mm256_add_epi32(
-                           _mm256_add_epi32(
-                               _mm256_set_epi32(block_offset_0, block_offset_0,
-                                                block_offset_0, block_offset_0,
-                                                block_offset_0, block_offset_0,
-                                                block_offset_0, block_offset_0),
-                               _mm256_set_epi32(7, 6, 5, 4, 3, 2, 1, 0)),
-                           _mm256_set_epi32(ctr_0, ctr_0, ctr_0, ctr_0, ctr_0,
-                                            ctr_0, ctr_0, ctr_0)),
-                       block_offset_1 + ctr_1, block_offset_2 + ctr_2, 3, seed,
-                       random_3_0, random_3_1);
-
-        __m256d random_2_0;
-        __m256d random_2_1;
-        philox_double2(time_step,
-                       _mm256_add_epi32(
-                           _mm256_add_epi32(
-                               _mm256_set_epi32(block_offset_0, block_offset_0,
-                                                block_offset_0, block_offset_0,
-                                                block_offset_0, block_offset_0,
-                                                block_offset_0, block_offset_0),
-                               _mm256_set_epi32(7, 6, 5, 4, 3, 2, 1, 0)),
-                           _mm256_set_epi32(ctr_0, ctr_0, ctr_0, ctr_0, ctr_0,
-                                            ctr_0, ctr_0, ctr_0)),
-                       block_offset_1 + ctr_1, block_offset_2 + ctr_2, 2, seed,
-                       random_2_0, random_2_1);
-
-        __m256d random_1_0;
-        __m256d random_1_1;
-        philox_double2(time_step,
-                       _mm256_add_epi32(
-                           _mm256_add_epi32(
-                               _mm256_set_epi32(block_offset_0, block_offset_0,
-                                                block_offset_0, block_offset_0,
-                                                block_offset_0, block_offset_0,
-                                                block_offset_0, block_offset_0),
-                               _mm256_set_epi32(7, 6, 5, 4, 3, 2, 1, 0)),
-                           _mm256_set_epi32(ctr_0, ctr_0, ctr_0, ctr_0, ctr_0,
-                                            ctr_0, ctr_0, ctr_0)),
-                       block_offset_1 + ctr_1, block_offset_2 + ctr_2, 1, seed,
-                       random_1_0, random_1_1);
-
-        __m256d random_0_0;
-        __m256d random_0_1;
-        philox_double2(time_step,
-                       _mm256_add_epi32(
-                           _mm256_add_epi32(
-                               _mm256_set_epi32(block_offset_0, block_offset_0,
-                                                block_offset_0, block_offset_0,
-                                                block_offset_0, block_offset_0,
-                                                block_offset_0, block_offset_0),
-                               _mm256_set_epi32(7, 6, 5, 4, 3, 2, 1, 0)),
-                           _mm256_set_epi32(ctr_0, ctr_0, ctr_0, ctr_0, ctr_0,
-                                            ctr_0, ctr_0, ctr_0)),
-                       block_offset_1 + ctr_1, block_offset_2 + ctr_2, 0, seed,
-                       random_0_0, random_0_1);
-
-        const __m256d xi_0 =
-            _mm256_add_pd(_mm256_loadu_pd(&_data_pdfs_21_318_10[ctr_0 - 1]),
-                          _mm256_loadu_pd(&_data_pdfs_2m1_314_10[ctr_0 - 1]));
-        const __m256d xi_1 = _mm256_add_pd(
-            xi_0, _mm256_loadu_pd(&_data_pdfs_20_34_10[ctr_0 - 1]));
-        const __m256d xi_2 = _mm256_add_pd(
-            _mm256_add_pd(_mm256_load_pd(&_data_pdfs_20_31_1m1[ctr_0]),
-                          _mm256_load_pd(&_data_pdfs_21_315_1m1[ctr_0])),
-            _mm256_load_pd(&_data_pdfs_2m1_311_1m1[ctr_0]));
-        const __m256d xi_3 =
-            _mm256_add_pd(_mm256_load_pd(&_data_pdfs_2m1_312_11[ctr_0]),
-                          _mm256_load_pd(&_data_pdfs_2m1_35_10[ctr_0]));
-        const __m256d xi_4 =
-            _mm256_add_pd(_mm256_loadu_pd(&_data_pdfs_20_33_10[ctr_0 + 1]),
-                          _mm256_loadu_pd(&_data_pdfs_20_39_11[ctr_0 + 1]));
-        const __m256d xi_5 =
-            _mm256_add_pd(_mm256_load_pd(&_data_pdfs_20_32_11[ctr_0]),
-                          _mm256_load_pd(&_data_pdfs_21_316_11[ctr_0]));
-        const __m256d xi_6 =
-            _mm256_add_pd(_mm256_loadu_pd(&_data_pdfs_21_317_10[ctr_0 + 1]),
-                          _mm256_load_pd(&_data_pdfs_21_36_10[ctr_0]));
-        const __m256d xi_8 =
-            _mm256_mul_pd(_mm256_set_pd(-1.0, -1.0, -1.0, -1.0),
-                          _mm256_loadu_pd(&_data_pdfs_20_39_11[ctr_0 + 1]));
-        const __m256d xi_9 = _mm256_add_pd(
-            _mm256_mul_pd(_mm256_set_pd(-1.0, -1.0, -1.0, -1.0),
-                          _mm256_loadu_pd(&_data_pdfs_20_37_1m1[ctr_0 + 1])),
-            xi_8);
-        const __m256d xi_10 =
-            _mm256_mul_pd(_mm256_set_pd(-1.0, -1.0, -1.0, -1.0),
-                          _mm256_loadu_pd(&_data_pdfs_21_317_10[ctr_0 + 1]));
-        const __m256d xi_11 =
-            _mm256_mul_pd(_mm256_set_pd(-1.0, -1.0, -1.0, -1.0),
-                          _mm256_loadu_pd(&_data_pdfs_2m1_313_10[ctr_0 + 1]));
-        const __m256d xi_12 =
-            _mm256_mul_pd(_mm256_set_pd(-1.0, -1.0, -1.0, -1.0),
-                          _mm256_loadu_pd(&_data_pdfs_20_33_10[ctr_0 + 1]));
-        const __m256d xi_13 = _mm256_add_pd(_mm256_add_pd(xi_10, xi_11), xi_12);
-        const __m256d xi_14 =
-            _mm256_mul_pd(_mm256_set_pd(-1.0, -1.0, -1.0, -1.0),
-                          _mm256_load_pd(&_data_pdfs_20_32_11[ctr_0]));
-        const __m256d xi_15 =
-            _mm256_mul_pd(_mm256_set_pd(-1.0, -1.0, -1.0, -1.0),
-                          _mm256_loadu_pd(&_data_pdfs_20_310_11[ctr_0 - 1]));
-        const __m256d xi_16 = _mm256_add_pd(xi_14, xi_15);
-        const __m256d xi_17 =
-            _mm256_mul_pd(_mm256_set_pd(-1.0, -1.0, -1.0, -1.0),
-                          _mm256_load_pd(&_data_pdfs_21_316_11[ctr_0]));
-        const __m256d xi_18 =
-            _mm256_mul_pd(_mm256_set_pd(-1.0, -1.0, -1.0, -1.0),
-                          _mm256_load_pd(&_data_pdfs_2m1_312_11[ctr_0]));
-        const __m256d xi_19 = _mm256_add_pd(xi_17, xi_18);
-        const __m256d xi_20 =
-            _mm256_mul_pd(_mm256_set_pd(-1.0, -1.0, -1.0, -1.0),
-                          _mm256_loadu_pd(&_data_pdfs_21_318_10[ctr_0 - 1]));
-        const __m256d xi_21 = _mm256_add_pd(xi_10, xi_20);
-        const __m256d xi_22 =
-            _mm256_mul_pd(_mm256_set_pd(-1.0, -1.0, -1.0, -1.0),
-                          _mm256_load_pd(&_data_pdfs_21_315_1m1[ctr_0]));
-        const __m256d xi_23 =
-            _mm256_mul_pd(_mm256_set_pd(-1.0, -1.0, -1.0, -1.0),
-                          _mm256_load_pd(&_data_pdfs_21_36_10[ctr_0]));
-        const __m256d xi_24 =
-            _mm256_add_pd(_mm256_add_pd(_mm256_add_pd(xi_17, xi_22), xi_23),
-                          _mm256_load_pd(&_data_pdfs_2m1_311_1m1[ctr_0]));
-        const __m256d xi_42 =
-            _mm256_mul_pd(_mm256_set_pd(0.166666666666667, 0.166666666666667,
-                                        0.166666666666667, 0.166666666666667),
-                          _mm256_load_pd(&_data_force_20_31_10[ctr_0]));
-        const __m256d xi_50 =
-            _mm256_mul_pd(_mm256_set_pd(0.166666666666667, 0.166666666666667,
-                                        0.166666666666667, 0.166666666666667),
-                          _mm256_load_pd(&_data_force_20_30_10[ctr_0]));
-        const __m256d xi_54 =
-            _mm256_mul_pd(_mm256_set_pd(0.166666666666667, 0.166666666666667,
-                                        0.166666666666667, 0.166666666666667),
-                          _mm256_load_pd(&_data_force_20_32_10[ctr_0]));
-        const __m256d xi_57 =
-            _mm256_mul_pd(_mm256_set_pd(0.5, 0.5, 0.5, 0.5),
-                          _mm256_load_pd(&_data_force_20_31_10[ctr_0]));
-        const __m256d xi_61 =
-            _mm256_mul_pd(_mm256_set_pd(0.0833333333333333, 0.0833333333333333,
-                                        0.0833333333333333, 0.0833333333333333),
-                          _mm256_load_pd(&_data_force_20_30_10[ctr_0]));
-        const __m256d xi_65 =
-            _mm256_mul_pd(_mm256_set_pd(0.0833333333333333, 0.0833333333333333,
-                                        0.0833333333333333, 0.0833333333333333),
-                          _mm256_load_pd(&_data_force_20_31_10[ctr_0]));
-        const __m256d xi_75 =
-            _mm256_mul_pd(_mm256_set_pd(0.0833333333333333, 0.0833333333333333,
-                                        0.0833333333333333, 0.0833333333333333),
-                          _mm256_load_pd(&_data_force_20_32_10[ctr_0]));
-        const __m256d xi_93 =
-            _mm256_mul_pd(_mm256_set_pd(-1.0, -1.0, -1.0, -1.0),
-                          _mm256_load_pd(&_data_pdfs_20_30_10[ctr_0]));
-        const __m256d xi_94 = _mm256_add_pd(
-            _mm256_add_pd(
-                _mm256_mul_pd(_mm256_set_pd(3.0, 3.0, 3.0, 3.0),
-                              _mm256_load_pd(&_data_pdfs_21_36_10[ctr_0])),
-                _mm256_mul_pd(_mm256_set_pd(3.0, 3.0, 3.0, 3.0),
-                              _mm256_load_pd(&_data_pdfs_2m1_35_10[ctr_0]))),
-            xi_93);
-        const __m256d xi_95 = _mm256_mul_pd(
-            _mm256_add_pd(
-                _mm256_add_pd(
-                    _mm256_add_pd(
-                        _mm256_add_pd(
-                            _mm256_add_pd(
-                                _mm256_add_pd(
-                                    _mm256_mul_pd(
-                                        _mm256_set_pd(-3.0, -3.0, -3.0, -3.0),
-                                        _mm256_load_pd(
-                                            &_data_pdfs_21_315_1m1[ctr_0])),
-                                    _mm256_mul_pd(
-                                        _mm256_set_pd(-3.0, -3.0, -3.0, -3.0),
-                                        _mm256_load_pd(
-                                            &_data_pdfs_21_316_11[ctr_0]))),
-                                _mm256_mul_pd(
-                                    _mm256_set_pd(-3.0, -3.0, -3.0, -3.0),
-                                    _mm256_load_pd(
-                                        &_data_pdfs_2m1_311_1m1[ctr_0]))),
-                            _mm256_mul_pd(
-                                _mm256_set_pd(-3.0, -3.0, -3.0, -3.0),
-                                _mm256_load_pd(&_data_pdfs_2m1_312_11[ctr_0]))),
-                        _mm256_mul_pd(
-                            _mm256_set_pd(3.0, 3.0, 3.0, 3.0),
-                            _mm256_load_pd(&_data_pdfs_20_31_1m1[ctr_0]))),
-                    _mm256_mul_pd(_mm256_set_pd(3.0, 3.0, 3.0, 3.0),
-                                  _mm256_load_pd(&_data_pdfs_20_32_11[ctr_0]))),
-                xi_94),
-            _mm256_set_pd(omega_even, omega_even, omega_even, omega_even));
-        const __m256d xi_96 = _mm256_add_pd(
-            _mm256_add_pd(
-                _mm256_add_pd(_mm256_mul_pd(_mm256_set_pd(2.0, 2.0, 2.0, 2.0),
-                                            _mm256_load_pd(
-                                                &_data_pdfs_21_315_1m1[ctr_0])),
-                              _mm256_mul_pd(_mm256_set_pd(2.0, 2.0, 2.0, 2.0),
-                                            _mm256_load_pd(
-                                                &_data_pdfs_21_316_11[ctr_0]))),
-                _mm256_mul_pd(_mm256_set_pd(2.0, 2.0, 2.0, 2.0),
-                              _mm256_load_pd(&_data_pdfs_2m1_311_1m1[ctr_0]))),
-            _mm256_mul_pd(_mm256_set_pd(2.0, 2.0, 2.0, 2.0),
-                          _mm256_load_pd(&_data_pdfs_2m1_312_11[ctr_0])));
-        const __m256d xi_97 = _mm256_add_pd(
-            _mm256_add_pd(
-                _mm256_mul_pd(_mm256_set_pd(5.0, 5.0, 5.0, 5.0),
-                              _mm256_loadu_pd(&_data_pdfs_20_33_10[ctr_0 + 1])),
-                _mm256_mul_pd(
-                    _mm256_set_pd(5.0, 5.0, 5.0, 5.0),
-                    _mm256_loadu_pd(&_data_pdfs_20_34_10[ctr_0 - 1]))),
-            xi_96);
-        const __m256d xi_98 = _mm256_mul_pd(
-            _mm256_add_pd(
-                _mm256_add_pd(
-                    _mm256_add_pd(
-                        _mm256_add_pd(
-                            _mm256_add_pd(
-                                _mm256_add_pd(
-                                    _mm256_add_pd(
-                                        _mm256_mul_pd(
-                                            _mm256_set_pd(-5.0, -5.0, -5.0,
-                                                          -5.0),
-                                            _mm256_loadu_pd(
-                                                &_data_pdfs_21_317_10[ctr_0 +
-                                                                      1])),
-                                        _mm256_mul_pd(
-                                            _mm256_set_pd(-5.0, -5.0, -5.0,
-                                                          -5.0),
-                                            _mm256_loadu_pd(
-                                                &_data_pdfs_21_318_10[ctr_0 -
-                                                                      1]))),
-                                    _mm256_mul_pd(
-                                        _mm256_set_pd(-5.0, -5.0, -5.0, -5.0),
-                                        _mm256_loadu_pd(
-                                            &_data_pdfs_2m1_313_10[ctr_0 +
-                                                                   1]))),
-                                _mm256_mul_pd(
-                                    _mm256_set_pd(-5.0, -5.0, -5.0, -5.0),
-                                    _mm256_loadu_pd(
-                                        &_data_pdfs_2m1_314_10[ctr_0 - 1]))),
-                            _mm256_mul_pd(
-                                _mm256_set_pd(-2.0, -2.0, -2.0, -2.0),
-                                _mm256_load_pd(&_data_pdfs_20_31_1m1[ctr_0]))),
-                        _mm256_mul_pd(
-                            _mm256_set_pd(-2.0, -2.0, -2.0, -2.0),
-                            _mm256_load_pd(&_data_pdfs_20_32_11[ctr_0]))),
-                    xi_94),
-                xi_97),
-            _mm256_set_pd(omega_even, omega_even, omega_even, omega_even));
-        const __m256d xi_101 =
-            _mm256_mul_pd(_mm256_set_pd(-1.0, -1.0, -1.0, -1.0),
-                          _mm256_load_pd(&_data_pdfs_2m1_311_1m1[ctr_0]));
-        const __m256d xi_102 = _mm256_add_pd(xi_101, xi_18);
-        const __m256d xi_103 =
-            _mm256_mul_pd(_mm256_set_pd(-1.0, -1.0, -1.0, -1.0),
-                          _mm256_loadu_pd(&_data_pdfs_20_38_1m1[ctr_0 - 1]));
-        const __m256d xi_106 =
-            _mm256_mul_pd(_mm256_set_pd(-1.0, -1.0, -1.0, -1.0),
-                          _mm256_loadu_pd(&_data_pdfs_2m1_314_10[ctr_0 - 1]));
-        const __m256d xi_107 = _mm256_add_pd(
-            _mm256_add_pd(_mm256_add_pd(xi_106, xi_11), xi_15), xi_21);
-        const __m256d xi_109 =
-            _mm256_mul_pd(_mm256_set_pd(2.0, 2.0, 2.0, 2.0),
-                          _mm256_loadu_pd(&_data_pdfs_2m1_313_10[ctr_0 + 1]));
-        const __m256d xi_110 =
-            _mm256_mul_pd(_mm256_set_pd(2.0, 2.0, 2.0, 2.0),
-                          _mm256_loadu_pd(&_data_pdfs_2m1_314_10[ctr_0 - 1]));
-        const __m256d xi_111 = _mm256_add_pd(
-            _mm256_mul_pd(_mm256_set_pd(2.0, 2.0, 2.0, 2.0),
-                          _mm256_loadu_pd(&_data_pdfs_21_317_10[ctr_0 + 1])),
-            _mm256_mul_pd(_mm256_set_pd(2.0, 2.0, 2.0, 2.0),
-                          _mm256_loadu_pd(&_data_pdfs_21_318_10[ctr_0 - 1])));
-        const __m256d xi_112 = _mm256_mul_pd(
-            _mm256_add_pd(
-                _mm256_add_pd(
-                    _mm256_add_pd(
-                        _mm256_add_pd(
-                            _mm256_add_pd(
-                                _mm256_add_pd(
-                                    _mm256_add_pd(
-                                        _mm256_add_pd(
-                                            _mm256_add_pd(
-                                                _mm256_add_pd(
-                                                    _mm256_add_pd(
-                                                        _mm256_add_pd(
-                                                            _mm256_mul_pd(
-                                                                _mm256_set_pd(
-                                                                    -7.0, -7.0,
-                                                                    -7.0, -7.0),
-                                                                _mm256_loadu_pd(
-                                                                    &_data_pdfs_20_310_11
-                                                                        [ctr_0 -
-                                                                         1])),
-                                                            _mm256_mul_pd(
-                                                                _mm256_set_pd(
-                                                                    -7.0, -7.0,
-                                                                    -7.0, -7.0),
-                                                                _mm256_loadu_pd(
-                                                                    &_data_pdfs_20_37_1m1
-                                                                        [ctr_0 +
-                                                                         1]))),
-                                                        _mm256_mul_pd(
-                                                            _mm256_set_pd(
-                                                                -7.0, -7.0,
-                                                                -7.0, -7.0),
-                                                            _mm256_loadu_pd(
-                                                                &_data_pdfs_20_38_1m1
-                                                                    [ctr_0 -
-                                                                     1]))),
-                                                    _mm256_mul_pd(
-                                                        _mm256_set_pd(
-                                                            -7.0, -7.0, -7.0,
-                                                            -7.0),
-                                                        _mm256_loadu_pd(
-                                                            &_data_pdfs_20_39_11
-                                                                [ctr_0 + 1]))),
-                                                _mm256_mul_pd(
-                                                    _mm256_set_pd(-4.0, -4.0,
-                                                                  -4.0, -4.0),
-                                                    _mm256_load_pd(
-                                                        &_data_pdfs_21_36_10
-                                                            [ctr_0]))),
-                                            _mm256_mul_pd(
-                                                _mm256_set_pd(-4.0, -4.0, -4.0,
-                                                              -4.0),
-                                                _mm256_load_pd(
-                                                    &_data_pdfs_2m1_35_10
-                                                        [ctr_0]))),
-                                        _mm256_mul_pd(
-                                            _mm256_set_pd(5.0, 5.0, 5.0, 5.0),
-                                            _mm256_load_pd(
-                                                &_data_pdfs_20_31_1m1[ctr_0]))),
-                                    _mm256_mul_pd(
-                                        _mm256_set_pd(5.0, 5.0, 5.0, 5.0),
-                                        _mm256_load_pd(
-                                            &_data_pdfs_20_32_11[ctr_0]))),
-                                xi_109),
-                            xi_110),
-                        xi_111),
-                    xi_93),
-                xi_97),
-            _mm256_set_pd(omega_even, omega_even, omega_even, omega_even));
-        const __m256d xi_113 = _mm256_add_pd(
-            xi_101, _mm256_load_pd(&_data_pdfs_2m1_312_11[ctr_0]));
-        const __m256d xi_114 = _mm256_add_pd(
-            _mm256_add_pd(_mm256_add_pd(_mm256_add_pd(xi_113, xi_14), xi_22),
-                          _mm256_load_pd(&_data_pdfs_20_31_1m1[ctr_0])),
-            _mm256_load_pd(&_data_pdfs_21_316_11[ctr_0]));
-        const __m256d xi_116 = _mm256_mul_pd(
-            xi_114, _mm256_set_pd(xi_115, xi_115, xi_115, xi_115));
-        const __m256d xi_118 = _mm256_add_pd(
-            xi_103, _mm256_loadu_pd(&_data_pdfs_20_310_11[ctr_0 - 1]));
-        const __m256d xi_122 =
-            _mm256_add_pd(random_5_1, _mm256_set_pd(-0.5, -0.5, -0.5, -0.5));
-        const __m256d xi_127 =
-            _mm256_mul_pd(_mm256_set_pd(2.0, 2.0, 2.0, 2.0),
-                          _mm256_loadu_pd(&_data_pdfs_20_37_1m1[ctr_0 + 1]));
-        const __m256d xi_128 =
-            _mm256_mul_pd(_mm256_set_pd(2.0, 2.0, 2.0, 2.0),
-                          _mm256_loadu_pd(&_data_pdfs_20_310_11[ctr_0 - 1]));
-        const __m256d xi_129 = _mm256_add_pd(
-            _mm256_mul_pd(_mm256_set_pd(-2.0, -2.0, -2.0, -2.0),
-                          _mm256_loadu_pd(&_data_pdfs_20_38_1m1[ctr_0 - 1])),
-            _mm256_mul_pd(_mm256_set_pd(2.0, 2.0, 2.0, 2.0),
-                          _mm256_loadu_pd(&_data_pdfs_20_39_11[ctr_0 + 1])));
-        const __m256d xi_130 = _mm256_add_pd(
-            _mm256_add_pd(
-                _mm256_add_pd(
-                    _mm256_add_pd(
-                        _mm256_add_pd(
-                            _mm256_mul_pd(
-                                xi_127, _mm256_set_pd(-1.0, -1.0, -1.0, -1.0)),
-                            xi_128),
-                        xi_129),
-                    xi_14),
-                xi_19),
-            xi_2);
-        const __m256d xi_132 = _mm256_mul_pd(
-            xi_130, _mm256_set_pd(xi_131, xi_131, xi_131, xi_131));
-        const __m256d xi_133 =
-            _mm256_add_pd(random_3_0, _mm256_set_pd(-0.5, -0.5, -0.5, -0.5));
-        const __m256d xi_138 =
-            _mm256_add_pd(random_0_1, _mm256_set_pd(-0.5, -0.5, -0.5, -0.5));
-        const __m256d xi_142 =
-            _mm256_add_pd(_mm256_loadu_pd(&_data_pdfs_21_317_10[ctr_0 + 1]),
-                          _mm256_loadu_pd(&_data_pdfs_2m1_313_10[ctr_0 + 1]));
-        const __m256d xi_156 = _mm256_add_pd(
-            xi_106, _mm256_loadu_pd(&_data_pdfs_2m1_313_10[ctr_0 + 1]));
-        const __m256d xi_157 = _mm256_add_pd(
-            _mm256_add_pd(_mm256_add_pd(_mm256_add_pd(xi_12, xi_156), xi_20),
-                          _mm256_loadu_pd(&_data_pdfs_20_34_10[ctr_0 - 1])),
-            _mm256_loadu_pd(&_data_pdfs_21_317_10[ctr_0 + 1]));
-        const __m256d xi_158 = _mm256_mul_pd(
-            xi_157, _mm256_set_pd(xi_115, xi_115, xi_115, xi_115));
-        const __m256d xi_159 =
-            _mm256_add_pd(random_4_1, _mm256_set_pd(-0.5, -0.5, -0.5, -0.5));
-        const __m256d xi_161 = _mm256_add_pd(
-            _mm256_add_pd(
-                _mm256_add_pd(
-                    _mm256_add_pd(
-                        _mm256_mul_pd(xi_128,
-                                      _mm256_set_pd(-1.0, -1.0, -1.0, -1.0)),
-                        xi_1),
-                    xi_127),
-                xi_129),
-            xi_13);
-        const __m256d xi_162 = _mm256_mul_pd(
-            xi_161, _mm256_set_pd(xi_131, xi_131, xi_131, xi_131));
-        const __m256d xi_163 =
-            _mm256_add_pd(random_4_0, _mm256_set_pd(-0.5, -0.5, -0.5, -0.5));
-        const __m256d xi_168 =
-            _mm256_add_pd(_mm256_load_pd(&_data_pdfs_21_315_1m1[ctr_0]),
-                          _mm256_load_pd(&_data_pdfs_21_316_11[ctr_0]));
-        const __m256d xi_169 =
-            _mm256_add_pd(_mm256_add_pd(_mm256_add_pd(xi_102, xi_168), xi_23),
-                          _mm256_load_pd(&_data_pdfs_2m1_35_10[ctr_0]));
-        const __m256d xi_170 = _mm256_mul_pd(
-            xi_169, _mm256_set_pd(xi_115, xi_115, xi_115, xi_115));
-        const __m256d xi_173 =
-            _mm256_add_pd(random_5_0, _mm256_set_pd(-0.5, -0.5, -0.5, -0.5));
-        const __m256d xi_175 = _mm256_add_pd(
-            _mm256_add_pd(
-                _mm256_add_pd(
-                    _mm256_add_pd(
-                        _mm256_mul_pd(xi_109,
-                                      _mm256_set_pd(-1.0, -1.0, -1.0, -1.0)),
-                        _mm256_mul_pd(xi_110,
-                                      _mm256_set_pd(-1.0, -1.0, -1.0, -1.0))),
-                    xi_111),
-                xi_24),
-            xi_3);
-        const __m256d xi_176 = _mm256_mul_pd(
-            xi_175, _mm256_set_pd(xi_131, xi_131, xi_131, xi_131));
-        const __m256d xi_177 =
-            _mm256_add_pd(random_3_1, _mm256_set_pd(-0.5, -0.5, -0.5, -0.5));
-        const __m256d xi_184 = _mm256_mul_pd(
-            xi_112, _mm256_set_pd(0.0138888888888889, 0.0138888888888889,
-                                  0.0138888888888889, 0.0138888888888889));
-        const __m256d xi_205 = _mm256_mul_pd(
-            xi_98, _mm256_set_pd(-0.00714285714285714, -0.00714285714285714,
-                                 -0.00714285714285714, -0.00714285714285714));
-        const __m256d xi_207 =
-            _mm256_mul_pd(xi_95, _mm256_set_pd(0.025, 0.025, 0.025, 0.025));
-        const __m256d xi_212 = _mm256_mul_pd(
-            xi_175, _mm256_set_pd(xi_211, xi_211, xi_211, xi_211));
-        const __m256d xi_214 = _mm256_mul_pd(
-            xi_169, _mm256_set_pd(xi_213, xi_213, xi_213, xi_213));
-        const __m256d xi_223 = _mm256_mul_pd(
-            xi_130, _mm256_set_pd(xi_211, xi_211, xi_211, xi_211));
-        const __m256d xi_224 = _mm256_mul_pd(
-            xi_114, _mm256_set_pd(xi_213, xi_213, xi_213, xi_213));
-        const __m256d xi_232 = _mm256_mul_pd(
-            xi_98, _mm256_set_pd(0.0178571428571429, 0.0178571428571429,
-                                 0.0178571428571429, 0.0178571428571429));
-        const __m256d xi_238 = _mm256_mul_pd(
-            xi_157, _mm256_set_pd(xi_213, xi_213, xi_213, xi_213));
-        const __m256d xi_239 = _mm256_mul_pd(
-            xi_161, _mm256_set_pd(xi_211, xi_211, xi_211, xi_211));
-        const __m256d vel0Term = _mm256_add_pd(
-            _mm256_add_pd(xi_1,
-                          _mm256_loadu_pd(&_data_pdfs_20_310_11[ctr_0 - 1])),
-            _mm256_loadu_pd(&_data_pdfs_20_38_1m1[ctr_0 - 1]));
-        const __m256d vel1Term = _mm256_add_pd(
-            xi_2, _mm256_loadu_pd(&_data_pdfs_20_37_1m1[ctr_0 + 1]));
-        const __m256d vel2Term = _mm256_add_pd(
-            xi_3, _mm256_loadu_pd(&_data_pdfs_2m1_313_10[ctr_0 + 1]));
-        const __m256d rho = _mm256_add_pd(
-            _mm256_add_pd(
-                _mm256_add_pd(
-                    _mm256_add_pd(
-                        _mm256_add_pd(_mm256_add_pd(vel0Term, vel1Term),
-                                      vel2Term),
-                        xi_4),
-                    xi_5),
-                xi_6),
-            _mm256_load_pd(&_data_pdfs_20_30_10[ctr_0]));
-        const __m256d xi_7 =
-            _mm256_div_pd(_mm256_set_pd(1.0, 1.0, 1.0, 1.0), rho);
-        const __m256d xi_86 = _mm256_mul_pd(rho, _mm256_set_pd(kT, kT, kT, kT));
-        const __m256d xi_87 = _mm256_sqrt_pd(_mm256_mul_pd(
-            xi_86,
-            _mm256_set_pd(-((-omega_even + 1.0) * (-omega_even + 1.0)) + 1.0,
-                          -((-omega_even + 1.0) * (-omega_even + 1.0)) + 1.0,
-                          -((-omega_even + 1.0) * (-omega_even + 1.0)) + 1.0,
-                          -((-omega_even + 1.0) * (-omega_even + 1.0)) + 1.0)));
-        const __m256d xi_88 = _mm256_mul_pd(
-            _mm256_mul_pd(xi_87,
-                          _mm256_add_pd(random_6_0,
-                                        _mm256_set_pd(-0.5, -0.5, -0.5, -0.5))),
-            _mm256_set_pd(3.7416573867739413, 3.7416573867739413,
-                          3.7416573867739413, 3.7416573867739413));
-        const __m256d xi_89 = _mm256_mul_pd(
-            _mm256_mul_pd(xi_87,
-                          _mm256_add_pd(random_7_0,
-                                        _mm256_set_pd(-0.5, -0.5, -0.5, -0.5))),
-            _mm256_set_pd(5.4772255750516612, 5.4772255750516612,
-                          5.4772255750516612, 5.4772255750516612));
-        const __m256d xi_91 = _mm256_mul_pd(
-            _mm256_mul_pd(
-                _mm256_sqrt_pd(_mm256_mul_pd(
-                    xi_86,
-                    _mm256_set_pd(-((xi_25 + 1.0) * (xi_25 + 1.0)) + 1.0,
-                                  -((xi_25 + 1.0) * (xi_25 + 1.0)) + 1.0,
-                                  -((xi_25 + 1.0) * (xi_25 + 1.0)) + 1.0,
-                                  -((xi_25 + 1.0) * (xi_25 + 1.0)) + 1.0))),
-                _mm256_add_pd(random_2_1,
-                              _mm256_set_pd(-0.5, -0.5, -0.5, -0.5))),
-            _mm256_set_pd(xi_90, xi_90, xi_90, xi_90));
-        const __m256d xi_92 = _mm256_mul_pd(
-            _mm256_mul_pd(xi_87,
-                          _mm256_add_pd(random_6_1,
-                                        _mm256_set_pd(-0.5, -0.5, -0.5, -0.5))),
-            _mm256_set_pd(8.3666002653407556, 8.3666002653407556,
-                          8.3666002653407556, 8.3666002653407556));
-        const __m256d xi_123 = _mm256_sqrt_pd(_mm256_mul_pd(
-            xi_86,
-            _mm256_set_pd(-((-omega_odd + 1.0) * (-omega_odd + 1.0)) + 1.0,
-                          -((-omega_odd + 1.0) * (-omega_odd + 1.0)) + 1.0,
-                          -((-omega_odd + 1.0) * (-omega_odd + 1.0)) + 1.0,
-                          -((-omega_odd + 1.0) * (-omega_odd + 1.0)) + 1.0)));
-        const __m256d xi_124 = _mm256_mul_pd(
-            xi_123, _mm256_set_pd(1.4142135623730951, 1.4142135623730951,
-                                  1.4142135623730951, 1.4142135623730951));
-        const __m256d xi_125 =
-            _mm256_mul_pd(xi_124, _mm256_set_pd(0.5, 0.5, 0.5, 0.5));
-        const __m256d xi_126 = _mm256_mul_pd(xi_122, xi_125);
-        const __m256d xi_134 =
-            _mm256_mul_pd(xi_123, _mm256_set_pd(xi_90, xi_90, xi_90, xi_90));
-        const __m256d xi_135 = _mm256_mul_pd(
-            xi_134, _mm256_set_pd(0.166666666666667, 0.166666666666667,
-                                  0.166666666666667, 0.166666666666667));
-        const __m256d xi_136 = _mm256_mul_pd(xi_133, xi_135);
-        const __m256d xi_137 = _mm256_add_pd(
-            _mm256_mul_pd(xi_132, _mm256_set_pd(-1.0, -1.0, -1.0, -1.0)),
-            _mm256_mul_pd(xi_136, _mm256_set_pd(-1.0, -1.0, -1.0, -1.0)));
-        const __m256d xi_139 = _mm256_sqrt_pd(_mm256_mul_pd(
-            xi_86, _mm256_set_pd(-((xi_36 + 1.0) * (xi_36 + 1.0)) + 1.0,
-                                 -((xi_36 + 1.0) * (xi_36 + 1.0)) + 1.0,
-                                 -((xi_36 + 1.0) * (xi_36 + 1.0)) + 1.0,
-                                 -((xi_36 + 1.0) * (xi_36 + 1.0)) + 1.0)));
-        const __m256d xi_140 =
-            _mm256_mul_pd(xi_139, _mm256_set_pd(0.5, 0.5, 0.5, 0.5));
-        const __m256d xi_141 = _mm256_mul_pd(xi_138, xi_140);
-        const __m256d xi_146 = _mm256_add_pd(
-            _mm256_mul_pd(xi_112, _mm256_set_pd(-0.0198412698412698,
-                                                -0.0198412698412698,
-                                                -0.0198412698412698,
-                                                -0.0198412698412698)),
-            _mm256_mul_pd(
-                xi_88, _mm256_set_pd(-0.119047619047619, -0.119047619047619,
-                                     -0.119047619047619, -0.119047619047619)));
-        const __m256d xi_148 = _mm256_mul_pd(
-            _mm256_mul_pd(xi_139,
-                          _mm256_add_pd(random_0_0,
-                                        _mm256_set_pd(-0.5, -0.5, -0.5, -0.5))),
-            _mm256_set_pd(1.7320508075688772, 1.7320508075688772,
-                          1.7320508075688772, 1.7320508075688772));
-        const __m256d xi_152 = _mm256_add_pd(xi_132, xi_136);
-        const __m256d xi_160 = _mm256_mul_pd(xi_125, xi_159);
-        const __m256d xi_164 = _mm256_mul_pd(xi_135, xi_163);
-        const __m256d xi_165 = _mm256_add_pd(xi_162, xi_164);
-        const __m256d xi_167 = _mm256_add_pd(
-            _mm256_mul_pd(xi_162, _mm256_set_pd(-1.0, -1.0, -1.0, -1.0)),
-            _mm256_mul_pd(xi_164, _mm256_set_pd(-1.0, -1.0, -1.0, -1.0)));
-        const __m256d xi_174 = _mm256_mul_pd(xi_125, xi_173);
-        const __m256d xi_178 = _mm256_mul_pd(xi_135, xi_177);
-        const __m256d xi_179 = _mm256_add_pd(
-            _mm256_mul_pd(xi_176, _mm256_set_pd(-1.0, -1.0, -1.0, -1.0)),
-            _mm256_mul_pd(xi_178, _mm256_set_pd(-1.0, -1.0, -1.0, -1.0)));
-        const __m256d xi_181 = _mm256_add_pd(xi_176, xi_178);
-        const __m256d xi_182 =
-            _mm256_mul_pd(_mm256_mul_pd(xi_138, xi_139),
-                          _mm256_set_pd(0.25, 0.25, 0.25, 0.25));
-        const __m256d xi_185 = _mm256_mul_pd(
-            xi_88, _mm256_set_pd(0.0833333333333333, 0.0833333333333333,
-                                 0.0833333333333333, 0.0833333333333333));
-        const __m256d xi_195 = _mm256_mul_pd(
-            xi_140,
-            _mm256_add_pd(random_1_0, _mm256_set_pd(-0.5, -0.5, -0.5, -0.5)));
-        const __m256d xi_204 = _mm256_mul_pd(
-            xi_140,
-            _mm256_add_pd(random_2_0, _mm256_set_pd(-0.5, -0.5, -0.5, -0.5)));
-        const __m256d xi_208 = _mm256_mul_pd(
-            xi_92, _mm256_set_pd(-0.0142857142857143, -0.0142857142857143,
-                                 -0.0142857142857143, -0.0142857142857143));
-        const __m256d xi_209 =
-            _mm256_mul_pd(xi_89, _mm256_set_pd(0.05, 0.05, 0.05, 0.05));
-        const __m256d xi_215 = _mm256_mul_pd(
-            xi_134, _mm256_set_pd(0.0833333333333333, 0.0833333333333333,
-                                  0.0833333333333333, 0.0833333333333333));
-        const __m256d xi_216 = _mm256_mul_pd(xi_177, xi_215);
-        const __m256d xi_217 =
-            _mm256_mul_pd(xi_124, _mm256_set_pd(0.25, 0.25, 0.25, 0.25));
-        const __m256d xi_218 = _mm256_mul_pd(xi_173, xi_217);
-        const __m256d xi_220 = _mm256_add_pd(
-            _mm256_mul_pd(xi_112, _mm256_set_pd(-0.00396825396825397,
-                                                -0.00396825396825397,
-                                                -0.00396825396825397,
-                                                -0.00396825396825397)),
-            _mm256_mul_pd(xi_88, _mm256_set_pd(-0.0238095238095238,
-                                               -0.0238095238095238,
-                                               -0.0238095238095238,
-                                               -0.0238095238095238)));
-        const __m256d xi_225 = _mm256_mul_pd(xi_133, xi_215);
-        const __m256d xi_226 = _mm256_mul_pd(xi_122, xi_217);
-        const __m256d xi_230 =
-            _mm256_mul_pd(xi_182, _mm256_set_pd(-1.0, -1.0, -1.0, -1.0));
-        const __m256d xi_233 = _mm256_mul_pd(
-            xi_92, _mm256_set_pd(0.0357142857142857, 0.0357142857142857,
-                                 0.0357142857142857, 0.0357142857142857));
-        const __m256d xi_235 = _mm256_mul_pd(
-            xi_140,
-            _mm256_add_pd(random_1_1, _mm256_set_pd(-0.5, -0.5, -0.5, -0.5)));
-        const __m256d xi_240 = _mm256_mul_pd(xi_159, xi_217);
-        const __m256d xi_241 = _mm256_mul_pd(xi_163, xi_215);
-        const __m256d u_0 = _mm256_mul_pd(
-            xi_7, _mm256_add_pd(_mm256_add_pd(vel0Term, xi_13), xi_9));
-        const __m256d xi_26 =
-            _mm256_mul_pd(u_0, _mm256_load_pd(&_data_force_20_30_10[ctr_0]));
-        const __m256d xi_27 = _mm256_mul_pd(
-            xi_26, _mm256_set_pd(0.333333333333333, 0.333333333333333,
-                                 0.333333333333333, 0.333333333333333));
-        const __m256d xi_33 =
-            _mm256_mul_pd(xi_27, _mm256_set_pd(-1.0, -1.0, -1.0, -1.0));
-        const __m256d xi_99 = _mm256_mul_pd(rho, (_mm256_mul_pd(u_0, u_0)));
-        const __m256d xi_153 = _mm256_mul_pd(rho, u_0);
-        const __m256d xi_154 = _mm256_add_pd(
-            _mm256_add_pd(
-                _mm256_add_pd(
-                    _mm256_add_pd(
-                        _mm256_mul_pd(vel0Term,
-                                      _mm256_set_pd(-1.0, -1.0, -1.0, -1.0)),
-                        xi_142),
-                    xi_153),
-                xi_4),
-            _mm256_loadu_pd(&_data_pdfs_20_37_1m1[ctr_0 + 1]));
-        const __m256d xi_155 = _mm256_mul_pd(
-            xi_154, _mm256_set_pd(xi_120, xi_120, xi_120, xi_120));
-        const __m256d xi_191 = _mm256_mul_pd(
-            xi_154, _mm256_set_pd(xi_186, xi_186, xi_186, xi_186));
-        const __m256d u_1 = _mm256_mul_pd(
-            xi_7,
-            _mm256_add_pd(
-                _mm256_add_pd(
-                    _mm256_add_pd(_mm256_add_pd(vel1Term, xi_16), xi_19), xi_8),
-                _mm256_loadu_pd(&_data_pdfs_20_38_1m1[ctr_0 - 1])));
-        const __m256d xi_28 =
-            _mm256_mul_pd(u_1, _mm256_load_pd(&_data_force_20_31_10[ctr_0]));
-        const __m256d xi_29 = _mm256_mul_pd(
-            xi_28, _mm256_set_pd(0.333333333333333, 0.333333333333333,
-                                 0.333333333333333, 0.333333333333333));
-        const __m256d xi_34 =
-            _mm256_mul_pd(xi_29, _mm256_set_pd(-1.0, -1.0, -1.0, -1.0));
-        const __m256d xi_56 =
-            _mm256_mul_pd(u_1, _mm256_set_pd(0.5, 0.5, 0.5, 0.5));
-        const __m256d xi_59 = _mm256_mul_pd(
-            _mm256_add_pd(
-                _mm256_mul_pd(u_0, xi_57),
-                _mm256_mul_pd(xi_56,
-                              _mm256_load_pd(&_data_force_20_30_10[ctr_0]))),
-            _mm256_set_pd(xi_58, xi_58, xi_58, xi_58));
-        const __m256d xi_60 =
-            _mm256_mul_pd(xi_59, _mm256_set_pd(-1.0, -1.0, -1.0, -1.0));
-        const __m256d xi_104 = _mm256_mul_pd(rho, (_mm256_mul_pd(u_1, u_1)));
-        const __m256d xi_105 =
-            _mm256_add_pd(_mm256_add_pd(xi_103, xi_104), xi_9);
-        const __m256d xi_117 = _mm256_mul_pd(rho, u_1);
-        const __m256d xi_119 = _mm256_add_pd(
-            _mm256_add_pd(
-                _mm256_add_pd(
-                    _mm256_add_pd(
-                        _mm256_add_pd(
-                            _mm256_mul_pd(vel1Term, _mm256_set_pd(-1.0, -1.0,
-                                                                  -1.0, -1.0)),
-                            xi_117),
-                        xi_118),
-                    xi_5),
-                _mm256_loadu_pd(&_data_pdfs_20_39_11[ctr_0 + 1])),
-            _mm256_load_pd(&_data_pdfs_2m1_312_11[ctr_0]));
-        const __m256d xi_121 = _mm256_mul_pd(
-            xi_119, _mm256_set_pd(xi_120, xi_120, xi_120, xi_120));
-        const __m256d xi_187 = _mm256_mul_pd(
-            xi_119, _mm256_set_pd(xi_186, xi_186, xi_186, xi_186));
-        const __m256d xi_197 = _mm256_mul_pd(
-            _mm256_add_pd(
-                _mm256_add_pd(_mm256_add_pd(_mm256_mul_pd(u_0, xi_117), xi_118),
-                              xi_8),
-                _mm256_loadu_pd(&_data_pdfs_20_37_1m1[ctr_0 + 1])),
-            _mm256_set_pd(xi_196, xi_196, xi_196, xi_196));
-        const __m256d xi_198 = _mm256_add_pd(
-            _mm256_mul_pd(xi_195, _mm256_set_pd(-1.0, -1.0, -1.0, -1.0)),
-            _mm256_mul_pd(xi_197, _mm256_set_pd(-1.0, -1.0, -1.0, -1.0)));
-        const __m256d xi_199 = _mm256_add_pd(xi_195, xi_197);
-        const __m256d u_2 = _mm256_mul_pd(
-            xi_7,
-            _mm256_add_pd(_mm256_add_pd(_mm256_add_pd(vel2Term, xi_21), xi_24),
-                          _mm256_loadu_pd(&_data_pdfs_2m1_314_10[ctr_0 - 1])));
-        const __m256d xi_30 =
-            _mm256_mul_pd(u_2, _mm256_load_pd(&_data_force_20_32_10[ctr_0]));
-        const __m256d xi_31 = _mm256_mul_pd(
-            xi_30, _mm256_set_pd(0.333333333333333, 0.333333333333333,
-                                 0.333333333333333, 0.333333333333333));
-        const __m256d xi_32 = _mm256_mul_pd(
-            _mm256_add_pd(_mm256_add_pd(xi_27, xi_29), xi_31),
-            _mm256_set_pd(xi_25 + 2.0, xi_25 + 2.0, xi_25 + 2.0, xi_25 + 2.0));
-        const __m256d xi_35 = _mm256_add_pd(
-            _mm256_add_pd(
-                _mm256_mul_pd(
-                    xi_30, _mm256_set_pd(0.666666666666667, 0.666666666666667,
-                                         0.666666666666667, 0.666666666666667)),
-                xi_33),
-            xi_34);
-        const __m256d xi_39 =
-            _mm256_mul_pd(xi_31, _mm256_set_pd(-1.0, -1.0, -1.0, -1.0));
-        const __m256d xi_40 = _mm256_add_pd(
-            _mm256_add_pd(
-                _mm256_mul_pd(
-                    xi_28, _mm256_set_pd(0.666666666666667, 0.666666666666667,
-                                         0.666666666666667, 0.666666666666667)),
-                xi_33),
-            xi_39);
-        const __m256d xi_41 = _mm256_add_pd(
-            _mm256_add_pd(
-                _mm256_mul_pd(
-                    xi_26, _mm256_set_pd(0.666666666666667, 0.666666666666667,
-                                         0.666666666666667, 0.666666666666667)),
-                xi_34),
-            xi_39);
-        const __m256d xi_44 =
-            _mm256_mul_pd(xi_35, _mm256_set_pd(xi_43, xi_43, xi_43, xi_43));
-        const __m256d xi_45 =
-            _mm256_mul_pd(xi_44, _mm256_set_pd(-1.0, -1.0, -1.0, -1.0));
-        const __m256d xi_46 =
-            _mm256_mul_pd(xi_41, _mm256_set_pd(xi_43, xi_43, xi_43, xi_43));
-        const __m256d xi_47 =
-            _mm256_mul_pd(xi_46, _mm256_set_pd(-1.0, -1.0, -1.0, -1.0));
-        const __m256d xi_49 = _mm256_add_pd(
-            _mm256_add_pd(
-                _mm256_mul_pd(xi_40, _mm256_set_pd(xi_48, xi_48, xi_48, xi_48)),
-                xi_45),
-            xi_47);
-        const __m256d xi_51 =
-            _mm256_mul_pd(xi_40, _mm256_set_pd(xi_43, xi_43, xi_43, xi_43));
-        const __m256d xi_52 =
-            _mm256_mul_pd(xi_51, _mm256_set_pd(-1.0, -1.0, -1.0, -1.0));
-        const __m256d xi_53 = _mm256_add_pd(
-            _mm256_add_pd(
-                _mm256_mul_pd(xi_41, _mm256_set_pd(xi_48, xi_48, xi_48, xi_48)),
-                xi_45),
-            xi_52);
-        const __m256d xi_55 = _mm256_add_pd(
-            _mm256_add_pd(
-                _mm256_mul_pd(xi_35, _mm256_set_pd(xi_48, xi_48, xi_48, xi_48)),
-                xi_47),
-            xi_52);
-        const __m256d xi_62 = _mm256_add_pd(
-            _mm256_mul_pd(xi_61, _mm256_set_pd(-1.0, -1.0, -1.0, -1.0)), xi_46);
-        const __m256d xi_64 = _mm256_mul_pd(
-            _mm256_mul_pd(xi_35, _mm256_set_pd(-1.0, -1.0, -1.0, -1.0)),
-            _mm256_set_pd(xi_63, xi_63, xi_63, xi_63));
-        const __m256d xi_66 =
-            _mm256_mul_pd(xi_32, _mm256_set_pd(0.125, 0.125, 0.125, 0.125));
-        const __m256d xi_67 = _mm256_add_pd(xi_51, xi_66);
-        const __m256d xi_68 = _mm256_add_pd(xi_65, xi_67);
-        const __m256d xi_69 = _mm256_add_pd(xi_64, xi_68);
-        const __m256d xi_70 = _mm256_add_pd(xi_46, xi_61);
-        const __m256d xi_71 = _mm256_add_pd(
-            _mm256_mul_pd(xi_65, _mm256_set_pd(-1.0, -1.0, -1.0, -1.0)), xi_67);
-        const __m256d xi_72 = _mm256_add_pd(xi_64, xi_71);
-        const __m256d xi_73 = _mm256_mul_pd(
-            _mm256_add_pd(
-                _mm256_mul_pd(u_2, xi_57),
-                _mm256_mul_pd(xi_56,
-                              _mm256_load_pd(&_data_force_20_32_10[ctr_0]))),
-            _mm256_set_pd(xi_58, xi_58, xi_58, xi_58));
-        const __m256d xi_74 = _mm256_mul_pd(
-            _mm256_mul_pd(xi_41, _mm256_set_pd(-1.0, -1.0, -1.0, -1.0)),
-            _mm256_set_pd(xi_63, xi_63, xi_63, xi_63));
-        const __m256d xi_76 = _mm256_add_pd(xi_44, xi_75);
-        const __m256d xi_77 = _mm256_add_pd(xi_74, xi_76);
-        const __m256d xi_78 =
-            _mm256_mul_pd(xi_73, _mm256_set_pd(-1.0, -1.0, -1.0, -1.0));
-        const __m256d xi_79 = _mm256_mul_pd(
-            _mm256_add_pd(
-                _mm256_mul_pd(
-                    _mm256_mul_pd(u_0, _mm256_set_pd(0.5, 0.5, 0.5, 0.5)),
-                    _mm256_load_pd(&_data_force_20_32_10[ctr_0])),
-                _mm256_mul_pd(
-                    _mm256_mul_pd(u_2, _mm256_set_pd(0.5, 0.5, 0.5, 0.5)),
-                    _mm256_load_pd(&_data_force_20_30_10[ctr_0]))),
-            _mm256_set_pd(xi_58, xi_58, xi_58, xi_58));
-        const __m256d xi_80 =
-            _mm256_mul_pd(xi_79, _mm256_set_pd(-1.0, -1.0, -1.0, -1.0));
-        const __m256d xi_81 = _mm256_mul_pd(
-            _mm256_mul_pd(xi_40, _mm256_set_pd(-1.0, -1.0, -1.0, -1.0)),
-            _mm256_set_pd(xi_63, xi_63, xi_63, xi_63));
-        const __m256d xi_82 = _mm256_add_pd(_mm256_add_pd(xi_66, xi_76), xi_81);
-        const __m256d xi_83 = _mm256_add_pd(
-            _mm256_mul_pd(xi_75, _mm256_set_pd(-1.0, -1.0, -1.0, -1.0)), xi_44);
-        const __m256d xi_84 = _mm256_add_pd(xi_74, xi_83);
-        const __m256d xi_85 = _mm256_add_pd(_mm256_add_pd(xi_66, xi_81), xi_83);
-        const __m256d xi_100 = _mm256_mul_pd(rho, (_mm256_mul_pd(u_2, u_2)));
-        const __m256d xi_108 = _mm256_mul_pd(
-            _mm256_add_pd(
-                _mm256_add_pd(
-                    _mm256_add_pd(
-                        _mm256_add_pd(
-                            _mm256_add_pd(
-                                _mm256_add_pd(_mm256_add_pd(xi_100, xi_102),
-                                              xi_105),
-                                xi_107),
-                            xi_17),
-                        xi_22),
-                    xi_99),
-                _mm256_load_pd(&_data_pdfs_20_30_10[ctr_0])),
-            _mm256_set_pd(omega_bulk, omega_bulk, omega_bulk, omega_bulk));
-        const __m256d xi_143 = _mm256_add_pd(
-            _mm256_add_pd(
-                _mm256_mul_pd(xi_100, _mm256_set_pd(-1.0, -1.0, -1.0, -1.0)),
-                _mm256_load_pd(&_data_pdfs_21_36_10[ctr_0])),
-            _mm256_load_pd(&_data_pdfs_2m1_35_10[ctr_0]));
-        const __m256d xi_144 = _mm256_mul_pd(
-            _mm256_add_pd(
-                _mm256_add_pd(
-                    _mm256_add_pd(
-                        _mm256_add_pd(
-                            _mm256_add_pd(
-                                _mm256_mul_pd(
-                                    _mm256_set_pd(-1.0, -1.0, -1.0, -1.0),
-                                    _mm256_load_pd(
-                                        &_data_pdfs_20_31_1m1[ctr_0])),
-                                xi_0),
-                            xi_105),
-                        xi_142),
-                    xi_143),
-                xi_16),
-            _mm256_set_pd(omega_shear, omega_shear, omega_shear, omega_shear));
-        const __m256d xi_145 =
-            _mm256_mul_pd(xi_144, _mm256_set_pd(0.125, 0.125, 0.125, 0.125));
-        const __m256d xi_147 = _mm256_mul_pd(
-            _mm256_add_pd(
-                _mm256_add_pd(
-                    _mm256_add_pd(
-                        _mm256_add_pd(
-                            _mm256_add_pd(
-                                _mm256_add_pd(
-                                    _mm256_add_pd(
-                                        _mm256_add_pd(
-                                            _mm256_add_pd(
-                                                _mm256_add_pd(
-                                                    _mm256_mul_pd(
-                                                        xi_104,
-                                                        _mm256_set_pd(
-                                                            -1.0, -1.0, -1.0,
-                                                            -1.0)),
-                                                    _mm256_mul_pd(
-                                                        xi_99, _mm256_set_pd(
-                                                                   2.0, 2.0,
-                                                                   2.0, 2.0))),
-                                                _mm256_mul_pd(
-                                                    _mm256_set_pd(-2.0, -2.0,
-                                                                  -2.0, -2.0),
-                                                    _mm256_loadu_pd(
-                                                        &_data_pdfs_20_33_10
-                                                            [ctr_0 + 1]))),
-                                            _mm256_mul_pd(
-                                                _mm256_set_pd(-2.0, -2.0, -2.0,
-                                                              -2.0),
-                                                _mm256_loadu_pd(
-                                                    &_data_pdfs_20_34_10[ctr_0 -
-                                                                         1]))),
-                                        xi_103),
-                                    xi_107),
-                                xi_143),
-                            xi_9),
-                        xi_96),
-                    _mm256_load_pd(&_data_pdfs_20_31_1m1[ctr_0])),
-                _mm256_load_pd(&_data_pdfs_20_32_11[ctr_0])),
-            _mm256_set_pd(omega_shear, omega_shear, omega_shear, omega_shear));
-        const __m256d xi_149 = _mm256_add_pd(
-            _mm256_mul_pd(xi_147, _mm256_set_pd(-0.0416666666666667,
-                                                -0.0416666666666667,
-                                                -0.0416666666666667,
-                                                -0.0416666666666667)),
-            _mm256_mul_pd(
-                xi_148, _mm256_set_pd(-0.166666666666667, -0.166666666666667,
-                                      -0.166666666666667, -0.166666666666667)));
-        const __m256d xi_150 = _mm256_add_pd(
-            _mm256_add_pd(
-                _mm256_mul_pd(xi_89, _mm256_set_pd(-0.1, -0.1, -0.1, -0.1)),
-                _mm256_mul_pd(xi_95,
-                              _mm256_set_pd(-0.05, -0.05, -0.05, -0.05))),
-            xi_149);
-        const __m256d xi_151 = _mm256_add_pd(
-            _mm256_add_pd(
-                _mm256_add_pd(
-                    _mm256_add_pd(
-                        _mm256_add_pd(
-                            _mm256_mul_pd(xi_92,
-                                          _mm256_set_pd(0.0285714285714286,
-                                                        0.0285714285714286,
-                                                        0.0285714285714286,
-                                                        0.0285714285714286)),
-                            _mm256_mul_pd(xi_98,
-                                          _mm256_set_pd(0.0142857142857143,
-                                                        0.0142857142857143,
-                                                        0.0142857142857143,
-                                                        0.0142857142857143))),
-                        xi_141),
-                    xi_145),
-                xi_146),
-            xi_150);
-        const __m256d xi_166 = _mm256_add_pd(
-            _mm256_add_pd(
-                _mm256_add_pd(
-                    _mm256_add_pd(
-                        _mm256_mul_pd(xi_147,
-                                      _mm256_set_pd(0.0833333333333333,
-                                                    0.0833333333333333,
-                                                    0.0833333333333333,
-                                                    0.0833333333333333)),
-                        _mm256_mul_pd(
-                            xi_148, _mm256_set_pd(
-                                        0.333333333333333, 0.333333333333333,
-                                        0.333333333333333, 0.333333333333333))),
-                    _mm256_mul_pd(xi_92, _mm256_set_pd(-0.0714285714285714,
-                                                       -0.0714285714285714,
-                                                       -0.0714285714285714,
-                                                       -0.0714285714285714))),
-                _mm256_mul_pd(xi_98, _mm256_set_pd(-0.0357142857142857,
-                                                   -0.0357142857142857,
-                                                   -0.0357142857142857,
-                                                   -0.0357142857142857))),
-            xi_146);
-        const __m256d xi_171 = _mm256_add_pd(
-            _mm256_add_pd(
-                _mm256_add_pd(
-                    _mm256_add_pd(
-                        _mm256_add_pd(
-                            _mm256_add_pd(
-                                _mm256_mul_pd(rho, u_2),
-                                _mm256_mul_pd(
-                                    vel2Term,
-                                    _mm256_set_pd(-1.0, -1.0, -1.0, -1.0))),
-                            xi_101),
-                        xi_106),
-                    xi_168),
-                xi_6),
-            _mm256_loadu_pd(&_data_pdfs_21_318_10[ctr_0 - 1]));
-        const __m256d xi_172 = _mm256_mul_pd(
-            xi_171, _mm256_set_pd(xi_120, xi_120, xi_120, xi_120));
-        const __m256d xi_180 = _mm256_add_pd(
-            _mm256_add_pd(
-                _mm256_add_pd(
-                    _mm256_add_pd(
-                        _mm256_add_pd(
-                            _mm256_add_pd(
-                                _mm256_mul_pd(
-                                    xi_112, _mm256_set_pd(0.0158730158730159,
-                                                          0.0158730158730159,
-                                                          0.0158730158730159,
-                                                          0.0158730158730159)),
-                                _mm256_mul_pd(
-                                    xi_141,
-                                    _mm256_set_pd(-1.0, -1.0, -1.0, -1.0))),
-                            _mm256_mul_pd(
-                                xi_145, _mm256_set_pd(-1.0, -1.0, -1.0, -1.0))),
-                        _mm256_mul_pd(xi_88,
-                                      _mm256_set_pd(0.0952380952380952,
-                                                    0.0952380952380952,
-                                                    0.0952380952380952,
-                                                    0.0952380952380952))),
-                    _mm256_mul_pd(xi_92, _mm256_set_pd(-0.0428571428571429,
-                                                       -0.0428571428571429,
-                                                       -0.0428571428571429,
-                                                       -0.0428571428571429))),
-                _mm256_mul_pd(xi_98, _mm256_set_pd(-0.0214285714285714,
-                                                   -0.0214285714285714,
-                                                   -0.0214285714285714,
-                                                   -0.0214285714285714))),
-            xi_150);
-        const __m256d xi_183 = _mm256_mul_pd(
-            xi_144, _mm256_set_pd(0.0625, 0.0625, 0.0625, 0.0625));
-        const __m256d xi_188 = _mm256_add_pd(
-            _mm256_mul_pd(
-                xi_108, _mm256_set_pd(0.0416666666666667, 0.0416666666666667,
-                                      0.0416666666666667, 0.0416666666666667)),
-            _mm256_mul_pd(
-                xi_91, _mm256_set_pd(0.0833333333333333, 0.0833333333333333,
-                                     0.0833333333333333, 0.0833333333333333)));
-        const __m256d xi_189 = _mm256_add_pd(xi_187, xi_188);
-        const __m256d xi_190 = _mm256_add_pd(
-            _mm256_add_pd(
-                _mm256_add_pd(
-                    _mm256_add_pd(_mm256_add_pd(xi_152, xi_182), xi_183),
-                    xi_184),
-                xi_185),
-            xi_189);
-        const __m256d xi_192 = _mm256_add_pd(
-            _mm256_mul_pd(
-                xi_147, _mm256_set_pd(0.0208333333333333, 0.0208333333333333,
-                                      0.0208333333333333, 0.0208333333333333)),
-            _mm256_mul_pd(
-                xi_148, _mm256_set_pd(0.0833333333333333, 0.0833333333333333,
-                                      0.0833333333333333, 0.0833333333333333)));
-        const __m256d xi_193 = _mm256_add_pd(
-            _mm256_mul_pd(xi_191, _mm256_set_pd(-1.0, -1.0, -1.0, -1.0)),
-            xi_192);
-        const __m256d xi_194 = _mm256_add_pd(xi_167, xi_193);
-        const __m256d xi_200 = _mm256_add_pd(xi_191, xi_192);
-        const __m256d xi_201 = _mm256_add_pd(xi_165, xi_200);
-        const __m256d xi_202 = _mm256_add_pd(
-            _mm256_mul_pd(xi_187, _mm256_set_pd(-1.0, -1.0, -1.0, -1.0)),
-            xi_188);
-        const __m256d xi_203 = _mm256_add_pd(
-            _mm256_add_pd(
-                _mm256_add_pd(
-                    _mm256_add_pd(_mm256_add_pd(xi_137, xi_182), xi_183),
-                    xi_184),
-                xi_185),
-            xi_202);
-        const __m256d xi_206 = _mm256_mul_pd(
-            _mm256_add_pd(
-                _mm256_add_pd(_mm256_add_pd(_mm256_mul_pd(u_2, xi_117), xi_113),
-                              xi_17),
-                _mm256_load_pd(&_data_pdfs_21_315_1m1[ctr_0])),
-            _mm256_set_pd(xi_196, xi_196, xi_196, xi_196));
-        const __m256d xi_210 = _mm256_add_pd(
-            _mm256_add_pd(
-                _mm256_add_pd(
-                    _mm256_add_pd(
-                        _mm256_add_pd(_mm256_add_pd(xi_149, xi_204), xi_205),
-                        xi_206),
-                    xi_207),
-                xi_208),
-            xi_209);
-        const __m256d xi_219 = _mm256_mul_pd(
-            xi_171, _mm256_set_pd(xi_186, xi_186, xi_186, xi_186));
-        const __m256d xi_221 = _mm256_add_pd(xi_219, xi_220);
-        const __m256d xi_222 = _mm256_add_pd(
-            _mm256_add_pd(
-                _mm256_add_pd(
-                    _mm256_add_pd(
-                        _mm256_mul_pd(xi_212,
-                                      _mm256_set_pd(-1.0, -1.0, -1.0, -1.0)),
-                        _mm256_mul_pd(xi_216,
-                                      _mm256_set_pd(-1.0, -1.0, -1.0, -1.0))),
-                    xi_214),
-                xi_218),
-            xi_221);
-        const __m256d xi_227 = _mm256_add_pd(
-            _mm256_add_pd(
-                _mm256_add_pd(
-                    _mm256_add_pd(
-                        _mm256_mul_pd(xi_223,
-                                      _mm256_set_pd(-1.0, -1.0, -1.0, -1.0)),
-                        _mm256_mul_pd(xi_225,
-                                      _mm256_set_pd(-1.0, -1.0, -1.0, -1.0))),
-                    xi_189),
-                xi_224),
-            xi_226);
-        const __m256d xi_228 = _mm256_add_pd(
-            _mm256_add_pd(
-                _mm256_add_pd(
-                    _mm256_add_pd(
-                        _mm256_mul_pd(xi_224,
-                                      _mm256_set_pd(-1.0, -1.0, -1.0, -1.0)),
-                        _mm256_mul_pd(xi_226,
-                                      _mm256_set_pd(-1.0, -1.0, -1.0, -1.0))),
-                    xi_202),
-                xi_223),
-            xi_225);
-        const __m256d xi_229 = _mm256_add_pd(
-            _mm256_add_pd(
-                _mm256_add_pd(
-                    _mm256_add_pd(
-                        _mm256_add_pd(
-                            _mm256_add_pd(
-                                _mm256_mul_pd(
-                                    xi_204,
-                                    _mm256_set_pd(-1.0, -1.0, -1.0, -1.0)),
-                                _mm256_mul_pd(
-                                    xi_206,
-                                    _mm256_set_pd(-1.0, -1.0, -1.0, -1.0))),
-                            xi_149),
-                        xi_205),
-                    xi_207),
-                xi_208),
-            xi_209);
-        const __m256d xi_231 =
-            _mm256_mul_pd(xi_183, _mm256_set_pd(-1.0, -1.0, -1.0, -1.0));
-        const __m256d xi_234 = _mm256_add_pd(
-            _mm256_add_pd(
-                _mm256_add_pd(
-                    _mm256_add_pd(
-                        _mm256_add_pd(_mm256_add_pd(xi_181, xi_188), xi_221),
-                        xi_230),
-                    xi_231),
-                xi_232),
-            xi_233);
-        const __m256d xi_236 = _mm256_mul_pd(
-            _mm256_add_pd(
-                _mm256_add_pd(_mm256_add_pd(_mm256_mul_pd(u_2, xi_153), xi_10),
-                              xi_156),
-                _mm256_loadu_pd(&_data_pdfs_21_318_10[ctr_0 - 1])),
-            _mm256_set_pd(xi_196, xi_196, xi_196, xi_196));
-        const __m256d xi_237 = _mm256_add_pd(
-            _mm256_mul_pd(xi_235, _mm256_set_pd(-1.0, -1.0, -1.0, -1.0)),
-            _mm256_mul_pd(xi_236, _mm256_set_pd(-1.0, -1.0, -1.0, -1.0)));
-        const __m256d xi_242 = _mm256_add_pd(
-            _mm256_add_pd(
-                _mm256_add_pd(
-                    _mm256_add_pd(
-                        _mm256_mul_pd(xi_238,
-                                      _mm256_set_pd(-1.0, -1.0, -1.0, -1.0)),
-                        _mm256_mul_pd(xi_240,
-                                      _mm256_set_pd(-1.0, -1.0, -1.0, -1.0))),
-                    xi_193),
-                xi_239),
-            xi_241);
-        const __m256d xi_243 = _mm256_add_pd(xi_235, xi_236);
-        const __m256d xi_244 = _mm256_add_pd(
-            _mm256_add_pd(
-                _mm256_add_pd(
-                    _mm256_add_pd(
-                        _mm256_mul_pd(xi_239,
-                                      _mm256_set_pd(-1.0, -1.0, -1.0, -1.0)),
-                        _mm256_mul_pd(xi_241,
-                                      _mm256_set_pd(-1.0, -1.0, -1.0, -1.0))),
-                    xi_200),
-                xi_238),
-            xi_240);
-        const __m256d xi_245 = _mm256_add_pd(
-            _mm256_mul_pd(xi_219, _mm256_set_pd(-1.0, -1.0, -1.0, -1.0)),
-            xi_220);
-        const __m256d xi_246 = _mm256_add_pd(
-            _mm256_add_pd(
-                _mm256_add_pd(
-                    _mm256_add_pd(
-                        _mm256_mul_pd(xi_214,
-                                      _mm256_set_pd(-1.0, -1.0, -1.0, -1.0)),
-                        _mm256_mul_pd(xi_218,
-                                      _mm256_set_pd(-1.0, -1.0, -1.0, -1.0))),
-                    xi_212),
-                xi_216),
-            xi_245);
-        const __m256d xi_247 = _mm256_add_pd(
-            _mm256_add_pd(
-                _mm256_add_pd(
-                    _mm256_add_pd(
-                        _mm256_add_pd(_mm256_add_pd(xi_179, xi_188), xi_230),
-                        xi_231),
-                    xi_232),
-                xi_233),
-            xi_245);
-        const __m256d forceTerm_0 = _mm256_add_pd(
-            _mm256_add_pd(
-                _mm256_add_pd(
-                    _mm256_mul_pd(xi_32, _mm256_set_pd(-1.5, -1.5, -1.5, -1.5)),
-                    _mm256_mul_pd(
-                        _mm256_mul_pd(xi_35,
-                                      _mm256_set_pd(-1.0, -1.0, -1.0, -1.0)),
-                        _mm256_set_pd(xi_38, xi_38, xi_38, xi_38))),
-                _mm256_mul_pd(
-                    _mm256_mul_pd(xi_40, _mm256_set_pd(-1.0, -1.0, -1.0, -1.0)),
-                    _mm256_set_pd(xi_38, xi_38, xi_38, xi_38))),
-            _mm256_mul_pd(
-                _mm256_mul_pd(xi_41, _mm256_set_pd(-1.0, -1.0, -1.0, -1.0)),
-                _mm256_set_pd(xi_38, xi_38, xi_38, xi_38)));
-        const __m256d forceTerm_1 = _mm256_add_pd(xi_42, xi_49);
-        const __m256d forceTerm_2 = _mm256_add_pd(
-            _mm256_mul_pd(xi_42, _mm256_set_pd(-1.0, -1.0, -1.0, -1.0)), xi_49);
-        const __m256d forceTerm_3 = _mm256_add_pd(
-            _mm256_mul_pd(xi_50, _mm256_set_pd(-1.0, -1.0, -1.0, -1.0)), xi_53);
-        const __m256d forceTerm_4 = _mm256_add_pd(xi_50, xi_53);
-        const __m256d forceTerm_5 = _mm256_add_pd(xi_54, xi_55);
-        const __m256d forceTerm_6 = _mm256_add_pd(
-            _mm256_mul_pd(xi_54, _mm256_set_pd(-1.0, -1.0, -1.0, -1.0)), xi_55);
-        const __m256d forceTerm_7 =
-            _mm256_add_pd(_mm256_add_pd(xi_60, xi_62), xi_69);
-        const __m256d forceTerm_8 =
-            _mm256_add_pd(_mm256_add_pd(xi_59, xi_69), xi_70);
-        const __m256d forceTerm_9 =
-            _mm256_add_pd(_mm256_add_pd(xi_59, xi_62), xi_72);
-        const __m256d forceTerm_10 =
-            _mm256_add_pd(_mm256_add_pd(xi_60, xi_70), xi_72);
-        const __m256d forceTerm_11 =
-            _mm256_add_pd(_mm256_add_pd(xi_68, xi_73), xi_77);
-        const __m256d forceTerm_12 =
-            _mm256_add_pd(_mm256_add_pd(xi_71, xi_77), xi_78);
-        const __m256d forceTerm_13 =
-            _mm256_add_pd(_mm256_add_pd(xi_62, xi_80), xi_82);
-        const __m256d forceTerm_14 =
-            _mm256_add_pd(_mm256_add_pd(xi_70, xi_79), xi_82);
-        const __m256d forceTerm_15 =
-            _mm256_add_pd(_mm256_add_pd(xi_68, xi_78), xi_84);
-        const __m256d forceTerm_16 =
-            _mm256_add_pd(_mm256_add_pd(xi_71, xi_73), xi_84);
-        const __m256d forceTerm_17 =
-            _mm256_add_pd(_mm256_add_pd(xi_62, xi_79), xi_85);
-        const __m256d forceTerm_18 =
-            _mm256_add_pd(_mm256_add_pd(xi_70, xi_80), xi_85);
-        _mm256_store_pd(
-            &_data_pdfs_tmp_20_30_10[ctr_0],
-            _mm256_add_pd(
-                _mm256_add_pd(
-                    _mm256_add_pd(
-                        _mm256_add_pd(
-                            _mm256_add_pd(
-                                _mm256_add_pd(
-                                    _mm256_add_pd(
-                                        _mm256_add_pd(
-                                            _mm256_add_pd(
-                                                _mm256_mul_pd(
-                                                    xi_108,
-                                                    _mm256_set_pd(-0.5, -0.5,
-                                                                  -0.5, -0.5)),
-                                                _mm256_mul_pd(
-                                                    xi_112,
-                                                    _mm256_set_pd(
-                                                        0.0238095238095238,
-                                                        0.0238095238095238,
-                                                        0.0238095238095238,
-                                                        0.0238095238095238))),
-                                            _mm256_mul_pd(
-                                                xi_88, _mm256_set_pd(
-                                                           0.142857142857143,
-                                                           0.142857142857143,
-                                                           0.142857142857143,
-                                                           0.142857142857143))),
-                                        _mm256_mul_pd(
-                                            xi_89,
-                                            _mm256_set_pd(0.2, 0.2, 0.2, 0.2))),
-                                    _mm256_mul_pd(
-                                        xi_91,
-                                        _mm256_set_pd(-1.0, -1.0, -1.0, -1.0))),
-                                _mm256_mul_pd(
-                                    xi_92, _mm256_set_pd(0.0857142857142857,
-                                                         0.0857142857142857,
-                                                         0.0857142857142857,
-                                                         0.0857142857142857))),
-                            _mm256_mul_pd(xi_95,
-                                          _mm256_set_pd(0.1, 0.1, 0.1, 0.1))),
-                        _mm256_mul_pd(xi_98,
-                                      _mm256_set_pd(0.0428571428571429,
-                                                    0.0428571428571429,
-                                                    0.0428571428571429,
-                                                    0.0428571428571429))),
-                    forceTerm_0),
-                _mm256_load_pd(&_data_pdfs_20_30_10[ctr_0])));
-        _mm256_store_pd(
-            &_data_pdfs_tmp_20_31_10[ctr_0],
-            _mm256_add_pd(
-                _mm256_add_pd(
-                    _mm256_add_pd(
-                        _mm256_add_pd(
-                            _mm256_add_pd(
-                                _mm256_add_pd(
-                                    _mm256_mul_pd(
-                                        xi_116,
-                                        _mm256_set_pd(-1.0, -1.0, -1.0, -1.0)),
-                                    _mm256_mul_pd(
-                                        xi_126,
-                                        _mm256_set_pd(-1.0, -1.0, -1.0, -1.0))),
-                                forceTerm_1),
-                            xi_121),
-                        xi_137),
-                    xi_151),
-                _mm256_load_pd(&_data_pdfs_20_31_1m1[ctr_0])));
-        _mm256_store_pd(
-            &_data_pdfs_tmp_20_32_10[ctr_0],
-            _mm256_add_pd(
-                _mm256_add_pd(
-                    _mm256_add_pd(
-                        _mm256_add_pd(
-                            _mm256_add_pd(
-                                _mm256_add_pd(
-                                    _mm256_mul_pd(
-                                        xi_121,
-                                        _mm256_set_pd(-1.0, -1.0, -1.0, -1.0)),
-                                    forceTerm_2),
-                                xi_116),
-                            xi_126),
-                        xi_151),
-                    xi_152),
-                _mm256_load_pd(&_data_pdfs_20_32_11[ctr_0])));
-        _mm256_store_pd(
-            &_data_pdfs_tmp_20_33_10[ctr_0],
-            _mm256_add_pd(
-                _mm256_add_pd(
-                    _mm256_add_pd(
-                        _mm256_add_pd(
-                            _mm256_add_pd(
-                                _mm256_add_pd(
-                                    _mm256_mul_pd(
-                                        xi_155,
-                                        _mm256_set_pd(-1.0, -1.0, -1.0, -1.0)),
-                                    forceTerm_3),
-                                xi_158),
-                            xi_160),
-                        xi_165),
-                    xi_166),
-                _mm256_loadu_pd(&_data_pdfs_20_33_10[ctr_0 + 1])));
-        _mm256_store_pd(
-            &_data_pdfs_tmp_20_34_10[ctr_0],
-            _mm256_add_pd(
-                _mm256_add_pd(
-                    _mm256_add_pd(
-                        _mm256_add_pd(
-                            _mm256_add_pd(
-                                _mm256_add_pd(
-                                    _mm256_mul_pd(
-                                        xi_158,
-                                        _mm256_set_pd(-1.0, -1.0, -1.0, -1.0)),
-                                    _mm256_mul_pd(
-                                        xi_160,
-                                        _mm256_set_pd(-1.0, -1.0, -1.0, -1.0))),
-                                forceTerm_4),
-                            xi_155),
-                        xi_166),
-                    xi_167),
-                _mm256_loadu_pd(&_data_pdfs_20_34_10[ctr_0 - 1])));
-        _mm256_store_pd(
-            &_data_pdfs_tmp_20_35_10[ctr_0],
-            _mm256_add_pd(
-                _mm256_add_pd(
-                    _mm256_add_pd(
-                        _mm256_add_pd(
-                            _mm256_add_pd(
-                                _mm256_add_pd(
-                                    _mm256_mul_pd(
-                                        xi_170,
-                                        _mm256_set_pd(-1.0, -1.0, -1.0, -1.0)),
-                                    _mm256_mul_pd(
-                                        xi_174,
-                                        _mm256_set_pd(-1.0, -1.0, -1.0, -1.0))),
-                                forceTerm_5),
-                            xi_172),
-                        xi_179),
-                    xi_180),
-                _mm256_load_pd(&_data_pdfs_2m1_35_10[ctr_0])));
-        _mm256_store_pd(
-            &_data_pdfs_tmp_20_36_10[ctr_0],
-            _mm256_add_pd(
-                _mm256_add_pd(
-                    _mm256_add_pd(
-                        _mm256_add_pd(
-                            _mm256_add_pd(
-                                _mm256_add_pd(
-                                    _mm256_mul_pd(
-                                        xi_172,
-                                        _mm256_set_pd(-1.0, -1.0, -1.0, -1.0)),
-                                    forceTerm_6),
-                                xi_170),
-                            xi_174),
-                        xi_180),
-                    xi_181),
-                _mm256_load_pd(&_data_pdfs_21_36_10[ctr_0])));
-        _mm256_store_pd(
-            &_data_pdfs_tmp_20_37_10[ctr_0],
-            _mm256_add_pd(
-                _mm256_add_pd(
-                    _mm256_add_pd(_mm256_add_pd(forceTerm_7, xi_190), xi_194),
-                    xi_198),
-                _mm256_loadu_pd(&_data_pdfs_20_37_1m1[ctr_0 + 1])));
-        _mm256_store_pd(
-            &_data_pdfs_tmp_20_38_10[ctr_0],
-            _mm256_add_pd(
-                _mm256_add_pd(
-                    _mm256_add_pd(_mm256_add_pd(forceTerm_8, xi_190), xi_199),
-                    xi_201),
-                _mm256_loadu_pd(&_data_pdfs_20_38_1m1[ctr_0 - 1])));
-        _mm256_store_pd(
-            &_data_pdfs_tmp_20_39_10[ctr_0],
-            _mm256_add_pd(
-                _mm256_add_pd(
-                    _mm256_add_pd(_mm256_add_pd(forceTerm_9, xi_194), xi_199),
-                    xi_203),
-                _mm256_loadu_pd(&_data_pdfs_20_39_11[ctr_0 + 1])));
-        _mm256_store_pd(
-            &_data_pdfs_tmp_20_310_10[ctr_0],
-            _mm256_add_pd(
-                _mm256_add_pd(
-                    _mm256_add_pd(_mm256_add_pd(forceTerm_10, xi_198), xi_201),
-                    xi_203),
-                _mm256_loadu_pd(&_data_pdfs_20_310_11[ctr_0 - 1])));
-        _mm256_store_pd(
-            &_data_pdfs_tmp_20_311_10[ctr_0],
-            _mm256_add_pd(
-                _mm256_add_pd(
-                    _mm256_add_pd(_mm256_add_pd(forceTerm_11, xi_210), xi_222),
-                    xi_227),
-                _mm256_load_pd(&_data_pdfs_2m1_311_1m1[ctr_0])));
-        _mm256_store_pd(
-            &_data_pdfs_tmp_20_312_10[ctr_0],
-            _mm256_add_pd(
-                _mm256_add_pd(
-                    _mm256_add_pd(_mm256_add_pd(forceTerm_12, xi_222), xi_228),
-                    xi_229),
-                _mm256_load_pd(&_data_pdfs_2m1_312_11[ctr_0])));
-        _mm256_store_pd(
-            &_data_pdfs_tmp_20_313_10[ctr_0],
-            _mm256_add_pd(
-                _mm256_add_pd(
-                    _mm256_add_pd(_mm256_add_pd(forceTerm_13, xi_234), xi_237),
-                    xi_242),
-                _mm256_loadu_pd(&_data_pdfs_2m1_313_10[ctr_0 + 1])));
-        _mm256_store_pd(
-            &_data_pdfs_tmp_20_314_10[ctr_0],
-            _mm256_add_pd(
-                _mm256_add_pd(
-                    _mm256_add_pd(_mm256_add_pd(forceTerm_14, xi_234), xi_243),
-                    xi_244),
-                _mm256_loadu_pd(&_data_pdfs_2m1_314_10[ctr_0 - 1])));
-        _mm256_store_pd(
-            &_data_pdfs_tmp_20_315_10[ctr_0],
-            _mm256_add_pd(
-                _mm256_add_pd(
-                    _mm256_add_pd(_mm256_add_pd(forceTerm_15, xi_227), xi_229),
-                    xi_246),
-                _mm256_load_pd(&_data_pdfs_21_315_1m1[ctr_0])));
-        _mm256_store_pd(
-            &_data_pdfs_tmp_20_316_10[ctr_0],
-            _mm256_add_pd(
-                _mm256_add_pd(
-                    _mm256_add_pd(_mm256_add_pd(forceTerm_16, xi_210), xi_228),
-                    xi_246),
-                _mm256_load_pd(&_data_pdfs_21_316_11[ctr_0])));
-        _mm256_store_pd(
-            &_data_pdfs_tmp_20_317_10[ctr_0],
-            _mm256_add_pd(
-                _mm256_add_pd(
-                    _mm256_add_pd(_mm256_add_pd(forceTerm_17, xi_242), xi_243),
-                    xi_247),
-                _mm256_loadu_pd(&_data_pdfs_21_317_10[ctr_0 + 1])));
-        _mm256_store_pd(
-            &_data_pdfs_tmp_20_318_10[ctr_0],
-            _mm256_add_pd(
-                _mm256_add_pd(
-                    _mm256_add_pd(_mm256_add_pd(forceTerm_18, xi_237), xi_244),
-                    xi_247),
-                _mm256_loadu_pd(&_data_pdfs_21_318_10[ctr_0 - 1])));
->>>>>>> d2c97dc8
       }
    }
 }
 }
 namespace internal_kernel_collide {
-<<<<<<< HEAD
-static FUNC_PREFIX void kernel_collide(double * RESTRICT const _data_force, double * RESTRICT _data_pdfs, int64_t const _size_force_0, int64_t const _size_force_1, int64_t const _size_force_2, int64_t const _stride_force_0, int64_t const _stride_force_1, int64_t const _stride_force_2, int64_t const _stride_force_3, int64_t const _stride_pdfs_0, int64_t const _stride_pdfs_1, int64_t const _stride_pdfs_2, int64_t const _stride_pdfs_3, uint32_t block_offset_0, uint32_t block_offset_1, uint32_t block_offset_2, double kT, double omega_bulk, double omega_even, double omega_odd, double omega_shear, uint32_t seed, uint32_t time_step)
+static FUNC_PREFIX void kernel_collide(double * RESTRICT const _data_force, double * RESTRICT _data_pdfs, int64_t const _size_force_0, int64_t const _size_force_1, int64_t const _size_force_2, int64_t const _stride_force_1, int64_t const _stride_force_2, int64_t const _stride_force_3, int64_t const _stride_pdfs_1, int64_t const _stride_pdfs_2, int64_t const _stride_pdfs_3, uint32_t block_offset_0, uint32_t block_offset_1, uint32_t block_offset_2, double kT, double omega_bulk, double omega_even, double omega_odd, double omega_shear, uint32_t seed, uint32_t time_step)
 {
    const double xi_40 = -omega_bulk;
    const double xi_51 = -omega_shear;
@@ -2219,1942 +523,420 @@
    const double xi_197 = rr_0*0.0833333333333333;
    for (int64_t ctr_2 = 0; ctr_2 < _size_force_2; ctr_2 += 1)
    {
-      double * RESTRICT _data_pdfs_20_32 = _data_pdfs + _stride_pdfs_2*ctr_2 + 2*_stride_pdfs_3;
-      double * RESTRICT _data_pdfs_20_314 = _data_pdfs + _stride_pdfs_2*ctr_2 + 14*_stride_pdfs_3;
+      double * RESTRICT _data_pdfs_20_38 = _data_pdfs + _stride_pdfs_2*ctr_2 + 8*_stride_pdfs_3;
+      double * RESTRICT _data_pdfs_20_31 = _data_pdfs + _stride_pdfs_2*ctr_2 + _stride_pdfs_3;
+      double * RESTRICT _data_pdfs_20_35 = _data_pdfs + _stride_pdfs_2*ctr_2 + 5*_stride_pdfs_3;
+      double * RESTRICT _data_pdfs_20_318 = _data_pdfs + _stride_pdfs_2*ctr_2 + 18*_stride_pdfs_3;
+      double * RESTRICT _data_pdfs_20_30 = _data_pdfs + _stride_pdfs_2*ctr_2;
+      double * RESTRICT _data_pdfs_20_311 = _data_pdfs + _stride_pdfs_2*ctr_2 + 11*_stride_pdfs_3;
+      double * RESTRICT _data_pdfs_20_310 = _data_pdfs + _stride_pdfs_2*ctr_2 + 10*_stride_pdfs_3;
       double * RESTRICT _data_pdfs_20_34 = _data_pdfs + _stride_pdfs_2*ctr_2 + 4*_stride_pdfs_3;
-      double * RESTRICT _data_pdfs_20_316 = _data_pdfs + _stride_pdfs_2*ctr_2 + 16*_stride_pdfs_3;
-      double * RESTRICT _data_pdfs_20_38 = _data_pdfs + _stride_pdfs_2*ctr_2 + 8*_stride_pdfs_3;
       double * RESTRICT _data_pdfs_20_36 = _data_pdfs + _stride_pdfs_2*ctr_2 + 6*_stride_pdfs_3;
-      double * RESTRICT _data_pdfs_20_311 = _data_pdfs + _stride_pdfs_2*ctr_2 + 11*_stride_pdfs_3;
-      double * RESTRICT _data_pdfs_20_318 = _data_pdfs + _stride_pdfs_2*ctr_2 + 18*_stride_pdfs_3;
-      double * RESTRICT _data_pdfs_20_313 = _data_pdfs + _stride_pdfs_2*ctr_2 + 13*_stride_pdfs_3;
-      double * RESTRICT _data_force_20_30 = _data_force + _stride_force_2*ctr_2;
-      double * RESTRICT _data_pdfs_20_39 = _data_pdfs + _stride_pdfs_2*ctr_2 + 9*_stride_pdfs_3;
-      double * RESTRICT _data_pdfs_20_315 = _data_pdfs + _stride_pdfs_2*ctr_2 + 15*_stride_pdfs_3;
-      double * RESTRICT _data_pdfs_20_30 = _data_pdfs + _stride_pdfs_2*ctr_2;
-      double * RESTRICT _data_force_20_31 = _data_force + _stride_force_2*ctr_2 + _stride_force_3;
-      double * RESTRICT _data_pdfs_20_310 = _data_pdfs + _stride_pdfs_2*ctr_2 + 10*_stride_pdfs_3;
-      double * RESTRICT _data_pdfs_20_35 = _data_pdfs + _stride_pdfs_2*ctr_2 + 5*_stride_pdfs_3;
-      double * RESTRICT _data_force_20_32 = _data_force + _stride_force_2*ctr_2 + 2*_stride_force_3;
-      double * RESTRICT _data_pdfs_20_31 = _data_pdfs + _stride_pdfs_2*ctr_2 + _stride_pdfs_3;
-      double * RESTRICT _data_pdfs_20_312 = _data_pdfs + _stride_pdfs_2*ctr_2 + 12*_stride_pdfs_3;
-      double * RESTRICT _data_pdfs_20_317 = _data_pdfs + _stride_pdfs_2*ctr_2 + 17*_stride_pdfs_3;
       double * RESTRICT _data_pdfs_20_33 = _data_pdfs + _stride_pdfs_2*ctr_2 + 3*_stride_pdfs_3;
       double * RESTRICT _data_pdfs_20_37 = _data_pdfs + _stride_pdfs_2*ctr_2 + 7*_stride_pdfs_3;
+      double * RESTRICT _data_pdfs_20_315 = _data_pdfs + _stride_pdfs_2*ctr_2 + 15*_stride_pdfs_3;
+      double * RESTRICT _data_force_20_31 = _data_force + _stride_force_2*ctr_2 + _stride_force_3;
+      double * RESTRICT _data_pdfs_20_314 = _data_pdfs + _stride_pdfs_2*ctr_2 + 14*_stride_pdfs_3;
+      double * RESTRICT _data_force_20_32 = _data_force + _stride_force_2*ctr_2 + 2*_stride_force_3;
+      double * RESTRICT _data_pdfs_20_39 = _data_pdfs + _stride_pdfs_2*ctr_2 + 9*_stride_pdfs_3;
+      double * RESTRICT _data_pdfs_20_313 = _data_pdfs + _stride_pdfs_2*ctr_2 + 13*_stride_pdfs_3;
+      double * RESTRICT _data_pdfs_20_317 = _data_pdfs + _stride_pdfs_2*ctr_2 + 17*_stride_pdfs_3;
+      double * RESTRICT _data_force_20_30 = _data_force + _stride_force_2*ctr_2;
+      double * RESTRICT _data_pdfs_20_32 = _data_pdfs + _stride_pdfs_2*ctr_2 + 2*_stride_pdfs_3;
+      double * RESTRICT _data_pdfs_20_312 = _data_pdfs + _stride_pdfs_2*ctr_2 + 12*_stride_pdfs_3;
+      double * RESTRICT _data_pdfs_20_316 = _data_pdfs + _stride_pdfs_2*ctr_2 + 16*_stride_pdfs_3;
       for (int64_t ctr_1 = 0; ctr_1 < _size_force_1; ctr_1 += 1)
       {
-         double * RESTRICT _data_pdfs_20_32_10 = _stride_pdfs_1*ctr_1 + _data_pdfs_20_32;
-         double * RESTRICT _data_pdfs_20_314_10 = _stride_pdfs_1*ctr_1 + _data_pdfs_20_314;
+         double * RESTRICT _data_pdfs_20_38_10 = _stride_pdfs_1*ctr_1 + _data_pdfs_20_38;
+         double * RESTRICT _data_pdfs_20_31_10 = _stride_pdfs_1*ctr_1 + _data_pdfs_20_31;
+         double * RESTRICT _data_pdfs_20_35_10 = _stride_pdfs_1*ctr_1 + _data_pdfs_20_35;
+         double * RESTRICT _data_pdfs_20_318_10 = _stride_pdfs_1*ctr_1 + _data_pdfs_20_318;
+         double * RESTRICT _data_pdfs_20_30_10 = _stride_pdfs_1*ctr_1 + _data_pdfs_20_30;
+         double * RESTRICT _data_pdfs_20_311_10 = _stride_pdfs_1*ctr_1 + _data_pdfs_20_311;
+         double * RESTRICT _data_pdfs_20_310_10 = _stride_pdfs_1*ctr_1 + _data_pdfs_20_310;
          double * RESTRICT _data_pdfs_20_34_10 = _stride_pdfs_1*ctr_1 + _data_pdfs_20_34;
-         double * RESTRICT _data_pdfs_20_316_10 = _stride_pdfs_1*ctr_1 + _data_pdfs_20_316;
-         double * RESTRICT _data_pdfs_20_38_10 = _stride_pdfs_1*ctr_1 + _data_pdfs_20_38;
          double * RESTRICT _data_pdfs_20_36_10 = _stride_pdfs_1*ctr_1 + _data_pdfs_20_36;
-         double * RESTRICT _data_pdfs_20_311_10 = _stride_pdfs_1*ctr_1 + _data_pdfs_20_311;
-         double * RESTRICT _data_pdfs_20_318_10 = _stride_pdfs_1*ctr_1 + _data_pdfs_20_318;
-         double * RESTRICT _data_pdfs_20_313_10 = _stride_pdfs_1*ctr_1 + _data_pdfs_20_313;
-         double * RESTRICT _data_force_20_30_10 = _stride_force_1*ctr_1 + _data_force_20_30;
-         double * RESTRICT _data_pdfs_20_39_10 = _stride_pdfs_1*ctr_1 + _data_pdfs_20_39;
-         double * RESTRICT _data_pdfs_20_315_10 = _stride_pdfs_1*ctr_1 + _data_pdfs_20_315;
-         double * RESTRICT _data_pdfs_20_30_10 = _stride_pdfs_1*ctr_1 + _data_pdfs_20_30;
-         double * RESTRICT _data_force_20_31_10 = _stride_force_1*ctr_1 + _data_force_20_31;
-         double * RESTRICT _data_pdfs_20_310_10 = _stride_pdfs_1*ctr_1 + _data_pdfs_20_310;
-         double * RESTRICT _data_pdfs_20_35_10 = _stride_pdfs_1*ctr_1 + _data_pdfs_20_35;
-         double * RESTRICT _data_force_20_32_10 = _stride_force_1*ctr_1 + _data_force_20_32;
-         double * RESTRICT _data_pdfs_20_31_10 = _stride_pdfs_1*ctr_1 + _data_pdfs_20_31;
-         double * RESTRICT _data_pdfs_20_312_10 = _stride_pdfs_1*ctr_1 + _data_pdfs_20_312;
-         double * RESTRICT _data_pdfs_20_317_10 = _stride_pdfs_1*ctr_1 + _data_pdfs_20_317;
          double * RESTRICT _data_pdfs_20_33_10 = _stride_pdfs_1*ctr_1 + _data_pdfs_20_33;
          double * RESTRICT _data_pdfs_20_37_10 = _stride_pdfs_1*ctr_1 + _data_pdfs_20_37;
-         for (int64_t ctr_0 = 0; ctr_0 < _size_force_0; ctr_0 += 1)
+         double * RESTRICT _data_pdfs_20_315_10 = _stride_pdfs_1*ctr_1 + _data_pdfs_20_315;
+         double * RESTRICT _data_force_20_31_10 = _stride_force_1*ctr_1 + _data_force_20_31;
+         double * RESTRICT _data_pdfs_20_314_10 = _stride_pdfs_1*ctr_1 + _data_pdfs_20_314;
+         double * RESTRICT _data_force_20_32_10 = _stride_force_1*ctr_1 + _data_force_20_32;
+         double * RESTRICT _data_pdfs_20_39_10 = _stride_pdfs_1*ctr_1 + _data_pdfs_20_39;
+         double * RESTRICT _data_pdfs_20_313_10 = _stride_pdfs_1*ctr_1 + _data_pdfs_20_313;
+         double * RESTRICT _data_pdfs_20_317_10 = _stride_pdfs_1*ctr_1 + _data_pdfs_20_317;
+         double * RESTRICT _data_force_20_30_10 = _stride_force_1*ctr_1 + _data_force_20_30;
+         double * RESTRICT _data_pdfs_20_32_10 = _stride_pdfs_1*ctr_1 + _data_pdfs_20_32;
+         double * RESTRICT _data_pdfs_20_312_10 = _stride_pdfs_1*ctr_1 + _data_pdfs_20_312;
+         double * RESTRICT _data_pdfs_20_316_10 = _stride_pdfs_1*ctr_1 + _data_pdfs_20_316;
+         for (int64_t ctr_0 = 0; ctr_0 < ((_size_force_0) % (4) == 0 ? _size_force_0 : ((int64_t)((_size_force_0) / (4))+1) * (4)); ctr_0 += 4)
          {
-            const double xi_259 = _data_pdfs_20_32_10[_stride_pdfs_0*ctr_0];
-            const double xi_260 = _data_pdfs_20_314_10[_stride_pdfs_0*ctr_0];
-            const double xi_261 = _data_pdfs_20_34_10[_stride_pdfs_0*ctr_0];
-            const double xi_262 = _data_pdfs_20_316_10[_stride_pdfs_0*ctr_0];
-            const double xi_263 = _data_pdfs_20_38_10[_stride_pdfs_0*ctr_0];
-            const double xi_264 = _data_pdfs_20_36_10[_stride_pdfs_0*ctr_0];
-            const double xi_265 = _data_pdfs_20_311_10[_stride_pdfs_0*ctr_0];
-            const double xi_266 = _data_pdfs_20_318_10[_stride_pdfs_0*ctr_0];
-            const double xi_267 = _data_pdfs_20_313_10[_stride_pdfs_0*ctr_0];
-            const double xi_268 = _data_force_20_30_10[_stride_force_0*ctr_0];
-            const double xi_269 = _data_pdfs_20_39_10[_stride_pdfs_0*ctr_0];
-            const double xi_270 = _data_pdfs_20_315_10[_stride_pdfs_0*ctr_0];
-            const double xi_271 = _data_pdfs_20_30_10[_stride_pdfs_0*ctr_0];
-            const double xi_272 = _data_force_20_31_10[_stride_force_0*ctr_0];
-            const double xi_273 = _data_pdfs_20_310_10[_stride_pdfs_0*ctr_0];
-            const double xi_274 = _data_pdfs_20_35_10[_stride_pdfs_0*ctr_0];
-            const double xi_275 = _data_force_20_32_10[_stride_force_0*ctr_0];
-            const double xi_276 = _data_pdfs_20_31_10[_stride_pdfs_0*ctr_0];
-            const double xi_277 = _data_pdfs_20_312_10[_stride_pdfs_0*ctr_0];
-            const double xi_278 = _data_pdfs_20_317_10[_stride_pdfs_0*ctr_0];
-            const double xi_279 = _data_pdfs_20_33_10[_stride_pdfs_0*ctr_0];
-            const double xi_280 = _data_pdfs_20_37_10[_stride_pdfs_0*ctr_0];
-            
-            float random_3_0;
-            float random_3_1;
-            float random_3_2;
-            float random_3_3;
-            philox_float4(time_step, block_offset_0 + ctr_0, block_offset_1 + ctr_1, block_offset_2 + ctr_2, 3, seed, random_3_0, random_3_1, random_3_2, random_3_3);
-            
-            
-            float random_2_0;
-            float random_2_1;
-            float random_2_2;
-            float random_2_3;
-            philox_float4(time_step, block_offset_0 + ctr_0, block_offset_1 + ctr_1, block_offset_2 + ctr_2, 2, seed, random_2_0, random_2_1, random_2_2, random_2_3);
-            
-            
-            float random_1_0;
-            float random_1_1;
-            float random_1_2;
-            float random_1_3;
-            philox_float4(time_step, block_offset_0 + ctr_0, block_offset_1 + ctr_1, block_offset_2 + ctr_2, 1, seed, random_1_0, random_1_1, random_1_2, random_1_3);
-            
-            
-            float random_0_0;
-            float random_0_1;
-            float random_0_2;
-            float random_0_3;
-            philox_float4(time_step, block_offset_0 + ctr_0, block_offset_1 + ctr_1, block_offset_2 + ctr_2, 0, seed, random_0_0, random_0_1, random_0_2, random_0_3);
-            
-            const double xi_0 = xi_263 + xi_273;
-            const double xi_1 = xi_260 + xi_266;
-            const double xi_2 = xi_0 + xi_1 + xi_261;
-            const double xi_3 = xi_265 + xi_270;
-            const double xi_4 = xi_276 + xi_3;
-            const double xi_5 = xi_280 + xi_4;
-            const double xi_6 = xi_274 + xi_277;
-            const double xi_7 = xi_267 + xi_6;
-            const double xi_8 = xi_269 + xi_279;
-            const double xi_9 = xi_259 + xi_262;
-            const double xi_10 = xi_264 + xi_278;
-            const double xi_12 = -xi_278;
-            const double xi_13 = -xi_279;
-            const double xi_14 = xi_12 + xi_13;
-            const double xi_15 = -xi_267;
-            const double xi_16 = -xi_280;
-            const double xi_17 = -xi_269;
-            const double xi_18 = xi_16 + xi_17;
-            const double xi_19 = xi_15 + xi_18;
-            const double xi_20 = -xi_273;
-            const double xi_21 = xi_20 + xi_263;
-            const double xi_22 = -xi_277;
-            const double xi_23 = -xi_259;
-            const double xi_24 = -xi_262;
-            const double xi_25 = xi_22 + xi_23 + xi_24;
-            const double xi_26 = -xi_266;
-            const double xi_27 = xi_12 + xi_26;
-            const double xi_28 = -xi_270;
-            const double xi_29 = -xi_264;
-            const double xi_30 = xi_24 + xi_265 + xi_28 + xi_29;
-            const double xi_31 = xi_267 + xi_278;
-            const double xi_32 = xi_280 + xi_31 + xi_8;
-            const double xi_33 = xi_16 + xi_21 + xi_269;
-            const double xi_34 = xi_26 + xi_278;
-            const double xi_35 = xi_15 + xi_260;
-            const double xi_36 = xi_34 + xi_35;
-            const double xi_37 = xi_269 + xi_277 + xi_9;
-            const double xi_38 = xi_262 + xi_28;
-            const double xi_39 = xi_22 + xi_265 + xi_38;
-            const double xi_57 = xi_272*0.166666666666667;
-            const double xi_65 = xi_268*0.166666666666667;
-            const double xi_69 = xi_275*0.166666666666667;
-            const double xi_72 = xi_272*0.5;
-            const double xi_76 = xi_268*0.0833333333333333;
-            const double xi_80 = xi_272*0.0833333333333333;
-            const double xi_90 = xi_275*0.0833333333333333;
-            const double xi_108 = -xi_271;
-            const double xi_109 = xi_108 + xi_264*3.0 + xi_274*3.0;
-            const double xi_110 = omega_even*(xi_109 + xi_259*3.0 + xi_262*-3.0 + xi_265*-3.0 + xi_270*-3.0 + xi_276*3.0 + xi_277*-3.0);
-            const double xi_111 = xi_262*2.0 + xi_265*2.0 + xi_270*2.0 + xi_277*2.0;
-            const double xi_112 = xi_111 + xi_261*5.0 + xi_279*5.0;
-            const double xi_113 = omega_even*(xi_109 + xi_112 + xi_259*-2.0 + xi_260*-5.0 + xi_266*-5.0 + xi_267*-5.0 + xi_276*-2.0 + xi_278*-5.0);
-            const double xi_116 = -xi_265;
-            const double xi_117 = xi_116 + xi_22;
-            const double xi_118 = -xi_263;
-            const double xi_121 = -xi_260;
-            const double xi_122 = xi_121 + xi_19 + xi_27;
-            const double xi_124 = xi_267*2.0;
-            const double xi_125 = xi_260*2.0;
-            const double xi_126 = xi_266*2.0 + xi_278*2.0;
-            const double xi_127 = omega_even*(xi_108 + xi_112 + xi_124 + xi_125 + xi_126 + xi_259*5.0 + xi_263*-7.0 + xi_264*-4.0 + xi_269*-7.0 + xi_273*-7.0 + xi_274*-4.0 + xi_276*5.0 + xi_280*-7.0);
-            const double xi_128 = xi_116 + xi_23 + xi_276 + xi_277 + xi_38;
-            const double xi_130 = xi_128*xi_129;
-            const double xi_135 = random_2_3 - 0.5;
-            const double xi_140 = xi_280*2.0;
-            const double xi_141 = xi_273*2.0;
-            const double xi_142 = xi_263*-2.0 + xi_269*2.0;
-            const double xi_143 = -xi_140 + xi_141 + xi_142 + xi_25 + xi_4;
-            const double xi_145 = xi_143*xi_144;
-            const double xi_146 = random_1_2 - 0.5;
-            const double xi_151 = random_0_1 - 0.5;
-            const double xi_168 = xi_121 + xi_13 + xi_261 + xi_267 + xi_34;
-            const double xi_169 = xi_129*xi_168;
-            const double xi_170 = random_2_1 - 0.5;
-            const double xi_172 = xi_14 + xi_140 - xi_141 + xi_142 + xi_261 + xi_266 + xi_35;
-            const double xi_173 = xi_144*xi_172;
-            const double xi_174 = random_2_0 - 0.5;
-            const double xi_179 = xi_262 + xi_270;
-            const double xi_180 = xi_117 + xi_179 + xi_274 + xi_29;
-            const double xi_181 = xi_129*xi_180;
-            const double xi_184 = random_2_2 - 0.5;
-            const double xi_186 = -xi_124 - xi_125 + xi_126 + xi_30 + xi_6;
-            const double xi_187 = xi_144*xi_186;
-            const double xi_188 = random_1_3 - 0.5;
-            const double xi_195 = xi_127*0.0138888888888889;
-            const double xi_216 = xi_113*-0.00714285714285714;
-            const double xi_218 = xi_110*0.025;
-            const double xi_223 = xi_186*xi_222;
-            const double xi_225 = xi_180*xi_224;
-            const double xi_234 = xi_143*xi_222;
-            const double xi_235 = xi_128*xi_224;
-            const double xi_243 = xi_113*0.0178571428571429;
-            const double xi_249 = xi_168*xi_224;
-            const double xi_250 = xi_172*xi_222;
-            const double vel0Term = xi_2;
-            const double vel1Term = xi_5;
-            const double vel2Term = xi_7;
-            const double rho = vel0Term + vel1Term + vel2Term + xi_10 + xi_271 + xi_8 + xi_9;
-            const double xi_11 = 1 / (rho);
-            const double xi_101 = kT*rho;
-            const double xi_102 = sqrt(xi_101*(-((-omega_even + 1.0)*(-omega_even + 1.0)) + 1.0));
-            const double xi_103 = xi_102*(random_3_0 - 0.5)*3.7416573867739413;
-            const double xi_104 = xi_102*(random_3_2 - 0.5)*5.4772255750516612;
-            const double xi_106 = xi_105*sqrt(xi_101*(-((xi_40 + 1.0)*(xi_40 + 1.0)) + 1.0))*(random_1_1 - 0.5);
-            const double xi_107 = xi_102*(random_3_1 - 0.5)*8.3666002653407556;
-            const double xi_136 = sqrt(xi_101*(-((-omega_odd + 1.0)*(-omega_odd + 1.0)) + 1.0));
-            const double xi_137 = xi_136*1.4142135623730951;
-            const double xi_138 = xi_137*0.5;
-            const double xi_139 = xi_135*xi_138;
-            const double xi_147 = xi_105*xi_136;
-            const double xi_148 = xi_147*0.166666666666667;
-            const double xi_149 = xi_146*xi_148;
-            const double xi_150 = -xi_145 - xi_149;
-            const double xi_152 = sqrt(xi_101*(-((xi_51 + 1.0)*(xi_51 + 1.0)) + 1.0));
-            const double xi_153 = xi_152*0.5;
-            const double xi_154 = xi_151*xi_153;
-            const double xi_158 = xi_103*-0.119047619047619 + xi_127*-0.0198412698412698;
-            const double xi_160 = xi_152*(random_0_0 - 0.5)*1.7320508075688772;
-            const double xi_164 = xi_145 + xi_149;
-            const double xi_171 = xi_138*xi_170;
-            const double xi_175 = xi_148*xi_174;
-            const double xi_176 = xi_173 + xi_175;
-            const double xi_178 = -xi_173 - xi_175;
-            const double xi_185 = xi_138*xi_184;
-            const double xi_189 = xi_148*xi_188;
-            const double xi_190 = -xi_187 - xi_189;
-            const double xi_192 = xi_187 + xi_189;
-            const double xi_193 = xi_151*xi_152*0.25;
-            const double xi_196 = xi_103*0.0833333333333333;
-            const double xi_206 = xi_153*(random_0_2 - 0.5);
-            const double xi_215 = xi_153*(random_1_0 - 0.5);
-            const double xi_219 = xi_107*-0.0142857142857143;
-            const double xi_220 = xi_104*0.05;
-            const double xi_226 = xi_147*0.0833333333333333;
-            const double xi_227 = xi_188*xi_226;
-            const double xi_228 = xi_137*0.25;
-            const double xi_229 = xi_184*xi_228;
-            const double xi_231 = xi_103*-0.0238095238095238 + xi_127*-0.00396825396825397;
-            const double xi_236 = xi_146*xi_226;
-            const double xi_237 = xi_135*xi_228;
-            const double xi_241 = -xi_193;
-            const double xi_244 = xi_107*0.0357142857142857;
-            const double xi_246 = xi_153*(random_0_3 - 0.5);
-            const double xi_251 = xi_170*xi_228;
-            const double xi_252 = xi_174*xi_226;
-            const double u_0 = xi_11*(vel0Term + xi_14 + xi_19);
-            const double xi_41 = u_0*xi_268;
-            const double xi_42 = xi_41*0.333333333333333;
-            const double xi_48 = -xi_42;
-            const double xi_114 = rho*(u_0*u_0);
-            const double xi_165 = rho*u_0;
-            const double xi_166 = -vel0Term + xi_165 + xi_32;
-            const double xi_167 = xi_133*xi_166;
-            const double xi_202 = xi_166*xi_197;
-            const double u_1 = xi_11*(vel1Term + xi_17 + xi_21 + xi_25);
-            const double xi_43 = u_1*xi_272;
-            const double xi_44 = xi_43*0.333333333333333;
-            const double xi_49 = -xi_44;
-            const double xi_71 = u_1*0.5;
-            const double xi_74 = xi_73*(u_0*xi_72 + xi_268*xi_71);
-            const double xi_75 = -xi_74;
-            const double xi_119 = rho*(u_1*u_1);
-            const double xi_120 = xi_118 + xi_119 + xi_20;
-            const double xi_131 = rho*u_1;
-            const double xi_132 = -vel1Term + xi_118 + xi_131 + xi_273 + xi_37;
-            const double xi_134 = xi_132*xi_133;
-            const double xi_198 = xi_132*xi_197;
-            const double u_2 = xi_11*(vel2Term + xi_260 + xi_27 + xi_30);
-            const double xi_45 = u_2*xi_275;
-            const double xi_46 = xi_45*0.333333333333333;
-            const double xi_47 = (xi_40 + 2.0)*(xi_42 + xi_44 + xi_46);
-            const double xi_50 = xi_45*0.666666666666667 + xi_48 + xi_49;
-            const double xi_54 = -xi_46;
-            const double xi_55 = xi_43*0.666666666666667 + xi_48 + xi_54;
-            const double xi_56 = xi_41*0.666666666666667 + xi_49 + xi_54;
-            const double xi_59 = xi_50*xi_58;
-            const double xi_60 = -xi_59;
-            const double xi_61 = xi_56*xi_58;
-            const double xi_62 = -xi_61;
-            const double xi_64 = xi_55*xi_63 + xi_60 + xi_62;
-            const double xi_66 = xi_55*xi_58;
-            const double xi_67 = -xi_66;
-            const double xi_68 = xi_56*xi_63 + xi_60 + xi_67;
-            const double xi_70 = xi_50*xi_63 + xi_62 + xi_67;
-            const double xi_77 = xi_61 - xi_76;
-            const double xi_79 = -xi_50*xi_78;
-            const double xi_81 = xi_47*0.125;
-            const double xi_82 = xi_66 + xi_81;
-            const double xi_83 = xi_80 + xi_82;
-            const double xi_84 = xi_79 + xi_83;
-            const double xi_85 = xi_61 + xi_76;
-            const double xi_86 = -xi_80 + xi_82;
-            const double xi_87 = xi_79 + xi_86;
-            const double xi_88 = xi_73*(u_2*xi_72 + xi_275*xi_71);
-            const double xi_89 = -xi_56*xi_78;
-            const double xi_91 = xi_59 + xi_90;
-            const double xi_92 = xi_89 + xi_91;
-            const double xi_93 = -xi_88;
-            const double xi_94 = xi_73*(u_0*xi_275*0.5 + u_2*xi_268*0.5);
-            const double xi_95 = -xi_94;
-            const double xi_96 = -xi_55*xi_78;
-            const double xi_97 = xi_81 + xi_91 + xi_96;
-            const double xi_98 = xi_59 - xi_90;
-            const double xi_99 = xi_89 + xi_98;
-            const double xi_100 = xi_81 + xi_96 + xi_98;
-            const double xi_115 = rho*(u_2*u_2);
-            const double xi_123 = omega_bulk*(xi_114 + xi_115 + xi_117 + xi_120 + xi_122 + xi_24 + xi_271 + xi_28);
-            const double xi_155 = -xi_115 + xi_264 + xi_274;
-            const double xi_156 = omega_shear*(xi_1 + xi_120 + xi_155 + xi_18 + xi_23 - xi_276 + xi_31);
-            const double xi_157 = xi_156*0.125;
-            const double xi_159 = omega_shear*(xi_111 + xi_114*2.0 + xi_118 - xi_119 + xi_122 + xi_155 + xi_20 + xi_259 + xi_261*-2.0 + xi_276 + xi_279*-2.0);
-            const double xi_161 = xi_159*-0.0416666666666667 + xi_160*-0.166666666666667;
-            const double xi_162 = xi_104*-0.1 + xi_110*-0.05 + xi_161;
-            const double xi_163 = xi_107*0.0285714285714286 + xi_113*0.0142857142857143 + xi_154 + xi_157 + xi_158 + xi_162;
-            const double xi_177 = xi_107*-0.0714285714285714 + xi_113*-0.0357142857142857 + xi_158 + xi_159*0.0833333333333333 + xi_160*0.333333333333333;
-            const double xi_182 = rho*u_2 - vel2Term + xi_10 + xi_116 + xi_121 + xi_179 + xi_266;
-            const double xi_183 = xi_133*xi_182;
-            const double xi_191 = xi_103*0.0952380952380952 + xi_107*-0.0428571428571429 + xi_113*-0.0214285714285714 + xi_127*0.0158730158730159 - xi_154 - xi_157 + xi_162;
-            const double xi_194 = xi_156*0.0625;
-            const double xi_199 = xi_106*0.0833333333333333 + xi_123*0.0416666666666667;
-            const double xi_200 = xi_198 + xi_199;
-            const double xi_201 = xi_164 + xi_193 + xi_194 + xi_195 + xi_196 + xi_200;
-            const double xi_203 = xi_159*0.0208333333333333 + xi_160*0.0833333333333333;
-            const double xi_204 = -xi_202 + xi_203;
-            const double xi_205 = xi_178 + xi_204;
-            const double xi_211 = xi_202 + xi_203;
-            const double xi_212 = xi_176 + xi_211;
-            const double xi_213 = -xi_198 + xi_199;
-            const double xi_214 = xi_150 + xi_193 + xi_194 + xi_195 + xi_196 + xi_213;
-            const double xi_230 = xi_182*xi_197;
-            const double xi_232 = xi_230 + xi_231;
-            const double xi_233 = -xi_223 + xi_225 - xi_227 + xi_229 + xi_232;
-            const double xi_238 = xi_200 - xi_234 + xi_235 - xi_236 + xi_237;
-            const double xi_239 = xi_213 + xi_234 - xi_235 + xi_236 - xi_237;
-            const double xi_242 = -xi_194;
-            const double xi_245 = xi_192 + xi_199 + xi_232 + xi_241 + xi_242 + xi_243 + xi_244;
-            const double xi_253 = xi_204 - xi_249 + xi_250 - xi_251 + xi_252;
-            const double xi_255 = xi_211 + xi_249 - xi_250 + xi_251 - xi_252;
-            const double xi_256 = -xi_230 + xi_231;
-            const double xi_257 = xi_223 - xi_225 + xi_227 - xi_229 + xi_256;
-            const double xi_258 = xi_190 + xi_199 + xi_241 + xi_242 + xi_243 + xi_244 + xi_256;
-            const double p_0 = xi_2 + xi_32;
-            const double p_1 = xi_33;
-            const double xi_208 = xi_207*(-p_1 + u_0*xi_131);
-            const double xi_209 = -xi_206 - xi_208;
-            const double xi_210 = xi_206 + xi_208;
-            const double p_2 = xi_36;
-            const double xi_247 = xi_207*(-p_2 + u_2*xi_165);
-            const double xi_248 = -xi_246 - xi_247;
-            const double xi_254 = xi_246 + xi_247;
-            const double p_3 = xi_33;
-            const double p_4 = xi_0 + xi_37 + xi_5;
-            const double p_5 = xi_39;
-            const double xi_217 = xi_207*(-p_5 + u_2*xi_131);
-            const double xi_221 = xi_161 + xi_215 + xi_216 + xi_217 + xi_218 + xi_219 + xi_220;
-            const double xi_240 = xi_161 - xi_215 + xi_216 - xi_217 + xi_218 + xi_219 + xi_220;
-            const double p_6 = xi_36;
-            const double p_7 = xi_39;
-            const double p_8 = xi_1 + xi_10 + xi_262 + xi_3 + xi_7;
-            const double forceTerm_0 = xi_47*-1.5 - xi_50*xi_53 - xi_53*xi_55 - xi_53*xi_56;
-            const double forceTerm_1 = xi_57 + xi_64;
-            const double forceTerm_2 = -xi_57 + xi_64;
-            const double forceTerm_3 = -xi_65 + xi_68;
-            const double forceTerm_4 = xi_65 + xi_68;
-            const double forceTerm_5 = xi_69 + xi_70;
-            const double forceTerm_6 = -xi_69 + xi_70;
-            const double forceTerm_7 = xi_75 + xi_77 + xi_84;
-            const double forceTerm_8 = xi_74 + xi_84 + xi_85;
-            const double forceTerm_9 = xi_74 + xi_77 + xi_87;
-            const double forceTerm_10 = xi_75 + xi_85 + xi_87;
-            const double forceTerm_11 = xi_83 + xi_88 + xi_92;
-            const double forceTerm_12 = xi_86 + xi_92 + xi_93;
-            const double forceTerm_13 = xi_77 + xi_95 + xi_97;
-            const double forceTerm_14 = xi_85 + xi_94 + xi_97;
-            const double forceTerm_15 = xi_83 + xi_93 + xi_99;
-            const double forceTerm_16 = xi_86 + xi_88 + xi_99;
-            const double forceTerm_17 = xi_100 + xi_77 + xi_94;
-            const double forceTerm_18 = xi_100 + xi_85 + xi_95;
-            _data_pdfs_20_30_10[_stride_pdfs_0*ctr_0] = forceTerm_0 + xi_103*0.142857142857143 + xi_104*0.2 - xi_106 + xi_107*0.0857142857142857 + xi_110*0.1 + xi_113*0.0428571428571429 + xi_123*-0.5 + xi_127*0.0238095238095238 + xi_271;
-            _data_pdfs_20_31_10[_stride_pdfs_0*ctr_0] = forceTerm_1 - xi_130 + xi_134 - xi_139 + xi_150 + xi_163 + xi_276;
-            _data_pdfs_20_32_10[_stride_pdfs_0*ctr_0] = forceTerm_2 + xi_130 - xi_134 + xi_139 + xi_163 + xi_164 + xi_259;
-            _data_pdfs_20_33_10[_stride_pdfs_0*ctr_0] = forceTerm_3 - xi_167 + xi_169 + xi_171 + xi_176 + xi_177 + xi_279;
-            _data_pdfs_20_34_10[_stride_pdfs_0*ctr_0] = forceTerm_4 + xi_167 - xi_169 - xi_171 + xi_177 + xi_178 + xi_261;
-            _data_pdfs_20_35_10[_stride_pdfs_0*ctr_0] = forceTerm_5 - xi_181 + xi_183 - xi_185 + xi_190 + xi_191 + xi_274;
-            _data_pdfs_20_36_10[_stride_pdfs_0*ctr_0] = forceTerm_6 + xi_181 - xi_183 + xi_185 + xi_191 + xi_192 + xi_264;
-            _data_pdfs_20_37_10[_stride_pdfs_0*ctr_0] = forceTerm_7 + xi_201 + xi_205 + xi_209 + xi_280;
-            _data_pdfs_20_38_10[_stride_pdfs_0*ctr_0] = forceTerm_8 + xi_201 + xi_210 + xi_212 + xi_263;
-            _data_pdfs_20_39_10[_stride_pdfs_0*ctr_0] = forceTerm_9 + xi_205 + xi_210 + xi_214 + xi_269;
-            _data_pdfs_20_310_10[_stride_pdfs_0*ctr_0] = forceTerm_10 + xi_209 + xi_212 + xi_214 + xi_273;
-            _data_pdfs_20_311_10[_stride_pdfs_0*ctr_0] = forceTerm_11 + xi_221 + xi_233 + xi_238 + xi_265;
-            _data_pdfs_20_312_10[_stride_pdfs_0*ctr_0] = forceTerm_12 + xi_233 + xi_239 + xi_240 + xi_277;
-            _data_pdfs_20_313_10[_stride_pdfs_0*ctr_0] = forceTerm_13 + xi_245 + xi_248 + xi_253 + xi_267;
-            _data_pdfs_20_314_10[_stride_pdfs_0*ctr_0] = forceTerm_14 + xi_245 + xi_254 + xi_255 + xi_260;
-            _data_pdfs_20_315_10[_stride_pdfs_0*ctr_0] = forceTerm_15 + xi_238 + xi_240 + xi_257 + xi_270;
-            _data_pdfs_20_316_10[_stride_pdfs_0*ctr_0] = forceTerm_16 + xi_221 + xi_239 + xi_257 + xi_262;
-            _data_pdfs_20_317_10[_stride_pdfs_0*ctr_0] = forceTerm_17 + xi_253 + xi_254 + xi_258 + xi_278;
-            _data_pdfs_20_318_10[_stride_pdfs_0*ctr_0] = forceTerm_18 + xi_248 + xi_255 + xi_258 + xi_266;
+            const __m256d xi_259 = _mm256_load_pd(& _data_pdfs_20_38_10[ctr_0]);
+            const __m256d xi_260 = _mm256_load_pd(& _data_pdfs_20_31_10[ctr_0]);
+            const __m256d xi_261 = _mm256_load_pd(& _data_pdfs_20_35_10[ctr_0]);
+            const __m256d xi_262 = _mm256_load_pd(& _data_pdfs_20_318_10[ctr_0]);
+            const __m256d xi_263 = _mm256_load_pd(& _data_pdfs_20_30_10[ctr_0]);
+            const __m256d xi_264 = _mm256_load_pd(& _data_pdfs_20_311_10[ctr_0]);
+            const __m256d xi_265 = _mm256_load_pd(& _data_pdfs_20_310_10[ctr_0]);
+            const __m256d xi_266 = _mm256_load_pd(& _data_pdfs_20_34_10[ctr_0]);
+            const __m256d xi_267 = _mm256_load_pd(& _data_pdfs_20_36_10[ctr_0]);
+            const __m256d xi_268 = _mm256_load_pd(& _data_pdfs_20_33_10[ctr_0]);
+            const __m256d xi_269 = _mm256_load_pd(& _data_pdfs_20_37_10[ctr_0]);
+            const __m256d xi_270 = _mm256_load_pd(& _data_pdfs_20_315_10[ctr_0]);
+            const __m256d xi_271 = _mm256_load_pd(& _data_force_20_31_10[ctr_0]);
+            const __m256d xi_272 = _mm256_load_pd(& _data_pdfs_20_314_10[ctr_0]);
+            const __m256d xi_273 = _mm256_load_pd(& _data_force_20_32_10[ctr_0]);
+            const __m256d xi_274 = _mm256_load_pd(& _data_pdfs_20_39_10[ctr_0]);
+            const __m256d xi_275 = _mm256_load_pd(& _data_pdfs_20_313_10[ctr_0]);
+            const __m256d xi_276 = _mm256_load_pd(& _data_pdfs_20_317_10[ctr_0]);
+            const __m256d xi_277 = _mm256_load_pd(& _data_force_20_30_10[ctr_0]);
+            const __m256d xi_278 = _mm256_load_pd(& _data_pdfs_20_32_10[ctr_0]);
+            const __m256d xi_279 = _mm256_load_pd(& _data_pdfs_20_312_10[ctr_0]);
+            const __m256d xi_280 = _mm256_load_pd(& _data_pdfs_20_316_10[ctr_0]);
+            
+            __m256d random_7_0;
+            __m256d random_7_1;
+            philox_double2(time_step, _mm256_add_epi32(_mm256_add_epi32(_mm256_set_epi32(block_offset_0,block_offset_0,block_offset_0,block_offset_0,block_offset_0,block_offset_0,block_offset_0,block_offset_0), _mm256_set_epi32(7,6,5,4,3,2,1,0)), _mm256_set_epi32(ctr_0,ctr_0,ctr_0,ctr_0,ctr_0,ctr_0,ctr_0,ctr_0)), block_offset_1 + ctr_1, block_offset_2 + ctr_2, 7, seed, random_7_0, random_7_1);
+            
+            
+            __m256d random_6_0;
+            __m256d random_6_1;
+            philox_double2(time_step, _mm256_add_epi32(_mm256_add_epi32(_mm256_set_epi32(block_offset_0,block_offset_0,block_offset_0,block_offset_0,block_offset_0,block_offset_0,block_offset_0,block_offset_0), _mm256_set_epi32(7,6,5,4,3,2,1,0)), _mm256_set_epi32(ctr_0,ctr_0,ctr_0,ctr_0,ctr_0,ctr_0,ctr_0,ctr_0)), block_offset_1 + ctr_1, block_offset_2 + ctr_2, 6, seed, random_6_0, random_6_1);
+            
+            
+            __m256d random_5_0;
+            __m256d random_5_1;
+            philox_double2(time_step, _mm256_add_epi32(_mm256_add_epi32(_mm256_set_epi32(block_offset_0,block_offset_0,block_offset_0,block_offset_0,block_offset_0,block_offset_0,block_offset_0,block_offset_0), _mm256_set_epi32(7,6,5,4,3,2,1,0)), _mm256_set_epi32(ctr_0,ctr_0,ctr_0,ctr_0,ctr_0,ctr_0,ctr_0,ctr_0)), block_offset_1 + ctr_1, block_offset_2 + ctr_2, 5, seed, random_5_0, random_5_1);
+            
+            
+            __m256d random_4_0;
+            __m256d random_4_1;
+            philox_double2(time_step, _mm256_add_epi32(_mm256_add_epi32(_mm256_set_epi32(block_offset_0,block_offset_0,block_offset_0,block_offset_0,block_offset_0,block_offset_0,block_offset_0,block_offset_0), _mm256_set_epi32(7,6,5,4,3,2,1,0)), _mm256_set_epi32(ctr_0,ctr_0,ctr_0,ctr_0,ctr_0,ctr_0,ctr_0,ctr_0)), block_offset_1 + ctr_1, block_offset_2 + ctr_2, 4, seed, random_4_0, random_4_1);
+            
+            
+            __m256d random_3_0;
+            __m256d random_3_1;
+            philox_double2(time_step, _mm256_add_epi32(_mm256_add_epi32(_mm256_set_epi32(block_offset_0,block_offset_0,block_offset_0,block_offset_0,block_offset_0,block_offset_0,block_offset_0,block_offset_0), _mm256_set_epi32(7,6,5,4,3,2,1,0)), _mm256_set_epi32(ctr_0,ctr_0,ctr_0,ctr_0,ctr_0,ctr_0,ctr_0,ctr_0)), block_offset_1 + ctr_1, block_offset_2 + ctr_2, 3, seed, random_3_0, random_3_1);
+            
+            
+            __m256d random_2_0;
+            __m256d random_2_1;
+            philox_double2(time_step, _mm256_add_epi32(_mm256_add_epi32(_mm256_set_epi32(block_offset_0,block_offset_0,block_offset_0,block_offset_0,block_offset_0,block_offset_0,block_offset_0,block_offset_0), _mm256_set_epi32(7,6,5,4,3,2,1,0)), _mm256_set_epi32(ctr_0,ctr_0,ctr_0,ctr_0,ctr_0,ctr_0,ctr_0,ctr_0)), block_offset_1 + ctr_1, block_offset_2 + ctr_2, 2, seed, random_2_0, random_2_1);
+            
+            
+            __m256d random_1_0;
+            __m256d random_1_1;
+            philox_double2(time_step, _mm256_add_epi32(_mm256_add_epi32(_mm256_set_epi32(block_offset_0,block_offset_0,block_offset_0,block_offset_0,block_offset_0,block_offset_0,block_offset_0,block_offset_0), _mm256_set_epi32(7,6,5,4,3,2,1,0)), _mm256_set_epi32(ctr_0,ctr_0,ctr_0,ctr_0,ctr_0,ctr_0,ctr_0,ctr_0)), block_offset_1 + ctr_1, block_offset_2 + ctr_2, 1, seed, random_1_0, random_1_1);
+            
+            
+            __m256d random_0_0;
+            __m256d random_0_1;
+            philox_double2(time_step, _mm256_add_epi32(_mm256_add_epi32(_mm256_set_epi32(block_offset_0,block_offset_0,block_offset_0,block_offset_0,block_offset_0,block_offset_0,block_offset_0,block_offset_0), _mm256_set_epi32(7,6,5,4,3,2,1,0)), _mm256_set_epi32(ctr_0,ctr_0,ctr_0,ctr_0,ctr_0,ctr_0,ctr_0,ctr_0)), block_offset_1 + ctr_1, block_offset_2 + ctr_2, 0, seed, random_0_0, random_0_1);
+            
+            const __m256d xi_0 = _mm256_add_pd(xi_259,xi_265);
+            const __m256d xi_1 = _mm256_add_pd(xi_262,xi_272);
+            const __m256d xi_2 = _mm256_add_pd(_mm256_add_pd(xi_0,xi_1),xi_266);
+            const __m256d xi_3 = _mm256_add_pd(xi_264,xi_270);
+            const __m256d xi_4 = _mm256_add_pd(xi_260,xi_3);
+            const __m256d xi_5 = _mm256_add_pd(xi_269,xi_4);
+            const __m256d xi_6 = _mm256_add_pd(xi_261,xi_279);
+            const __m256d xi_7 = _mm256_add_pd(xi_275,xi_6);
+            const __m256d xi_8 = _mm256_add_pd(xi_268,xi_274);
+            const __m256d xi_9 = _mm256_add_pd(xi_278,xi_280);
+            const __m256d xi_10 = _mm256_add_pd(xi_267,xi_276);
+            const __m256d xi_12 = _mm256_mul_pd(xi_276,_mm256_set_pd(-1.0,-1.0,-1.0,-1.0));
+            const __m256d xi_13 = _mm256_mul_pd(xi_268,_mm256_set_pd(-1.0,-1.0,-1.0,-1.0));
+            const __m256d xi_14 = _mm256_add_pd(xi_12,xi_13);
+            const __m256d xi_15 = _mm256_mul_pd(xi_275,_mm256_set_pd(-1.0,-1.0,-1.0,-1.0));
+            const __m256d xi_16 = _mm256_mul_pd(xi_269,_mm256_set_pd(-1.0,-1.0,-1.0,-1.0));
+            const __m256d xi_17 = _mm256_mul_pd(xi_274,_mm256_set_pd(-1.0,-1.0,-1.0,-1.0));
+            const __m256d xi_18 = _mm256_add_pd(xi_16,xi_17);
+            const __m256d xi_19 = _mm256_add_pd(xi_15,xi_18);
+            const __m256d xi_20 = _mm256_mul_pd(xi_265,_mm256_set_pd(-1.0,-1.0,-1.0,-1.0));
+            const __m256d xi_21 = _mm256_add_pd(xi_20,xi_259);
+            const __m256d xi_22 = _mm256_mul_pd(xi_279,_mm256_set_pd(-1.0,-1.0,-1.0,-1.0));
+            const __m256d xi_23 = _mm256_mul_pd(xi_278,_mm256_set_pd(-1.0,-1.0,-1.0,-1.0));
+            const __m256d xi_24 = _mm256_mul_pd(xi_280,_mm256_set_pd(-1.0,-1.0,-1.0,-1.0));
+            const __m256d xi_25 = _mm256_add_pd(_mm256_add_pd(xi_22,xi_23),xi_24);
+            const __m256d xi_26 = _mm256_mul_pd(xi_262,_mm256_set_pd(-1.0,-1.0,-1.0,-1.0));
+            const __m256d xi_27 = _mm256_add_pd(xi_12,xi_26);
+            const __m256d xi_28 = _mm256_mul_pd(xi_270,_mm256_set_pd(-1.0,-1.0,-1.0,-1.0));
+            const __m256d xi_29 = _mm256_mul_pd(xi_267,_mm256_set_pd(-1.0,-1.0,-1.0,-1.0));
+            const __m256d xi_30 = _mm256_add_pd(_mm256_add_pd(_mm256_add_pd(xi_24,xi_264),xi_28),xi_29);
+            const __m256d xi_31 = _mm256_add_pd(xi_275,xi_276);
+            const __m256d xi_32 = _mm256_add_pd(_mm256_add_pd(xi_269,xi_31),xi_8);
+            const __m256d xi_33 = _mm256_add_pd(_mm256_add_pd(xi_16,xi_21),xi_274);
+            const __m256d xi_34 = _mm256_add_pd(xi_26,xi_276);
+            const __m256d xi_35 = _mm256_add_pd(xi_15,xi_272);
+            const __m256d xi_36 = _mm256_add_pd(xi_34,xi_35);
+            const __m256d xi_37 = _mm256_add_pd(_mm256_add_pd(xi_274,xi_279),xi_9);
+            const __m256d xi_38 = _mm256_add_pd(xi_28,xi_280);
+            const __m256d xi_39 = _mm256_add_pd(_mm256_add_pd(xi_22,xi_264),xi_38);
+            const __m256d xi_57 = _mm256_mul_pd(xi_271,_mm256_set_pd(0.166666666666667,0.166666666666667,0.166666666666667,0.166666666666667));
+            const __m256d xi_65 = _mm256_mul_pd(xi_277,_mm256_set_pd(0.166666666666667,0.166666666666667,0.166666666666667,0.166666666666667));
+            const __m256d xi_69 = _mm256_mul_pd(xi_273,_mm256_set_pd(0.166666666666667,0.166666666666667,0.166666666666667,0.166666666666667));
+            const __m256d xi_72 = _mm256_mul_pd(xi_271,_mm256_set_pd(0.5,0.5,0.5,0.5));
+            const __m256d xi_76 = _mm256_mul_pd(xi_277,_mm256_set_pd(0.0833333333333333,0.0833333333333333,0.0833333333333333,0.0833333333333333));
+            const __m256d xi_80 = _mm256_mul_pd(xi_271,_mm256_set_pd(0.0833333333333333,0.0833333333333333,0.0833333333333333,0.0833333333333333));
+            const __m256d xi_90 = _mm256_mul_pd(xi_273,_mm256_set_pd(0.0833333333333333,0.0833333333333333,0.0833333333333333,0.0833333333333333));
+            const __m256d xi_108 = _mm256_mul_pd(xi_263,_mm256_set_pd(-1.0,-1.0,-1.0,-1.0));
+            const __m256d xi_109 = _mm256_add_pd(_mm256_add_pd(_mm256_mul_pd(xi_261,_mm256_set_pd(3.0,3.0,3.0,3.0)),_mm256_mul_pd(xi_267,_mm256_set_pd(3.0,3.0,3.0,3.0))),xi_108);
+            const __m256d xi_110 = _mm256_mul_pd(_mm256_add_pd(_mm256_add_pd(_mm256_add_pd(_mm256_add_pd(_mm256_add_pd(_mm256_add_pd(_mm256_mul_pd(xi_260,_mm256_set_pd(3.0,3.0,3.0,3.0)),_mm256_mul_pd(xi_264,_mm256_set_pd(-3.0,-3.0,-3.0,-3.0))),_mm256_mul_pd(xi_270,_mm256_set_pd(-3.0,-3.0,-3.0,-3.0))),_mm256_mul_pd(xi_278,_mm256_set_pd(3.0,3.0,3.0,3.0))),_mm256_mul_pd(xi_279,_mm256_set_pd(-3.0,-3.0,-3.0,-3.0))),_mm256_mul_pd(xi_280,_mm256_set_pd(-3.0,-3.0,-3.0,-3.0))),xi_109),_mm256_set_pd(omega_even,omega_even,omega_even,omega_even));
+            const __m256d xi_111 = _mm256_add_pd(_mm256_add_pd(_mm256_add_pd(_mm256_mul_pd(xi_264,_mm256_set_pd(2.0,2.0,2.0,2.0)),_mm256_mul_pd(xi_270,_mm256_set_pd(2.0,2.0,2.0,2.0))),_mm256_mul_pd(xi_279,_mm256_set_pd(2.0,2.0,2.0,2.0))),_mm256_mul_pd(xi_280,_mm256_set_pd(2.0,2.0,2.0,2.0)));
+            const __m256d xi_112 = _mm256_add_pd(_mm256_add_pd(_mm256_mul_pd(xi_266,_mm256_set_pd(5.0,5.0,5.0,5.0)),_mm256_mul_pd(xi_268,_mm256_set_pd(5.0,5.0,5.0,5.0))),xi_111);
+            const __m256d xi_113 = _mm256_mul_pd(_mm256_add_pd(_mm256_add_pd(_mm256_add_pd(_mm256_add_pd(_mm256_add_pd(_mm256_add_pd(_mm256_add_pd(_mm256_mul_pd(xi_260,_mm256_set_pd(-2.0,-2.0,-2.0,-2.0)),_mm256_mul_pd(xi_262,_mm256_set_pd(-5.0,-5.0,-5.0,-5.0))),_mm256_mul_pd(xi_272,_mm256_set_pd(-5.0,-5.0,-5.0,-5.0))),_mm256_mul_pd(xi_275,_mm256_set_pd(-5.0,-5.0,-5.0,-5.0))),_mm256_mul_pd(xi_276,_mm256_set_pd(-5.0,-5.0,-5.0,-5.0))),_mm256_mul_pd(xi_278,_mm256_set_pd(-2.0,-2.0,-2.0,-2.0))),xi_109),xi_112),_mm256_set_pd(omega_even,omega_even,omega_even,omega_even));
+            const __m256d xi_116 = _mm256_mul_pd(xi_264,_mm256_set_pd(-1.0,-1.0,-1.0,-1.0));
+            const __m256d xi_117 = _mm256_add_pd(xi_116,xi_22);
+            const __m256d xi_118 = _mm256_mul_pd(xi_259,_mm256_set_pd(-1.0,-1.0,-1.0,-1.0));
+            const __m256d xi_121 = _mm256_mul_pd(xi_272,_mm256_set_pd(-1.0,-1.0,-1.0,-1.0));
+            const __m256d xi_122 = _mm256_add_pd(_mm256_add_pd(xi_121,xi_19),xi_27);
+            const __m256d xi_124 = _mm256_mul_pd(xi_275,_mm256_set_pd(2.0,2.0,2.0,2.0));
+            const __m256d xi_125 = _mm256_mul_pd(xi_272,_mm256_set_pd(2.0,2.0,2.0,2.0));
+            const __m256d xi_126 = _mm256_add_pd(_mm256_mul_pd(xi_262,_mm256_set_pd(2.0,2.0,2.0,2.0)),_mm256_mul_pd(xi_276,_mm256_set_pd(2.0,2.0,2.0,2.0)));
+            const __m256d xi_127 = _mm256_mul_pd(_mm256_add_pd(_mm256_add_pd(_mm256_add_pd(_mm256_add_pd(_mm256_add_pd(_mm256_add_pd(_mm256_add_pd(_mm256_add_pd(_mm256_add_pd(_mm256_add_pd(_mm256_add_pd(_mm256_add_pd(_mm256_mul_pd(xi_259,_mm256_set_pd(-7.0,-7.0,-7.0,-7.0)),_mm256_mul_pd(xi_260,_mm256_set_pd(5.0,5.0,5.0,5.0))),_mm256_mul_pd(xi_261,_mm256_set_pd(-4.0,-4.0,-4.0,-4.0))),_mm256_mul_pd(xi_265,_mm256_set_pd(-7.0,-7.0,-7.0,-7.0))),_mm256_mul_pd(xi_267,_mm256_set_pd(-4.0,-4.0,-4.0,-4.0))),_mm256_mul_pd(xi_269,_mm256_set_pd(-7.0,-7.0,-7.0,-7.0))),_mm256_mul_pd(xi_274,_mm256_set_pd(-7.0,-7.0,-7.0,-7.0))),_mm256_mul_pd(xi_278,_mm256_set_pd(5.0,5.0,5.0,5.0))),xi_108),xi_112),xi_124),xi_125),xi_126),_mm256_set_pd(omega_even,omega_even,omega_even,omega_even));
+            const __m256d xi_128 = _mm256_add_pd(_mm256_add_pd(_mm256_add_pd(_mm256_add_pd(xi_116,xi_23),xi_260),xi_279),xi_38);
+            const __m256d xi_130 = _mm256_mul_pd(xi_128,_mm256_set_pd(xi_129,xi_129,xi_129,xi_129));
+            const __m256d xi_135 = _mm256_add_pd(random_5_1,_mm256_set_pd(-0.5,-0.5,-0.5,-0.5));
+            const __m256d xi_140 = _mm256_mul_pd(xi_269,_mm256_set_pd(2.0,2.0,2.0,2.0));
+            const __m256d xi_141 = _mm256_mul_pd(xi_265,_mm256_set_pd(2.0,2.0,2.0,2.0));
+            const __m256d xi_142 = _mm256_add_pd(_mm256_mul_pd(xi_259,_mm256_set_pd(-2.0,-2.0,-2.0,-2.0)),_mm256_mul_pd(xi_274,_mm256_set_pd(2.0,2.0,2.0,2.0)));
+            const __m256d xi_143 = _mm256_add_pd(_mm256_add_pd(_mm256_add_pd(_mm256_add_pd(_mm256_mul_pd(xi_140,_mm256_set_pd(-1.0,-1.0,-1.0,-1.0)),xi_141),xi_142),xi_25),xi_4);
+            const __m256d xi_145 = _mm256_mul_pd(xi_143,_mm256_set_pd(xi_144,xi_144,xi_144,xi_144));
+            const __m256d xi_146 = _mm256_add_pd(random_3_0,_mm256_set_pd(-0.5,-0.5,-0.5,-0.5));
+            const __m256d xi_151 = _mm256_add_pd(random_0_1,_mm256_set_pd(-0.5,-0.5,-0.5,-0.5));
+            const __m256d xi_168 = _mm256_add_pd(_mm256_add_pd(_mm256_add_pd(_mm256_add_pd(xi_121,xi_13),xi_266),xi_275),xi_34);
+            const __m256d xi_169 = _mm256_mul_pd(xi_168,_mm256_set_pd(xi_129,xi_129,xi_129,xi_129));
+            const __m256d xi_170 = _mm256_add_pd(random_4_1,_mm256_set_pd(-0.5,-0.5,-0.5,-0.5));
+            const __m256d xi_172 = _mm256_add_pd(_mm256_add_pd(_mm256_add_pd(_mm256_add_pd(_mm256_add_pd(_mm256_add_pd(_mm256_mul_pd(xi_141,_mm256_set_pd(-1.0,-1.0,-1.0,-1.0)),xi_14),xi_140),xi_142),xi_262),xi_266),xi_35);
+            const __m256d xi_173 = _mm256_mul_pd(xi_172,_mm256_set_pd(xi_144,xi_144,xi_144,xi_144));
+            const __m256d xi_174 = _mm256_add_pd(random_4_0,_mm256_set_pd(-0.5,-0.5,-0.5,-0.5));
+            const __m256d xi_179 = _mm256_add_pd(xi_270,xi_280);
+            const __m256d xi_180 = _mm256_add_pd(_mm256_add_pd(_mm256_add_pd(xi_117,xi_179),xi_261),xi_29);
+            const __m256d xi_181 = _mm256_mul_pd(xi_180,_mm256_set_pd(xi_129,xi_129,xi_129,xi_129));
+            const __m256d xi_184 = _mm256_add_pd(random_5_0,_mm256_set_pd(-0.5,-0.5,-0.5,-0.5));
+            const __m256d xi_186 = _mm256_add_pd(_mm256_add_pd(_mm256_add_pd(_mm256_add_pd(_mm256_mul_pd(xi_124,_mm256_set_pd(-1.0,-1.0,-1.0,-1.0)),_mm256_mul_pd(xi_125,_mm256_set_pd(-1.0,-1.0,-1.0,-1.0))),xi_126),xi_30),xi_6);
+            const __m256d xi_187 = _mm256_mul_pd(xi_186,_mm256_set_pd(xi_144,xi_144,xi_144,xi_144));
+            const __m256d xi_188 = _mm256_add_pd(random_3_1,_mm256_set_pd(-0.5,-0.5,-0.5,-0.5));
+            const __m256d xi_195 = _mm256_mul_pd(xi_127,_mm256_set_pd(0.0138888888888889,0.0138888888888889,0.0138888888888889,0.0138888888888889));
+            const __m256d xi_216 = _mm256_mul_pd(xi_113,_mm256_set_pd(-0.00714285714285714,-0.00714285714285714,-0.00714285714285714,-0.00714285714285714));
+            const __m256d xi_218 = _mm256_mul_pd(xi_110,_mm256_set_pd(0.025,0.025,0.025,0.025));
+            const __m256d xi_223 = _mm256_mul_pd(xi_186,_mm256_set_pd(xi_222,xi_222,xi_222,xi_222));
+            const __m256d xi_225 = _mm256_mul_pd(xi_180,_mm256_set_pd(xi_224,xi_224,xi_224,xi_224));
+            const __m256d xi_234 = _mm256_mul_pd(xi_143,_mm256_set_pd(xi_222,xi_222,xi_222,xi_222));
+            const __m256d xi_235 = _mm256_mul_pd(xi_128,_mm256_set_pd(xi_224,xi_224,xi_224,xi_224));
+            const __m256d xi_243 = _mm256_mul_pd(xi_113,_mm256_set_pd(0.0178571428571429,0.0178571428571429,0.0178571428571429,0.0178571428571429));
+            const __m256d xi_249 = _mm256_mul_pd(xi_168,_mm256_set_pd(xi_224,xi_224,xi_224,xi_224));
+            const __m256d xi_250 = _mm256_mul_pd(xi_172,_mm256_set_pd(xi_222,xi_222,xi_222,xi_222));
+            const __m256d vel0Term = xi_2;
+            const __m256d vel1Term = xi_5;
+            const __m256d vel2Term = xi_7;
+            const __m256d rho = _mm256_add_pd(_mm256_add_pd(_mm256_add_pd(_mm256_add_pd(_mm256_add_pd(_mm256_add_pd(vel0Term,vel1Term),vel2Term),xi_10),xi_263),xi_8),xi_9);
+            const __m256d xi_11 = _mm256_div_pd(_mm256_set_pd(1.0,1.0,1.0,1.0),rho);
+            const __m256d xi_101 = _mm256_mul_pd(rho,_mm256_set_pd(kT,kT,kT,kT));
+            const __m256d xi_102 = _mm256_sqrt_pd(_mm256_mul_pd(xi_101,_mm256_set_pd(-((-omega_even + 1.0)*(-omega_even + 1.0)) + 1.0,-((-omega_even + 1.0)*(-omega_even + 1.0)) + 1.0,-((-omega_even + 1.0)*(-omega_even + 1.0)) + 1.0,-((-omega_even + 1.0)*(-omega_even + 1.0)) + 1.0)));
+            const __m256d xi_103 = _mm256_mul_pd(_mm256_mul_pd(xi_102,_mm256_add_pd(random_6_0,_mm256_set_pd(-0.5,-0.5,-0.5,-0.5))),_mm256_set_pd(3.7416573867739413,3.7416573867739413,3.7416573867739413,3.7416573867739413));
+            const __m256d xi_104 = _mm256_mul_pd(_mm256_mul_pd(xi_102,_mm256_add_pd(random_7_0,_mm256_set_pd(-0.5,-0.5,-0.5,-0.5))),_mm256_set_pd(5.4772255750516612,5.4772255750516612,5.4772255750516612,5.4772255750516612));
+            const __m256d xi_106 = _mm256_mul_pd(_mm256_mul_pd(_mm256_sqrt_pd(_mm256_mul_pd(xi_101,_mm256_set_pd(-((xi_40 + 1.0)*(xi_40 + 1.0)) + 1.0,-((xi_40 + 1.0)*(xi_40 + 1.0)) + 1.0,-((xi_40 + 1.0)*(xi_40 + 1.0)) + 1.0,-((xi_40 + 1.0)*(xi_40 + 1.0)) + 1.0))),_mm256_add_pd(random_2_1,_mm256_set_pd(-0.5,-0.5,-0.5,-0.5))),_mm256_set_pd(xi_105,xi_105,xi_105,xi_105));
+            const __m256d xi_107 = _mm256_mul_pd(_mm256_mul_pd(xi_102,_mm256_add_pd(random_6_1,_mm256_set_pd(-0.5,-0.5,-0.5,-0.5))),_mm256_set_pd(8.3666002653407556,8.3666002653407556,8.3666002653407556,8.3666002653407556));
+            const __m256d xi_136 = _mm256_sqrt_pd(_mm256_mul_pd(xi_101,_mm256_set_pd(-((-omega_odd + 1.0)*(-omega_odd + 1.0)) + 1.0,-((-omega_odd + 1.0)*(-omega_odd + 1.0)) + 1.0,-((-omega_odd + 1.0)*(-omega_odd + 1.0)) + 1.0,-((-omega_odd + 1.0)*(-omega_odd + 1.0)) + 1.0)));
+            const __m256d xi_137 = _mm256_mul_pd(xi_136,_mm256_set_pd(1.4142135623730951,1.4142135623730951,1.4142135623730951,1.4142135623730951));
+            const __m256d xi_138 = _mm256_mul_pd(xi_137,_mm256_set_pd(0.5,0.5,0.5,0.5));
+            const __m256d xi_139 = _mm256_mul_pd(xi_135,xi_138);
+            const __m256d xi_147 = _mm256_mul_pd(xi_136,_mm256_set_pd(xi_105,xi_105,xi_105,xi_105));
+            const __m256d xi_148 = _mm256_mul_pd(xi_147,_mm256_set_pd(0.166666666666667,0.166666666666667,0.166666666666667,0.166666666666667));
+            const __m256d xi_149 = _mm256_mul_pd(xi_146,xi_148);
+            const __m256d xi_150 = _mm256_add_pd(_mm256_mul_pd(xi_145,_mm256_set_pd(-1.0,-1.0,-1.0,-1.0)),_mm256_mul_pd(xi_149,_mm256_set_pd(-1.0,-1.0,-1.0,-1.0)));
+            const __m256d xi_152 = _mm256_sqrt_pd(_mm256_mul_pd(xi_101,_mm256_set_pd(-((xi_51 + 1.0)*(xi_51 + 1.0)) + 1.0,-((xi_51 + 1.0)*(xi_51 + 1.0)) + 1.0,-((xi_51 + 1.0)*(xi_51 + 1.0)) + 1.0,-((xi_51 + 1.0)*(xi_51 + 1.0)) + 1.0)));
+            const __m256d xi_153 = _mm256_mul_pd(xi_152,_mm256_set_pd(0.5,0.5,0.5,0.5));
+            const __m256d xi_154 = _mm256_mul_pd(xi_151,xi_153);
+            const __m256d xi_158 = _mm256_add_pd(_mm256_mul_pd(xi_103,_mm256_set_pd(-0.119047619047619,-0.119047619047619,-0.119047619047619,-0.119047619047619)),_mm256_mul_pd(xi_127,_mm256_set_pd(-0.0198412698412698,-0.0198412698412698,-0.0198412698412698,-0.0198412698412698)));
+            const __m256d xi_160 = _mm256_mul_pd(_mm256_mul_pd(xi_152,_mm256_add_pd(random_0_0,_mm256_set_pd(-0.5,-0.5,-0.5,-0.5))),_mm256_set_pd(1.7320508075688772,1.7320508075688772,1.7320508075688772,1.7320508075688772));
+            const __m256d xi_164 = _mm256_add_pd(xi_145,xi_149);
+            const __m256d xi_171 = _mm256_mul_pd(xi_138,xi_170);
+            const __m256d xi_175 = _mm256_mul_pd(xi_148,xi_174);
+            const __m256d xi_176 = _mm256_add_pd(xi_173,xi_175);
+            const __m256d xi_178 = _mm256_add_pd(_mm256_mul_pd(xi_173,_mm256_set_pd(-1.0,-1.0,-1.0,-1.0)),_mm256_mul_pd(xi_175,_mm256_set_pd(-1.0,-1.0,-1.0,-1.0)));
+            const __m256d xi_185 = _mm256_mul_pd(xi_138,xi_184);
+            const __m256d xi_189 = _mm256_mul_pd(xi_148,xi_188);
+            const __m256d xi_190 = _mm256_add_pd(_mm256_mul_pd(xi_187,_mm256_set_pd(-1.0,-1.0,-1.0,-1.0)),_mm256_mul_pd(xi_189,_mm256_set_pd(-1.0,-1.0,-1.0,-1.0)));
+            const __m256d xi_192 = _mm256_add_pd(xi_187,xi_189);
+            const __m256d xi_193 = _mm256_mul_pd(_mm256_mul_pd(xi_151,xi_152),_mm256_set_pd(0.25,0.25,0.25,0.25));
+            const __m256d xi_196 = _mm256_mul_pd(xi_103,_mm256_set_pd(0.0833333333333333,0.0833333333333333,0.0833333333333333,0.0833333333333333));
+            const __m256d xi_206 = _mm256_mul_pd(xi_153,_mm256_add_pd(random_1_0,_mm256_set_pd(-0.5,-0.5,-0.5,-0.5)));
+            const __m256d xi_215 = _mm256_mul_pd(xi_153,_mm256_add_pd(random_2_0,_mm256_set_pd(-0.5,-0.5,-0.5,-0.5)));
+            const __m256d xi_219 = _mm256_mul_pd(xi_107,_mm256_set_pd(-0.0142857142857143,-0.0142857142857143,-0.0142857142857143,-0.0142857142857143));
+            const __m256d xi_220 = _mm256_mul_pd(xi_104,_mm256_set_pd(0.05,0.05,0.05,0.05));
+            const __m256d xi_226 = _mm256_mul_pd(xi_147,_mm256_set_pd(0.0833333333333333,0.0833333333333333,0.0833333333333333,0.0833333333333333));
+            const __m256d xi_227 = _mm256_mul_pd(xi_188,xi_226);
+            const __m256d xi_228 = _mm256_mul_pd(xi_137,_mm256_set_pd(0.25,0.25,0.25,0.25));
+            const __m256d xi_229 = _mm256_mul_pd(xi_184,xi_228);
+            const __m256d xi_231 = _mm256_add_pd(_mm256_mul_pd(xi_103,_mm256_set_pd(-0.0238095238095238,-0.0238095238095238,-0.0238095238095238,-0.0238095238095238)),_mm256_mul_pd(xi_127,_mm256_set_pd(-0.00396825396825397,-0.00396825396825397,-0.00396825396825397,-0.00396825396825397)));
+            const __m256d xi_236 = _mm256_mul_pd(xi_146,xi_226);
+            const __m256d xi_237 = _mm256_mul_pd(xi_135,xi_228);
+            const __m256d xi_241 = _mm256_mul_pd(xi_193,_mm256_set_pd(-1.0,-1.0,-1.0,-1.0));
+            const __m256d xi_244 = _mm256_mul_pd(xi_107,_mm256_set_pd(0.0357142857142857,0.0357142857142857,0.0357142857142857,0.0357142857142857));
+            const __m256d xi_246 = _mm256_mul_pd(xi_153,_mm256_add_pd(random_1_1,_mm256_set_pd(-0.5,-0.5,-0.5,-0.5)));
+            const __m256d xi_251 = _mm256_mul_pd(xi_170,xi_228);
+            const __m256d xi_252 = _mm256_mul_pd(xi_174,xi_226);
+            const __m256d u_0 = _mm256_mul_pd(xi_11,_mm256_add_pd(_mm256_add_pd(vel0Term,xi_14),xi_19));
+            const __m256d xi_41 = _mm256_mul_pd(u_0,xi_277);
+            const __m256d xi_42 = _mm256_mul_pd(xi_41,_mm256_set_pd(0.333333333333333,0.333333333333333,0.333333333333333,0.333333333333333));
+            const __m256d xi_48 = _mm256_mul_pd(xi_42,_mm256_set_pd(-1.0,-1.0,-1.0,-1.0));
+            const __m256d xi_114 = _mm256_mul_pd(rho,(_mm256_mul_pd(u_0,u_0)));
+            const __m256d xi_165 = _mm256_mul_pd(rho,u_0);
+            const __m256d xi_166 = _mm256_add_pd(_mm256_add_pd(_mm256_mul_pd(vel0Term,_mm256_set_pd(-1.0,-1.0,-1.0,-1.0)),xi_165),xi_32);
+            const __m256d xi_167 = _mm256_mul_pd(xi_166,_mm256_set_pd(xi_133,xi_133,xi_133,xi_133));
+            const __m256d xi_202 = _mm256_mul_pd(xi_166,_mm256_set_pd(xi_197,xi_197,xi_197,xi_197));
+            const __m256d u_1 = _mm256_mul_pd(xi_11,_mm256_add_pd(_mm256_add_pd(_mm256_add_pd(vel1Term,xi_17),xi_21),xi_25));
+            const __m256d xi_43 = _mm256_mul_pd(u_1,xi_271);
+            const __m256d xi_44 = _mm256_mul_pd(xi_43,_mm256_set_pd(0.333333333333333,0.333333333333333,0.333333333333333,0.333333333333333));
+            const __m256d xi_49 = _mm256_mul_pd(xi_44,_mm256_set_pd(-1.0,-1.0,-1.0,-1.0));
+            const __m256d xi_71 = _mm256_mul_pd(u_1,_mm256_set_pd(0.5,0.5,0.5,0.5));
+            const __m256d xi_74 = _mm256_mul_pd(_mm256_add_pd(_mm256_mul_pd(u_0,xi_72),_mm256_mul_pd(xi_277,xi_71)),_mm256_set_pd(xi_73,xi_73,xi_73,xi_73));
+            const __m256d xi_75 = _mm256_mul_pd(xi_74,_mm256_set_pd(-1.0,-1.0,-1.0,-1.0));
+            const __m256d xi_119 = _mm256_mul_pd(rho,(_mm256_mul_pd(u_1,u_1)));
+            const __m256d xi_120 = _mm256_add_pd(_mm256_add_pd(xi_118,xi_119),xi_20);
+            const __m256d xi_131 = _mm256_mul_pd(rho,u_1);
+            const __m256d xi_132 = _mm256_add_pd(_mm256_add_pd(_mm256_add_pd(_mm256_add_pd(_mm256_mul_pd(vel1Term,_mm256_set_pd(-1.0,-1.0,-1.0,-1.0)),xi_118),xi_131),xi_265),xi_37);
+            const __m256d xi_134 = _mm256_mul_pd(xi_132,_mm256_set_pd(xi_133,xi_133,xi_133,xi_133));
+            const __m256d xi_198 = _mm256_mul_pd(xi_132,_mm256_set_pd(xi_197,xi_197,xi_197,xi_197));
+            const __m256d u_2 = _mm256_mul_pd(xi_11,_mm256_add_pd(_mm256_add_pd(_mm256_add_pd(vel2Term,xi_27),xi_272),xi_30));
+            const __m256d xi_45 = _mm256_mul_pd(u_2,xi_273);
+            const __m256d xi_46 = _mm256_mul_pd(xi_45,_mm256_set_pd(0.333333333333333,0.333333333333333,0.333333333333333,0.333333333333333));
+            const __m256d xi_47 = _mm256_mul_pd(_mm256_add_pd(_mm256_add_pd(xi_42,xi_44),xi_46),_mm256_set_pd(xi_40 + 2.0,xi_40 + 2.0,xi_40 + 2.0,xi_40 + 2.0));
+            const __m256d xi_50 = _mm256_add_pd(_mm256_add_pd(_mm256_mul_pd(xi_45,_mm256_set_pd(0.666666666666667,0.666666666666667,0.666666666666667,0.666666666666667)),xi_48),xi_49);
+            const __m256d xi_54 = _mm256_mul_pd(xi_46,_mm256_set_pd(-1.0,-1.0,-1.0,-1.0));
+            const __m256d xi_55 = _mm256_add_pd(_mm256_add_pd(_mm256_mul_pd(xi_43,_mm256_set_pd(0.666666666666667,0.666666666666667,0.666666666666667,0.666666666666667)),xi_48),xi_54);
+            const __m256d xi_56 = _mm256_add_pd(_mm256_add_pd(_mm256_mul_pd(xi_41,_mm256_set_pd(0.666666666666667,0.666666666666667,0.666666666666667,0.666666666666667)),xi_49),xi_54);
+            const __m256d xi_59 = _mm256_mul_pd(xi_50,_mm256_set_pd(xi_58,xi_58,xi_58,xi_58));
+            const __m256d xi_60 = _mm256_mul_pd(xi_59,_mm256_set_pd(-1.0,-1.0,-1.0,-1.0));
+            const __m256d xi_61 = _mm256_mul_pd(xi_56,_mm256_set_pd(xi_58,xi_58,xi_58,xi_58));
+            const __m256d xi_62 = _mm256_mul_pd(xi_61,_mm256_set_pd(-1.0,-1.0,-1.0,-1.0));
+            const __m256d xi_64 = _mm256_add_pd(_mm256_add_pd(_mm256_mul_pd(xi_55,_mm256_set_pd(xi_63,xi_63,xi_63,xi_63)),xi_60),xi_62);
+            const __m256d xi_66 = _mm256_mul_pd(xi_55,_mm256_set_pd(xi_58,xi_58,xi_58,xi_58));
+            const __m256d xi_67 = _mm256_mul_pd(xi_66,_mm256_set_pd(-1.0,-1.0,-1.0,-1.0));
+            const __m256d xi_68 = _mm256_add_pd(_mm256_add_pd(_mm256_mul_pd(xi_56,_mm256_set_pd(xi_63,xi_63,xi_63,xi_63)),xi_60),xi_67);
+            const __m256d xi_70 = _mm256_add_pd(_mm256_add_pd(_mm256_mul_pd(xi_50,_mm256_set_pd(xi_63,xi_63,xi_63,xi_63)),xi_62),xi_67);
+            const __m256d xi_77 = _mm256_add_pd(_mm256_mul_pd(xi_76,_mm256_set_pd(-1.0,-1.0,-1.0,-1.0)),xi_61);
+            const __m256d xi_79 = _mm256_mul_pd(_mm256_mul_pd(xi_50,_mm256_set_pd(-1.0,-1.0,-1.0,-1.0)),_mm256_set_pd(xi_78,xi_78,xi_78,xi_78));
+            const __m256d xi_81 = _mm256_mul_pd(xi_47,_mm256_set_pd(0.125,0.125,0.125,0.125));
+            const __m256d xi_82 = _mm256_add_pd(xi_66,xi_81);
+            const __m256d xi_83 = _mm256_add_pd(xi_80,xi_82);
+            const __m256d xi_84 = _mm256_add_pd(xi_79,xi_83);
+            const __m256d xi_85 = _mm256_add_pd(xi_61,xi_76);
+            const __m256d xi_86 = _mm256_add_pd(_mm256_mul_pd(xi_80,_mm256_set_pd(-1.0,-1.0,-1.0,-1.0)),xi_82);
+            const __m256d xi_87 = _mm256_add_pd(xi_79,xi_86);
+            const __m256d xi_88 = _mm256_mul_pd(_mm256_add_pd(_mm256_mul_pd(u_2,xi_72),_mm256_mul_pd(xi_273,xi_71)),_mm256_set_pd(xi_73,xi_73,xi_73,xi_73));
+            const __m256d xi_89 = _mm256_mul_pd(_mm256_mul_pd(xi_56,_mm256_set_pd(-1.0,-1.0,-1.0,-1.0)),_mm256_set_pd(xi_78,xi_78,xi_78,xi_78));
+            const __m256d xi_91 = _mm256_add_pd(xi_59,xi_90);
+            const __m256d xi_92 = _mm256_add_pd(xi_89,xi_91);
+            const __m256d xi_93 = _mm256_mul_pd(xi_88,_mm256_set_pd(-1.0,-1.0,-1.0,-1.0));
+            const __m256d xi_94 = _mm256_mul_pd(_mm256_add_pd(_mm256_mul_pd(_mm256_mul_pd(u_0,xi_273),_mm256_set_pd(0.5,0.5,0.5,0.5)),_mm256_mul_pd(_mm256_mul_pd(u_2,xi_277),_mm256_set_pd(0.5,0.5,0.5,0.5))),_mm256_set_pd(xi_73,xi_73,xi_73,xi_73));
+            const __m256d xi_95 = _mm256_mul_pd(xi_94,_mm256_set_pd(-1.0,-1.0,-1.0,-1.0));
+            const __m256d xi_96 = _mm256_mul_pd(_mm256_mul_pd(xi_55,_mm256_set_pd(-1.0,-1.0,-1.0,-1.0)),_mm256_set_pd(xi_78,xi_78,xi_78,xi_78));
+            const __m256d xi_97 = _mm256_add_pd(_mm256_add_pd(xi_81,xi_91),xi_96);
+            const __m256d xi_98 = _mm256_add_pd(_mm256_mul_pd(xi_90,_mm256_set_pd(-1.0,-1.0,-1.0,-1.0)),xi_59);
+            const __m256d xi_99 = _mm256_add_pd(xi_89,xi_98);
+            const __m256d xi_100 = _mm256_add_pd(_mm256_add_pd(xi_81,xi_96),xi_98);
+            const __m256d xi_115 = _mm256_mul_pd(rho,(_mm256_mul_pd(u_2,u_2)));
+            const __m256d xi_123 = _mm256_mul_pd(_mm256_add_pd(_mm256_add_pd(_mm256_add_pd(_mm256_add_pd(_mm256_add_pd(_mm256_add_pd(_mm256_add_pd(xi_114,xi_115),xi_117),xi_120),xi_122),xi_24),xi_263),xi_28),_mm256_set_pd(omega_bulk,omega_bulk,omega_bulk,omega_bulk));
+            const __m256d xi_155 = _mm256_add_pd(_mm256_add_pd(_mm256_mul_pd(xi_115,_mm256_set_pd(-1.0,-1.0,-1.0,-1.0)),xi_261),xi_267);
+            const __m256d xi_156 = _mm256_mul_pd(_mm256_add_pd(_mm256_add_pd(_mm256_add_pd(_mm256_add_pd(_mm256_add_pd(_mm256_add_pd(_mm256_mul_pd(xi_260,_mm256_set_pd(-1.0,-1.0,-1.0,-1.0)),xi_1),xi_120),xi_155),xi_18),xi_23),xi_31),_mm256_set_pd(omega_shear,omega_shear,omega_shear,omega_shear));
+            const __m256d xi_157 = _mm256_mul_pd(xi_156,_mm256_set_pd(0.125,0.125,0.125,0.125));
+            const __m256d xi_159 = _mm256_mul_pd(_mm256_add_pd(_mm256_add_pd(_mm256_add_pd(_mm256_add_pd(_mm256_add_pd(_mm256_add_pd(_mm256_add_pd(_mm256_add_pd(_mm256_add_pd(_mm256_add_pd(_mm256_mul_pd(xi_114,_mm256_set_pd(2.0,2.0,2.0,2.0)),_mm256_mul_pd(xi_119,_mm256_set_pd(-1.0,-1.0,-1.0,-1.0))),_mm256_mul_pd(xi_266,_mm256_set_pd(-2.0,-2.0,-2.0,-2.0))),_mm256_mul_pd(xi_268,_mm256_set_pd(-2.0,-2.0,-2.0,-2.0))),xi_111),xi_118),xi_122),xi_155),xi_20),xi_260),xi_278),_mm256_set_pd(omega_shear,omega_shear,omega_shear,omega_shear));
+            const __m256d xi_161 = _mm256_add_pd(_mm256_mul_pd(xi_159,_mm256_set_pd(-0.0416666666666667,-0.0416666666666667,-0.0416666666666667,-0.0416666666666667)),_mm256_mul_pd(xi_160,_mm256_set_pd(-0.166666666666667,-0.166666666666667,-0.166666666666667,-0.166666666666667)));
+            const __m256d xi_162 = _mm256_add_pd(_mm256_add_pd(_mm256_mul_pd(xi_104,_mm256_set_pd(-0.1,-0.1,-0.1,-0.1)),_mm256_mul_pd(xi_110,_mm256_set_pd(-0.05,-0.05,-0.05,-0.05))),xi_161);
+            const __m256d xi_163 = _mm256_add_pd(_mm256_add_pd(_mm256_add_pd(_mm256_add_pd(_mm256_add_pd(_mm256_mul_pd(xi_107,_mm256_set_pd(0.0285714285714286,0.0285714285714286,0.0285714285714286,0.0285714285714286)),_mm256_mul_pd(xi_113,_mm256_set_pd(0.0142857142857143,0.0142857142857143,0.0142857142857143,0.0142857142857143))),xi_154),xi_157),xi_158),xi_162);
+            const __m256d xi_177 = _mm256_add_pd(_mm256_add_pd(_mm256_add_pd(_mm256_add_pd(_mm256_mul_pd(xi_107,_mm256_set_pd(-0.0714285714285714,-0.0714285714285714,-0.0714285714285714,-0.0714285714285714)),_mm256_mul_pd(xi_113,_mm256_set_pd(-0.0357142857142857,-0.0357142857142857,-0.0357142857142857,-0.0357142857142857))),_mm256_mul_pd(xi_159,_mm256_set_pd(0.0833333333333333,0.0833333333333333,0.0833333333333333,0.0833333333333333))),_mm256_mul_pd(xi_160,_mm256_set_pd(0.333333333333333,0.333333333333333,0.333333333333333,0.333333333333333))),xi_158);
+            const __m256d xi_182 = _mm256_add_pd(_mm256_add_pd(_mm256_add_pd(_mm256_add_pd(_mm256_add_pd(_mm256_add_pd(_mm256_mul_pd(rho,u_2),_mm256_mul_pd(vel2Term,_mm256_set_pd(-1.0,-1.0,-1.0,-1.0))),xi_10),xi_116),xi_121),xi_179),xi_262);
+            const __m256d xi_183 = _mm256_mul_pd(xi_182,_mm256_set_pd(xi_133,xi_133,xi_133,xi_133));
+            const __m256d xi_191 = _mm256_add_pd(_mm256_add_pd(_mm256_add_pd(_mm256_add_pd(_mm256_add_pd(_mm256_add_pd(_mm256_mul_pd(xi_103,_mm256_set_pd(0.0952380952380952,0.0952380952380952,0.0952380952380952,0.0952380952380952)),_mm256_mul_pd(xi_107,_mm256_set_pd(-0.0428571428571429,-0.0428571428571429,-0.0428571428571429,-0.0428571428571429))),_mm256_mul_pd(xi_113,_mm256_set_pd(-0.0214285714285714,-0.0214285714285714,-0.0214285714285714,-0.0214285714285714))),_mm256_mul_pd(xi_127,_mm256_set_pd(0.0158730158730159,0.0158730158730159,0.0158730158730159,0.0158730158730159))),_mm256_mul_pd(xi_154,_mm256_set_pd(-1.0,-1.0,-1.0,-1.0))),_mm256_mul_pd(xi_157,_mm256_set_pd(-1.0,-1.0,-1.0,-1.0))),xi_162);
+            const __m256d xi_194 = _mm256_mul_pd(xi_156,_mm256_set_pd(0.0625,0.0625,0.0625,0.0625));
+            const __m256d xi_199 = _mm256_add_pd(_mm256_mul_pd(xi_106,_mm256_set_pd(0.0833333333333333,0.0833333333333333,0.0833333333333333,0.0833333333333333)),_mm256_mul_pd(xi_123,_mm256_set_pd(0.0416666666666667,0.0416666666666667,0.0416666666666667,0.0416666666666667)));
+            const __m256d xi_200 = _mm256_add_pd(xi_198,xi_199);
+            const __m256d xi_201 = _mm256_add_pd(_mm256_add_pd(_mm256_add_pd(_mm256_add_pd(_mm256_add_pd(xi_164,xi_193),xi_194),xi_195),xi_196),xi_200);
+            const __m256d xi_203 = _mm256_add_pd(_mm256_mul_pd(xi_159,_mm256_set_pd(0.0208333333333333,0.0208333333333333,0.0208333333333333,0.0208333333333333)),_mm256_mul_pd(xi_160,_mm256_set_pd(0.0833333333333333,0.0833333333333333,0.0833333333333333,0.0833333333333333)));
+            const __m256d xi_204 = _mm256_add_pd(_mm256_mul_pd(xi_202,_mm256_set_pd(-1.0,-1.0,-1.0,-1.0)),xi_203);
+            const __m256d xi_205 = _mm256_add_pd(xi_178,xi_204);
+            const __m256d xi_211 = _mm256_add_pd(xi_202,xi_203);
+            const __m256d xi_212 = _mm256_add_pd(xi_176,xi_211);
+            const __m256d xi_213 = _mm256_add_pd(_mm256_mul_pd(xi_198,_mm256_set_pd(-1.0,-1.0,-1.0,-1.0)),xi_199);
+            const __m256d xi_214 = _mm256_add_pd(_mm256_add_pd(_mm256_add_pd(_mm256_add_pd(_mm256_add_pd(xi_150,xi_193),xi_194),xi_195),xi_196),xi_213);
+            const __m256d xi_230 = _mm256_mul_pd(xi_182,_mm256_set_pd(xi_197,xi_197,xi_197,xi_197));
+            const __m256d xi_232 = _mm256_add_pd(xi_230,xi_231);
+            const __m256d xi_233 = _mm256_add_pd(_mm256_add_pd(_mm256_add_pd(_mm256_add_pd(_mm256_mul_pd(xi_223,_mm256_set_pd(-1.0,-1.0,-1.0,-1.0)),_mm256_mul_pd(xi_227,_mm256_set_pd(-1.0,-1.0,-1.0,-1.0))),xi_225),xi_229),xi_232);
+            const __m256d xi_238 = _mm256_add_pd(_mm256_add_pd(_mm256_add_pd(_mm256_add_pd(_mm256_mul_pd(xi_234,_mm256_set_pd(-1.0,-1.0,-1.0,-1.0)),_mm256_mul_pd(xi_236,_mm256_set_pd(-1.0,-1.0,-1.0,-1.0))),xi_200),xi_235),xi_237);
+            const __m256d xi_239 = _mm256_add_pd(_mm256_add_pd(_mm256_add_pd(_mm256_add_pd(_mm256_mul_pd(xi_235,_mm256_set_pd(-1.0,-1.0,-1.0,-1.0)),_mm256_mul_pd(xi_237,_mm256_set_pd(-1.0,-1.0,-1.0,-1.0))),xi_213),xi_234),xi_236);
+            const __m256d xi_242 = _mm256_mul_pd(xi_194,_mm256_set_pd(-1.0,-1.0,-1.0,-1.0));
+            const __m256d xi_245 = _mm256_add_pd(_mm256_add_pd(_mm256_add_pd(_mm256_add_pd(_mm256_add_pd(_mm256_add_pd(xi_192,xi_199),xi_232),xi_241),xi_242),xi_243),xi_244);
+            const __m256d xi_253 = _mm256_add_pd(_mm256_add_pd(_mm256_add_pd(_mm256_add_pd(_mm256_mul_pd(xi_249,_mm256_set_pd(-1.0,-1.0,-1.0,-1.0)),_mm256_mul_pd(xi_251,_mm256_set_pd(-1.0,-1.0,-1.0,-1.0))),xi_204),xi_250),xi_252);
+            const __m256d xi_255 = _mm256_add_pd(_mm256_add_pd(_mm256_add_pd(_mm256_add_pd(_mm256_mul_pd(xi_250,_mm256_set_pd(-1.0,-1.0,-1.0,-1.0)),_mm256_mul_pd(xi_252,_mm256_set_pd(-1.0,-1.0,-1.0,-1.0))),xi_211),xi_249),xi_251);
+            const __m256d xi_256 = _mm256_add_pd(_mm256_mul_pd(xi_230,_mm256_set_pd(-1.0,-1.0,-1.0,-1.0)),xi_231);
+            const __m256d xi_257 = _mm256_add_pd(_mm256_add_pd(_mm256_add_pd(_mm256_add_pd(_mm256_mul_pd(xi_225,_mm256_set_pd(-1.0,-1.0,-1.0,-1.0)),_mm256_mul_pd(xi_229,_mm256_set_pd(-1.0,-1.0,-1.0,-1.0))),xi_223),xi_227),xi_256);
+            const __m256d xi_258 = _mm256_add_pd(_mm256_add_pd(_mm256_add_pd(_mm256_add_pd(_mm256_add_pd(_mm256_add_pd(xi_190,xi_199),xi_241),xi_242),xi_243),xi_244),xi_256);
+            const __m256d p_0 = _mm256_add_pd(xi_2,xi_32);
+            const __m256d p_1 = xi_33;
+            const __m256d xi_208 = _mm256_mul_pd(_mm256_add_pd(_mm256_mul_pd(p_1,_mm256_set_pd(-1.0,-1.0,-1.0,-1.0)),_mm256_mul_pd(u_0,xi_131)),_mm256_set_pd(xi_207,xi_207,xi_207,xi_207));
+            const __m256d xi_209 = _mm256_add_pd(_mm256_mul_pd(xi_206,_mm256_set_pd(-1.0,-1.0,-1.0,-1.0)),_mm256_mul_pd(xi_208,_mm256_set_pd(-1.0,-1.0,-1.0,-1.0)));
+            const __m256d xi_210 = _mm256_add_pd(xi_206,xi_208);
+            const __m256d p_2 = xi_36;
+            const __m256d xi_247 = _mm256_mul_pd(_mm256_add_pd(_mm256_mul_pd(p_2,_mm256_set_pd(-1.0,-1.0,-1.0,-1.0)),_mm256_mul_pd(u_2,xi_165)),_mm256_set_pd(xi_207,xi_207,xi_207,xi_207));
+            const __m256d xi_248 = _mm256_add_pd(_mm256_mul_pd(xi_246,_mm256_set_pd(-1.0,-1.0,-1.0,-1.0)),_mm256_mul_pd(xi_247,_mm256_set_pd(-1.0,-1.0,-1.0,-1.0)));
+            const __m256d xi_254 = _mm256_add_pd(xi_246,xi_247);
+            const __m256d p_3 = xi_33;
+            const __m256d p_4 = _mm256_add_pd(_mm256_add_pd(xi_0,xi_37),xi_5);
+            const __m256d p_5 = xi_39;
+            const __m256d xi_217 = _mm256_mul_pd(_mm256_add_pd(_mm256_mul_pd(p_5,_mm256_set_pd(-1.0,-1.0,-1.0,-1.0)),_mm256_mul_pd(u_2,xi_131)),_mm256_set_pd(xi_207,xi_207,xi_207,xi_207));
+            const __m256d xi_221 = _mm256_add_pd(_mm256_add_pd(_mm256_add_pd(_mm256_add_pd(_mm256_add_pd(_mm256_add_pd(xi_161,xi_215),xi_216),xi_217),xi_218),xi_219),xi_220);
+            const __m256d xi_240 = _mm256_add_pd(_mm256_add_pd(_mm256_add_pd(_mm256_add_pd(_mm256_add_pd(_mm256_add_pd(_mm256_mul_pd(xi_215,_mm256_set_pd(-1.0,-1.0,-1.0,-1.0)),_mm256_mul_pd(xi_217,_mm256_set_pd(-1.0,-1.0,-1.0,-1.0))),xi_161),xi_216),xi_218),xi_219),xi_220);
+            const __m256d p_6 = xi_36;
+            const __m256d p_7 = xi_39;
+            const __m256d p_8 = _mm256_add_pd(_mm256_add_pd(_mm256_add_pd(_mm256_add_pd(xi_1,xi_10),xi_280),xi_3),xi_7);
+            const __m256d forceTerm_0 = _mm256_add_pd(_mm256_add_pd(_mm256_add_pd(_mm256_mul_pd(xi_47,_mm256_set_pd(-1.5,-1.5,-1.5,-1.5)),_mm256_mul_pd(_mm256_mul_pd(xi_50,_mm256_set_pd(-1.0,-1.0,-1.0,-1.0)),_mm256_set_pd(xi_53,xi_53,xi_53,xi_53))),_mm256_mul_pd(_mm256_mul_pd(xi_55,_mm256_set_pd(-1.0,-1.0,-1.0,-1.0)),_mm256_set_pd(xi_53,xi_53,xi_53,xi_53))),_mm256_mul_pd(_mm256_mul_pd(xi_56,_mm256_set_pd(-1.0,-1.0,-1.0,-1.0)),_mm256_set_pd(xi_53,xi_53,xi_53,xi_53)));
+            const __m256d forceTerm_1 = _mm256_add_pd(xi_57,xi_64);
+            const __m256d forceTerm_2 = _mm256_add_pd(_mm256_mul_pd(xi_57,_mm256_set_pd(-1.0,-1.0,-1.0,-1.0)),xi_64);
+            const __m256d forceTerm_3 = _mm256_add_pd(_mm256_mul_pd(xi_65,_mm256_set_pd(-1.0,-1.0,-1.0,-1.0)),xi_68);
+            const __m256d forceTerm_4 = _mm256_add_pd(xi_65,xi_68);
+            const __m256d forceTerm_5 = _mm256_add_pd(xi_69,xi_70);
+            const __m256d forceTerm_6 = _mm256_add_pd(_mm256_mul_pd(xi_69,_mm256_set_pd(-1.0,-1.0,-1.0,-1.0)),xi_70);
+            const __m256d forceTerm_7 = _mm256_add_pd(_mm256_add_pd(xi_75,xi_77),xi_84);
+            const __m256d forceTerm_8 = _mm256_add_pd(_mm256_add_pd(xi_74,xi_84),xi_85);
+            const __m256d forceTerm_9 = _mm256_add_pd(_mm256_add_pd(xi_74,xi_77),xi_87);
+            const __m256d forceTerm_10 = _mm256_add_pd(_mm256_add_pd(xi_75,xi_85),xi_87);
+            const __m256d forceTerm_11 = _mm256_add_pd(_mm256_add_pd(xi_83,xi_88),xi_92);
+            const __m256d forceTerm_12 = _mm256_add_pd(_mm256_add_pd(xi_86,xi_92),xi_93);
+            const __m256d forceTerm_13 = _mm256_add_pd(_mm256_add_pd(xi_77,xi_95),xi_97);
+            const __m256d forceTerm_14 = _mm256_add_pd(_mm256_add_pd(xi_85,xi_94),xi_97);
+            const __m256d forceTerm_15 = _mm256_add_pd(_mm256_add_pd(xi_83,xi_93),xi_99);
+            const __m256d forceTerm_16 = _mm256_add_pd(_mm256_add_pd(xi_86,xi_88),xi_99);
+            const __m256d forceTerm_17 = _mm256_add_pd(_mm256_add_pd(xi_100,xi_77),xi_94);
+            const __m256d forceTerm_18 = _mm256_add_pd(_mm256_add_pd(xi_100,xi_85),xi_95);
+            _mm256_store_pd(&_data_pdfs_20_30_10[ctr_0],_mm256_add_pd(_mm256_add_pd(_mm256_add_pd(_mm256_add_pd(_mm256_add_pd(_mm256_add_pd(_mm256_add_pd(_mm256_add_pd(_mm256_add_pd(_mm256_mul_pd(xi_103,_mm256_set_pd(0.142857142857143,0.142857142857143,0.142857142857143,0.142857142857143)),_mm256_mul_pd(xi_104,_mm256_set_pd(0.2,0.2,0.2,0.2))),_mm256_mul_pd(xi_106,_mm256_set_pd(-1.0,-1.0,-1.0,-1.0))),_mm256_mul_pd(xi_107,_mm256_set_pd(0.0857142857142857,0.0857142857142857,0.0857142857142857,0.0857142857142857))),_mm256_mul_pd(xi_110,_mm256_set_pd(0.1,0.1,0.1,0.1))),_mm256_mul_pd(xi_113,_mm256_set_pd(0.0428571428571429,0.0428571428571429,0.0428571428571429,0.0428571428571429))),_mm256_mul_pd(xi_123,_mm256_set_pd(-0.5,-0.5,-0.5,-0.5))),_mm256_mul_pd(xi_127,_mm256_set_pd(0.0238095238095238,0.0238095238095238,0.0238095238095238,0.0238095238095238))),forceTerm_0),xi_263));
+            _mm256_store_pd(&_data_pdfs_20_31_10[ctr_0],_mm256_add_pd(_mm256_add_pd(_mm256_add_pd(_mm256_add_pd(_mm256_add_pd(_mm256_add_pd(_mm256_mul_pd(xi_130,_mm256_set_pd(-1.0,-1.0,-1.0,-1.0)),_mm256_mul_pd(xi_139,_mm256_set_pd(-1.0,-1.0,-1.0,-1.0))),forceTerm_1),xi_134),xi_150),xi_163),xi_260));
+            _mm256_store_pd(&_data_pdfs_20_32_10[ctr_0],_mm256_add_pd(_mm256_add_pd(_mm256_add_pd(_mm256_add_pd(_mm256_add_pd(_mm256_add_pd(_mm256_mul_pd(xi_134,_mm256_set_pd(-1.0,-1.0,-1.0,-1.0)),forceTerm_2),xi_130),xi_139),xi_163),xi_164),xi_278));
+            _mm256_store_pd(&_data_pdfs_20_33_10[ctr_0],_mm256_add_pd(_mm256_add_pd(_mm256_add_pd(_mm256_add_pd(_mm256_add_pd(_mm256_add_pd(_mm256_mul_pd(xi_167,_mm256_set_pd(-1.0,-1.0,-1.0,-1.0)),forceTerm_3),xi_169),xi_171),xi_176),xi_177),xi_268));
+            _mm256_store_pd(&_data_pdfs_20_34_10[ctr_0],_mm256_add_pd(_mm256_add_pd(_mm256_add_pd(_mm256_add_pd(_mm256_add_pd(_mm256_add_pd(_mm256_mul_pd(xi_169,_mm256_set_pd(-1.0,-1.0,-1.0,-1.0)),_mm256_mul_pd(xi_171,_mm256_set_pd(-1.0,-1.0,-1.0,-1.0))),forceTerm_4),xi_167),xi_177),xi_178),xi_266));
+            _mm256_store_pd(&_data_pdfs_20_35_10[ctr_0],_mm256_add_pd(_mm256_add_pd(_mm256_add_pd(_mm256_add_pd(_mm256_add_pd(_mm256_add_pd(_mm256_mul_pd(xi_181,_mm256_set_pd(-1.0,-1.0,-1.0,-1.0)),_mm256_mul_pd(xi_185,_mm256_set_pd(-1.0,-1.0,-1.0,-1.0))),forceTerm_5),xi_183),xi_190),xi_191),xi_261));
+            _mm256_store_pd(&_data_pdfs_20_36_10[ctr_0],_mm256_add_pd(_mm256_add_pd(_mm256_add_pd(_mm256_add_pd(_mm256_add_pd(_mm256_add_pd(_mm256_mul_pd(xi_183,_mm256_set_pd(-1.0,-1.0,-1.0,-1.0)),forceTerm_6),xi_181),xi_185),xi_191),xi_192),xi_267));
+            _mm256_store_pd(&_data_pdfs_20_37_10[ctr_0],_mm256_add_pd(_mm256_add_pd(_mm256_add_pd(_mm256_add_pd(forceTerm_7,xi_201),xi_205),xi_209),xi_269));
+            _mm256_store_pd(&_data_pdfs_20_38_10[ctr_0],_mm256_add_pd(_mm256_add_pd(_mm256_add_pd(_mm256_add_pd(forceTerm_8,xi_201),xi_210),xi_212),xi_259));
+            _mm256_store_pd(&_data_pdfs_20_39_10[ctr_0],_mm256_add_pd(_mm256_add_pd(_mm256_add_pd(_mm256_add_pd(forceTerm_9,xi_205),xi_210),xi_214),xi_274));
+            _mm256_store_pd(&_data_pdfs_20_310_10[ctr_0],_mm256_add_pd(_mm256_add_pd(_mm256_add_pd(_mm256_add_pd(forceTerm_10,xi_209),xi_212),xi_214),xi_265));
+            _mm256_store_pd(&_data_pdfs_20_311_10[ctr_0],_mm256_add_pd(_mm256_add_pd(_mm256_add_pd(_mm256_add_pd(forceTerm_11,xi_221),xi_233),xi_238),xi_264));
+            _mm256_store_pd(&_data_pdfs_20_312_10[ctr_0],_mm256_add_pd(_mm256_add_pd(_mm256_add_pd(_mm256_add_pd(forceTerm_12,xi_233),xi_239),xi_240),xi_279));
+            _mm256_store_pd(&_data_pdfs_20_313_10[ctr_0],_mm256_add_pd(_mm256_add_pd(_mm256_add_pd(_mm256_add_pd(forceTerm_13,xi_245),xi_248),xi_253),xi_275));
+            _mm256_store_pd(&_data_pdfs_20_314_10[ctr_0],_mm256_add_pd(_mm256_add_pd(_mm256_add_pd(_mm256_add_pd(forceTerm_14,xi_245),xi_254),xi_255),xi_272));
+            _mm256_store_pd(&_data_pdfs_20_315_10[ctr_0],_mm256_add_pd(_mm256_add_pd(_mm256_add_pd(_mm256_add_pd(forceTerm_15,xi_238),xi_240),xi_257),xi_270));
+            _mm256_store_pd(&_data_pdfs_20_316_10[ctr_0],_mm256_add_pd(_mm256_add_pd(_mm256_add_pd(_mm256_add_pd(forceTerm_16,xi_221),xi_239),xi_257),xi_280));
+            _mm256_store_pd(&_data_pdfs_20_317_10[ctr_0],_mm256_add_pd(_mm256_add_pd(_mm256_add_pd(_mm256_add_pd(forceTerm_17,xi_253),xi_254),xi_258),xi_276));
+            _mm256_store_pd(&_data_pdfs_20_318_10[ctr_0],_mm256_add_pd(_mm256_add_pd(_mm256_add_pd(_mm256_add_pd(forceTerm_18,xi_248),xi_255),xi_258),xi_262));
          }
-=======
-static FUNC_PREFIX void
-kernel_collide(double *RESTRICT const _data_force, double *RESTRICT _data_pdfs,
-               int64_t const _size_force_0, int64_t const _size_force_1,
-               int64_t const _size_force_2, int64_t const _stride_force_1,
-               int64_t const _stride_force_2, int64_t const _stride_force_3,
-               int64_t const _stride_pdfs_1, int64_t const _stride_pdfs_2,
-               int64_t const _stride_pdfs_3, uint32_t block_offset_0,
-               uint32_t block_offset_1, uint32_t block_offset_2, double kT,
-               double omega_bulk, double omega_even, double omega_odd,
-               double omega_shear, uint32_t seed, uint32_t time_step) {
-  const double xi_25 = -omega_bulk;
-  const double xi_36 = -omega_shear;
-  const double xi_37 = xi_36 + 2.0;
-  const double xi_38 = xi_37 * 0.5;
-  const double xi_43 = xi_37 * 0.0833333333333333;
-  const double xi_48 = xi_37 * 0.166666666666667;
-  const double xi_58 = xi_37 * 0.25;
-  const double xi_63 = xi_37 * 0.0416666666666667;
-  const double xi_90 = 2.4494897427831779;
-  const double xi_115 = omega_odd * 0.25;
-  const double xi_131 = omega_odd * 0.0833333333333333;
-  const double xi_196 = omega_shear * 0.25;
-  const double xi_211 = omega_odd * 0.0416666666666667;
-  const double xi_213 = omega_odd * 0.125;
-  const int64_t rr_0 = 0.0;
-  const double xi_120 = rr_0 * 0.166666666666667;
-  const double xi_186 = rr_0 * 0.0833333333333333;
-  for (int64_t ctr_2 = 0; ctr_2 < _size_force_2; ctr_2 += 1) {
-    double *RESTRICT _data_force_20_31 =
-        _data_force + _stride_force_2 * ctr_2 + _stride_force_3;
-    double *RESTRICT _data_force_20_30 = _data_force + _stride_force_2 * ctr_2;
-    double *RESTRICT _data_pdfs_20_33 =
-        _data_pdfs + _stride_pdfs_2 * ctr_2 + 3 * _stride_pdfs_3;
-    double *RESTRICT _data_pdfs_20_313 =
-        _data_pdfs + _stride_pdfs_2 * ctr_2 + 13 * _stride_pdfs_3;
-    double *RESTRICT _data_pdfs_20_316 =
-        _data_pdfs + _stride_pdfs_2 * ctr_2 + 16 * _stride_pdfs_3;
-    double *RESTRICT _data_pdfs_20_311 =
-        _data_pdfs + _stride_pdfs_2 * ctr_2 + 11 * _stride_pdfs_3;
-    double *RESTRICT _data_pdfs_20_310 =
-        _data_pdfs + _stride_pdfs_2 * ctr_2 + 10 * _stride_pdfs_3;
-    double *RESTRICT _data_pdfs_20_38 =
-        _data_pdfs + _stride_pdfs_2 * ctr_2 + 8 * _stride_pdfs_3;
-    double *RESTRICT _data_pdfs_20_312 =
-        _data_pdfs + _stride_pdfs_2 * ctr_2 + 12 * _stride_pdfs_3;
-    double *RESTRICT _data_pdfs_20_34 =
-        _data_pdfs + _stride_pdfs_2 * ctr_2 + 4 * _stride_pdfs_3;
-    double *RESTRICT _data_pdfs_20_314 =
-        _data_pdfs + _stride_pdfs_2 * ctr_2 + 14 * _stride_pdfs_3;
-    double *RESTRICT _data_pdfs_20_315 =
-        _data_pdfs + _stride_pdfs_2 * ctr_2 + 15 * _stride_pdfs_3;
-    double *RESTRICT _data_pdfs_20_35 =
-        _data_pdfs + _stride_pdfs_2 * ctr_2 + 5 * _stride_pdfs_3;
-    double *RESTRICT _data_pdfs_20_37 =
-        _data_pdfs + _stride_pdfs_2 * ctr_2 + 7 * _stride_pdfs_3;
-    double *RESTRICT _data_pdfs_20_30 = _data_pdfs + _stride_pdfs_2 * ctr_2;
-    double *RESTRICT _data_pdfs_20_32 =
-        _data_pdfs + _stride_pdfs_2 * ctr_2 + 2 * _stride_pdfs_3;
-    double *RESTRICT _data_force_20_32 =
-        _data_force + _stride_force_2 * ctr_2 + 2 * _stride_force_3;
-    double *RESTRICT _data_pdfs_20_31 =
-        _data_pdfs + _stride_pdfs_2 * ctr_2 + _stride_pdfs_3;
-    double *RESTRICT _data_pdfs_20_39 =
-        _data_pdfs + _stride_pdfs_2 * ctr_2 + 9 * _stride_pdfs_3;
-    double *RESTRICT _data_pdfs_20_36 =
-        _data_pdfs + _stride_pdfs_2 * ctr_2 + 6 * _stride_pdfs_3;
-    double *RESTRICT _data_pdfs_20_317 =
-        _data_pdfs + _stride_pdfs_2 * ctr_2 + 17 * _stride_pdfs_3;
-    double *RESTRICT _data_pdfs_20_318 =
-        _data_pdfs + _stride_pdfs_2 * ctr_2 + 18 * _stride_pdfs_3;
-    for (int64_t ctr_1 = 0; ctr_1 < _size_force_1; ctr_1 += 1) {
-      double *RESTRICT _data_force_20_31_10 =
-          _stride_force_1 * ctr_1 + _data_force_20_31;
-      double *RESTRICT _data_force_20_30_10 =
-          _stride_force_1 * ctr_1 + _data_force_20_30;
-      double *RESTRICT _data_pdfs_20_33_10 =
-          _stride_pdfs_1 * ctr_1 + _data_pdfs_20_33;
-      double *RESTRICT _data_pdfs_20_313_10 =
-          _stride_pdfs_1 * ctr_1 + _data_pdfs_20_313;
-      double *RESTRICT _data_pdfs_20_316_10 =
-          _stride_pdfs_1 * ctr_1 + _data_pdfs_20_316;
-      double *RESTRICT _data_pdfs_20_311_10 =
-          _stride_pdfs_1 * ctr_1 + _data_pdfs_20_311;
-      double *RESTRICT _data_pdfs_20_310_10 =
-          _stride_pdfs_1 * ctr_1 + _data_pdfs_20_310;
-      double *RESTRICT _data_pdfs_20_38_10 =
-          _stride_pdfs_1 * ctr_1 + _data_pdfs_20_38;
-      double *RESTRICT _data_pdfs_20_312_10 =
-          _stride_pdfs_1 * ctr_1 + _data_pdfs_20_312;
-      double *RESTRICT _data_pdfs_20_34_10 =
-          _stride_pdfs_1 * ctr_1 + _data_pdfs_20_34;
-      double *RESTRICT _data_pdfs_20_314_10 =
-          _stride_pdfs_1 * ctr_1 + _data_pdfs_20_314;
-      double *RESTRICT _data_pdfs_20_315_10 =
-          _stride_pdfs_1 * ctr_1 + _data_pdfs_20_315;
-      double *RESTRICT _data_pdfs_20_35_10 =
-          _stride_pdfs_1 * ctr_1 + _data_pdfs_20_35;
-      double *RESTRICT _data_pdfs_20_37_10 =
-          _stride_pdfs_1 * ctr_1 + _data_pdfs_20_37;
-      double *RESTRICT _data_pdfs_20_30_10 =
-          _stride_pdfs_1 * ctr_1 + _data_pdfs_20_30;
-      double *RESTRICT _data_pdfs_20_32_10 =
-          _stride_pdfs_1 * ctr_1 + _data_pdfs_20_32;
-      double *RESTRICT _data_force_20_32_10 =
-          _stride_force_1 * ctr_1 + _data_force_20_32;
-      double *RESTRICT _data_pdfs_20_31_10 =
-          _stride_pdfs_1 * ctr_1 + _data_pdfs_20_31;
-      double *RESTRICT _data_pdfs_20_39_10 =
-          _stride_pdfs_1 * ctr_1 + _data_pdfs_20_39;
-      double *RESTRICT _data_pdfs_20_36_10 =
-          _stride_pdfs_1 * ctr_1 + _data_pdfs_20_36;
-      double *RESTRICT _data_pdfs_20_317_10 =
-          _stride_pdfs_1 * ctr_1 + _data_pdfs_20_317;
-      double *RESTRICT _data_pdfs_20_318_10 =
-          _stride_pdfs_1 * ctr_1 + _data_pdfs_20_318;
-      for (int64_t ctr_0 = 0;
-           ctr_0 < ((_size_force_0) % (4) == 0
-                        ? _size_force_0
-                        : ((int64_t)((_size_force_0) / (4)) + 1) * (4));
-           ctr_0 += 4) {
-        const __m256d xi_248 = _mm256_load_pd(&_data_force_20_31_10[ctr_0]);
-        const __m256d xi_249 = _mm256_load_pd(&_data_force_20_30_10[ctr_0]);
-        const __m256d xi_250 = _mm256_load_pd(&_data_pdfs_20_33_10[ctr_0]);
-        const __m256d xi_251 = _mm256_load_pd(&_data_pdfs_20_313_10[ctr_0]);
-        const __m256d xi_252 = _mm256_load_pd(&_data_pdfs_20_316_10[ctr_0]);
-        const __m256d xi_253 = _mm256_load_pd(&_data_pdfs_20_311_10[ctr_0]);
-        const __m256d xi_254 = _mm256_load_pd(&_data_pdfs_20_310_10[ctr_0]);
-        const __m256d xi_255 = _mm256_load_pd(&_data_pdfs_20_38_10[ctr_0]);
-        const __m256d xi_256 = _mm256_load_pd(&_data_pdfs_20_312_10[ctr_0]);
-        const __m256d xi_257 = _mm256_load_pd(&_data_pdfs_20_34_10[ctr_0]);
-        const __m256d xi_258 = _mm256_load_pd(&_data_pdfs_20_314_10[ctr_0]);
-        const __m256d xi_259 = _mm256_load_pd(&_data_pdfs_20_315_10[ctr_0]);
-        const __m256d xi_260 = _mm256_load_pd(&_data_pdfs_20_35_10[ctr_0]);
-        const __m256d xi_261 = _mm256_load_pd(&_data_pdfs_20_37_10[ctr_0]);
-        const __m256d xi_262 = _mm256_load_pd(&_data_pdfs_20_30_10[ctr_0]);
-        const __m256d xi_263 = _mm256_load_pd(&_data_pdfs_20_32_10[ctr_0]);
-        const __m256d xi_264 = _mm256_load_pd(&_data_force_20_32_10[ctr_0]);
-        const __m256d xi_265 = _mm256_load_pd(&_data_pdfs_20_31_10[ctr_0]);
-        const __m256d xi_266 = _mm256_load_pd(&_data_pdfs_20_39_10[ctr_0]);
-        const __m256d xi_267 = _mm256_load_pd(&_data_pdfs_20_36_10[ctr_0]);
-        const __m256d xi_268 = _mm256_load_pd(&_data_pdfs_20_317_10[ctr_0]);
-        const __m256d xi_269 = _mm256_load_pd(&_data_pdfs_20_318_10[ctr_0]);
-
-        __m256d random_7_0;
-        __m256d random_7_1;
-        philox_double2(time_step,
-                       _mm256_add_epi32(
-                           _mm256_add_epi32(
-                               _mm256_set_epi32(block_offset_0, block_offset_0,
-                                                block_offset_0, block_offset_0,
-                                                block_offset_0, block_offset_0,
-                                                block_offset_0, block_offset_0),
-                               _mm256_set_epi32(7, 6, 5, 4, 3, 2, 1, 0)),
-                           _mm256_set_epi32(ctr_0, ctr_0, ctr_0, ctr_0, ctr_0,
-                                            ctr_0, ctr_0, ctr_0)),
-                       block_offset_1 + ctr_1, block_offset_2 + ctr_2, 7, seed,
-                       random_7_0, random_7_1);
-
-        __m256d random_6_0;
-        __m256d random_6_1;
-        philox_double2(time_step,
-                       _mm256_add_epi32(
-                           _mm256_add_epi32(
-                               _mm256_set_epi32(block_offset_0, block_offset_0,
-                                                block_offset_0, block_offset_0,
-                                                block_offset_0, block_offset_0,
-                                                block_offset_0, block_offset_0),
-                               _mm256_set_epi32(7, 6, 5, 4, 3, 2, 1, 0)),
-                           _mm256_set_epi32(ctr_0, ctr_0, ctr_0, ctr_0, ctr_0,
-                                            ctr_0, ctr_0, ctr_0)),
-                       block_offset_1 + ctr_1, block_offset_2 + ctr_2, 6, seed,
-                       random_6_0, random_6_1);
-
-        __m256d random_5_0;
-        __m256d random_5_1;
-        philox_double2(time_step,
-                       _mm256_add_epi32(
-                           _mm256_add_epi32(
-                               _mm256_set_epi32(block_offset_0, block_offset_0,
-                                                block_offset_0, block_offset_0,
-                                                block_offset_0, block_offset_0,
-                                                block_offset_0, block_offset_0),
-                               _mm256_set_epi32(7, 6, 5, 4, 3, 2, 1, 0)),
-                           _mm256_set_epi32(ctr_0, ctr_0, ctr_0, ctr_0, ctr_0,
-                                            ctr_0, ctr_0, ctr_0)),
-                       block_offset_1 + ctr_1, block_offset_2 + ctr_2, 5, seed,
-                       random_5_0, random_5_1);
-
-        __m256d random_4_0;
-        __m256d random_4_1;
-        philox_double2(time_step,
-                       _mm256_add_epi32(
-                           _mm256_add_epi32(
-                               _mm256_set_epi32(block_offset_0, block_offset_0,
-                                                block_offset_0, block_offset_0,
-                                                block_offset_0, block_offset_0,
-                                                block_offset_0, block_offset_0),
-                               _mm256_set_epi32(7, 6, 5, 4, 3, 2, 1, 0)),
-                           _mm256_set_epi32(ctr_0, ctr_0, ctr_0, ctr_0, ctr_0,
-                                            ctr_0, ctr_0, ctr_0)),
-                       block_offset_1 + ctr_1, block_offset_2 + ctr_2, 4, seed,
-                       random_4_0, random_4_1);
-
-        __m256d random_3_0;
-        __m256d random_3_1;
-        philox_double2(time_step,
-                       _mm256_add_epi32(
-                           _mm256_add_epi32(
-                               _mm256_set_epi32(block_offset_0, block_offset_0,
-                                                block_offset_0, block_offset_0,
-                                                block_offset_0, block_offset_0,
-                                                block_offset_0, block_offset_0),
-                               _mm256_set_epi32(7, 6, 5, 4, 3, 2, 1, 0)),
-                           _mm256_set_epi32(ctr_0, ctr_0, ctr_0, ctr_0, ctr_0,
-                                            ctr_0, ctr_0, ctr_0)),
-                       block_offset_1 + ctr_1, block_offset_2 + ctr_2, 3, seed,
-                       random_3_0, random_3_1);
-
-        __m256d random_2_0;
-        __m256d random_2_1;
-        philox_double2(time_step,
-                       _mm256_add_epi32(
-                           _mm256_add_epi32(
-                               _mm256_set_epi32(block_offset_0, block_offset_0,
-                                                block_offset_0, block_offset_0,
-                                                block_offset_0, block_offset_0,
-                                                block_offset_0, block_offset_0),
-                               _mm256_set_epi32(7, 6, 5, 4, 3, 2, 1, 0)),
-                           _mm256_set_epi32(ctr_0, ctr_0, ctr_0, ctr_0, ctr_0,
-                                            ctr_0, ctr_0, ctr_0)),
-                       block_offset_1 + ctr_1, block_offset_2 + ctr_2, 2, seed,
-                       random_2_0, random_2_1);
-
-        __m256d random_1_0;
-        __m256d random_1_1;
-        philox_double2(time_step,
-                       _mm256_add_epi32(
-                           _mm256_add_epi32(
-                               _mm256_set_epi32(block_offset_0, block_offset_0,
-                                                block_offset_0, block_offset_0,
-                                                block_offset_0, block_offset_0,
-                                                block_offset_0, block_offset_0),
-                               _mm256_set_epi32(7, 6, 5, 4, 3, 2, 1, 0)),
-                           _mm256_set_epi32(ctr_0, ctr_0, ctr_0, ctr_0, ctr_0,
-                                            ctr_0, ctr_0, ctr_0)),
-                       block_offset_1 + ctr_1, block_offset_2 + ctr_2, 1, seed,
-                       random_1_0, random_1_1);
-
-        __m256d random_0_0;
-        __m256d random_0_1;
-        philox_double2(time_step,
-                       _mm256_add_epi32(
-                           _mm256_add_epi32(
-                               _mm256_set_epi32(block_offset_0, block_offset_0,
-                                                block_offset_0, block_offset_0,
-                                                block_offset_0, block_offset_0,
-                                                block_offset_0, block_offset_0),
-                               _mm256_set_epi32(7, 6, 5, 4, 3, 2, 1, 0)),
-                           _mm256_set_epi32(ctr_0, ctr_0, ctr_0, ctr_0, ctr_0,
-                                            ctr_0, ctr_0, ctr_0)),
-                       block_offset_1 + ctr_1, block_offset_2 + ctr_2, 0, seed,
-                       random_0_0, random_0_1);
-
-        const __m256d xi_0 = _mm256_add_pd(xi_258, xi_269);
-        const __m256d xi_1 = _mm256_add_pd(xi_0, xi_257);
-        const __m256d xi_2 =
-            _mm256_add_pd(_mm256_add_pd(xi_253, xi_259), xi_265);
-        const __m256d xi_3 = _mm256_add_pd(xi_256, xi_260);
-        const __m256d xi_4 = _mm256_add_pd(xi_250, xi_266);
-        const __m256d xi_5 = _mm256_add_pd(xi_252, xi_263);
-        const __m256d xi_6 = _mm256_add_pd(xi_267, xi_268);
-        const __m256d xi_8 =
-            _mm256_mul_pd(xi_266, _mm256_set_pd(-1.0, -1.0, -1.0, -1.0));
-        const __m256d xi_9 = _mm256_add_pd(
-            _mm256_mul_pd(xi_261, _mm256_set_pd(-1.0, -1.0, -1.0, -1.0)), xi_8);
-        const __m256d xi_10 =
-            _mm256_mul_pd(xi_268, _mm256_set_pd(-1.0, -1.0, -1.0, -1.0));
-        const __m256d xi_11 =
-            _mm256_mul_pd(xi_251, _mm256_set_pd(-1.0, -1.0, -1.0, -1.0));
-        const __m256d xi_12 =
-            _mm256_mul_pd(xi_250, _mm256_set_pd(-1.0, -1.0, -1.0, -1.0));
-        const __m256d xi_13 = _mm256_add_pd(_mm256_add_pd(xi_10, xi_11), xi_12);
-        const __m256d xi_14 =
-            _mm256_mul_pd(xi_263, _mm256_set_pd(-1.0, -1.0, -1.0, -1.0));
-        const __m256d xi_15 =
-            _mm256_mul_pd(xi_254, _mm256_set_pd(-1.0, -1.0, -1.0, -1.0));
-        const __m256d xi_16 = _mm256_add_pd(xi_14, xi_15);
-        const __m256d xi_17 =
-            _mm256_mul_pd(xi_252, _mm256_set_pd(-1.0, -1.0, -1.0, -1.0));
-        const __m256d xi_18 =
-            _mm256_mul_pd(xi_256, _mm256_set_pd(-1.0, -1.0, -1.0, -1.0));
-        const __m256d xi_19 = _mm256_add_pd(xi_17, xi_18);
-        const __m256d xi_20 =
-            _mm256_mul_pd(xi_269, _mm256_set_pd(-1.0, -1.0, -1.0, -1.0));
-        const __m256d xi_21 = _mm256_add_pd(xi_10, xi_20);
-        const __m256d xi_22 =
-            _mm256_mul_pd(xi_259, _mm256_set_pd(-1.0, -1.0, -1.0, -1.0));
-        const __m256d xi_23 =
-            _mm256_mul_pd(xi_267, _mm256_set_pd(-1.0, -1.0, -1.0, -1.0));
-        const __m256d xi_24 = _mm256_add_pd(
-            _mm256_add_pd(_mm256_add_pd(xi_17, xi_22), xi_23), xi_253);
-        const __m256d xi_42 = _mm256_mul_pd(
-            xi_248, _mm256_set_pd(0.166666666666667, 0.166666666666667,
-                                  0.166666666666667, 0.166666666666667));
-        const __m256d xi_50 = _mm256_mul_pd(
-            xi_249, _mm256_set_pd(0.166666666666667, 0.166666666666667,
-                                  0.166666666666667, 0.166666666666667));
-        const __m256d xi_54 = _mm256_mul_pd(
-            xi_264, _mm256_set_pd(0.166666666666667, 0.166666666666667,
-                                  0.166666666666667, 0.166666666666667));
-        const __m256d xi_57 =
-            _mm256_mul_pd(xi_248, _mm256_set_pd(0.5, 0.5, 0.5, 0.5));
-        const __m256d xi_61 = _mm256_mul_pd(
-            xi_249, _mm256_set_pd(0.0833333333333333, 0.0833333333333333,
-                                  0.0833333333333333, 0.0833333333333333));
-        const __m256d xi_65 = _mm256_mul_pd(
-            xi_248, _mm256_set_pd(0.0833333333333333, 0.0833333333333333,
-                                  0.0833333333333333, 0.0833333333333333));
-        const __m256d xi_75 = _mm256_mul_pd(
-            xi_264, _mm256_set_pd(0.0833333333333333, 0.0833333333333333,
-                                  0.0833333333333333, 0.0833333333333333));
-        const __m256d xi_93 =
-            _mm256_mul_pd(xi_262, _mm256_set_pd(-1.0, -1.0, -1.0, -1.0));
-        const __m256d xi_94 = _mm256_add_pd(
-            _mm256_add_pd(
-                _mm256_mul_pd(xi_260, _mm256_set_pd(3.0, 3.0, 3.0, 3.0)),
-                _mm256_mul_pd(xi_267, _mm256_set_pd(3.0, 3.0, 3.0, 3.0))),
-            xi_93);
-        const __m256d xi_95 = _mm256_mul_pd(
-            _mm256_add_pd(
-                _mm256_add_pd(
-                    _mm256_add_pd(
-                        _mm256_add_pd(
-                            _mm256_add_pd(
-                                _mm256_add_pd(
-                                    _mm256_mul_pd(
-                                        xi_252,
-                                        _mm256_set_pd(-3.0, -3.0, -3.0, -3.0)),
-                                    _mm256_mul_pd(
-                                        xi_253,
-                                        _mm256_set_pd(-3.0, -3.0, -3.0, -3.0))),
-                                _mm256_mul_pd(
-                                    xi_256,
-                                    _mm256_set_pd(-3.0, -3.0, -3.0, -3.0))),
-                            _mm256_mul_pd(
-                                xi_259, _mm256_set_pd(-3.0, -3.0, -3.0, -3.0))),
-                        _mm256_mul_pd(xi_263,
-                                      _mm256_set_pd(3.0, 3.0, 3.0, 3.0))),
-                    _mm256_mul_pd(xi_265, _mm256_set_pd(3.0, 3.0, 3.0, 3.0))),
-                xi_94),
-            _mm256_set_pd(omega_even, omega_even, omega_even, omega_even));
-        const __m256d xi_96 = _mm256_add_pd(
-            _mm256_add_pd(
-                _mm256_add_pd(
-                    _mm256_mul_pd(xi_252, _mm256_set_pd(2.0, 2.0, 2.0, 2.0)),
-                    _mm256_mul_pd(xi_253, _mm256_set_pd(2.0, 2.0, 2.0, 2.0))),
-                _mm256_mul_pd(xi_256, _mm256_set_pd(2.0, 2.0, 2.0, 2.0))),
-            _mm256_mul_pd(xi_259, _mm256_set_pd(2.0, 2.0, 2.0, 2.0)));
-        const __m256d xi_97 = _mm256_add_pd(
-            _mm256_add_pd(
-                _mm256_mul_pd(xi_250, _mm256_set_pd(5.0, 5.0, 5.0, 5.0)),
-                _mm256_mul_pd(xi_257, _mm256_set_pd(5.0, 5.0, 5.0, 5.0))),
-            xi_96);
-        const __m256d xi_98 = _mm256_mul_pd(
-            _mm256_add_pd(
-                _mm256_add_pd(
-                    _mm256_add_pd(
-                        _mm256_add_pd(
-                            _mm256_add_pd(
-                                _mm256_add_pd(
-                                    _mm256_add_pd(
-                                        _mm256_mul_pd(
-                                            xi_251, _mm256_set_pd(-5.0, -5.0,
-                                                                  -5.0, -5.0)),
-                                        _mm256_mul_pd(
-                                            xi_258, _mm256_set_pd(-5.0, -5.0,
-                                                                  -5.0, -5.0))),
-                                    _mm256_mul_pd(
-                                        xi_263,
-                                        _mm256_set_pd(-2.0, -2.0, -2.0, -2.0))),
-                                _mm256_mul_pd(
-                                    xi_265,
-                                    _mm256_set_pd(-2.0, -2.0, -2.0, -2.0))),
-                            _mm256_mul_pd(
-                                xi_268, _mm256_set_pd(-5.0, -5.0, -5.0, -5.0))),
-                        _mm256_mul_pd(xi_269,
-                                      _mm256_set_pd(-5.0, -5.0, -5.0, -5.0))),
-                    xi_94),
-                xi_97),
-            _mm256_set_pd(omega_even, omega_even, omega_even, omega_even));
-        const __m256d xi_101 =
-            _mm256_mul_pd(xi_253, _mm256_set_pd(-1.0, -1.0, -1.0, -1.0));
-        const __m256d xi_102 = _mm256_add_pd(xi_101, xi_18);
-        const __m256d xi_103 =
-            _mm256_mul_pd(xi_255, _mm256_set_pd(-1.0, -1.0, -1.0, -1.0));
-        const __m256d xi_106 =
-            _mm256_mul_pd(xi_258, _mm256_set_pd(-1.0, -1.0, -1.0, -1.0));
-        const __m256d xi_107 = _mm256_add_pd(
-            _mm256_add_pd(_mm256_add_pd(xi_106, xi_11), xi_15), xi_21);
-        const __m256d xi_109 =
-            _mm256_mul_pd(xi_251, _mm256_set_pd(2.0, 2.0, 2.0, 2.0));
-        const __m256d xi_110 =
-            _mm256_mul_pd(xi_258, _mm256_set_pd(2.0, 2.0, 2.0, 2.0));
-        const __m256d xi_111 = _mm256_add_pd(
-            _mm256_mul_pd(xi_268, _mm256_set_pd(2.0, 2.0, 2.0, 2.0)),
-            _mm256_mul_pd(xi_269, _mm256_set_pd(2.0, 2.0, 2.0, 2.0)));
-        const __m256d xi_112 = _mm256_mul_pd(
-            _mm256_add_pd(
-                _mm256_add_pd(
-                    _mm256_add_pd(
-                        _mm256_add_pd(
-                            _mm256_add_pd(
-                                _mm256_add_pd(
-                                    _mm256_add_pd(
-                                        _mm256_add_pd(
-                                            _mm256_add_pd(
-                                                _mm256_add_pd(
-                                                    _mm256_add_pd(
-                                                        _mm256_add_pd(
-                                                            _mm256_mul_pd(
-                                                                xi_254,
-                                                                _mm256_set_pd(
-                                                                    -7.0, -7.0,
-                                                                    -7.0,
-                                                                    -7.0)),
-                                                            _mm256_mul_pd(
-                                                                xi_255,
-                                                                _mm256_set_pd(
-                                                                    -7.0, -7.0,
-                                                                    -7.0,
-                                                                    -7.0))),
-                                                        _mm256_mul_pd(
-                                                            xi_260,
-                                                            _mm256_set_pd(
-                                                                -4.0, -4.0,
-                                                                -4.0, -4.0))),
-                                                    _mm256_mul_pd(
-                                                        xi_261,
-                                                        _mm256_set_pd(
-                                                            -7.0, -7.0, -7.0,
-                                                            -7.0))),
-                                                _mm256_mul_pd(
-                                                    xi_263,
-                                                    _mm256_set_pd(5.0, 5.0, 5.0,
-                                                                  5.0))),
-                                            _mm256_mul_pd(
-                                                xi_265,
-                                                _mm256_set_pd(5.0, 5.0, 5.0,
-                                                              5.0))),
-                                        _mm256_mul_pd(
-                                            xi_266, _mm256_set_pd(-7.0, -7.0,
-                                                                  -7.0, -7.0))),
-                                    _mm256_mul_pd(
-                                        xi_267,
-                                        _mm256_set_pd(-4.0, -4.0, -4.0, -4.0))),
-                                xi_109),
-                            xi_110),
-                        xi_111),
-                    xi_93),
-                xi_97),
-            _mm256_set_pd(omega_even, omega_even, omega_even, omega_even));
-        const __m256d xi_113 = _mm256_add_pd(xi_101, xi_256);
-        const __m256d xi_114 = _mm256_add_pd(
-            _mm256_add_pd(_mm256_add_pd(_mm256_add_pd(xi_113, xi_14), xi_22),
-                          xi_252),
-            xi_265);
-        const __m256d xi_116 = _mm256_mul_pd(
-            xi_114, _mm256_set_pd(xi_115, xi_115, xi_115, xi_115));
-        const __m256d xi_118 = _mm256_add_pd(xi_103, xi_254);
-        const __m256d xi_122 =
-            _mm256_add_pd(random_5_1, _mm256_set_pd(-0.5, -0.5, -0.5, -0.5));
-        const __m256d xi_127 =
-            _mm256_mul_pd(xi_261, _mm256_set_pd(2.0, 2.0, 2.0, 2.0));
-        const __m256d xi_128 =
-            _mm256_mul_pd(xi_254, _mm256_set_pd(2.0, 2.0, 2.0, 2.0));
-        const __m256d xi_129 = _mm256_add_pd(
-            _mm256_mul_pd(xi_255, _mm256_set_pd(-2.0, -2.0, -2.0, -2.0)),
-            _mm256_mul_pd(xi_266, _mm256_set_pd(2.0, 2.0, 2.0, 2.0)));
-        const __m256d xi_130 = _mm256_add_pd(
-            _mm256_add_pd(
-                _mm256_add_pd(
-                    _mm256_add_pd(
-                        _mm256_add_pd(
-                            _mm256_mul_pd(
-                                xi_127, _mm256_set_pd(-1.0, -1.0, -1.0, -1.0)),
-                            xi_128),
-                        xi_129),
-                    xi_14),
-                xi_19),
-            xi_2);
-        const __m256d xi_132 = _mm256_mul_pd(
-            xi_130, _mm256_set_pd(xi_131, xi_131, xi_131, xi_131));
-        const __m256d xi_133 =
-            _mm256_add_pd(random_3_0, _mm256_set_pd(-0.5, -0.5, -0.5, -0.5));
-        const __m256d xi_138 =
-            _mm256_add_pd(random_0_1, _mm256_set_pd(-0.5, -0.5, -0.5, -0.5));
-        const __m256d xi_142 = _mm256_add_pd(xi_251, xi_268);
-        const __m256d xi_156 = _mm256_add_pd(xi_106, xi_251);
-        const __m256d xi_157 = _mm256_add_pd(
-            _mm256_add_pd(_mm256_add_pd(_mm256_add_pd(xi_12, xi_156), xi_20),
-                          xi_257),
-            xi_268);
-        const __m256d xi_158 = _mm256_mul_pd(
-            xi_157, _mm256_set_pd(xi_115, xi_115, xi_115, xi_115));
-        const __m256d xi_159 =
-            _mm256_add_pd(random_4_1, _mm256_set_pd(-0.5, -0.5, -0.5, -0.5));
-        const __m256d xi_161 = _mm256_add_pd(
-            _mm256_add_pd(
-                _mm256_add_pd(
-                    _mm256_add_pd(
-                        _mm256_mul_pd(xi_128,
-                                      _mm256_set_pd(-1.0, -1.0, -1.0, -1.0)),
-                        xi_1),
-                    xi_127),
-                xi_129),
-            xi_13);
-        const __m256d xi_162 = _mm256_mul_pd(
-            xi_161, _mm256_set_pd(xi_131, xi_131, xi_131, xi_131));
-        const __m256d xi_163 =
-            _mm256_add_pd(random_4_0, _mm256_set_pd(-0.5, -0.5, -0.5, -0.5));
-        const __m256d xi_168 = _mm256_add_pd(xi_252, xi_259);
-        const __m256d xi_169 = _mm256_add_pd(
-            _mm256_add_pd(_mm256_add_pd(xi_102, xi_168), xi_23), xi_260);
-        const __m256d xi_170 = _mm256_mul_pd(
-            xi_169, _mm256_set_pd(xi_115, xi_115, xi_115, xi_115));
-        const __m256d xi_173 =
-            _mm256_add_pd(random_5_0, _mm256_set_pd(-0.5, -0.5, -0.5, -0.5));
-        const __m256d xi_175 = _mm256_add_pd(
-            _mm256_add_pd(
-                _mm256_add_pd(
-                    _mm256_add_pd(
-                        _mm256_mul_pd(xi_109,
-                                      _mm256_set_pd(-1.0, -1.0, -1.0, -1.0)),
-                        _mm256_mul_pd(xi_110,
-                                      _mm256_set_pd(-1.0, -1.0, -1.0, -1.0))),
-                    xi_111),
-                xi_24),
-            xi_3);
-        const __m256d xi_176 = _mm256_mul_pd(
-            xi_175, _mm256_set_pd(xi_131, xi_131, xi_131, xi_131));
-        const __m256d xi_177 =
-            _mm256_add_pd(random_3_1, _mm256_set_pd(-0.5, -0.5, -0.5, -0.5));
-        const __m256d xi_184 = _mm256_mul_pd(
-            xi_112, _mm256_set_pd(0.0138888888888889, 0.0138888888888889,
-                                  0.0138888888888889, 0.0138888888888889));
-        const __m256d xi_205 = _mm256_mul_pd(
-            xi_98, _mm256_set_pd(-0.00714285714285714, -0.00714285714285714,
-                                 -0.00714285714285714, -0.00714285714285714));
-        const __m256d xi_207 =
-            _mm256_mul_pd(xi_95, _mm256_set_pd(0.025, 0.025, 0.025, 0.025));
-        const __m256d xi_212 = _mm256_mul_pd(
-            xi_175, _mm256_set_pd(xi_211, xi_211, xi_211, xi_211));
-        const __m256d xi_214 = _mm256_mul_pd(
-            xi_169, _mm256_set_pd(xi_213, xi_213, xi_213, xi_213));
-        const __m256d xi_223 = _mm256_mul_pd(
-            xi_130, _mm256_set_pd(xi_211, xi_211, xi_211, xi_211));
-        const __m256d xi_224 = _mm256_mul_pd(
-            xi_114, _mm256_set_pd(xi_213, xi_213, xi_213, xi_213));
-        const __m256d xi_232 = _mm256_mul_pd(
-            xi_98, _mm256_set_pd(0.0178571428571429, 0.0178571428571429,
-                                 0.0178571428571429, 0.0178571428571429));
-        const __m256d xi_238 = _mm256_mul_pd(
-            xi_157, _mm256_set_pd(xi_213, xi_213, xi_213, xi_213));
-        const __m256d xi_239 = _mm256_mul_pd(
-            xi_161, _mm256_set_pd(xi_211, xi_211, xi_211, xi_211));
-        const __m256d vel0Term =
-            _mm256_add_pd(_mm256_add_pd(xi_1, xi_254), xi_255);
-        const __m256d vel1Term = _mm256_add_pd(xi_2, xi_261);
-        const __m256d vel2Term = _mm256_add_pd(xi_251, xi_3);
-        const __m256d rho = _mm256_add_pd(
-            _mm256_add_pd(
-                _mm256_add_pd(
-                    _mm256_add_pd(
-                        _mm256_add_pd(_mm256_add_pd(vel0Term, vel1Term),
-                                      vel2Term),
-                        xi_262),
-                    xi_4),
-                xi_5),
-            xi_6);
-        const __m256d xi_7 =
-            _mm256_div_pd(_mm256_set_pd(1.0, 1.0, 1.0, 1.0), rho);
-        const __m256d xi_86 = _mm256_mul_pd(rho, _mm256_set_pd(kT, kT, kT, kT));
-        const __m256d xi_87 = _mm256_sqrt_pd(_mm256_mul_pd(
-            xi_86,
-            _mm256_set_pd(-((-omega_even + 1.0) * (-omega_even + 1.0)) + 1.0,
-                          -((-omega_even + 1.0) * (-omega_even + 1.0)) + 1.0,
-                          -((-omega_even + 1.0) * (-omega_even + 1.0)) + 1.0,
-                          -((-omega_even + 1.0) * (-omega_even + 1.0)) + 1.0)));
-        const __m256d xi_88 = _mm256_mul_pd(
-            _mm256_mul_pd(xi_87,
-                          _mm256_add_pd(random_6_0,
-                                        _mm256_set_pd(-0.5, -0.5, -0.5, -0.5))),
-            _mm256_set_pd(3.7416573867739413, 3.7416573867739413,
-                          3.7416573867739413, 3.7416573867739413));
-        const __m256d xi_89 = _mm256_mul_pd(
-            _mm256_mul_pd(xi_87,
-                          _mm256_add_pd(random_7_0,
-                                        _mm256_set_pd(-0.5, -0.5, -0.5, -0.5))),
-            _mm256_set_pd(5.4772255750516612, 5.4772255750516612,
-                          5.4772255750516612, 5.4772255750516612));
-        const __m256d xi_91 = _mm256_mul_pd(
-            _mm256_mul_pd(
-                _mm256_sqrt_pd(_mm256_mul_pd(
-                    xi_86,
-                    _mm256_set_pd(-((xi_25 + 1.0) * (xi_25 + 1.0)) + 1.0,
-                                  -((xi_25 + 1.0) * (xi_25 + 1.0)) + 1.0,
-                                  -((xi_25 + 1.0) * (xi_25 + 1.0)) + 1.0,
-                                  -((xi_25 + 1.0) * (xi_25 + 1.0)) + 1.0))),
-                _mm256_add_pd(random_2_1,
-                              _mm256_set_pd(-0.5, -0.5, -0.5, -0.5))),
-            _mm256_set_pd(xi_90, xi_90, xi_90, xi_90));
-        const __m256d xi_92 = _mm256_mul_pd(
-            _mm256_mul_pd(xi_87,
-                          _mm256_add_pd(random_6_1,
-                                        _mm256_set_pd(-0.5, -0.5, -0.5, -0.5))),
-            _mm256_set_pd(8.3666002653407556, 8.3666002653407556,
-                          8.3666002653407556, 8.3666002653407556));
-        const __m256d xi_123 = _mm256_sqrt_pd(_mm256_mul_pd(
-            xi_86,
-            _mm256_set_pd(-((-omega_odd + 1.0) * (-omega_odd + 1.0)) + 1.0,
-                          -((-omega_odd + 1.0) * (-omega_odd + 1.0)) + 1.0,
-                          -((-omega_odd + 1.0) * (-omega_odd + 1.0)) + 1.0,
-                          -((-omega_odd + 1.0) * (-omega_odd + 1.0)) + 1.0)));
-        const __m256d xi_124 = _mm256_mul_pd(
-            xi_123, _mm256_set_pd(1.4142135623730951, 1.4142135623730951,
-                                  1.4142135623730951, 1.4142135623730951));
-        const __m256d xi_125 =
-            _mm256_mul_pd(xi_124, _mm256_set_pd(0.5, 0.5, 0.5, 0.5));
-        const __m256d xi_126 = _mm256_mul_pd(xi_122, xi_125);
-        const __m256d xi_134 =
-            _mm256_mul_pd(xi_123, _mm256_set_pd(xi_90, xi_90, xi_90, xi_90));
-        const __m256d xi_135 = _mm256_mul_pd(
-            xi_134, _mm256_set_pd(0.166666666666667, 0.166666666666667,
-                                  0.166666666666667, 0.166666666666667));
-        const __m256d xi_136 = _mm256_mul_pd(xi_133, xi_135);
-        const __m256d xi_137 = _mm256_add_pd(
-            _mm256_mul_pd(xi_132, _mm256_set_pd(-1.0, -1.0, -1.0, -1.0)),
-            _mm256_mul_pd(xi_136, _mm256_set_pd(-1.0, -1.0, -1.0, -1.0)));
-        const __m256d xi_139 = _mm256_sqrt_pd(_mm256_mul_pd(
-            xi_86, _mm256_set_pd(-((xi_36 + 1.0) * (xi_36 + 1.0)) + 1.0,
-                                 -((xi_36 + 1.0) * (xi_36 + 1.0)) + 1.0,
-                                 -((xi_36 + 1.0) * (xi_36 + 1.0)) + 1.0,
-                                 -((xi_36 + 1.0) * (xi_36 + 1.0)) + 1.0)));
-        const __m256d xi_140 =
-            _mm256_mul_pd(xi_139, _mm256_set_pd(0.5, 0.5, 0.5, 0.5));
-        const __m256d xi_141 = _mm256_mul_pd(xi_138, xi_140);
-        const __m256d xi_146 = _mm256_add_pd(
-            _mm256_mul_pd(xi_112, _mm256_set_pd(-0.0198412698412698,
-                                                -0.0198412698412698,
-                                                -0.0198412698412698,
-                                                -0.0198412698412698)),
-            _mm256_mul_pd(
-                xi_88, _mm256_set_pd(-0.119047619047619, -0.119047619047619,
-                                     -0.119047619047619, -0.119047619047619)));
-        const __m256d xi_148 = _mm256_mul_pd(
-            _mm256_mul_pd(xi_139,
-                          _mm256_add_pd(random_0_0,
-                                        _mm256_set_pd(-0.5, -0.5, -0.5, -0.5))),
-            _mm256_set_pd(1.7320508075688772, 1.7320508075688772,
-                          1.7320508075688772, 1.7320508075688772));
-        const __m256d xi_152 = _mm256_add_pd(xi_132, xi_136);
-        const __m256d xi_160 = _mm256_mul_pd(xi_125, xi_159);
-        const __m256d xi_164 = _mm256_mul_pd(xi_135, xi_163);
-        const __m256d xi_165 = _mm256_add_pd(xi_162, xi_164);
-        const __m256d xi_167 = _mm256_add_pd(
-            _mm256_mul_pd(xi_162, _mm256_set_pd(-1.0, -1.0, -1.0, -1.0)),
-            _mm256_mul_pd(xi_164, _mm256_set_pd(-1.0, -1.0, -1.0, -1.0)));
-        const __m256d xi_174 = _mm256_mul_pd(xi_125, xi_173);
-        const __m256d xi_178 = _mm256_mul_pd(xi_135, xi_177);
-        const __m256d xi_179 = _mm256_add_pd(
-            _mm256_mul_pd(xi_176, _mm256_set_pd(-1.0, -1.0, -1.0, -1.0)),
-            _mm256_mul_pd(xi_178, _mm256_set_pd(-1.0, -1.0, -1.0, -1.0)));
-        const __m256d xi_181 = _mm256_add_pd(xi_176, xi_178);
-        const __m256d xi_182 =
-            _mm256_mul_pd(_mm256_mul_pd(xi_138, xi_139),
-                          _mm256_set_pd(0.25, 0.25, 0.25, 0.25));
-        const __m256d xi_185 = _mm256_mul_pd(
-            xi_88, _mm256_set_pd(0.0833333333333333, 0.0833333333333333,
-                                 0.0833333333333333, 0.0833333333333333));
-        const __m256d xi_195 = _mm256_mul_pd(
-            xi_140,
-            _mm256_add_pd(random_1_0, _mm256_set_pd(-0.5, -0.5, -0.5, -0.5)));
-        const __m256d xi_204 = _mm256_mul_pd(
-            xi_140,
-            _mm256_add_pd(random_2_0, _mm256_set_pd(-0.5, -0.5, -0.5, -0.5)));
-        const __m256d xi_208 = _mm256_mul_pd(
-            xi_92, _mm256_set_pd(-0.0142857142857143, -0.0142857142857143,
-                                 -0.0142857142857143, -0.0142857142857143));
-        const __m256d xi_209 =
-            _mm256_mul_pd(xi_89, _mm256_set_pd(0.05, 0.05, 0.05, 0.05));
-        const __m256d xi_215 = _mm256_mul_pd(
-            xi_134, _mm256_set_pd(0.0833333333333333, 0.0833333333333333,
-                                  0.0833333333333333, 0.0833333333333333));
-        const __m256d xi_216 = _mm256_mul_pd(xi_177, xi_215);
-        const __m256d xi_217 =
-            _mm256_mul_pd(xi_124, _mm256_set_pd(0.25, 0.25, 0.25, 0.25));
-        const __m256d xi_218 = _mm256_mul_pd(xi_173, xi_217);
-        const __m256d xi_220 = _mm256_add_pd(
-            _mm256_mul_pd(xi_112, _mm256_set_pd(-0.00396825396825397,
-                                                -0.00396825396825397,
-                                                -0.00396825396825397,
-                                                -0.00396825396825397)),
-            _mm256_mul_pd(xi_88, _mm256_set_pd(-0.0238095238095238,
-                                               -0.0238095238095238,
-                                               -0.0238095238095238,
-                                               -0.0238095238095238)));
-        const __m256d xi_225 = _mm256_mul_pd(xi_133, xi_215);
-        const __m256d xi_226 = _mm256_mul_pd(xi_122, xi_217);
-        const __m256d xi_230 =
-            _mm256_mul_pd(xi_182, _mm256_set_pd(-1.0, -1.0, -1.0, -1.0));
-        const __m256d xi_233 = _mm256_mul_pd(
-            xi_92, _mm256_set_pd(0.0357142857142857, 0.0357142857142857,
-                                 0.0357142857142857, 0.0357142857142857));
-        const __m256d xi_235 = _mm256_mul_pd(
-            xi_140,
-            _mm256_add_pd(random_1_1, _mm256_set_pd(-0.5, -0.5, -0.5, -0.5)));
-        const __m256d xi_240 = _mm256_mul_pd(xi_159, xi_217);
-        const __m256d xi_241 = _mm256_mul_pd(xi_163, xi_215);
-        const __m256d u_0 = _mm256_mul_pd(
-            xi_7, _mm256_add_pd(_mm256_add_pd(vel0Term, xi_13), xi_9));
-        const __m256d xi_26 = _mm256_mul_pd(u_0, xi_249);
-        const __m256d xi_27 = _mm256_mul_pd(
-            xi_26, _mm256_set_pd(0.333333333333333, 0.333333333333333,
-                                 0.333333333333333, 0.333333333333333));
-        const __m256d xi_33 =
-            _mm256_mul_pd(xi_27, _mm256_set_pd(-1.0, -1.0, -1.0, -1.0));
-        const __m256d xi_99 = _mm256_mul_pd(rho, (_mm256_mul_pd(u_0, u_0)));
-        const __m256d xi_153 = _mm256_mul_pd(rho, u_0);
-        const __m256d xi_154 = _mm256_add_pd(
-            _mm256_add_pd(
-                _mm256_add_pd(
-                    _mm256_add_pd(
-                        _mm256_mul_pd(vel0Term,
-                                      _mm256_set_pd(-1.0, -1.0, -1.0, -1.0)),
-                        xi_142),
-                    xi_153),
-                xi_261),
-            xi_4);
-        const __m256d xi_155 = _mm256_mul_pd(
-            xi_154, _mm256_set_pd(xi_120, xi_120, xi_120, xi_120));
-        const __m256d xi_191 = _mm256_mul_pd(
-            xi_154, _mm256_set_pd(xi_186, xi_186, xi_186, xi_186));
-        const __m256d u_1 = _mm256_mul_pd(
-            xi_7, _mm256_add_pd(
-                      _mm256_add_pd(
-                          _mm256_add_pd(_mm256_add_pd(vel1Term, xi_16), xi_19),
-                          xi_255),
-                      xi_8));
-        const __m256d xi_28 = _mm256_mul_pd(u_1, xi_248);
-        const __m256d xi_29 = _mm256_mul_pd(
-            xi_28, _mm256_set_pd(0.333333333333333, 0.333333333333333,
-                                 0.333333333333333, 0.333333333333333));
-        const __m256d xi_34 =
-            _mm256_mul_pd(xi_29, _mm256_set_pd(-1.0, -1.0, -1.0, -1.0));
-        const __m256d xi_56 =
-            _mm256_mul_pd(u_1, _mm256_set_pd(0.5, 0.5, 0.5, 0.5));
-        const __m256d xi_59 =
-            _mm256_mul_pd(_mm256_add_pd(_mm256_mul_pd(u_0, xi_57),
-                                        _mm256_mul_pd(xi_249, xi_56)),
-                          _mm256_set_pd(xi_58, xi_58, xi_58, xi_58));
-        const __m256d xi_60 =
-            _mm256_mul_pd(xi_59, _mm256_set_pd(-1.0, -1.0, -1.0, -1.0));
-        const __m256d xi_104 = _mm256_mul_pd(rho, (_mm256_mul_pd(u_1, u_1)));
-        const __m256d xi_105 =
-            _mm256_add_pd(_mm256_add_pd(xi_103, xi_104), xi_9);
-        const __m256d xi_117 = _mm256_mul_pd(rho, u_1);
-        const __m256d xi_119 = _mm256_add_pd(
-            _mm256_add_pd(
-                _mm256_add_pd(
-                    _mm256_add_pd(
-                        _mm256_add_pd(
-                            _mm256_mul_pd(vel1Term, _mm256_set_pd(-1.0, -1.0,
-                                                                  -1.0, -1.0)),
-                            xi_117),
-                        xi_118),
-                    xi_256),
-                xi_266),
-            xi_5);
-        const __m256d xi_121 = _mm256_mul_pd(
-            xi_119, _mm256_set_pd(xi_120, xi_120, xi_120, xi_120));
-        const __m256d xi_187 = _mm256_mul_pd(
-            xi_119, _mm256_set_pd(xi_186, xi_186, xi_186, xi_186));
-        const __m256d xi_197 = _mm256_mul_pd(
-            _mm256_add_pd(
-                _mm256_add_pd(_mm256_add_pd(_mm256_mul_pd(u_0, xi_117), xi_118),
-                              xi_261),
-                xi_8),
-            _mm256_set_pd(xi_196, xi_196, xi_196, xi_196));
-        const __m256d xi_198 = _mm256_add_pd(
-            _mm256_mul_pd(xi_195, _mm256_set_pd(-1.0, -1.0, -1.0, -1.0)),
-            _mm256_mul_pd(xi_197, _mm256_set_pd(-1.0, -1.0, -1.0, -1.0)));
-        const __m256d xi_199 = _mm256_add_pd(xi_195, xi_197);
-        const __m256d u_2 = _mm256_mul_pd(
-            xi_7,
-            _mm256_add_pd(_mm256_add_pd(_mm256_add_pd(vel2Term, xi_21), xi_24),
-                          xi_258));
-        const __m256d xi_30 = _mm256_mul_pd(u_2, xi_264);
-        const __m256d xi_31 = _mm256_mul_pd(
-            xi_30, _mm256_set_pd(0.333333333333333, 0.333333333333333,
-                                 0.333333333333333, 0.333333333333333));
-        const __m256d xi_32 = _mm256_mul_pd(
-            _mm256_add_pd(_mm256_add_pd(xi_27, xi_29), xi_31),
-            _mm256_set_pd(xi_25 + 2.0, xi_25 + 2.0, xi_25 + 2.0, xi_25 + 2.0));
-        const __m256d xi_35 = _mm256_add_pd(
-            _mm256_add_pd(
-                _mm256_mul_pd(
-                    xi_30, _mm256_set_pd(0.666666666666667, 0.666666666666667,
-                                         0.666666666666667, 0.666666666666667)),
-                xi_33),
-            xi_34);
-        const __m256d xi_39 =
-            _mm256_mul_pd(xi_31, _mm256_set_pd(-1.0, -1.0, -1.0, -1.0));
-        const __m256d xi_40 = _mm256_add_pd(
-            _mm256_add_pd(
-                _mm256_mul_pd(
-                    xi_28, _mm256_set_pd(0.666666666666667, 0.666666666666667,
-                                         0.666666666666667, 0.666666666666667)),
-                xi_33),
-            xi_39);
-        const __m256d xi_41 = _mm256_add_pd(
-            _mm256_add_pd(
-                _mm256_mul_pd(
-                    xi_26, _mm256_set_pd(0.666666666666667, 0.666666666666667,
-                                         0.666666666666667, 0.666666666666667)),
-                xi_34),
-            xi_39);
-        const __m256d xi_44 =
-            _mm256_mul_pd(xi_35, _mm256_set_pd(xi_43, xi_43, xi_43, xi_43));
-        const __m256d xi_45 =
-            _mm256_mul_pd(xi_44, _mm256_set_pd(-1.0, -1.0, -1.0, -1.0));
-        const __m256d xi_46 =
-            _mm256_mul_pd(xi_41, _mm256_set_pd(xi_43, xi_43, xi_43, xi_43));
-        const __m256d xi_47 =
-            _mm256_mul_pd(xi_46, _mm256_set_pd(-1.0, -1.0, -1.0, -1.0));
-        const __m256d xi_49 = _mm256_add_pd(
-            _mm256_add_pd(
-                _mm256_mul_pd(xi_40, _mm256_set_pd(xi_48, xi_48, xi_48, xi_48)),
-                xi_45),
-            xi_47);
-        const __m256d xi_51 =
-            _mm256_mul_pd(xi_40, _mm256_set_pd(xi_43, xi_43, xi_43, xi_43));
-        const __m256d xi_52 =
-            _mm256_mul_pd(xi_51, _mm256_set_pd(-1.0, -1.0, -1.0, -1.0));
-        const __m256d xi_53 = _mm256_add_pd(
-            _mm256_add_pd(
-                _mm256_mul_pd(xi_41, _mm256_set_pd(xi_48, xi_48, xi_48, xi_48)),
-                xi_45),
-            xi_52);
-        const __m256d xi_55 = _mm256_add_pd(
-            _mm256_add_pd(
-                _mm256_mul_pd(xi_35, _mm256_set_pd(xi_48, xi_48, xi_48, xi_48)),
-                xi_47),
-            xi_52);
-        const __m256d xi_62 = _mm256_add_pd(
-            _mm256_mul_pd(xi_61, _mm256_set_pd(-1.0, -1.0, -1.0, -1.0)), xi_46);
-        const __m256d xi_64 = _mm256_mul_pd(
-            _mm256_mul_pd(xi_35, _mm256_set_pd(-1.0, -1.0, -1.0, -1.0)),
-            _mm256_set_pd(xi_63, xi_63, xi_63, xi_63));
-        const __m256d xi_66 =
-            _mm256_mul_pd(xi_32, _mm256_set_pd(0.125, 0.125, 0.125, 0.125));
-        const __m256d xi_67 = _mm256_add_pd(xi_51, xi_66);
-        const __m256d xi_68 = _mm256_add_pd(xi_65, xi_67);
-        const __m256d xi_69 = _mm256_add_pd(xi_64, xi_68);
-        const __m256d xi_70 = _mm256_add_pd(xi_46, xi_61);
-        const __m256d xi_71 = _mm256_add_pd(
-            _mm256_mul_pd(xi_65, _mm256_set_pd(-1.0, -1.0, -1.0, -1.0)), xi_67);
-        const __m256d xi_72 = _mm256_add_pd(xi_64, xi_71);
-        const __m256d xi_73 =
-            _mm256_mul_pd(_mm256_add_pd(_mm256_mul_pd(u_2, xi_57),
-                                        _mm256_mul_pd(xi_264, xi_56)),
-                          _mm256_set_pd(xi_58, xi_58, xi_58, xi_58));
-        const __m256d xi_74 = _mm256_mul_pd(
-            _mm256_mul_pd(xi_41, _mm256_set_pd(-1.0, -1.0, -1.0, -1.0)),
-            _mm256_set_pd(xi_63, xi_63, xi_63, xi_63));
-        const __m256d xi_76 = _mm256_add_pd(xi_44, xi_75);
-        const __m256d xi_77 = _mm256_add_pd(xi_74, xi_76);
-        const __m256d xi_78 =
-            _mm256_mul_pd(xi_73, _mm256_set_pd(-1.0, -1.0, -1.0, -1.0));
-        const __m256d xi_79 = _mm256_mul_pd(
-            _mm256_add_pd(_mm256_mul_pd(_mm256_mul_pd(u_0, xi_264),
-                                        _mm256_set_pd(0.5, 0.5, 0.5, 0.5)),
-                          _mm256_mul_pd(_mm256_mul_pd(u_2, xi_249),
-                                        _mm256_set_pd(0.5, 0.5, 0.5, 0.5))),
-            _mm256_set_pd(xi_58, xi_58, xi_58, xi_58));
-        const __m256d xi_80 =
-            _mm256_mul_pd(xi_79, _mm256_set_pd(-1.0, -1.0, -1.0, -1.0));
-        const __m256d xi_81 = _mm256_mul_pd(
-            _mm256_mul_pd(xi_40, _mm256_set_pd(-1.0, -1.0, -1.0, -1.0)),
-            _mm256_set_pd(xi_63, xi_63, xi_63, xi_63));
-        const __m256d xi_82 = _mm256_add_pd(_mm256_add_pd(xi_66, xi_76), xi_81);
-        const __m256d xi_83 = _mm256_add_pd(
-            _mm256_mul_pd(xi_75, _mm256_set_pd(-1.0, -1.0, -1.0, -1.0)), xi_44);
-        const __m256d xi_84 = _mm256_add_pd(xi_74, xi_83);
-        const __m256d xi_85 = _mm256_add_pd(_mm256_add_pd(xi_66, xi_81), xi_83);
-        const __m256d xi_100 = _mm256_mul_pd(rho, (_mm256_mul_pd(u_2, u_2)));
-        const __m256d xi_108 = _mm256_mul_pd(
-            _mm256_add_pd(
-                _mm256_add_pd(
-                    _mm256_add_pd(
-                        _mm256_add_pd(
-                            _mm256_add_pd(
-                                _mm256_add_pd(_mm256_add_pd(xi_100, xi_102),
-                                              xi_105),
-                                xi_107),
-                            xi_17),
-                        xi_22),
-                    xi_262),
-                xi_99),
-            _mm256_set_pd(omega_bulk, omega_bulk, omega_bulk, omega_bulk));
-        const __m256d xi_143 = _mm256_add_pd(
-            _mm256_add_pd(
-                _mm256_mul_pd(xi_100, _mm256_set_pd(-1.0, -1.0, -1.0, -1.0)),
-                xi_260),
-            xi_267);
-        const __m256d xi_144 = _mm256_mul_pd(
-            _mm256_add_pd(
-                _mm256_add_pd(
-                    _mm256_add_pd(
-                        _mm256_add_pd(
-                            _mm256_add_pd(
-                                _mm256_mul_pd(
-                                    xi_265,
-                                    _mm256_set_pd(-1.0, -1.0, -1.0, -1.0)),
-                                xi_0),
-                            xi_105),
-                        xi_142),
-                    xi_143),
-                xi_16),
-            _mm256_set_pd(omega_shear, omega_shear, omega_shear, omega_shear));
-        const __m256d xi_145 =
-            _mm256_mul_pd(xi_144, _mm256_set_pd(0.125, 0.125, 0.125, 0.125));
-        const __m256d xi_147 = _mm256_mul_pd(
-            _mm256_add_pd(
-                _mm256_add_pd(
-                    _mm256_add_pd(
-                        _mm256_add_pd(
-                            _mm256_add_pd(
-                                _mm256_add_pd(
-                                    _mm256_add_pd(
-                                        _mm256_add_pd(
-                                            _mm256_add_pd(
-                                                _mm256_add_pd(
-                                                    _mm256_mul_pd(
-                                                        xi_104,
-                                                        _mm256_set_pd(
-                                                            -1.0, -1.0, -1.0,
-                                                            -1.0)),
-                                                    _mm256_mul_pd(
-                                                        xi_250,
-                                                        _mm256_set_pd(
-                                                            -2.0, -2.0, -2.0,
-                                                            -2.0))),
-                                                _mm256_mul_pd(
-                                                    xi_257,
-                                                    _mm256_set_pd(-2.0, -2.0,
-                                                                  -2.0, -2.0))),
-                                            _mm256_mul_pd(
-                                                xi_99,
-                                                _mm256_set_pd(2.0, 2.0, 2.0,
-                                                              2.0))),
-                                        xi_103),
-                                    xi_107),
-                                xi_143),
-                            xi_263),
-                        xi_265),
-                    xi_9),
-                xi_96),
-            _mm256_set_pd(omega_shear, omega_shear, omega_shear, omega_shear));
-        const __m256d xi_149 = _mm256_add_pd(
-            _mm256_mul_pd(xi_147, _mm256_set_pd(-0.0416666666666667,
-                                                -0.0416666666666667,
-                                                -0.0416666666666667,
-                                                -0.0416666666666667)),
-            _mm256_mul_pd(
-                xi_148, _mm256_set_pd(-0.166666666666667, -0.166666666666667,
-                                      -0.166666666666667, -0.166666666666667)));
-        const __m256d xi_150 = _mm256_add_pd(
-            _mm256_add_pd(
-                _mm256_mul_pd(xi_89, _mm256_set_pd(-0.1, -0.1, -0.1, -0.1)),
-                _mm256_mul_pd(xi_95,
-                              _mm256_set_pd(-0.05, -0.05, -0.05, -0.05))),
-            xi_149);
-        const __m256d xi_151 = _mm256_add_pd(
-            _mm256_add_pd(
-                _mm256_add_pd(
-                    _mm256_add_pd(
-                        _mm256_add_pd(
-                            _mm256_mul_pd(xi_92,
-                                          _mm256_set_pd(0.0285714285714286,
-                                                        0.0285714285714286,
-                                                        0.0285714285714286,
-                                                        0.0285714285714286)),
-                            _mm256_mul_pd(xi_98,
-                                          _mm256_set_pd(0.0142857142857143,
-                                                        0.0142857142857143,
-                                                        0.0142857142857143,
-                                                        0.0142857142857143))),
-                        xi_141),
-                    xi_145),
-                xi_146),
-            xi_150);
-        const __m256d xi_166 = _mm256_add_pd(
-            _mm256_add_pd(
-                _mm256_add_pd(
-                    _mm256_add_pd(
-                        _mm256_mul_pd(xi_147,
-                                      _mm256_set_pd(0.0833333333333333,
-                                                    0.0833333333333333,
-                                                    0.0833333333333333,
-                                                    0.0833333333333333)),
-                        _mm256_mul_pd(
-                            xi_148, _mm256_set_pd(
-                                        0.333333333333333, 0.333333333333333,
-                                        0.333333333333333, 0.333333333333333))),
-                    _mm256_mul_pd(xi_92, _mm256_set_pd(-0.0714285714285714,
-                                                       -0.0714285714285714,
-                                                       -0.0714285714285714,
-                                                       -0.0714285714285714))),
-                _mm256_mul_pd(xi_98, _mm256_set_pd(-0.0357142857142857,
-                                                   -0.0357142857142857,
-                                                   -0.0357142857142857,
-                                                   -0.0357142857142857))),
-            xi_146);
-        const __m256d xi_171 = _mm256_add_pd(
-            _mm256_add_pd(
-                _mm256_add_pd(
-                    _mm256_add_pd(
-                        _mm256_add_pd(
-                            _mm256_add_pd(
-                                _mm256_mul_pd(rho, u_2),
-                                _mm256_mul_pd(
-                                    vel2Term,
-                                    _mm256_set_pd(-1.0, -1.0, -1.0, -1.0))),
-                            xi_101),
-                        xi_106),
-                    xi_168),
-                xi_269),
-            xi_6);
-        const __m256d xi_172 = _mm256_mul_pd(
-            xi_171, _mm256_set_pd(xi_120, xi_120, xi_120, xi_120));
-        const __m256d xi_180 = _mm256_add_pd(
-            _mm256_add_pd(
-                _mm256_add_pd(
-                    _mm256_add_pd(
-                        _mm256_add_pd(
-                            _mm256_add_pd(
-                                _mm256_mul_pd(
-                                    xi_112, _mm256_set_pd(0.0158730158730159,
-                                                          0.0158730158730159,
-                                                          0.0158730158730159,
-                                                          0.0158730158730159)),
-                                _mm256_mul_pd(
-                                    xi_141,
-                                    _mm256_set_pd(-1.0, -1.0, -1.0, -1.0))),
-                            _mm256_mul_pd(
-                                xi_145, _mm256_set_pd(-1.0, -1.0, -1.0, -1.0))),
-                        _mm256_mul_pd(xi_88,
-                                      _mm256_set_pd(0.0952380952380952,
-                                                    0.0952380952380952,
-                                                    0.0952380952380952,
-                                                    0.0952380952380952))),
-                    _mm256_mul_pd(xi_92, _mm256_set_pd(-0.0428571428571429,
-                                                       -0.0428571428571429,
-                                                       -0.0428571428571429,
-                                                       -0.0428571428571429))),
-                _mm256_mul_pd(xi_98, _mm256_set_pd(-0.0214285714285714,
-                                                   -0.0214285714285714,
-                                                   -0.0214285714285714,
-                                                   -0.0214285714285714))),
-            xi_150);
-        const __m256d xi_183 = _mm256_mul_pd(
-            xi_144, _mm256_set_pd(0.0625, 0.0625, 0.0625, 0.0625));
-        const __m256d xi_188 = _mm256_add_pd(
-            _mm256_mul_pd(
-                xi_108, _mm256_set_pd(0.0416666666666667, 0.0416666666666667,
-                                      0.0416666666666667, 0.0416666666666667)),
-            _mm256_mul_pd(
-                xi_91, _mm256_set_pd(0.0833333333333333, 0.0833333333333333,
-                                     0.0833333333333333, 0.0833333333333333)));
-        const __m256d xi_189 = _mm256_add_pd(xi_187, xi_188);
-        const __m256d xi_190 = _mm256_add_pd(
-            _mm256_add_pd(
-                _mm256_add_pd(
-                    _mm256_add_pd(_mm256_add_pd(xi_152, xi_182), xi_183),
-                    xi_184),
-                xi_185),
-            xi_189);
-        const __m256d xi_192 = _mm256_add_pd(
-            _mm256_mul_pd(
-                xi_147, _mm256_set_pd(0.0208333333333333, 0.0208333333333333,
-                                      0.0208333333333333, 0.0208333333333333)),
-            _mm256_mul_pd(
-                xi_148, _mm256_set_pd(0.0833333333333333, 0.0833333333333333,
-                                      0.0833333333333333, 0.0833333333333333)));
-        const __m256d xi_193 = _mm256_add_pd(
-            _mm256_mul_pd(xi_191, _mm256_set_pd(-1.0, -1.0, -1.0, -1.0)),
-            xi_192);
-        const __m256d xi_194 = _mm256_add_pd(xi_167, xi_193);
-        const __m256d xi_200 = _mm256_add_pd(xi_191, xi_192);
-        const __m256d xi_201 = _mm256_add_pd(xi_165, xi_200);
-        const __m256d xi_202 = _mm256_add_pd(
-            _mm256_mul_pd(xi_187, _mm256_set_pd(-1.0, -1.0, -1.0, -1.0)),
-            xi_188);
-        const __m256d xi_203 = _mm256_add_pd(
-            _mm256_add_pd(
-                _mm256_add_pd(
-                    _mm256_add_pd(_mm256_add_pd(xi_137, xi_182), xi_183),
-                    xi_184),
-                xi_185),
-            xi_202);
-        const __m256d xi_206 = _mm256_mul_pd(
-            _mm256_add_pd(
-                _mm256_add_pd(_mm256_add_pd(_mm256_mul_pd(u_2, xi_117), xi_113),
-                              xi_17),
-                xi_259),
-            _mm256_set_pd(xi_196, xi_196, xi_196, xi_196));
-        const __m256d xi_210 = _mm256_add_pd(
-            _mm256_add_pd(
-                _mm256_add_pd(
-                    _mm256_add_pd(
-                        _mm256_add_pd(_mm256_add_pd(xi_149, xi_204), xi_205),
-                        xi_206),
-                    xi_207),
-                xi_208),
-            xi_209);
-        const __m256d xi_219 = _mm256_mul_pd(
-            xi_171, _mm256_set_pd(xi_186, xi_186, xi_186, xi_186));
-        const __m256d xi_221 = _mm256_add_pd(xi_219, xi_220);
-        const __m256d xi_222 = _mm256_add_pd(
-            _mm256_add_pd(
-                _mm256_add_pd(
-                    _mm256_add_pd(
-                        _mm256_mul_pd(xi_212,
-                                      _mm256_set_pd(-1.0, -1.0, -1.0, -1.0)),
-                        _mm256_mul_pd(xi_216,
-                                      _mm256_set_pd(-1.0, -1.0, -1.0, -1.0))),
-                    xi_214),
-                xi_218),
-            xi_221);
-        const __m256d xi_227 = _mm256_add_pd(
-            _mm256_add_pd(
-                _mm256_add_pd(
-                    _mm256_add_pd(
-                        _mm256_mul_pd(xi_223,
-                                      _mm256_set_pd(-1.0, -1.0, -1.0, -1.0)),
-                        _mm256_mul_pd(xi_225,
-                                      _mm256_set_pd(-1.0, -1.0, -1.0, -1.0))),
-                    xi_189),
-                xi_224),
-            xi_226);
-        const __m256d xi_228 = _mm256_add_pd(
-            _mm256_add_pd(
-                _mm256_add_pd(
-                    _mm256_add_pd(
-                        _mm256_mul_pd(xi_224,
-                                      _mm256_set_pd(-1.0, -1.0, -1.0, -1.0)),
-                        _mm256_mul_pd(xi_226,
-                                      _mm256_set_pd(-1.0, -1.0, -1.0, -1.0))),
-                    xi_202),
-                xi_223),
-            xi_225);
-        const __m256d xi_229 = _mm256_add_pd(
-            _mm256_add_pd(
-                _mm256_add_pd(
-                    _mm256_add_pd(
-                        _mm256_add_pd(
-                            _mm256_add_pd(
-                                _mm256_mul_pd(
-                                    xi_204,
-                                    _mm256_set_pd(-1.0, -1.0, -1.0, -1.0)),
-                                _mm256_mul_pd(
-                                    xi_206,
-                                    _mm256_set_pd(-1.0, -1.0, -1.0, -1.0))),
-                            xi_149),
-                        xi_205),
-                    xi_207),
-                xi_208),
-            xi_209);
-        const __m256d xi_231 =
-            _mm256_mul_pd(xi_183, _mm256_set_pd(-1.0, -1.0, -1.0, -1.0));
-        const __m256d xi_234 = _mm256_add_pd(
-            _mm256_add_pd(
-                _mm256_add_pd(
-                    _mm256_add_pd(
-                        _mm256_add_pd(_mm256_add_pd(xi_181, xi_188), xi_221),
-                        xi_230),
-                    xi_231),
-                xi_232),
-            xi_233);
-        const __m256d xi_236 = _mm256_mul_pd(
-            _mm256_add_pd(
-                _mm256_add_pd(_mm256_add_pd(_mm256_mul_pd(u_2, xi_153), xi_10),
-                              xi_156),
-                xi_269),
-            _mm256_set_pd(xi_196, xi_196, xi_196, xi_196));
-        const __m256d xi_237 = _mm256_add_pd(
-            _mm256_mul_pd(xi_235, _mm256_set_pd(-1.0, -1.0, -1.0, -1.0)),
-            _mm256_mul_pd(xi_236, _mm256_set_pd(-1.0, -1.0, -1.0, -1.0)));
-        const __m256d xi_242 = _mm256_add_pd(
-            _mm256_add_pd(
-                _mm256_add_pd(
-                    _mm256_add_pd(
-                        _mm256_mul_pd(xi_238,
-                                      _mm256_set_pd(-1.0, -1.0, -1.0, -1.0)),
-                        _mm256_mul_pd(xi_240,
-                                      _mm256_set_pd(-1.0, -1.0, -1.0, -1.0))),
-                    xi_193),
-                xi_239),
-            xi_241);
-        const __m256d xi_243 = _mm256_add_pd(xi_235, xi_236);
-        const __m256d xi_244 = _mm256_add_pd(
-            _mm256_add_pd(
-                _mm256_add_pd(
-                    _mm256_add_pd(
-                        _mm256_mul_pd(xi_239,
-                                      _mm256_set_pd(-1.0, -1.0, -1.0, -1.0)),
-                        _mm256_mul_pd(xi_241,
-                                      _mm256_set_pd(-1.0, -1.0, -1.0, -1.0))),
-                    xi_200),
-                xi_238),
-            xi_240);
-        const __m256d xi_245 = _mm256_add_pd(
-            _mm256_mul_pd(xi_219, _mm256_set_pd(-1.0, -1.0, -1.0, -1.0)),
-            xi_220);
-        const __m256d xi_246 = _mm256_add_pd(
-            _mm256_add_pd(
-                _mm256_add_pd(
-                    _mm256_add_pd(
-                        _mm256_mul_pd(xi_214,
-                                      _mm256_set_pd(-1.0, -1.0, -1.0, -1.0)),
-                        _mm256_mul_pd(xi_218,
-                                      _mm256_set_pd(-1.0, -1.0, -1.0, -1.0))),
-                    xi_212),
-                xi_216),
-            xi_245);
-        const __m256d xi_247 = _mm256_add_pd(
-            _mm256_add_pd(
-                _mm256_add_pd(
-                    _mm256_add_pd(
-                        _mm256_add_pd(_mm256_add_pd(xi_179, xi_188), xi_230),
-                        xi_231),
-                    xi_232),
-                xi_233),
-            xi_245);
-        const __m256d forceTerm_0 = _mm256_add_pd(
-            _mm256_add_pd(
-                _mm256_add_pd(
-                    _mm256_mul_pd(xi_32, _mm256_set_pd(-1.5, -1.5, -1.5, -1.5)),
-                    _mm256_mul_pd(
-                        _mm256_mul_pd(xi_35,
-                                      _mm256_set_pd(-1.0, -1.0, -1.0, -1.0)),
-                        _mm256_set_pd(xi_38, xi_38, xi_38, xi_38))),
-                _mm256_mul_pd(
-                    _mm256_mul_pd(xi_40, _mm256_set_pd(-1.0, -1.0, -1.0, -1.0)),
-                    _mm256_set_pd(xi_38, xi_38, xi_38, xi_38))),
-            _mm256_mul_pd(
-                _mm256_mul_pd(xi_41, _mm256_set_pd(-1.0, -1.0, -1.0, -1.0)),
-                _mm256_set_pd(xi_38, xi_38, xi_38, xi_38)));
-        const __m256d forceTerm_1 = _mm256_add_pd(xi_42, xi_49);
-        const __m256d forceTerm_2 = _mm256_add_pd(
-            _mm256_mul_pd(xi_42, _mm256_set_pd(-1.0, -1.0, -1.0, -1.0)), xi_49);
-        const __m256d forceTerm_3 = _mm256_add_pd(
-            _mm256_mul_pd(xi_50, _mm256_set_pd(-1.0, -1.0, -1.0, -1.0)), xi_53);
-        const __m256d forceTerm_4 = _mm256_add_pd(xi_50, xi_53);
-        const __m256d forceTerm_5 = _mm256_add_pd(xi_54, xi_55);
-        const __m256d forceTerm_6 = _mm256_add_pd(
-            _mm256_mul_pd(xi_54, _mm256_set_pd(-1.0, -1.0, -1.0, -1.0)), xi_55);
-        const __m256d forceTerm_7 =
-            _mm256_add_pd(_mm256_add_pd(xi_60, xi_62), xi_69);
-        const __m256d forceTerm_8 =
-            _mm256_add_pd(_mm256_add_pd(xi_59, xi_69), xi_70);
-        const __m256d forceTerm_9 =
-            _mm256_add_pd(_mm256_add_pd(xi_59, xi_62), xi_72);
-        const __m256d forceTerm_10 =
-            _mm256_add_pd(_mm256_add_pd(xi_60, xi_70), xi_72);
-        const __m256d forceTerm_11 =
-            _mm256_add_pd(_mm256_add_pd(xi_68, xi_73), xi_77);
-        const __m256d forceTerm_12 =
-            _mm256_add_pd(_mm256_add_pd(xi_71, xi_77), xi_78);
-        const __m256d forceTerm_13 =
-            _mm256_add_pd(_mm256_add_pd(xi_62, xi_80), xi_82);
-        const __m256d forceTerm_14 =
-            _mm256_add_pd(_mm256_add_pd(xi_70, xi_79), xi_82);
-        const __m256d forceTerm_15 =
-            _mm256_add_pd(_mm256_add_pd(xi_68, xi_78), xi_84);
-        const __m256d forceTerm_16 =
-            _mm256_add_pd(_mm256_add_pd(xi_71, xi_73), xi_84);
-        const __m256d forceTerm_17 =
-            _mm256_add_pd(_mm256_add_pd(xi_62, xi_79), xi_85);
-        const __m256d forceTerm_18 =
-            _mm256_add_pd(_mm256_add_pd(xi_70, xi_80), xi_85);
-        _mm256_store_pd(
-            &_data_pdfs_20_30_10[ctr_0],
-            _mm256_add_pd(
-                _mm256_add_pd(
-                    _mm256_add_pd(
-                        _mm256_add_pd(
-                            _mm256_add_pd(
-                                _mm256_add_pd(
-                                    _mm256_add_pd(
-                                        _mm256_add_pd(
-                                            _mm256_add_pd(
-                                                _mm256_mul_pd(
-                                                    xi_108,
-                                                    _mm256_set_pd(-0.5, -0.5,
-                                                                  -0.5, -0.5)),
-                                                _mm256_mul_pd(
-                                                    xi_112,
-                                                    _mm256_set_pd(
-                                                        0.0238095238095238,
-                                                        0.0238095238095238,
-                                                        0.0238095238095238,
-                                                        0.0238095238095238))),
-                                            _mm256_mul_pd(
-                                                xi_88, _mm256_set_pd(
-                                                           0.142857142857143,
-                                                           0.142857142857143,
-                                                           0.142857142857143,
-                                                           0.142857142857143))),
-                                        _mm256_mul_pd(
-                                            xi_89,
-                                            _mm256_set_pd(0.2, 0.2, 0.2, 0.2))),
-                                    _mm256_mul_pd(
-                                        xi_91,
-                                        _mm256_set_pd(-1.0, -1.0, -1.0, -1.0))),
-                                _mm256_mul_pd(
-                                    xi_92, _mm256_set_pd(0.0857142857142857,
-                                                         0.0857142857142857,
-                                                         0.0857142857142857,
-                                                         0.0857142857142857))),
-                            _mm256_mul_pd(xi_95,
-                                          _mm256_set_pd(0.1, 0.1, 0.1, 0.1))),
-                        _mm256_mul_pd(xi_98,
-                                      _mm256_set_pd(0.0428571428571429,
-                                                    0.0428571428571429,
-                                                    0.0428571428571429,
-                                                    0.0428571428571429))),
-                    forceTerm_0),
-                xi_262));
-        _mm256_store_pd(
-            &_data_pdfs_20_31_10[ctr_0],
-            _mm256_add_pd(
-                _mm256_add_pd(
-                    _mm256_add_pd(
-                        _mm256_add_pd(
-                            _mm256_add_pd(
-                                _mm256_add_pd(
-                                    _mm256_mul_pd(
-                                        xi_116,
-                                        _mm256_set_pd(-1.0, -1.0, -1.0, -1.0)),
-                                    _mm256_mul_pd(
-                                        xi_126,
-                                        _mm256_set_pd(-1.0, -1.0, -1.0, -1.0))),
-                                forceTerm_1),
-                            xi_121),
-                        xi_137),
-                    xi_151),
-                xi_265));
-        _mm256_store_pd(
-            &_data_pdfs_20_32_10[ctr_0],
-            _mm256_add_pd(
-                _mm256_add_pd(
-                    _mm256_add_pd(
-                        _mm256_add_pd(
-                            _mm256_add_pd(
-                                _mm256_add_pd(
-                                    _mm256_mul_pd(
-                                        xi_121,
-                                        _mm256_set_pd(-1.0, -1.0, -1.0, -1.0)),
-                                    forceTerm_2),
-                                xi_116),
-                            xi_126),
-                        xi_151),
-                    xi_152),
-                xi_263));
-        _mm256_store_pd(
-            &_data_pdfs_20_33_10[ctr_0],
-            _mm256_add_pd(
-                _mm256_add_pd(
-                    _mm256_add_pd(
-                        _mm256_add_pd(
-                            _mm256_add_pd(
-                                _mm256_add_pd(
-                                    _mm256_mul_pd(
-                                        xi_155,
-                                        _mm256_set_pd(-1.0, -1.0, -1.0, -1.0)),
-                                    forceTerm_3),
-                                xi_158),
-                            xi_160),
-                        xi_165),
-                    xi_166),
-                xi_250));
-        _mm256_store_pd(
-            &_data_pdfs_20_34_10[ctr_0],
-            _mm256_add_pd(
-                _mm256_add_pd(
-                    _mm256_add_pd(
-                        _mm256_add_pd(
-                            _mm256_add_pd(
-                                _mm256_add_pd(
-                                    _mm256_mul_pd(
-                                        xi_158,
-                                        _mm256_set_pd(-1.0, -1.0, -1.0, -1.0)),
-                                    _mm256_mul_pd(
-                                        xi_160,
-                                        _mm256_set_pd(-1.0, -1.0, -1.0, -1.0))),
-                                forceTerm_4),
-                            xi_155),
-                        xi_166),
-                    xi_167),
-                xi_257));
-        _mm256_store_pd(
-            &_data_pdfs_20_35_10[ctr_0],
-            _mm256_add_pd(
-                _mm256_add_pd(
-                    _mm256_add_pd(
-                        _mm256_add_pd(
-                            _mm256_add_pd(
-                                _mm256_add_pd(
-                                    _mm256_mul_pd(
-                                        xi_170,
-                                        _mm256_set_pd(-1.0, -1.0, -1.0, -1.0)),
-                                    _mm256_mul_pd(
-                                        xi_174,
-                                        _mm256_set_pd(-1.0, -1.0, -1.0, -1.0))),
-                                forceTerm_5),
-                            xi_172),
-                        xi_179),
-                    xi_180),
-                xi_260));
-        _mm256_store_pd(
-            &_data_pdfs_20_36_10[ctr_0],
-            _mm256_add_pd(
-                _mm256_add_pd(
-                    _mm256_add_pd(
-                        _mm256_add_pd(
-                            _mm256_add_pd(
-                                _mm256_add_pd(
-                                    _mm256_mul_pd(
-                                        xi_172,
-                                        _mm256_set_pd(-1.0, -1.0, -1.0, -1.0)),
-                                    forceTerm_6),
-                                xi_170),
-                            xi_174),
-                        xi_180),
-                    xi_181),
-                xi_267));
-        _mm256_store_pd(
-            &_data_pdfs_20_37_10[ctr_0],
-            _mm256_add_pd(
-                _mm256_add_pd(
-                    _mm256_add_pd(_mm256_add_pd(forceTerm_7, xi_190), xi_194),
-                    xi_198),
-                xi_261));
-        _mm256_store_pd(
-            &_data_pdfs_20_38_10[ctr_0],
-            _mm256_add_pd(
-                _mm256_add_pd(
-                    _mm256_add_pd(_mm256_add_pd(forceTerm_8, xi_190), xi_199),
-                    xi_201),
-                xi_255));
-        _mm256_store_pd(
-            &_data_pdfs_20_39_10[ctr_0],
-            _mm256_add_pd(
-                _mm256_add_pd(
-                    _mm256_add_pd(_mm256_add_pd(forceTerm_9, xi_194), xi_199),
-                    xi_203),
-                xi_266));
-        _mm256_store_pd(
-            &_data_pdfs_20_310_10[ctr_0],
-            _mm256_add_pd(
-                _mm256_add_pd(
-                    _mm256_add_pd(_mm256_add_pd(forceTerm_10, xi_198), xi_201),
-                    xi_203),
-                xi_254));
-        _mm256_store_pd(
-            &_data_pdfs_20_311_10[ctr_0],
-            _mm256_add_pd(
-                _mm256_add_pd(
-                    _mm256_add_pd(_mm256_add_pd(forceTerm_11, xi_210), xi_222),
-                    xi_227),
-                xi_253));
-        _mm256_store_pd(
-            &_data_pdfs_20_312_10[ctr_0],
-            _mm256_add_pd(
-                _mm256_add_pd(
-                    _mm256_add_pd(_mm256_add_pd(forceTerm_12, xi_222), xi_228),
-                    xi_229),
-                xi_256));
-        _mm256_store_pd(
-            &_data_pdfs_20_313_10[ctr_0],
-            _mm256_add_pd(
-                _mm256_add_pd(
-                    _mm256_add_pd(_mm256_add_pd(forceTerm_13, xi_234), xi_237),
-                    xi_242),
-                xi_251));
-        _mm256_store_pd(
-            &_data_pdfs_20_314_10[ctr_0],
-            _mm256_add_pd(
-                _mm256_add_pd(
-                    _mm256_add_pd(_mm256_add_pd(forceTerm_14, xi_234), xi_243),
-                    xi_244),
-                xi_258));
-        _mm256_store_pd(
-            &_data_pdfs_20_315_10[ctr_0],
-            _mm256_add_pd(
-                _mm256_add_pd(
-                    _mm256_add_pd(_mm256_add_pd(forceTerm_15, xi_227), xi_229),
-                    xi_246),
-                xi_259));
-        _mm256_store_pd(
-            &_data_pdfs_20_316_10[ctr_0],
-            _mm256_add_pd(
-                _mm256_add_pd(
-                    _mm256_add_pd(_mm256_add_pd(forceTerm_16, xi_210), xi_228),
-                    xi_246),
-                xi_252));
-        _mm256_store_pd(
-            &_data_pdfs_20_317_10[ctr_0],
-            _mm256_add_pd(
-                _mm256_add_pd(
-                    _mm256_add_pd(_mm256_add_pd(forceTerm_17, xi_242), xi_243),
-                    xi_247),
-                xi_268));
-        _mm256_store_pd(
-            &_data_pdfs_20_318_10[ctr_0],
-            _mm256_add_pd(
-                _mm256_add_pd(
-                    _mm256_add_pd(_mm256_add_pd(forceTerm_18, xi_237), xi_244),
-                    xi_247),
-                xi_269));
->>>>>>> d2c97dc8
       }
    }
 }
 }
 namespace internal_kernel_stream {
-<<<<<<< HEAD
-static FUNC_PREFIX void kernel_stream(double * RESTRICT const _data_pdfs, double * RESTRICT _data_pdfs_tmp, int64_t const _size_pdfs_0, int64_t const _size_pdfs_1, int64_t const _size_pdfs_2, int64_t const _stride_pdfs_0, int64_t const _stride_pdfs_1, int64_t const _stride_pdfs_2, int64_t const _stride_pdfs_3, int64_t const _stride_pdfs_tmp_0, int64_t const _stride_pdfs_tmp_1, int64_t const _stride_pdfs_tmp_2, int64_t const _stride_pdfs_tmp_3)
+static FUNC_PREFIX void kernel_stream(double * RESTRICT const _data_pdfs, double * RESTRICT _data_pdfs_tmp, int64_t const _size_pdfs_0, int64_t const _size_pdfs_1, int64_t const _size_pdfs_2, int64_t const _stride_pdfs_1, int64_t const _stride_pdfs_2, int64_t const _stride_pdfs_3, int64_t const _stride_pdfs_tmp_1, int64_t const _stride_pdfs_tmp_2, int64_t const _stride_pdfs_tmp_3)
 {
    for (int64_t ctr_2 = 1; ctr_2 < _size_pdfs_2 - 1; ctr_2 += 1)
    {
@@ -4236,235 +1018,28 @@
          double * RESTRICT _data_pdfs_21_317_10 = _stride_pdfs_1*ctr_1 + _data_pdfs_21_317;
          double * RESTRICT _data_pdfs_tmp_20_318_10 = _stride_pdfs_tmp_1*ctr_1 + _data_pdfs_tmp_20_318;
          double * RESTRICT _data_pdfs_21_318_10 = _stride_pdfs_1*ctr_1 + _data_pdfs_21_318;
-         for (int64_t ctr_0 = 1; ctr_0 < _size_pdfs_0 - 1; ctr_0 += 1)
+         for (int64_t ctr_0 = 1; ctr_0 < ((_size_pdfs_0 - 2) % (4) == 0 ? _size_pdfs_0 - 2 : ((int64_t)((_size_pdfs_0 - 2) / (4))+1) * (4)) + 1; ctr_0 += 4)
          {
-            _data_pdfs_tmp_20_30_10[_stride_pdfs_tmp_0*ctr_0] = _data_pdfs_20_30_10[_stride_pdfs_0*ctr_0];
-            _data_pdfs_tmp_20_31_10[_stride_pdfs_tmp_0*ctr_0] = _data_pdfs_20_31_1m1[_stride_pdfs_0*ctr_0];
-            _data_pdfs_tmp_20_32_10[_stride_pdfs_tmp_0*ctr_0] = _data_pdfs_20_32_11[_stride_pdfs_0*ctr_0];
-            _data_pdfs_tmp_20_33_10[_stride_pdfs_tmp_0*ctr_0] = _data_pdfs_20_33_10[_stride_pdfs_0*ctr_0 + _stride_pdfs_0];
-            _data_pdfs_tmp_20_34_10[_stride_pdfs_tmp_0*ctr_0] = _data_pdfs_20_34_10[_stride_pdfs_0*ctr_0 - _stride_pdfs_0];
-            _data_pdfs_tmp_20_35_10[_stride_pdfs_tmp_0*ctr_0] = _data_pdfs_2m1_35_10[_stride_pdfs_0*ctr_0];
-            _data_pdfs_tmp_20_36_10[_stride_pdfs_tmp_0*ctr_0] = _data_pdfs_21_36_10[_stride_pdfs_0*ctr_0];
-            _data_pdfs_tmp_20_37_10[_stride_pdfs_tmp_0*ctr_0] = _data_pdfs_20_37_1m1[_stride_pdfs_0*ctr_0 + _stride_pdfs_0];
-            _data_pdfs_tmp_20_38_10[_stride_pdfs_tmp_0*ctr_0] = _data_pdfs_20_38_1m1[_stride_pdfs_0*ctr_0 - _stride_pdfs_0];
-            _data_pdfs_tmp_20_39_10[_stride_pdfs_tmp_0*ctr_0] = _data_pdfs_20_39_11[_stride_pdfs_0*ctr_0 + _stride_pdfs_0];
-            _data_pdfs_tmp_20_310_10[_stride_pdfs_tmp_0*ctr_0] = _data_pdfs_20_310_11[_stride_pdfs_0*ctr_0 - _stride_pdfs_0];
-            _data_pdfs_tmp_20_311_10[_stride_pdfs_tmp_0*ctr_0] = _data_pdfs_2m1_311_1m1[_stride_pdfs_0*ctr_0];
-            _data_pdfs_tmp_20_312_10[_stride_pdfs_tmp_0*ctr_0] = _data_pdfs_2m1_312_11[_stride_pdfs_0*ctr_0];
-            _data_pdfs_tmp_20_313_10[_stride_pdfs_tmp_0*ctr_0] = _data_pdfs_2m1_313_10[_stride_pdfs_0*ctr_0 + _stride_pdfs_0];
-            _data_pdfs_tmp_20_314_10[_stride_pdfs_tmp_0*ctr_0] = _data_pdfs_2m1_314_10[_stride_pdfs_0*ctr_0 - _stride_pdfs_0];
-            _data_pdfs_tmp_20_315_10[_stride_pdfs_tmp_0*ctr_0] = _data_pdfs_21_315_1m1[_stride_pdfs_0*ctr_0];
-            _data_pdfs_tmp_20_316_10[_stride_pdfs_tmp_0*ctr_0] = _data_pdfs_21_316_11[_stride_pdfs_0*ctr_0];
-            _data_pdfs_tmp_20_317_10[_stride_pdfs_tmp_0*ctr_0] = _data_pdfs_21_317_10[_stride_pdfs_0*ctr_0 + _stride_pdfs_0];
-            _data_pdfs_tmp_20_318_10[_stride_pdfs_tmp_0*ctr_0] = _data_pdfs_21_318_10[_stride_pdfs_0*ctr_0 - _stride_pdfs_0];
+            _mm256_store_pd(&_data_pdfs_tmp_20_30_10[ctr_0],_mm256_load_pd(& _data_pdfs_20_30_10[ctr_0]));
+            _mm256_store_pd(&_data_pdfs_tmp_20_31_10[ctr_0],_mm256_load_pd(& _data_pdfs_20_31_1m1[ctr_0]));
+            _mm256_store_pd(&_data_pdfs_tmp_20_32_10[ctr_0],_mm256_load_pd(& _data_pdfs_20_32_11[ctr_0]));
+            _mm256_store_pd(&_data_pdfs_tmp_20_33_10[ctr_0],_mm256_loadu_pd(& _data_pdfs_20_33_10[ctr_0 + 1]));
+            _mm256_store_pd(&_data_pdfs_tmp_20_34_10[ctr_0],_mm256_loadu_pd(& _data_pdfs_20_34_10[ctr_0 - 1]));
+            _mm256_store_pd(&_data_pdfs_tmp_20_35_10[ctr_0],_mm256_load_pd(& _data_pdfs_2m1_35_10[ctr_0]));
+            _mm256_store_pd(&_data_pdfs_tmp_20_36_10[ctr_0],_mm256_load_pd(& _data_pdfs_21_36_10[ctr_0]));
+            _mm256_store_pd(&_data_pdfs_tmp_20_37_10[ctr_0],_mm256_loadu_pd(& _data_pdfs_20_37_1m1[ctr_0 + 1]));
+            _mm256_store_pd(&_data_pdfs_tmp_20_38_10[ctr_0],_mm256_loadu_pd(& _data_pdfs_20_38_1m1[ctr_0 - 1]));
+            _mm256_store_pd(&_data_pdfs_tmp_20_39_10[ctr_0],_mm256_loadu_pd(& _data_pdfs_20_39_11[ctr_0 + 1]));
+            _mm256_store_pd(&_data_pdfs_tmp_20_310_10[ctr_0],_mm256_loadu_pd(& _data_pdfs_20_310_11[ctr_0 - 1]));
+            _mm256_store_pd(&_data_pdfs_tmp_20_311_10[ctr_0],_mm256_load_pd(& _data_pdfs_2m1_311_1m1[ctr_0]));
+            _mm256_store_pd(&_data_pdfs_tmp_20_312_10[ctr_0],_mm256_load_pd(& _data_pdfs_2m1_312_11[ctr_0]));
+            _mm256_store_pd(&_data_pdfs_tmp_20_313_10[ctr_0],_mm256_loadu_pd(& _data_pdfs_2m1_313_10[ctr_0 + 1]));
+            _mm256_store_pd(&_data_pdfs_tmp_20_314_10[ctr_0],_mm256_loadu_pd(& _data_pdfs_2m1_314_10[ctr_0 - 1]));
+            _mm256_store_pd(&_data_pdfs_tmp_20_315_10[ctr_0],_mm256_load_pd(& _data_pdfs_21_315_1m1[ctr_0]));
+            _mm256_store_pd(&_data_pdfs_tmp_20_316_10[ctr_0],_mm256_load_pd(& _data_pdfs_21_316_11[ctr_0]));
+            _mm256_store_pd(&_data_pdfs_tmp_20_317_10[ctr_0],_mm256_loadu_pd(& _data_pdfs_21_317_10[ctr_0 + 1]));
+            _mm256_store_pd(&_data_pdfs_tmp_20_318_10[ctr_0],_mm256_loadu_pd(& _data_pdfs_21_318_10[ctr_0 - 1]));
          }
-=======
-static FUNC_PREFIX void
-kernel_stream(double *RESTRICT const _data_pdfs,
-              double *RESTRICT _data_pdfs_tmp, int64_t const _size_pdfs_0,
-              int64_t const _size_pdfs_1, int64_t const _size_pdfs_2,
-              int64_t const _stride_pdfs_1, int64_t const _stride_pdfs_2,
-              int64_t const _stride_pdfs_3, int64_t const _stride_pdfs_tmp_1,
-              int64_t const _stride_pdfs_tmp_2,
-              int64_t const _stride_pdfs_tmp_3) {
-  for (int64_t ctr_2 = 1; ctr_2 < _size_pdfs_2 - 1; ctr_2 += 1) {
-    double *RESTRICT _data_pdfs_tmp_20_30 =
-        _data_pdfs_tmp + _stride_pdfs_tmp_2 * ctr_2;
-    double *RESTRICT _data_pdfs_20_30 = _data_pdfs + _stride_pdfs_2 * ctr_2;
-    double *RESTRICT _data_pdfs_tmp_20_31 =
-        _data_pdfs_tmp + _stride_pdfs_tmp_2 * ctr_2 + _stride_pdfs_tmp_3;
-    double *RESTRICT _data_pdfs_20_31 =
-        _data_pdfs + _stride_pdfs_2 * ctr_2 + _stride_pdfs_3;
-    double *RESTRICT _data_pdfs_tmp_20_32 =
-        _data_pdfs_tmp + _stride_pdfs_tmp_2 * ctr_2 + 2 * _stride_pdfs_tmp_3;
-    double *RESTRICT _data_pdfs_20_32 =
-        _data_pdfs + _stride_pdfs_2 * ctr_2 + 2 * _stride_pdfs_3;
-    double *RESTRICT _data_pdfs_tmp_20_33 =
-        _data_pdfs_tmp + _stride_pdfs_tmp_2 * ctr_2 + 3 * _stride_pdfs_tmp_3;
-    double *RESTRICT _data_pdfs_20_33 =
-        _data_pdfs + _stride_pdfs_2 * ctr_2 + 3 * _stride_pdfs_3;
-    double *RESTRICT _data_pdfs_tmp_20_34 =
-        _data_pdfs_tmp + _stride_pdfs_tmp_2 * ctr_2 + 4 * _stride_pdfs_tmp_3;
-    double *RESTRICT _data_pdfs_20_34 =
-        _data_pdfs + _stride_pdfs_2 * ctr_2 + 4 * _stride_pdfs_3;
-    double *RESTRICT _data_pdfs_tmp_20_35 =
-        _data_pdfs_tmp + _stride_pdfs_tmp_2 * ctr_2 + 5 * _stride_pdfs_tmp_3;
-    double *RESTRICT _data_pdfs_2m1_35 = _data_pdfs + _stride_pdfs_2 * ctr_2 -
-                                         _stride_pdfs_2 + 5 * _stride_pdfs_3;
-    double *RESTRICT _data_pdfs_tmp_20_36 =
-        _data_pdfs_tmp + _stride_pdfs_tmp_2 * ctr_2 + 6 * _stride_pdfs_tmp_3;
-    double *RESTRICT _data_pdfs_21_36 = _data_pdfs + _stride_pdfs_2 * ctr_2 +
-                                        _stride_pdfs_2 + 6 * _stride_pdfs_3;
-    double *RESTRICT _data_pdfs_tmp_20_37 =
-        _data_pdfs_tmp + _stride_pdfs_tmp_2 * ctr_2 + 7 * _stride_pdfs_tmp_3;
-    double *RESTRICT _data_pdfs_20_37 =
-        _data_pdfs + _stride_pdfs_2 * ctr_2 + 7 * _stride_pdfs_3;
-    double *RESTRICT _data_pdfs_tmp_20_38 =
-        _data_pdfs_tmp + _stride_pdfs_tmp_2 * ctr_2 + 8 * _stride_pdfs_tmp_3;
-    double *RESTRICT _data_pdfs_20_38 =
-        _data_pdfs + _stride_pdfs_2 * ctr_2 + 8 * _stride_pdfs_3;
-    double *RESTRICT _data_pdfs_tmp_20_39 =
-        _data_pdfs_tmp + _stride_pdfs_tmp_2 * ctr_2 + 9 * _stride_pdfs_tmp_3;
-    double *RESTRICT _data_pdfs_20_39 =
-        _data_pdfs + _stride_pdfs_2 * ctr_2 + 9 * _stride_pdfs_3;
-    double *RESTRICT _data_pdfs_tmp_20_310 =
-        _data_pdfs_tmp + _stride_pdfs_tmp_2 * ctr_2 + 10 * _stride_pdfs_tmp_3;
-    double *RESTRICT _data_pdfs_20_310 =
-        _data_pdfs + _stride_pdfs_2 * ctr_2 + 10 * _stride_pdfs_3;
-    double *RESTRICT _data_pdfs_tmp_20_311 =
-        _data_pdfs_tmp + _stride_pdfs_tmp_2 * ctr_2 + 11 * _stride_pdfs_tmp_3;
-    double *RESTRICT _data_pdfs_2m1_311 = _data_pdfs + _stride_pdfs_2 * ctr_2 -
-                                          _stride_pdfs_2 + 11 * _stride_pdfs_3;
-    double *RESTRICT _data_pdfs_tmp_20_312 =
-        _data_pdfs_tmp + _stride_pdfs_tmp_2 * ctr_2 + 12 * _stride_pdfs_tmp_3;
-    double *RESTRICT _data_pdfs_2m1_312 = _data_pdfs + _stride_pdfs_2 * ctr_2 -
-                                          _stride_pdfs_2 + 12 * _stride_pdfs_3;
-    double *RESTRICT _data_pdfs_tmp_20_313 =
-        _data_pdfs_tmp + _stride_pdfs_tmp_2 * ctr_2 + 13 * _stride_pdfs_tmp_3;
-    double *RESTRICT _data_pdfs_2m1_313 = _data_pdfs + _stride_pdfs_2 * ctr_2 -
-                                          _stride_pdfs_2 + 13 * _stride_pdfs_3;
-    double *RESTRICT _data_pdfs_tmp_20_314 =
-        _data_pdfs_tmp + _stride_pdfs_tmp_2 * ctr_2 + 14 * _stride_pdfs_tmp_3;
-    double *RESTRICT _data_pdfs_2m1_314 = _data_pdfs + _stride_pdfs_2 * ctr_2 -
-                                          _stride_pdfs_2 + 14 * _stride_pdfs_3;
-    double *RESTRICT _data_pdfs_tmp_20_315 =
-        _data_pdfs_tmp + _stride_pdfs_tmp_2 * ctr_2 + 15 * _stride_pdfs_tmp_3;
-    double *RESTRICT _data_pdfs_21_315 = _data_pdfs + _stride_pdfs_2 * ctr_2 +
-                                         _stride_pdfs_2 + 15 * _stride_pdfs_3;
-    double *RESTRICT _data_pdfs_tmp_20_316 =
-        _data_pdfs_tmp + _stride_pdfs_tmp_2 * ctr_2 + 16 * _stride_pdfs_tmp_3;
-    double *RESTRICT _data_pdfs_21_316 = _data_pdfs + _stride_pdfs_2 * ctr_2 +
-                                         _stride_pdfs_2 + 16 * _stride_pdfs_3;
-    double *RESTRICT _data_pdfs_tmp_20_317 =
-        _data_pdfs_tmp + _stride_pdfs_tmp_2 * ctr_2 + 17 * _stride_pdfs_tmp_3;
-    double *RESTRICT _data_pdfs_21_317 = _data_pdfs + _stride_pdfs_2 * ctr_2 +
-                                         _stride_pdfs_2 + 17 * _stride_pdfs_3;
-    double *RESTRICT _data_pdfs_tmp_20_318 =
-        _data_pdfs_tmp + _stride_pdfs_tmp_2 * ctr_2 + 18 * _stride_pdfs_tmp_3;
-    double *RESTRICT _data_pdfs_21_318 = _data_pdfs + _stride_pdfs_2 * ctr_2 +
-                                         _stride_pdfs_2 + 18 * _stride_pdfs_3;
-    for (int64_t ctr_1 = 1; ctr_1 < _size_pdfs_1 - 1; ctr_1 += 1) {
-      double *RESTRICT _data_pdfs_tmp_20_30_10 =
-          _stride_pdfs_tmp_1 * ctr_1 + _data_pdfs_tmp_20_30;
-      double *RESTRICT _data_pdfs_20_30_10 =
-          _stride_pdfs_1 * ctr_1 + _data_pdfs_20_30;
-      double *RESTRICT _data_pdfs_tmp_20_31_10 =
-          _stride_pdfs_tmp_1 * ctr_1 + _data_pdfs_tmp_20_31;
-      double *RESTRICT _data_pdfs_20_31_1m1 =
-          _stride_pdfs_1 * ctr_1 - _stride_pdfs_1 + _data_pdfs_20_31;
-      double *RESTRICT _data_pdfs_tmp_20_32_10 =
-          _stride_pdfs_tmp_1 * ctr_1 + _data_pdfs_tmp_20_32;
-      double *RESTRICT _data_pdfs_20_32_11 =
-          _stride_pdfs_1 * ctr_1 + _stride_pdfs_1 + _data_pdfs_20_32;
-      double *RESTRICT _data_pdfs_tmp_20_33_10 =
-          _stride_pdfs_tmp_1 * ctr_1 + _data_pdfs_tmp_20_33;
-      double *RESTRICT _data_pdfs_20_33_10 =
-          _stride_pdfs_1 * ctr_1 + _data_pdfs_20_33;
-      double *RESTRICT _data_pdfs_tmp_20_34_10 =
-          _stride_pdfs_tmp_1 * ctr_1 + _data_pdfs_tmp_20_34;
-      double *RESTRICT _data_pdfs_20_34_10 =
-          _stride_pdfs_1 * ctr_1 + _data_pdfs_20_34;
-      double *RESTRICT _data_pdfs_tmp_20_35_10 =
-          _stride_pdfs_tmp_1 * ctr_1 + _data_pdfs_tmp_20_35;
-      double *RESTRICT _data_pdfs_2m1_35_10 =
-          _stride_pdfs_1 * ctr_1 + _data_pdfs_2m1_35;
-      double *RESTRICT _data_pdfs_tmp_20_36_10 =
-          _stride_pdfs_tmp_1 * ctr_1 + _data_pdfs_tmp_20_36;
-      double *RESTRICT _data_pdfs_21_36_10 =
-          _stride_pdfs_1 * ctr_1 + _data_pdfs_21_36;
-      double *RESTRICT _data_pdfs_tmp_20_37_10 =
-          _stride_pdfs_tmp_1 * ctr_1 + _data_pdfs_tmp_20_37;
-      double *RESTRICT _data_pdfs_20_37_1m1 =
-          _stride_pdfs_1 * ctr_1 - _stride_pdfs_1 + _data_pdfs_20_37;
-      double *RESTRICT _data_pdfs_tmp_20_38_10 =
-          _stride_pdfs_tmp_1 * ctr_1 + _data_pdfs_tmp_20_38;
-      double *RESTRICT _data_pdfs_20_38_1m1 =
-          _stride_pdfs_1 * ctr_1 - _stride_pdfs_1 + _data_pdfs_20_38;
-      double *RESTRICT _data_pdfs_tmp_20_39_10 =
-          _stride_pdfs_tmp_1 * ctr_1 + _data_pdfs_tmp_20_39;
-      double *RESTRICT _data_pdfs_20_39_11 =
-          _stride_pdfs_1 * ctr_1 + _stride_pdfs_1 + _data_pdfs_20_39;
-      double *RESTRICT _data_pdfs_tmp_20_310_10 =
-          _stride_pdfs_tmp_1 * ctr_1 + _data_pdfs_tmp_20_310;
-      double *RESTRICT _data_pdfs_20_310_11 =
-          _stride_pdfs_1 * ctr_1 + _stride_pdfs_1 + _data_pdfs_20_310;
-      double *RESTRICT _data_pdfs_tmp_20_311_10 =
-          _stride_pdfs_tmp_1 * ctr_1 + _data_pdfs_tmp_20_311;
-      double *RESTRICT _data_pdfs_2m1_311_1m1 =
-          _stride_pdfs_1 * ctr_1 - _stride_pdfs_1 + _data_pdfs_2m1_311;
-      double *RESTRICT _data_pdfs_tmp_20_312_10 =
-          _stride_pdfs_tmp_1 * ctr_1 + _data_pdfs_tmp_20_312;
-      double *RESTRICT _data_pdfs_2m1_312_11 =
-          _stride_pdfs_1 * ctr_1 + _stride_pdfs_1 + _data_pdfs_2m1_312;
-      double *RESTRICT _data_pdfs_tmp_20_313_10 =
-          _stride_pdfs_tmp_1 * ctr_1 + _data_pdfs_tmp_20_313;
-      double *RESTRICT _data_pdfs_2m1_313_10 =
-          _stride_pdfs_1 * ctr_1 + _data_pdfs_2m1_313;
-      double *RESTRICT _data_pdfs_tmp_20_314_10 =
-          _stride_pdfs_tmp_1 * ctr_1 + _data_pdfs_tmp_20_314;
-      double *RESTRICT _data_pdfs_2m1_314_10 =
-          _stride_pdfs_1 * ctr_1 + _data_pdfs_2m1_314;
-      double *RESTRICT _data_pdfs_tmp_20_315_10 =
-          _stride_pdfs_tmp_1 * ctr_1 + _data_pdfs_tmp_20_315;
-      double *RESTRICT _data_pdfs_21_315_1m1 =
-          _stride_pdfs_1 * ctr_1 - _stride_pdfs_1 + _data_pdfs_21_315;
-      double *RESTRICT _data_pdfs_tmp_20_316_10 =
-          _stride_pdfs_tmp_1 * ctr_1 + _data_pdfs_tmp_20_316;
-      double *RESTRICT _data_pdfs_21_316_11 =
-          _stride_pdfs_1 * ctr_1 + _stride_pdfs_1 + _data_pdfs_21_316;
-      double *RESTRICT _data_pdfs_tmp_20_317_10 =
-          _stride_pdfs_tmp_1 * ctr_1 + _data_pdfs_tmp_20_317;
-      double *RESTRICT _data_pdfs_21_317_10 =
-          _stride_pdfs_1 * ctr_1 + _data_pdfs_21_317;
-      double *RESTRICT _data_pdfs_tmp_20_318_10 =
-          _stride_pdfs_tmp_1 * ctr_1 + _data_pdfs_tmp_20_318;
-      double *RESTRICT _data_pdfs_21_318_10 =
-          _stride_pdfs_1 * ctr_1 + _data_pdfs_21_318;
-      for (int64_t ctr_0 = 1;
-           ctr_0 < ((_size_pdfs_0 - 2) % (4) == 0
-                        ? _size_pdfs_0 - 2
-                        : ((int64_t)((_size_pdfs_0 - 2) / (4)) + 1) * (4)) +
-                       1;
-           ctr_0 += 4) {
-        _mm256_store_pd(&_data_pdfs_tmp_20_30_10[ctr_0],
-                        _mm256_load_pd(&_data_pdfs_20_30_10[ctr_0]));
-        _mm256_store_pd(&_data_pdfs_tmp_20_31_10[ctr_0],
-                        _mm256_load_pd(&_data_pdfs_20_31_1m1[ctr_0]));
-        _mm256_store_pd(&_data_pdfs_tmp_20_32_10[ctr_0],
-                        _mm256_load_pd(&_data_pdfs_20_32_11[ctr_0]));
-        _mm256_store_pd(&_data_pdfs_tmp_20_33_10[ctr_0],
-                        _mm256_loadu_pd(&_data_pdfs_20_33_10[ctr_0 + 1]));
-        _mm256_store_pd(&_data_pdfs_tmp_20_34_10[ctr_0],
-                        _mm256_loadu_pd(&_data_pdfs_20_34_10[ctr_0 - 1]));
-        _mm256_store_pd(&_data_pdfs_tmp_20_35_10[ctr_0],
-                        _mm256_load_pd(&_data_pdfs_2m1_35_10[ctr_0]));
-        _mm256_store_pd(&_data_pdfs_tmp_20_36_10[ctr_0],
-                        _mm256_load_pd(&_data_pdfs_21_36_10[ctr_0]));
-        _mm256_store_pd(&_data_pdfs_tmp_20_37_10[ctr_0],
-                        _mm256_loadu_pd(&_data_pdfs_20_37_1m1[ctr_0 + 1]));
-        _mm256_store_pd(&_data_pdfs_tmp_20_38_10[ctr_0],
-                        _mm256_loadu_pd(&_data_pdfs_20_38_1m1[ctr_0 - 1]));
-        _mm256_store_pd(&_data_pdfs_tmp_20_39_10[ctr_0],
-                        _mm256_loadu_pd(&_data_pdfs_20_39_11[ctr_0 + 1]));
-        _mm256_store_pd(&_data_pdfs_tmp_20_310_10[ctr_0],
-                        _mm256_loadu_pd(&_data_pdfs_20_310_11[ctr_0 - 1]));
-        _mm256_store_pd(&_data_pdfs_tmp_20_311_10[ctr_0],
-                        _mm256_load_pd(&_data_pdfs_2m1_311_1m1[ctr_0]));
-        _mm256_store_pd(&_data_pdfs_tmp_20_312_10[ctr_0],
-                        _mm256_load_pd(&_data_pdfs_2m1_312_11[ctr_0]));
-        _mm256_store_pd(&_data_pdfs_tmp_20_313_10[ctr_0],
-                        _mm256_loadu_pd(&_data_pdfs_2m1_313_10[ctr_0 + 1]));
-        _mm256_store_pd(&_data_pdfs_tmp_20_314_10[ctr_0],
-                        _mm256_loadu_pd(&_data_pdfs_2m1_314_10[ctr_0 - 1]));
-        _mm256_store_pd(&_data_pdfs_tmp_20_315_10[ctr_0],
-                        _mm256_load_pd(&_data_pdfs_21_315_1m1[ctr_0]));
-        _mm256_store_pd(&_data_pdfs_tmp_20_316_10[ctr_0],
-                        _mm256_load_pd(&_data_pdfs_21_316_11[ctr_0]));
-        _mm256_store_pd(&_data_pdfs_tmp_20_317_10[ctr_0],
-                        _mm256_loadu_pd(&_data_pdfs_21_317_10[ctr_0 + 1]));
-        _mm256_store_pd(&_data_pdfs_tmp_20_318_10[ctr_0],
-                        _mm256_loadu_pd(&_data_pdfs_21_318_10[ctr_0 - 1]));
->>>>>>> d2c97dc8
       }
    }
 }
@@ -4493,21 +1068,20 @@
     }
 
 
-<<<<<<< HEAD
     auto & lm = dynamic_cast< lbm::PdfField<FluctuatingMRTLatticeModelAvx> * > (pdfs)->latticeModel();
     WALBERLA_ASSERT_EQUAL( *(lm.blockId_), block->getId() );
 
+    auto & force = lm.force_;
+    auto & omega_even = lm.omega_even_;
+    auto & omega_odd = lm.omega_odd_;
+    auto & block_offset_2 = lm.block_offset_2_;
     auto & block_offset_0 = lm.block_offset_0_;
-    auto & omega_even = lm.omega_even_;
+    auto & omega_shear = lm.omega_shear_;
     auto & block_offset_1 = lm.block_offset_1_;
+    auto & omega_bulk = lm.omega_bulk_;
     auto & seed = lm.seed_;
+    auto & kT = lm.kT_;
     auto & time_step = lm.time_step_;
-    auto & omega_shear = lm.omega_shear_;
-    auto & force = lm.force_;
-    auto & block_offset_2 = lm.block_offset_2_;
-    auto & omega_odd = lm.omega_odd_;
-    auto & kT = lm.kT_;
-    auto & omega_bulk = lm.omega_bulk_;
     WALBERLA_ASSERT_GREATER_EQUAL(-cell_idx_c(numberOfGhostLayersToInclude) - 1, -int_c(force->nrOfGhostLayers()));
     double * RESTRICT const _data_force = force->dataAt(-cell_idx_c(numberOfGhostLayersToInclude) - 1, -cell_idx_c(numberOfGhostLayersToInclude) - 1, -cell_idx_c(numberOfGhostLayersToInclude) - 1, 0);
     WALBERLA_ASSERT_GREATER_EQUAL(-cell_idx_c(numberOfGhostLayersToInclude) - 1, -int_c(pdfs->nrOfGhostLayers()));
@@ -4520,90 +1094,18 @@
     const int64_t _size_force_1 = int64_t(cell_idx_c(force->ySize()) + 2*cell_idx_c(numberOfGhostLayersToInclude) + 2);
     WALBERLA_ASSERT_GREATER_EQUAL(force->zSizeWithGhostLayer(), int64_t(cell_idx_c(force->zSize()) + 2*cell_idx_c(numberOfGhostLayersToInclude) + 2));
     const int64_t _size_force_2 = int64_t(cell_idx_c(force->zSize()) + 2*cell_idx_c(numberOfGhostLayersToInclude) + 2);
-    const int64_t _stride_force_0 = int64_t(force->xStride());
     const int64_t _stride_force_1 = int64_t(force->yStride());
     const int64_t _stride_force_2 = int64_t(force->zStride());
     const int64_t _stride_force_3 = int64_t(1 * int64_t(force->fStride()));
-    const int64_t _stride_pdfs_0 = int64_t(pdfs->xStride());
     const int64_t _stride_pdfs_1 = int64_t(pdfs->yStride());
     const int64_t _stride_pdfs_2 = int64_t(pdfs->zStride());
     const int64_t _stride_pdfs_3 = int64_t(1 * int64_t(pdfs->fStride()));
-    const int64_t _stride_pdfs_tmp_0 = int64_t(pdfs_tmp->xStride());
     const int64_t _stride_pdfs_tmp_1 = int64_t(pdfs_tmp->yStride());
     const int64_t _stride_pdfs_tmp_2 = int64_t(pdfs_tmp->zStride());
     const int64_t _stride_pdfs_tmp_3 = int64_t(1 * int64_t(pdfs_tmp->fStride()));
-    internal_kernel_streamCollide::kernel_streamCollide(_data_force, _data_pdfs, _data_pdfs_tmp, _size_force_0, _size_force_1, _size_force_2, _stride_force_0, _stride_force_1, _stride_force_2, _stride_force_3, _stride_pdfs_0, _stride_pdfs_1, _stride_pdfs_2, _stride_pdfs_3, _stride_pdfs_tmp_0, _stride_pdfs_tmp_1, _stride_pdfs_tmp_2, _stride_pdfs_tmp_3, block_offset_0, block_offset_1, block_offset_2, kT, omega_bulk, omega_even, omega_odd, omega_shear, seed, time_step);
+    internal_kernel_streamCollide::kernel_streamCollide(_data_force, _data_pdfs, _data_pdfs_tmp, _size_force_0, _size_force_1, _size_force_2, _stride_force_1, _stride_force_2, _stride_force_3, _stride_pdfs_1, _stride_pdfs_2, _stride_pdfs_3, _stride_pdfs_tmp_1, _stride_pdfs_tmp_2, _stride_pdfs_tmp_3, block_offset_0, block_offset_1, block_offset_2, kT, omega_bulk, omega_even, omega_odd, omega_shear, seed, time_step);
     pdfs->swapDataPointers(pdfs_tmp);
 
-=======
-  auto &omega_odd = lm.omega_odd_;
-  auto &time_step = lm.time_step_;
-  auto &block_offset_1 = lm.block_offset_1_;
-  auto &force = lm.force_;
-  auto &block_offset_0 = lm.block_offset_0_;
-  auto &omega_even = lm.omega_even_;
-  auto &omega_shear = lm.omega_shear_;
-  auto &kT = lm.kT_;
-  auto &seed = lm.seed_;
-  auto &block_offset_2 = lm.block_offset_2_;
-  auto &omega_bulk = lm.omega_bulk_;
-  WALBERLA_ASSERT_GREATER_EQUAL(-cell_idx_c(numberOfGhostLayersToInclude) - 1,
-                                -int_c(force->nrOfGhostLayers()));
-  double *RESTRICT const _data_force =
-      force->dataAt(-cell_idx_c(numberOfGhostLayersToInclude) - 1,
-                    -cell_idx_c(numberOfGhostLayersToInclude) - 1,
-                    -cell_idx_c(numberOfGhostLayersToInclude) - 1, 0);
-  WALBERLA_ASSERT_GREATER_EQUAL(-cell_idx_c(numberOfGhostLayersToInclude) - 1,
-                                -int_c(pdfs->nrOfGhostLayers()));
-  double *RESTRICT const _data_pdfs =
-      pdfs->dataAt(-cell_idx_c(numberOfGhostLayersToInclude) - 1,
-                   -cell_idx_c(numberOfGhostLayersToInclude) - 1,
-                   -cell_idx_c(numberOfGhostLayersToInclude) - 1, 0);
-  WALBERLA_ASSERT_GREATER_EQUAL(-cell_idx_c(numberOfGhostLayersToInclude) - 1,
-                                -int_c(pdfs_tmp->nrOfGhostLayers()));
-  double *RESTRICT _data_pdfs_tmp =
-      pdfs_tmp->dataAt(-cell_idx_c(numberOfGhostLayersToInclude) - 1,
-                       -cell_idx_c(numberOfGhostLayersToInclude) - 1,
-                       -cell_idx_c(numberOfGhostLayersToInclude) - 1, 0);
-  WALBERLA_ASSERT_GREATER_EQUAL(
-      force->xSizeWithGhostLayer(),
-      int64_t(cell_idx_c(force->xSize()) +
-              2 * cell_idx_c(numberOfGhostLayersToInclude) + 2));
-  const int64_t _size_force_0 =
-      int64_t(cell_idx_c(force->xSize()) +
-              2 * cell_idx_c(numberOfGhostLayersToInclude) + 2);
-  WALBERLA_ASSERT_GREATER_EQUAL(
-      force->ySizeWithGhostLayer(),
-      int64_t(cell_idx_c(force->ySize()) +
-              2 * cell_idx_c(numberOfGhostLayersToInclude) + 2));
-  const int64_t _size_force_1 =
-      int64_t(cell_idx_c(force->ySize()) +
-              2 * cell_idx_c(numberOfGhostLayersToInclude) + 2);
-  WALBERLA_ASSERT_GREATER_EQUAL(
-      force->zSizeWithGhostLayer(),
-      int64_t(cell_idx_c(force->zSize()) +
-              2 * cell_idx_c(numberOfGhostLayersToInclude) + 2));
-  const int64_t _size_force_2 =
-      int64_t(cell_idx_c(force->zSize()) +
-              2 * cell_idx_c(numberOfGhostLayersToInclude) + 2);
-  const int64_t _stride_force_1 = int64_t(force->yStride());
-  const int64_t _stride_force_2 = int64_t(force->zStride());
-  const int64_t _stride_force_3 = int64_t(1 * int64_t(force->fStride()));
-  const int64_t _stride_pdfs_1 = int64_t(pdfs->yStride());
-  const int64_t _stride_pdfs_2 = int64_t(pdfs->zStride());
-  const int64_t _stride_pdfs_3 = int64_t(1 * int64_t(pdfs->fStride()));
-  const int64_t _stride_pdfs_tmp_1 = int64_t(pdfs_tmp->yStride());
-  const int64_t _stride_pdfs_tmp_2 = int64_t(pdfs_tmp->zStride());
-  const int64_t _stride_pdfs_tmp_3 = int64_t(1 * int64_t(pdfs_tmp->fStride()));
-  internal_kernel_streamCollide::kernel_streamCollide(
-      _data_force, _data_pdfs, _data_pdfs_tmp, _size_force_0, _size_force_1,
-      _size_force_2, _stride_force_1, _stride_force_2, _stride_force_3,
-      _stride_pdfs_1, _stride_pdfs_2, _stride_pdfs_3, _stride_pdfs_tmp_1,
-      _stride_pdfs_tmp_2, _stride_pdfs_tmp_3, block_offset_0, block_offset_1,
-      block_offset_2, kT, omega_bulk, omega_even, omega_odd, omega_shear, seed,
-      time_step);
-  pdfs->swapDataPointers(pdfs_tmp);
->>>>>>> d2c97dc8
 }
 
 void FluctuatingMRTLatticeModelAvx::Sweep::collide( IBlock * block, const uint_t numberOfGhostLayersToInclude )
@@ -4611,21 +1113,20 @@
    auto pdfs = block->getData< field::GhostLayerField<double, 19> >(pdfsID);
 
 
-<<<<<<< HEAD
     auto & lm = dynamic_cast< lbm::PdfField<FluctuatingMRTLatticeModelAvx> * > (pdfs)->latticeModel();
     WALBERLA_ASSERT_EQUAL( *(lm.blockId_), block->getId() );
 
+    auto & force = lm.force_;
+    auto & omega_even = lm.omega_even_;
+    auto & omega_odd = lm.omega_odd_;
+    auto & block_offset_2 = lm.block_offset_2_;
     auto & block_offset_0 = lm.block_offset_0_;
-    auto & omega_even = lm.omega_even_;
+    auto & omega_shear = lm.omega_shear_;
     auto & block_offset_1 = lm.block_offset_1_;
+    auto & omega_bulk = lm.omega_bulk_;
     auto & seed = lm.seed_;
+    auto & kT = lm.kT_;
     auto & time_step = lm.time_step_;
-    auto & omega_shear = lm.omega_shear_;
-    auto & force = lm.force_;
-    auto & block_offset_2 = lm.block_offset_2_;
-    auto & omega_odd = lm.omega_odd_;
-    auto & kT = lm.kT_;
-    auto & omega_bulk = lm.omega_bulk_;
     WALBERLA_ASSERT_GREATER_EQUAL(-cell_idx_c(numberOfGhostLayersToInclude), -int_c(force->nrOfGhostLayers()));
     double * RESTRICT const _data_force = force->dataAt(-cell_idx_c(numberOfGhostLayersToInclude), -cell_idx_c(numberOfGhostLayersToInclude), -cell_idx_c(numberOfGhostLayersToInclude), 0);
     WALBERLA_ASSERT_GREATER_EQUAL(-cell_idx_c(numberOfGhostLayersToInclude), -int_c(pdfs->nrOfGhostLayers()));
@@ -4636,73 +1137,13 @@
     const int64_t _size_force_1 = int64_t(cell_idx_c(force->ySize()) + 2*cell_idx_c(numberOfGhostLayersToInclude));
     WALBERLA_ASSERT_GREATER_EQUAL(force->zSizeWithGhostLayer(), int64_t(cell_idx_c(force->zSize()) + 2*cell_idx_c(numberOfGhostLayersToInclude)));
     const int64_t _size_force_2 = int64_t(cell_idx_c(force->zSize()) + 2*cell_idx_c(numberOfGhostLayersToInclude));
-    const int64_t _stride_force_0 = int64_t(force->xStride());
     const int64_t _stride_force_1 = int64_t(force->yStride());
     const int64_t _stride_force_2 = int64_t(force->zStride());
     const int64_t _stride_force_3 = int64_t(1 * int64_t(force->fStride()));
-    const int64_t _stride_pdfs_0 = int64_t(pdfs->xStride());
     const int64_t _stride_pdfs_1 = int64_t(pdfs->yStride());
     const int64_t _stride_pdfs_2 = int64_t(pdfs->zStride());
     const int64_t _stride_pdfs_3 = int64_t(1 * int64_t(pdfs->fStride()));
-    internal_kernel_collide::kernel_collide(_data_force, _data_pdfs, _size_force_0, _size_force_1, _size_force_2, _stride_force_0, _stride_force_1, _stride_force_2, _stride_force_3, _stride_pdfs_0, _stride_pdfs_1, _stride_pdfs_2, _stride_pdfs_3, block_offset_0, block_offset_1, block_offset_2, kT, omega_bulk, omega_even, omega_odd, omega_shear, seed, time_step);
-=======
-  auto &omega_odd = lm.omega_odd_;
-  auto &time_step = lm.time_step_;
-  auto &block_offset_1 = lm.block_offset_1_;
-  auto &force = lm.force_;
-  auto &block_offset_0 = lm.block_offset_0_;
-  auto &omega_even = lm.omega_even_;
-  auto &omega_shear = lm.omega_shear_;
-  auto &kT = lm.kT_;
-  auto &seed = lm.seed_;
-  auto &block_offset_2 = lm.block_offset_2_;
-  auto &omega_bulk = lm.omega_bulk_;
-  WALBERLA_ASSERT_GREATER_EQUAL(-cell_idx_c(numberOfGhostLayersToInclude),
-                                -int_c(force->nrOfGhostLayers()));
-  double *RESTRICT const _data_force =
-      force->dataAt(-cell_idx_c(numberOfGhostLayersToInclude),
-                    -cell_idx_c(numberOfGhostLayersToInclude),
-                    -cell_idx_c(numberOfGhostLayersToInclude), 0);
-  WALBERLA_ASSERT_GREATER_EQUAL(-cell_idx_c(numberOfGhostLayersToInclude),
-                                -int_c(pdfs->nrOfGhostLayers()));
-  double *RESTRICT _data_pdfs =
-      pdfs->dataAt(-cell_idx_c(numberOfGhostLayersToInclude),
-                   -cell_idx_c(numberOfGhostLayersToInclude),
-                   -cell_idx_c(numberOfGhostLayersToInclude), 0);
-  WALBERLA_ASSERT_GREATER_EQUAL(
-      force->xSizeWithGhostLayer(),
-      int64_t(cell_idx_c(force->xSize()) +
-              2 * cell_idx_c(numberOfGhostLayersToInclude)));
-  const int64_t _size_force_0 =
-      int64_t(cell_idx_c(force->xSize()) +
-              2 * cell_idx_c(numberOfGhostLayersToInclude));
-  WALBERLA_ASSERT_GREATER_EQUAL(
-      force->ySizeWithGhostLayer(),
-      int64_t(cell_idx_c(force->ySize()) +
-              2 * cell_idx_c(numberOfGhostLayersToInclude)));
-  const int64_t _size_force_1 =
-      int64_t(cell_idx_c(force->ySize()) +
-              2 * cell_idx_c(numberOfGhostLayersToInclude));
-  WALBERLA_ASSERT_GREATER_EQUAL(
-      force->zSizeWithGhostLayer(),
-      int64_t(cell_idx_c(force->zSize()) +
-              2 * cell_idx_c(numberOfGhostLayersToInclude)));
-  const int64_t _size_force_2 =
-      int64_t(cell_idx_c(force->zSize()) +
-              2 * cell_idx_c(numberOfGhostLayersToInclude));
-  const int64_t _stride_force_1 = int64_t(force->yStride());
-  const int64_t _stride_force_2 = int64_t(force->zStride());
-  const int64_t _stride_force_3 = int64_t(1 * int64_t(force->fStride()));
-  const int64_t _stride_pdfs_1 = int64_t(pdfs->yStride());
-  const int64_t _stride_pdfs_2 = int64_t(pdfs->zStride());
-  const int64_t _stride_pdfs_3 = int64_t(1 * int64_t(pdfs->fStride()));
-  internal_kernel_collide::kernel_collide(
-      _data_force, _data_pdfs, _size_force_0, _size_force_1, _size_force_2,
-      _stride_force_1, _stride_force_2, _stride_force_3, _stride_pdfs_1,
-      _stride_pdfs_2, _stride_pdfs_3, block_offset_0, block_offset_1,
-      block_offset_2, kT, omega_bulk, omega_even, omega_odd, omega_shear, seed,
-      time_step);
->>>>>>> d2c97dc8
+    internal_kernel_collide::kernel_collide(_data_force, _data_pdfs, _size_force_0, _size_force_1, _size_force_2, _stride_force_1, _stride_force_2, _stride_force_3, _stride_pdfs_1, _stride_pdfs_2, _stride_pdfs_3, block_offset_0, block_offset_1, block_offset_2, kT, omega_bulk, omega_even, omega_odd, omega_shear, seed, time_step);
 }
 
 
@@ -4724,52 +1165,6 @@
         }
     }
 
-<<<<<<< HEAD
-=======
-  WALBERLA_ASSERT_GREATER_EQUAL(-cell_idx_c(numberOfGhostLayersToInclude) - 1,
-                                -int_c(pdfs->nrOfGhostLayers()));
-  double *RESTRICT const _data_pdfs =
-      pdfs->dataAt(-cell_idx_c(numberOfGhostLayersToInclude) - 1,
-                   -cell_idx_c(numberOfGhostLayersToInclude) - 1,
-                   -cell_idx_c(numberOfGhostLayersToInclude) - 1, 0);
-  WALBERLA_ASSERT_GREATER_EQUAL(-cell_idx_c(numberOfGhostLayersToInclude) - 1,
-                                -int_c(pdfs_tmp->nrOfGhostLayers()));
-  double *RESTRICT _data_pdfs_tmp =
-      pdfs_tmp->dataAt(-cell_idx_c(numberOfGhostLayersToInclude) - 1,
-                       -cell_idx_c(numberOfGhostLayersToInclude) - 1,
-                       -cell_idx_c(numberOfGhostLayersToInclude) - 1, 0);
-  WALBERLA_ASSERT_GREATER_EQUAL(
-      pdfs->xSizeWithGhostLayer(),
-      int64_t(cell_idx_c(pdfs->xSize()) +
-              2 * cell_idx_c(numberOfGhostLayersToInclude) + 2));
-  const int64_t _size_pdfs_0 =
-      int64_t(cell_idx_c(pdfs->xSize()) +
-              2 * cell_idx_c(numberOfGhostLayersToInclude) + 2);
-  WALBERLA_ASSERT_GREATER_EQUAL(
-      pdfs->ySizeWithGhostLayer(),
-      int64_t(cell_idx_c(pdfs->ySize()) +
-              2 * cell_idx_c(numberOfGhostLayersToInclude) + 2));
-  const int64_t _size_pdfs_1 =
-      int64_t(cell_idx_c(pdfs->ySize()) +
-              2 * cell_idx_c(numberOfGhostLayersToInclude) + 2);
-  WALBERLA_ASSERT_GREATER_EQUAL(
-      pdfs->zSizeWithGhostLayer(),
-      int64_t(cell_idx_c(pdfs->zSize()) +
-              2 * cell_idx_c(numberOfGhostLayersToInclude) + 2));
-  const int64_t _size_pdfs_2 =
-      int64_t(cell_idx_c(pdfs->zSize()) +
-              2 * cell_idx_c(numberOfGhostLayersToInclude) + 2);
-  const int64_t _stride_pdfs_1 = int64_t(pdfs->yStride());
-  const int64_t _stride_pdfs_2 = int64_t(pdfs->zStride());
-  const int64_t _stride_pdfs_3 = int64_t(1 * int64_t(pdfs->fStride()));
-  const int64_t _stride_pdfs_tmp_1 = int64_t(pdfs_tmp->yStride());
-  const int64_t _stride_pdfs_tmp_2 = int64_t(pdfs_tmp->zStride());
-  const int64_t _stride_pdfs_tmp_3 = int64_t(1 * int64_t(pdfs_tmp->fStride()));
-  internal_kernel_stream::kernel_stream(
-      _data_pdfs, _data_pdfs_tmp, _size_pdfs_0, _size_pdfs_1, _size_pdfs_2,
-      _stride_pdfs_1, _stride_pdfs_2, _stride_pdfs_3, _stride_pdfs_tmp_1,
-      _stride_pdfs_tmp_2, _stride_pdfs_tmp_3);
->>>>>>> d2c97dc8
 
     WALBERLA_ASSERT_GREATER_EQUAL(-cell_idx_c(numberOfGhostLayersToInclude) - 1, -int_c(pdfs->nrOfGhostLayers()));
     double * RESTRICT const _data_pdfs = pdfs->dataAt(-cell_idx_c(numberOfGhostLayersToInclude) - 1, -cell_idx_c(numberOfGhostLayersToInclude) - 1, -cell_idx_c(numberOfGhostLayersToInclude) - 1, 0);
@@ -4781,15 +1176,13 @@
     const int64_t _size_pdfs_1 = int64_t(cell_idx_c(pdfs->ySize()) + 2*cell_idx_c(numberOfGhostLayersToInclude) + 2);
     WALBERLA_ASSERT_GREATER_EQUAL(pdfs->zSizeWithGhostLayer(), int64_t(cell_idx_c(pdfs->zSize()) + 2*cell_idx_c(numberOfGhostLayersToInclude) + 2));
     const int64_t _size_pdfs_2 = int64_t(cell_idx_c(pdfs->zSize()) + 2*cell_idx_c(numberOfGhostLayersToInclude) + 2);
-    const int64_t _stride_pdfs_0 = int64_t(pdfs->xStride());
     const int64_t _stride_pdfs_1 = int64_t(pdfs->yStride());
     const int64_t _stride_pdfs_2 = int64_t(pdfs->zStride());
     const int64_t _stride_pdfs_3 = int64_t(1 * int64_t(pdfs->fStride()));
-    const int64_t _stride_pdfs_tmp_0 = int64_t(pdfs_tmp->xStride());
     const int64_t _stride_pdfs_tmp_1 = int64_t(pdfs_tmp->yStride());
     const int64_t _stride_pdfs_tmp_2 = int64_t(pdfs_tmp->zStride());
     const int64_t _stride_pdfs_tmp_3 = int64_t(1 * int64_t(pdfs_tmp->fStride()));
-    internal_kernel_stream::kernel_stream(_data_pdfs, _data_pdfs_tmp, _size_pdfs_0, _size_pdfs_1, _size_pdfs_2, _stride_pdfs_0, _stride_pdfs_1, _stride_pdfs_2, _stride_pdfs_3, _stride_pdfs_tmp_0, _stride_pdfs_tmp_1, _stride_pdfs_tmp_2, _stride_pdfs_tmp_3);
+    internal_kernel_stream::kernel_stream(_data_pdfs, _data_pdfs_tmp, _size_pdfs_0, _size_pdfs_1, _size_pdfs_2, _stride_pdfs_1, _stride_pdfs_2, _stride_pdfs_3, _stride_pdfs_tmp_1, _stride_pdfs_tmp_2, _stride_pdfs_tmp_3);
     
     pdfs->swapDataPointers(pdfs_tmp);
 
