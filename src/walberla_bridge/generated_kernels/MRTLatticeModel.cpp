//======================================================================================================================
//
//  This file is part of waLBerla. waLBerla is free software: you can
//  redistribute it and/or modify it under the terms of the GNU General Public
//  License as published by the Free Software Foundation, either version 3 of
//  the License, or (at your option) any later version.
//
//  waLBerla is distributed in the hope that it will be useful, but WITHOUT
//  ANY WARRANTY; without even the implied warranty of MERCHANTABILITY or
//  FITNESS FOR A PARTICULAR PURPOSE.  See the GNU General Public License
//  for more details.
//
//  You should have received a copy of the GNU General Public License along
//  with waLBerla (see COPYING.txt). If not, see <http://www.gnu.org/licenses/>.
//
//! \\author Martin Bauer <martin.bauer@fau.de>
//======================================================================================================================

#include <cmath>

#include "core/DataTypes.h"
#include "core/Macros.h"
#include "lbm/field/PdfField.h"
#include "lbm/sweeps/Streaming.h"
#include "MRTLatticeModel.h"

#ifdef _MSC_VER
#  pragma warning( disable : 4458 )
#endif

#define FUNC_PREFIX

#if ( defined WALBERLA_CXX_COMPILER_IS_GNU ) || ( defined WALBERLA_CXX_COMPILER_IS_CLANG )
#   pragma GCC diagnostic push
#   pragma GCC diagnostic ignored "-Wfloat-equal"
#   pragma GCC diagnostic ignored "-Wshadow"
#   pragma GCC diagnostic ignored "-Wconversion"
#   pragma GCC diagnostic ignored "-Wunused-variable"
#   pragma GCC diagnostic ignored "-Wunused-parameter"
#endif




using namespace std;

namespace walberla {
namespace lbm {

namespace internal_kernel_streamCollide {
static FUNC_PREFIX void kernel_streamCollide(double * RESTRICT const _data_force, double * RESTRICT const _data_pdfs, double * RESTRICT _data_pdfs_tmp, int64_t const _size_force_0, int64_t const _size_force_1, int64_t const _size_force_2, int64_t const _stride_force_0, int64_t const _stride_force_1, int64_t const _stride_force_2, int64_t const _stride_force_3, int64_t const _stride_pdfs_0, int64_t const _stride_pdfs_1, int64_t const _stride_pdfs_2, int64_t const _stride_pdfs_3, int64_t const _stride_pdfs_tmp_0, int64_t const _stride_pdfs_tmp_1, int64_t const _stride_pdfs_tmp_2, int64_t const _stride_pdfs_tmp_3, double omega_bulk, double omega_even, double omega_odd, double omega_shear)
{
   const double xi_50 = -omega_shear + 2.0;
   const double xi_51 = xi_50*0.5;
   const double xi_56 = xi_50*0.0833333333333333;
   const double xi_61 = xi_50*0.166666666666667;
   const double xi_71 = xi_50*0.25;
   const double xi_76 = xi_50*0.0416666666666667;
   const double xi_120 = omega_odd*0.25;
   const double xi_126 = omega_odd*0.0833333333333333;
   const double xi_159 = omega_shear*0.25;
   const double xi_181 = omega_odd*0.0416666666666667;
   const double xi_183 = omega_odd*0.125;
   const int64_t rr_0 = 0.0;
   const double xi_131 = rr_0*0.166666666666667;
   const double xi_164 = rr_0*0.0833333333333333;
   for (int64_t ctr_2 = 1; ctr_2 < _size_force_2 - 1; ctr_2 += 1)
   {
      double * RESTRICT _data_pdfs_20_310 = _data_pdfs + _stride_pdfs_2*ctr_2 + 10*_stride_pdfs_3;
      double * RESTRICT _data_pdfs_20_38 = _data_pdfs + _stride_pdfs_2*ctr_2 + 8*_stride_pdfs_3;
      double * RESTRICT _data_pdfs_2m1_314 = _data_pdfs + _stride_pdfs_2*ctr_2 - _stride_pdfs_2 + 14*_stride_pdfs_3;
      double * RESTRICT _data_pdfs_21_318 = _data_pdfs + _stride_pdfs_2*ctr_2 + _stride_pdfs_2 + 18*_stride_pdfs_3;
      double * RESTRICT _data_pdfs_20_34 = _data_pdfs + _stride_pdfs_2*ctr_2 + 4*_stride_pdfs_3;
      double * RESTRICT _data_pdfs_2m1_311 = _data_pdfs + _stride_pdfs_2*ctr_2 - _stride_pdfs_2 + 11*_stride_pdfs_3;
      double * RESTRICT _data_pdfs_21_315 = _data_pdfs + _stride_pdfs_2*ctr_2 + _stride_pdfs_2 + 15*_stride_pdfs_3;
      double * RESTRICT _data_pdfs_20_31 = _data_pdfs + _stride_pdfs_2*ctr_2 + _stride_pdfs_3;
      double * RESTRICT _data_pdfs_20_37 = _data_pdfs + _stride_pdfs_2*ctr_2 + 7*_stride_pdfs_3;
      double * RESTRICT _data_pdfs_2m1_312 = _data_pdfs + _stride_pdfs_2*ctr_2 - _stride_pdfs_2 + 12*_stride_pdfs_3;
      double * RESTRICT _data_pdfs_2m1_35 = _data_pdfs + _stride_pdfs_2*ctr_2 - _stride_pdfs_2 + 5*_stride_pdfs_3;
      double * RESTRICT _data_pdfs_2m1_313 = _data_pdfs + _stride_pdfs_2*ctr_2 - _stride_pdfs_2 + 13*_stride_pdfs_3;
      double * RESTRICT _data_pdfs_20_33 = _data_pdfs + _stride_pdfs_2*ctr_2 + 3*_stride_pdfs_3;
      double * RESTRICT _data_pdfs_20_39 = _data_pdfs + _stride_pdfs_2*ctr_2 + 9*_stride_pdfs_3;
      double * RESTRICT _data_pdfs_20_32 = _data_pdfs + _stride_pdfs_2*ctr_2 + 2*_stride_pdfs_3;
      double * RESTRICT _data_pdfs_21_316 = _data_pdfs + _stride_pdfs_2*ctr_2 + _stride_pdfs_2 + 16*_stride_pdfs_3;
      double * RESTRICT _data_pdfs_21_317 = _data_pdfs + _stride_pdfs_2*ctr_2 + _stride_pdfs_2 + 17*_stride_pdfs_3;
      double * RESTRICT _data_pdfs_21_36 = _data_pdfs + _stride_pdfs_2*ctr_2 + _stride_pdfs_2 + 6*_stride_pdfs_3;
      double * RESTRICT _data_force_20_31 = _data_force + _stride_force_2*ctr_2 + _stride_force_3;
      double * RESTRICT _data_force_20_30 = _data_force + _stride_force_2*ctr_2;
      double * RESTRICT _data_force_20_32 = _data_force + _stride_force_2*ctr_2 + 2*_stride_force_3;
      double * RESTRICT _data_pdfs_20_30 = _data_pdfs + _stride_pdfs_2*ctr_2;
      double * RESTRICT _data_pdfs_tmp_20_30 = _data_pdfs_tmp + _stride_pdfs_tmp_2*ctr_2;
      double * RESTRICT _data_pdfs_tmp_20_31 = _data_pdfs_tmp + _stride_pdfs_tmp_2*ctr_2 + _stride_pdfs_tmp_3;
      double * RESTRICT _data_pdfs_tmp_20_32 = _data_pdfs_tmp + _stride_pdfs_tmp_2*ctr_2 + 2*_stride_pdfs_tmp_3;
      double * RESTRICT _data_pdfs_tmp_20_33 = _data_pdfs_tmp + _stride_pdfs_tmp_2*ctr_2 + 3*_stride_pdfs_tmp_3;
      double * RESTRICT _data_pdfs_tmp_20_34 = _data_pdfs_tmp + _stride_pdfs_tmp_2*ctr_2 + 4*_stride_pdfs_tmp_3;
      double * RESTRICT _data_pdfs_tmp_20_35 = _data_pdfs_tmp + _stride_pdfs_tmp_2*ctr_2 + 5*_stride_pdfs_tmp_3;
      double * RESTRICT _data_pdfs_tmp_20_36 = _data_pdfs_tmp + _stride_pdfs_tmp_2*ctr_2 + 6*_stride_pdfs_tmp_3;
      double * RESTRICT _data_pdfs_tmp_20_37 = _data_pdfs_tmp + _stride_pdfs_tmp_2*ctr_2 + 7*_stride_pdfs_tmp_3;
      double * RESTRICT _data_pdfs_tmp_20_38 = _data_pdfs_tmp + _stride_pdfs_tmp_2*ctr_2 + 8*_stride_pdfs_tmp_3;
      double * RESTRICT _data_pdfs_tmp_20_39 = _data_pdfs_tmp + _stride_pdfs_tmp_2*ctr_2 + 9*_stride_pdfs_tmp_3;
      double * RESTRICT _data_pdfs_tmp_20_310 = _data_pdfs_tmp + _stride_pdfs_tmp_2*ctr_2 + 10*_stride_pdfs_tmp_3;
      double * RESTRICT _data_pdfs_tmp_20_311 = _data_pdfs_tmp + _stride_pdfs_tmp_2*ctr_2 + 11*_stride_pdfs_tmp_3;
      double * RESTRICT _data_pdfs_tmp_20_312 = _data_pdfs_tmp + _stride_pdfs_tmp_2*ctr_2 + 12*_stride_pdfs_tmp_3;
      double * RESTRICT _data_pdfs_tmp_20_313 = _data_pdfs_tmp + _stride_pdfs_tmp_2*ctr_2 + 13*_stride_pdfs_tmp_3;
      double * RESTRICT _data_pdfs_tmp_20_314 = _data_pdfs_tmp + _stride_pdfs_tmp_2*ctr_2 + 14*_stride_pdfs_tmp_3;
      double * RESTRICT _data_pdfs_tmp_20_315 = _data_pdfs_tmp + _stride_pdfs_tmp_2*ctr_2 + 15*_stride_pdfs_tmp_3;
      double * RESTRICT _data_pdfs_tmp_20_316 = _data_pdfs_tmp + _stride_pdfs_tmp_2*ctr_2 + 16*_stride_pdfs_tmp_3;
      double * RESTRICT _data_pdfs_tmp_20_317 = _data_pdfs_tmp + _stride_pdfs_tmp_2*ctr_2 + 17*_stride_pdfs_tmp_3;
      double * RESTRICT _data_pdfs_tmp_20_318 = _data_pdfs_tmp + _stride_pdfs_tmp_2*ctr_2 + 18*_stride_pdfs_tmp_3;
      for (int64_t ctr_1 = 1; ctr_1 < _size_force_1 - 1; ctr_1 += 1)
      {
         double * RESTRICT _data_pdfs_20_310_11 = _stride_pdfs_1*ctr_1 + _stride_pdfs_1 + _data_pdfs_20_310;
         double * RESTRICT _data_pdfs_20_38_1m1 = _stride_pdfs_1*ctr_1 - _stride_pdfs_1 + _data_pdfs_20_38;
         double * RESTRICT _data_pdfs_2m1_314_10 = _stride_pdfs_1*ctr_1 + _data_pdfs_2m1_314;
         double * RESTRICT _data_pdfs_21_318_10 = _stride_pdfs_1*ctr_1 + _data_pdfs_21_318;
         double * RESTRICT _data_pdfs_20_34_10 = _stride_pdfs_1*ctr_1 + _data_pdfs_20_34;
         double * RESTRICT _data_pdfs_2m1_311_1m1 = _stride_pdfs_1*ctr_1 - _stride_pdfs_1 + _data_pdfs_2m1_311;
         double * RESTRICT _data_pdfs_21_315_1m1 = _stride_pdfs_1*ctr_1 - _stride_pdfs_1 + _data_pdfs_21_315;
         double * RESTRICT _data_pdfs_20_31_1m1 = _stride_pdfs_1*ctr_1 - _stride_pdfs_1 + _data_pdfs_20_31;
         double * RESTRICT _data_pdfs_20_37_1m1 = _stride_pdfs_1*ctr_1 - _stride_pdfs_1 + _data_pdfs_20_37;
         double * RESTRICT _data_pdfs_2m1_312_11 = _stride_pdfs_1*ctr_1 + _stride_pdfs_1 + _data_pdfs_2m1_312;
         double * RESTRICT _data_pdfs_2m1_35_10 = _stride_pdfs_1*ctr_1 + _data_pdfs_2m1_35;
         double * RESTRICT _data_pdfs_2m1_313_10 = _stride_pdfs_1*ctr_1 + _data_pdfs_2m1_313;
         double * RESTRICT _data_pdfs_20_33_10 = _stride_pdfs_1*ctr_1 + _data_pdfs_20_33;
         double * RESTRICT _data_pdfs_20_39_11 = _stride_pdfs_1*ctr_1 + _stride_pdfs_1 + _data_pdfs_20_39;
         double * RESTRICT _data_pdfs_20_32_11 = _stride_pdfs_1*ctr_1 + _stride_pdfs_1 + _data_pdfs_20_32;
         double * RESTRICT _data_pdfs_21_316_11 = _stride_pdfs_1*ctr_1 + _stride_pdfs_1 + _data_pdfs_21_316;
         double * RESTRICT _data_pdfs_21_317_10 = _stride_pdfs_1*ctr_1 + _data_pdfs_21_317;
         double * RESTRICT _data_pdfs_21_36_10 = _stride_pdfs_1*ctr_1 + _data_pdfs_21_36;
         double * RESTRICT _data_force_20_31_10 = _stride_force_1*ctr_1 + _data_force_20_31;
         double * RESTRICT _data_force_20_30_10 = _stride_force_1*ctr_1 + _data_force_20_30;
         double * RESTRICT _data_force_20_32_10 = _stride_force_1*ctr_1 + _data_force_20_32;
         double * RESTRICT _data_pdfs_20_30_10 = _stride_pdfs_1*ctr_1 + _data_pdfs_20_30;
         double * RESTRICT _data_pdfs_tmp_20_30_10 = _stride_pdfs_tmp_1*ctr_1 + _data_pdfs_tmp_20_30;
         double * RESTRICT _data_pdfs_tmp_20_31_10 = _stride_pdfs_tmp_1*ctr_1 + _data_pdfs_tmp_20_31;
         double * RESTRICT _data_pdfs_tmp_20_32_10 = _stride_pdfs_tmp_1*ctr_1 + _data_pdfs_tmp_20_32;
         double * RESTRICT _data_pdfs_tmp_20_33_10 = _stride_pdfs_tmp_1*ctr_1 + _data_pdfs_tmp_20_33;
         double * RESTRICT _data_pdfs_tmp_20_34_10 = _stride_pdfs_tmp_1*ctr_1 + _data_pdfs_tmp_20_34;
         double * RESTRICT _data_pdfs_tmp_20_35_10 = _stride_pdfs_tmp_1*ctr_1 + _data_pdfs_tmp_20_35;
         double * RESTRICT _data_pdfs_tmp_20_36_10 = _stride_pdfs_tmp_1*ctr_1 + _data_pdfs_tmp_20_36;
         double * RESTRICT _data_pdfs_tmp_20_37_10 = _stride_pdfs_tmp_1*ctr_1 + _data_pdfs_tmp_20_37;
         double * RESTRICT _data_pdfs_tmp_20_38_10 = _stride_pdfs_tmp_1*ctr_1 + _data_pdfs_tmp_20_38;
         double * RESTRICT _data_pdfs_tmp_20_39_10 = _stride_pdfs_tmp_1*ctr_1 + _data_pdfs_tmp_20_39;
         double * RESTRICT _data_pdfs_tmp_20_310_10 = _stride_pdfs_tmp_1*ctr_1 + _data_pdfs_tmp_20_310;
         double * RESTRICT _data_pdfs_tmp_20_311_10 = _stride_pdfs_tmp_1*ctr_1 + _data_pdfs_tmp_20_311;
         double * RESTRICT _data_pdfs_tmp_20_312_10 = _stride_pdfs_tmp_1*ctr_1 + _data_pdfs_tmp_20_312;
         double * RESTRICT _data_pdfs_tmp_20_313_10 = _stride_pdfs_tmp_1*ctr_1 + _data_pdfs_tmp_20_313;
         double * RESTRICT _data_pdfs_tmp_20_314_10 = _stride_pdfs_tmp_1*ctr_1 + _data_pdfs_tmp_20_314;
         double * RESTRICT _data_pdfs_tmp_20_315_10 = _stride_pdfs_tmp_1*ctr_1 + _data_pdfs_tmp_20_315;
         double * RESTRICT _data_pdfs_tmp_20_316_10 = _stride_pdfs_tmp_1*ctr_1 + _data_pdfs_tmp_20_316;
         double * RESTRICT _data_pdfs_tmp_20_317_10 = _stride_pdfs_tmp_1*ctr_1 + _data_pdfs_tmp_20_317;
         double * RESTRICT _data_pdfs_tmp_20_318_10 = _stride_pdfs_tmp_1*ctr_1 + _data_pdfs_tmp_20_318;
         for (int64_t ctr_0 = 1; ctr_0 < _size_force_0 - 1; ctr_0 += 1)
         {
            const double xi_0 = _data_pdfs_20_310_11[_stride_pdfs_0*ctr_0 - _stride_pdfs_0] + _data_pdfs_20_38_1m1[_stride_pdfs_0*ctr_0 - _stride_pdfs_0];
            const double xi_1 = _data_pdfs_21_318_10[_stride_pdfs_0*ctr_0 - _stride_pdfs_0] + _data_pdfs_2m1_314_10[_stride_pdfs_0*ctr_0 - _stride_pdfs_0];
            const double xi_2 = xi_0 + xi_1 + _data_pdfs_20_34_10[_stride_pdfs_0*ctr_0 - _stride_pdfs_0];
            const double xi_3 = _data_pdfs_21_315_1m1[_stride_pdfs_0*ctr_0] + _data_pdfs_2m1_311_1m1[_stride_pdfs_0*ctr_0];
            const double xi_4 = xi_3 + _data_pdfs_20_31_1m1[_stride_pdfs_0*ctr_0];
            const double xi_5 = xi_4 + _data_pdfs_20_37_1m1[_stride_pdfs_0*ctr_0 + _stride_pdfs_0];
            const double xi_6 = _data_pdfs_2m1_312_11[_stride_pdfs_0*ctr_0] + _data_pdfs_2m1_35_10[_stride_pdfs_0*ctr_0];
            const double xi_7 = xi_6 + _data_pdfs_2m1_313_10[_stride_pdfs_0*ctr_0 + _stride_pdfs_0];
            const double xi_8 = _data_pdfs_20_33_10[_stride_pdfs_0*ctr_0 + _stride_pdfs_0] + _data_pdfs_20_39_11[_stride_pdfs_0*ctr_0 + _stride_pdfs_0];
            const double xi_9 = _data_pdfs_20_32_11[_stride_pdfs_0*ctr_0] + _data_pdfs_21_316_11[_stride_pdfs_0*ctr_0];
            const double xi_10 = _data_pdfs_21_317_10[_stride_pdfs_0*ctr_0 + _stride_pdfs_0] + _data_pdfs_21_36_10[_stride_pdfs_0*ctr_0];
            const double xi_12 = -_data_pdfs_21_317_10[_stride_pdfs_0*ctr_0 + _stride_pdfs_0];
            const double xi_13 = -_data_pdfs_20_33_10[_stride_pdfs_0*ctr_0 + _stride_pdfs_0];
            const double xi_14 = xi_12 + xi_13;
            const double xi_15 = -_data_pdfs_2m1_313_10[_stride_pdfs_0*ctr_0 + _stride_pdfs_0];
            const double xi_16 = -_data_pdfs_20_37_1m1[_stride_pdfs_0*ctr_0 + _stride_pdfs_0];
            const double xi_17 = -_data_pdfs_20_39_11[_stride_pdfs_0*ctr_0 + _stride_pdfs_0];
            const double xi_18 = xi_16 + xi_17;
            const double xi_19 = xi_15 + xi_18;
            const double xi_20 = -_data_pdfs_20_310_11[_stride_pdfs_0*ctr_0 - _stride_pdfs_0];
            const double xi_21 = xi_20 + _data_pdfs_20_38_1m1[_stride_pdfs_0*ctr_0 - _stride_pdfs_0];
            const double xi_22 = -_data_pdfs_2m1_312_11[_stride_pdfs_0*ctr_0];
            const double xi_23 = -_data_pdfs_20_32_11[_stride_pdfs_0*ctr_0];
            const double xi_24 = -_data_pdfs_21_316_11[_stride_pdfs_0*ctr_0];
            const double xi_25 = xi_22 + xi_23 + xi_24;
            const double xi_26 = -_data_pdfs_21_318_10[_stride_pdfs_0*ctr_0 - _stride_pdfs_0];
            const double xi_27 = xi_12 + xi_26;
            const double xi_28 = -_data_pdfs_21_315_1m1[_stride_pdfs_0*ctr_0];
            const double xi_29 = -_data_pdfs_21_36_10[_stride_pdfs_0*ctr_0];
            const double xi_30 = xi_24 + xi_28 + xi_29 + _data_pdfs_2m1_311_1m1[_stride_pdfs_0*ctr_0];
            const double xi_31 = _data_pdfs_21_317_10[_stride_pdfs_0*ctr_0 + _stride_pdfs_0] + _data_pdfs_2m1_313_10[_stride_pdfs_0*ctr_0 + _stride_pdfs_0];
            const double xi_32 = xi_31 + xi_8 + _data_pdfs_20_37_1m1[_stride_pdfs_0*ctr_0 + _stride_pdfs_0];
            const double xi_33 = xi_16 + xi_21 + _data_pdfs_20_39_11[_stride_pdfs_0*ctr_0 + _stride_pdfs_0];
            const double xi_34 = xi_26 + _data_pdfs_21_317_10[_stride_pdfs_0*ctr_0 + _stride_pdfs_0];
            const double xi_35 = xi_15 + _data_pdfs_2m1_314_10[_stride_pdfs_0*ctr_0 - _stride_pdfs_0];
            const double xi_36 = xi_34 + xi_35;
            const double xi_37 = xi_9 + _data_pdfs_20_39_11[_stride_pdfs_0*ctr_0 + _stride_pdfs_0] + _data_pdfs_2m1_312_11[_stride_pdfs_0*ctr_0];
            const double xi_38 = xi_28 + _data_pdfs_21_316_11[_stride_pdfs_0*ctr_0];
            const double xi_39 = xi_22 + xi_38 + _data_pdfs_2m1_311_1m1[_stride_pdfs_0*ctr_0];
            const double xi_55 = 0.166666666666667*_data_force_20_31_10[_stride_force_0*ctr_0];
            const double xi_63 = 0.166666666666667*_data_force_20_30_10[_stride_force_0*ctr_0];
            const double xi_67 = 0.166666666666667*_data_force_20_32_10[_stride_force_0*ctr_0];
            const double xi_70 = 0.5*_data_force_20_31_10[_stride_force_0*ctr_0];
            const double xi_74 = 0.0833333333333333*_data_force_20_30_10[_stride_force_0*ctr_0];
            const double xi_78 = 0.0833333333333333*_data_force_20_31_10[_stride_force_0*ctr_0];
            const double xi_88 = 0.0833333333333333*_data_force_20_32_10[_stride_force_0*ctr_0];
            const double xi_99 = -_data_pdfs_20_30_10[_stride_pdfs_0*ctr_0];
            const double xi_100 = xi_99 + 3.0*_data_pdfs_21_36_10[_stride_pdfs_0*ctr_0] + 3.0*_data_pdfs_2m1_35_10[_stride_pdfs_0*ctr_0];
            const double xi_101 = omega_even*(xi_100 - 3.0*_data_pdfs_21_315_1m1[_stride_pdfs_0*ctr_0] - 3.0*_data_pdfs_21_316_11[_stride_pdfs_0*ctr_0] - 3.0*_data_pdfs_2m1_311_1m1[_stride_pdfs_0*ctr_0] - 3.0*_data_pdfs_2m1_312_11[_stride_pdfs_0*ctr_0] + 3.0*_data_pdfs_20_31_1m1[_stride_pdfs_0*ctr_0] + 3.0*_data_pdfs_20_32_11[_stride_pdfs_0*ctr_0]);
            const double xi_102 = 2.0*_data_pdfs_21_315_1m1[_stride_pdfs_0*ctr_0] + 2.0*_data_pdfs_21_316_11[_stride_pdfs_0*ctr_0] + 2.0*_data_pdfs_2m1_311_1m1[_stride_pdfs_0*ctr_0] + 2.0*_data_pdfs_2m1_312_11[_stride_pdfs_0*ctr_0];
            const double xi_103 = xi_102 + 5.0*_data_pdfs_20_33_10[_stride_pdfs_0*ctr_0 + _stride_pdfs_0] + 5.0*_data_pdfs_20_34_10[_stride_pdfs_0*ctr_0 - _stride_pdfs_0];
            const double xi_104 = omega_even*(xi_100 + xi_103 - 2.0*_data_pdfs_20_31_1m1[_stride_pdfs_0*ctr_0] - 2.0*_data_pdfs_20_32_11[_stride_pdfs_0*ctr_0] - 5.0*_data_pdfs_21_317_10[_stride_pdfs_0*ctr_0 + _stride_pdfs_0] - 5.0*_data_pdfs_21_318_10[_stride_pdfs_0*ctr_0 - _stride_pdfs_0] - 5.0*_data_pdfs_2m1_313_10[_stride_pdfs_0*ctr_0 + _stride_pdfs_0] - 5.0*_data_pdfs_2m1_314_10[_stride_pdfs_0*ctr_0 - _stride_pdfs_0]);
            const double xi_107 = -_data_pdfs_2m1_311_1m1[_stride_pdfs_0*ctr_0];
            const double xi_108 = xi_107 + xi_22;
            const double xi_109 = -_data_pdfs_20_38_1m1[_stride_pdfs_0*ctr_0 - _stride_pdfs_0];
            const double xi_112 = -_data_pdfs_2m1_314_10[_stride_pdfs_0*ctr_0 - _stride_pdfs_0];
            const double xi_113 = xi_112 + xi_19 + xi_27;
            const double xi_115 = 2.0*_data_pdfs_2m1_313_10[_stride_pdfs_0*ctr_0 + _stride_pdfs_0];
            const double xi_116 = 2.0*_data_pdfs_2m1_314_10[_stride_pdfs_0*ctr_0 - _stride_pdfs_0];
            const double xi_117 = 2.0*_data_pdfs_21_317_10[_stride_pdfs_0*ctr_0 + _stride_pdfs_0] + 2.0*_data_pdfs_21_318_10[_stride_pdfs_0*ctr_0 - _stride_pdfs_0];
            const double xi_118 = omega_even*(xi_103 + xi_115 + xi_116 + xi_117 + xi_99 - 4.0*_data_pdfs_21_36_10[_stride_pdfs_0*ctr_0] - 4.0*_data_pdfs_2m1_35_10[_stride_pdfs_0*ctr_0] - 7.0*_data_pdfs_20_310_11[_stride_pdfs_0*ctr_0 - _stride_pdfs_0] - 7.0*_data_pdfs_20_37_1m1[_stride_pdfs_0*ctr_0 + _stride_pdfs_0] - 7.0*_data_pdfs_20_38_1m1[_stride_pdfs_0*ctr_0 - _stride_pdfs_0] - 7.0*_data_pdfs_20_39_11[_stride_pdfs_0*ctr_0 + _stride_pdfs_0] + 5.0*_data_pdfs_20_31_1m1[_stride_pdfs_0*ctr_0] + 5.0*_data_pdfs_20_32_11[_stride_pdfs_0*ctr_0]);
            const double xi_119 = xi_107 + xi_23 + xi_38 + _data_pdfs_20_31_1m1[_stride_pdfs_0*ctr_0] + _data_pdfs_2m1_312_11[_stride_pdfs_0*ctr_0];
            const double xi_121 = xi_119*xi_120;
            const double xi_122 = 2.0*_data_pdfs_20_37_1m1[_stride_pdfs_0*ctr_0 + _stride_pdfs_0];
            const double xi_123 = 2.0*_data_pdfs_20_310_11[_stride_pdfs_0*ctr_0 - _stride_pdfs_0];
            const double xi_124 = -2.0*_data_pdfs_20_38_1m1[_stride_pdfs_0*ctr_0 - _stride_pdfs_0] + 2.0*_data_pdfs_20_39_11[_stride_pdfs_0*ctr_0 + _stride_pdfs_0];
            const double xi_125 = -xi_122 + xi_123 + xi_124 + xi_25 + xi_4;
            const double xi_127 = xi_125*xi_126;
            const double xi_128 = -xi_127;
            const double xi_133 = xi_118*-0.0198412698412698;
            const double xi_144 = xi_112 + xi_13 + xi_34 + _data_pdfs_20_34_10[_stride_pdfs_0*ctr_0 - _stride_pdfs_0] + _data_pdfs_2m1_313_10[_stride_pdfs_0*ctr_0 + _stride_pdfs_0];
            const double xi_145 = xi_120*xi_144;
            const double xi_146 = xi_122 - xi_123 + xi_124 + xi_14 + xi_35 + _data_pdfs_20_34_10[_stride_pdfs_0*ctr_0 - _stride_pdfs_0] + _data_pdfs_21_318_10[_stride_pdfs_0*ctr_0 - _stride_pdfs_0];
            const double xi_147 = xi_126*xi_146;
            const double xi_149 = -xi_147;
            const double xi_150 = _data_pdfs_21_315_1m1[_stride_pdfs_0*ctr_0] + _data_pdfs_21_316_11[_stride_pdfs_0*ctr_0];
            const double xi_151 = xi_108 + xi_150 + xi_29 + _data_pdfs_2m1_35_10[_stride_pdfs_0*ctr_0];
            const double xi_152 = xi_120*xi_151;
            const double xi_153 = -xi_115 - xi_116 + xi_117 + xi_30 + xi_6;
            const double xi_154 = xi_126*xi_153;
            const double xi_155 = -xi_154;
            const double xi_162 = xi_118*0.0138888888888889;
            const double xi_177 = xi_104*-0.00714285714285714;
            const double xi_179 = xi_101*0.025;
            const double xi_182 = xi_153*xi_181;
            const double xi_184 = xi_151*xi_183;
            const double xi_185 = xi_118*-0.00396825396825397;
            const double xi_189 = xi_125*xi_181;
            const double xi_190 = xi_119*xi_183;
            const double xi_196 = xi_104*0.0178571428571429;
            const double xi_199 = xi_144*xi_183;
            const double xi_200 = xi_146*xi_181;
            const double vel0Term = xi_2;
            const double vel1Term = xi_5;
            const double vel2Term = xi_7;
            const double rho = vel0Term + vel1Term + vel2Term + xi_10 + xi_8 + xi_9 + _data_pdfs_20_30_10[_stride_pdfs_0*ctr_0];
            const double xi_11 = 1 / (rho);
            const double u_0 = xi_11*(vel0Term + xi_14 + xi_19);
            const double xi_40 = u_0*_data_force_20_30_10[_stride_force_0*ctr_0];
            const double xi_41 = xi_40*0.333333333333333;
            const double xi_47 = -xi_41;
            const double xi_105 = rho*(u_0*u_0);
            const double xi_141 = rho*u_0;
            const double xi_142 = -vel0Term + xi_141 + xi_32;
            const double xi_143 = xi_131*xi_142;
            const double xi_167 = xi_142*xi_164;
            const double u_1 = xi_11*(vel1Term + xi_17 + xi_21 + xi_25);
            const double xi_42 = u_1*_data_force_20_31_10[_stride_force_0*ctr_0];
            const double xi_43 = xi_42*0.333333333333333;
            const double xi_48 = -xi_43;
            const double xi_69 = u_1*0.5;
            const double xi_72 = xi_71*(u_0*xi_70 + xi_69*_data_force_20_30_10[_stride_force_0*ctr_0]);
            const double xi_73 = -xi_72;
            const double xi_110 = rho*(u_1*u_1);
            const double xi_111 = xi_109 + xi_110 + xi_20;
            const double xi_129 = rho*u_1;
            const double xi_130 = -vel1Term + xi_109 + xi_129 + xi_37 + _data_pdfs_20_310_11[_stride_pdfs_0*ctr_0 - _stride_pdfs_0];
            const double xi_132 = xi_130*xi_131;
            const double xi_165 = xi_130*xi_164;
            const double xi_166 = xi_127 + xi_165;
            const double xi_175 = -xi_165;
            const double xi_176 = xi_128 + xi_175;
            const double xi_191 = xi_165 - xi_189 + xi_190;
            const double xi_192 = xi_175 + xi_189 - xi_190;
            const double u_2 = xi_11*(vel2Term + xi_27 + xi_30 + _data_pdfs_2m1_314_10[_stride_pdfs_0*ctr_0 - _stride_pdfs_0]);
            const double xi_44 = u_2*_data_force_20_32_10[_stride_force_0*ctr_0];
            const double xi_45 = xi_44*0.333333333333333;
            const double xi_46 = (-omega_bulk + 2.0)*(xi_41 + xi_43 + xi_45);
            const double xi_49 = xi_44*0.666666666666667 + xi_47 + xi_48;
            const double xi_52 = -xi_45;
            const double xi_53 = xi_42*0.666666666666667 + xi_47 + xi_52;
            const double xi_54 = xi_40*0.666666666666667 + xi_48 + xi_52;
            const double xi_57 = xi_49*xi_56;
            const double xi_58 = -xi_57;
            const double xi_59 = xi_54*xi_56;
            const double xi_60 = -xi_59;
            const double xi_62 = xi_53*xi_61 + xi_58 + xi_60;
            const double xi_64 = xi_53*xi_56;
            const double xi_65 = -xi_64;
            const double xi_66 = xi_54*xi_61 + xi_58 + xi_65;
            const double xi_68 = xi_49*xi_61 + xi_60 + xi_65;
            const double xi_75 = xi_59 - xi_74;
            const double xi_77 = -xi_49*xi_76;
            const double xi_79 = xi_46*0.125;
            const double xi_80 = xi_64 + xi_79;
            const double xi_81 = xi_78 + xi_80;
            const double xi_82 = xi_77 + xi_81;
            const double xi_83 = xi_59 + xi_74;
            const double xi_84 = -xi_78 + xi_80;
            const double xi_85 = xi_77 + xi_84;
            const double xi_86 = xi_71*(u_2*xi_70 + xi_69*_data_force_20_32_10[_stride_force_0*ctr_0]);
            const double xi_87 = -xi_54*xi_76;
            const double xi_89 = xi_57 + xi_88;
            const double xi_90 = xi_87 + xi_89;
            const double xi_91 = -xi_86;
            const double xi_92 = xi_71*(u_0*0.5*_data_force_20_32_10[_stride_force_0*ctr_0] + u_2*0.5*_data_force_20_30_10[_stride_force_0*ctr_0]);
            const double xi_93 = -xi_92;
            const double xi_94 = -xi_53*xi_76;
            const double xi_95 = xi_79 + xi_89 + xi_94;
            const double xi_96 = xi_57 - xi_88;
            const double xi_97 = xi_87 + xi_96;
            const double xi_98 = xi_79 + xi_94 + xi_96;
            const double xi_106 = rho*(u_2*u_2);
            const double xi_114 = omega_bulk*(xi_105 + xi_106 + xi_108 + xi_111 + xi_113 + xi_24 + xi_28 + _data_pdfs_20_30_10[_stride_pdfs_0*ctr_0]);
            const double xi_134 = -xi_106 + _data_pdfs_21_36_10[_stride_pdfs_0*ctr_0] + _data_pdfs_2m1_35_10[_stride_pdfs_0*ctr_0];
            const double xi_135 = omega_shear*(xi_1 + xi_111 + xi_134 + xi_18 + xi_23 + xi_31 - _data_pdfs_20_31_1m1[_stride_pdfs_0*ctr_0]);
            const double xi_136 = xi_135*0.125;
            const double xi_137 = omega_shear*(xi_102 + xi_105*2.0 + xi_109 - xi_110 + xi_113 + xi_134 + xi_20 - 2.0*_data_pdfs_20_33_10[_stride_pdfs_0*ctr_0 + _stride_pdfs_0] - 2.0*_data_pdfs_20_34_10[_stride_pdfs_0*ctr_0 - _stride_pdfs_0] + _data_pdfs_20_31_1m1[_stride_pdfs_0*ctr_0] + _data_pdfs_20_32_11[_stride_pdfs_0*ctr_0]);
            const double xi_138 = xi_137*-0.0416666666666667;
            const double xi_139 = xi_101*-0.05 + xi_138;
            const double xi_140 = xi_104*0.0142857142857143 + xi_133 + xi_136 + xi_139;
            const double xi_148 = xi_104*-0.0357142857142857 + xi_133 + xi_137*0.0833333333333333;
            const double xi_156 = rho*u_2 - vel2Term + xi_10 + xi_107 + xi_112 + xi_150 + _data_pdfs_21_318_10[_stride_pdfs_0*ctr_0 - _stride_pdfs_0];
            const double xi_157 = xi_131*xi_156;
            const double xi_158 = xi_104*-0.0214285714285714 + xi_118*0.0158730158730159 - xi_136 + xi_139;
            const double xi_161 = xi_135*0.0625;
            const double xi_168 = xi_114*0.0416666666666667;
            const double xi_169 = xi_137*0.0208333333333333 + xi_168;
            const double xi_170 = -xi_167 + xi_169;
            const double xi_171 = xi_149 + xi_170;
            const double xi_173 = xi_167 + xi_169;
            const double xi_174 = xi_147 + xi_173;
            const double xi_186 = xi_156*xi_164;
            const double xi_187 = xi_185 + xi_186;
            const double xi_188 = -xi_182 + xi_184 + xi_187;
            const double xi_195 = -xi_161;
            const double xi_198 = xi_154 + xi_187;
            const double xi_201 = xi_170 - xi_199 + xi_200;
            const double xi_203 = xi_173 + xi_199 - xi_200;
            const double xi_204 = xi_185 - xi_186;
            const double xi_205 = xi_182 - xi_184 + xi_204;
            const double xi_206 = xi_155 + xi_204;
            const double p_0 = xi_2 + xi_32;
            const double p_1 = xi_33;
            const double xi_160 = xi_159*(-p_1 + u_0*xi_129);
            const double xi_163 = -xi_160 + xi_161 + xi_162;
            const double xi_172 = xi_160 + xi_161 + xi_162;
            const double p_2 = xi_36;
            const double xi_194 = xi_159*(-p_2 + u_2*xi_141);
            const double xi_197 = -xi_194 + xi_195 + xi_196;
            const double xi_202 = xi_194 + xi_195 + xi_196;
            const double p_3 = xi_33;
            const double p_4 = xi_0 + xi_37 + xi_5;
            const double p_5 = xi_39;
            const double xi_178 = xi_159*(-p_5 + u_2*xi_129);
            const double xi_180 = xi_138 + xi_168 + xi_177 + xi_178 + xi_179;
            const double xi_193 = xi_138 + xi_168 + xi_177 - xi_178 + xi_179;
            const double p_6 = xi_36;
            const double p_7 = xi_39;
            const double p_8 = xi_1 + xi_10 + xi_3 + xi_7 + _data_pdfs_21_316_11[_stride_pdfs_0*ctr_0];
            const double forceTerm_0 = xi_46*-1.5 - xi_49*xi_51 - xi_51*xi_53 - xi_51*xi_54;
            const double forceTerm_1 = xi_55 + xi_62;
            const double forceTerm_2 = -xi_55 + xi_62;
            const double forceTerm_3 = -xi_63 + xi_66;
            const double forceTerm_4 = xi_63 + xi_66;
            const double forceTerm_5 = xi_67 + xi_68;
            const double forceTerm_6 = -xi_67 + xi_68;
            const double forceTerm_7 = xi_73 + xi_75 + xi_82;
            const double forceTerm_8 = xi_72 + xi_82 + xi_83;
            const double forceTerm_9 = xi_72 + xi_75 + xi_85;
            const double forceTerm_10 = xi_73 + xi_83 + xi_85;
            const double forceTerm_11 = xi_81 + xi_86 + xi_90;
            const double forceTerm_12 = xi_84 + xi_90 + xi_91;
            const double forceTerm_13 = xi_75 + xi_93 + xi_95;
            const double forceTerm_14 = xi_83 + xi_92 + xi_95;
            const double forceTerm_15 = xi_81 + xi_91 + xi_97;
            const double forceTerm_16 = xi_84 + xi_86 + xi_97;
            const double forceTerm_17 = xi_75 + xi_92 + xi_98;
            const double forceTerm_18 = xi_83 + xi_93 + xi_98;
            _data_pdfs_tmp_20_30_10[_stride_pdfs_tmp_0*ctr_0] = forceTerm_0 + xi_101*0.1 + xi_104*0.0428571428571429 + xi_114*-0.5 + xi_118*0.0238095238095238 + _data_pdfs_20_30_10[_stride_pdfs_0*ctr_0];
            _data_pdfs_tmp_20_31_10[_stride_pdfs_tmp_0*ctr_0] = forceTerm_1 - xi_121 + xi_128 + xi_132 + xi_140 + _data_pdfs_20_31_1m1[_stride_pdfs_0*ctr_0];
            _data_pdfs_tmp_20_32_10[_stride_pdfs_tmp_0*ctr_0] = forceTerm_2 + xi_121 + xi_127 - xi_132 + xi_140 + _data_pdfs_20_32_11[_stride_pdfs_0*ctr_0];
            _data_pdfs_tmp_20_33_10[_stride_pdfs_tmp_0*ctr_0] = forceTerm_3 - xi_143 + xi_145 + xi_147 + xi_148 + _data_pdfs_20_33_10[_stride_pdfs_0*ctr_0 + _stride_pdfs_0];
            _data_pdfs_tmp_20_34_10[_stride_pdfs_tmp_0*ctr_0] = forceTerm_4 + xi_143 - xi_145 + xi_148 + xi_149 + _data_pdfs_20_34_10[_stride_pdfs_0*ctr_0 - _stride_pdfs_0];
            _data_pdfs_tmp_20_35_10[_stride_pdfs_tmp_0*ctr_0] = forceTerm_5 - xi_152 + xi_155 + xi_157 + xi_158 + _data_pdfs_2m1_35_10[_stride_pdfs_0*ctr_0];
            _data_pdfs_tmp_20_36_10[_stride_pdfs_tmp_0*ctr_0] = forceTerm_6 + xi_152 + xi_154 - xi_157 + xi_158 + _data_pdfs_21_36_10[_stride_pdfs_0*ctr_0];
            _data_pdfs_tmp_20_37_10[_stride_pdfs_tmp_0*ctr_0] = forceTerm_7 + xi_163 + xi_166 + xi_171 + _data_pdfs_20_37_1m1[_stride_pdfs_0*ctr_0 + _stride_pdfs_0];
            _data_pdfs_tmp_20_38_10[_stride_pdfs_tmp_0*ctr_0] = forceTerm_8 + xi_166 + xi_172 + xi_174 + _data_pdfs_20_38_1m1[_stride_pdfs_0*ctr_0 - _stride_pdfs_0];
            _data_pdfs_tmp_20_39_10[_stride_pdfs_tmp_0*ctr_0] = forceTerm_9 + xi_171 + xi_172 + xi_176 + _data_pdfs_20_39_11[_stride_pdfs_0*ctr_0 + _stride_pdfs_0];
            _data_pdfs_tmp_20_310_10[_stride_pdfs_tmp_0*ctr_0] = forceTerm_10 + xi_163 + xi_174 + xi_176 + _data_pdfs_20_310_11[_stride_pdfs_0*ctr_0 - _stride_pdfs_0];
            _data_pdfs_tmp_20_311_10[_stride_pdfs_tmp_0*ctr_0] = forceTerm_11 + xi_180 + xi_188 + xi_191 + _data_pdfs_2m1_311_1m1[_stride_pdfs_0*ctr_0];
            _data_pdfs_tmp_20_312_10[_stride_pdfs_tmp_0*ctr_0] = forceTerm_12 + xi_188 + xi_192 + xi_193 + _data_pdfs_2m1_312_11[_stride_pdfs_0*ctr_0];
            _data_pdfs_tmp_20_313_10[_stride_pdfs_tmp_0*ctr_0] = forceTerm_13 + xi_197 + xi_198 + xi_201 + _data_pdfs_2m1_313_10[_stride_pdfs_0*ctr_0 + _stride_pdfs_0];
            _data_pdfs_tmp_20_314_10[_stride_pdfs_tmp_0*ctr_0] = forceTerm_14 + xi_198 + xi_202 + xi_203 + _data_pdfs_2m1_314_10[_stride_pdfs_0*ctr_0 - _stride_pdfs_0];
            _data_pdfs_tmp_20_315_10[_stride_pdfs_tmp_0*ctr_0] = forceTerm_15 + xi_191 + xi_193 + xi_205 + _data_pdfs_21_315_1m1[_stride_pdfs_0*ctr_0];
            _data_pdfs_tmp_20_316_10[_stride_pdfs_tmp_0*ctr_0] = forceTerm_16 + xi_180 + xi_192 + xi_205 + _data_pdfs_21_316_11[_stride_pdfs_0*ctr_0];
            _data_pdfs_tmp_20_317_10[_stride_pdfs_tmp_0*ctr_0] = forceTerm_17 + xi_201 + xi_202 + xi_206 + _data_pdfs_21_317_10[_stride_pdfs_0*ctr_0 + _stride_pdfs_0];
            _data_pdfs_tmp_20_318_10[_stride_pdfs_tmp_0*ctr_0] = forceTerm_18 + xi_197 + xi_203 + xi_206 + _data_pdfs_21_318_10[_stride_pdfs_0*ctr_0 - _stride_pdfs_0];
         }
      }
   }
}
}
namespace internal_kernel_collide {
<<<<<<< HEAD
static FUNC_PREFIX void kernel_collide(double * RESTRICT const _data_force, double * RESTRICT _data_pdfs, int64_t const _size_force_0, int64_t const _size_force_1, int64_t const _size_force_2, int64_t const _stride_force_0, int64_t const _stride_force_1, int64_t const _stride_force_2, int64_t const _stride_force_3, int64_t const _stride_pdfs_0, int64_t const _stride_pdfs_1, int64_t const _stride_pdfs_2, int64_t const _stride_pdfs_3, double omega_bulk, double omega_even, double omega_odd, double omega_shear)
{
   const double xi_50 = -omega_shear + 2.0;
   const double xi_51 = xi_50*0.5;
   const double xi_56 = xi_50*0.0833333333333333;
   const double xi_61 = xi_50*0.166666666666667;
   const double xi_71 = xi_50*0.25;
   const double xi_76 = xi_50*0.0416666666666667;
   const double xi_120 = omega_odd*0.25;
   const double xi_126 = omega_odd*0.0833333333333333;
   const double xi_159 = omega_shear*0.25;
   const double xi_181 = omega_odd*0.0416666666666667;
   const double xi_183 = omega_odd*0.125;
   const int64_t rr_0 = 0.0;
   const double xi_131 = rr_0*0.166666666666667;
   const double xi_164 = rr_0*0.0833333333333333;
   for (int64_t ctr_2 = 0; ctr_2 < _size_force_2; ctr_2 += 1)
   {
      double * RESTRICT _data_pdfs_20_32 = _data_pdfs + _stride_pdfs_2*ctr_2 + 2*_stride_pdfs_3;
      double * RESTRICT _data_pdfs_20_314 = _data_pdfs + _stride_pdfs_2*ctr_2 + 14*_stride_pdfs_3;
      double * RESTRICT _data_pdfs_20_34 = _data_pdfs + _stride_pdfs_2*ctr_2 + 4*_stride_pdfs_3;
      double * RESTRICT _data_pdfs_20_316 = _data_pdfs + _stride_pdfs_2*ctr_2 + 16*_stride_pdfs_3;
      double * RESTRICT _data_pdfs_20_38 = _data_pdfs + _stride_pdfs_2*ctr_2 + 8*_stride_pdfs_3;
      double * RESTRICT _data_pdfs_20_36 = _data_pdfs + _stride_pdfs_2*ctr_2 + 6*_stride_pdfs_3;
      double * RESTRICT _data_pdfs_20_311 = _data_pdfs + _stride_pdfs_2*ctr_2 + 11*_stride_pdfs_3;
      double * RESTRICT _data_pdfs_20_318 = _data_pdfs + _stride_pdfs_2*ctr_2 + 18*_stride_pdfs_3;
      double * RESTRICT _data_pdfs_20_313 = _data_pdfs + _stride_pdfs_2*ctr_2 + 13*_stride_pdfs_3;
      double * RESTRICT _data_force_20_30 = _data_force + _stride_force_2*ctr_2;
      double * RESTRICT _data_pdfs_20_39 = _data_pdfs + _stride_pdfs_2*ctr_2 + 9*_stride_pdfs_3;
      double * RESTRICT _data_pdfs_20_315 = _data_pdfs + _stride_pdfs_2*ctr_2 + 15*_stride_pdfs_3;
      double * RESTRICT _data_pdfs_20_30 = _data_pdfs + _stride_pdfs_2*ctr_2;
      double * RESTRICT _data_force_20_31 = _data_force + _stride_force_2*ctr_2 + _stride_force_3;
      double * RESTRICT _data_pdfs_20_310 = _data_pdfs + _stride_pdfs_2*ctr_2 + 10*_stride_pdfs_3;
      double * RESTRICT _data_pdfs_20_35 = _data_pdfs + _stride_pdfs_2*ctr_2 + 5*_stride_pdfs_3;
      double * RESTRICT _data_force_20_32 = _data_force + _stride_force_2*ctr_2 + 2*_stride_force_3;
      double * RESTRICT _data_pdfs_20_31 = _data_pdfs + _stride_pdfs_2*ctr_2 + _stride_pdfs_3;
      double * RESTRICT _data_pdfs_20_312 = _data_pdfs + _stride_pdfs_2*ctr_2 + 12*_stride_pdfs_3;
      double * RESTRICT _data_pdfs_20_317 = _data_pdfs + _stride_pdfs_2*ctr_2 + 17*_stride_pdfs_3;
      double * RESTRICT _data_pdfs_20_33 = _data_pdfs + _stride_pdfs_2*ctr_2 + 3*_stride_pdfs_3;
      double * RESTRICT _data_pdfs_20_37 = _data_pdfs + _stride_pdfs_2*ctr_2 + 7*_stride_pdfs_3;
      for (int64_t ctr_1 = 0; ctr_1 < _size_force_1; ctr_1 += 1)
      {
         double * RESTRICT _data_pdfs_20_32_10 = _stride_pdfs_1*ctr_1 + _data_pdfs_20_32;
         double * RESTRICT _data_pdfs_20_314_10 = _stride_pdfs_1*ctr_1 + _data_pdfs_20_314;
         double * RESTRICT _data_pdfs_20_34_10 = _stride_pdfs_1*ctr_1 + _data_pdfs_20_34;
         double * RESTRICT _data_pdfs_20_316_10 = _stride_pdfs_1*ctr_1 + _data_pdfs_20_316;
         double * RESTRICT _data_pdfs_20_38_10 = _stride_pdfs_1*ctr_1 + _data_pdfs_20_38;
         double * RESTRICT _data_pdfs_20_36_10 = _stride_pdfs_1*ctr_1 + _data_pdfs_20_36;
         double * RESTRICT _data_pdfs_20_311_10 = _stride_pdfs_1*ctr_1 + _data_pdfs_20_311;
         double * RESTRICT _data_pdfs_20_318_10 = _stride_pdfs_1*ctr_1 + _data_pdfs_20_318;
         double * RESTRICT _data_pdfs_20_313_10 = _stride_pdfs_1*ctr_1 + _data_pdfs_20_313;
         double * RESTRICT _data_force_20_30_10 = _stride_force_1*ctr_1 + _data_force_20_30;
         double * RESTRICT _data_pdfs_20_39_10 = _stride_pdfs_1*ctr_1 + _data_pdfs_20_39;
         double * RESTRICT _data_pdfs_20_315_10 = _stride_pdfs_1*ctr_1 + _data_pdfs_20_315;
         double * RESTRICT _data_pdfs_20_30_10 = _stride_pdfs_1*ctr_1 + _data_pdfs_20_30;
         double * RESTRICT _data_force_20_31_10 = _stride_force_1*ctr_1 + _data_force_20_31;
         double * RESTRICT _data_pdfs_20_310_10 = _stride_pdfs_1*ctr_1 + _data_pdfs_20_310;
         double * RESTRICT _data_pdfs_20_35_10 = _stride_pdfs_1*ctr_1 + _data_pdfs_20_35;
         double * RESTRICT _data_force_20_32_10 = _stride_force_1*ctr_1 + _data_force_20_32;
         double * RESTRICT _data_pdfs_20_31_10 = _stride_pdfs_1*ctr_1 + _data_pdfs_20_31;
         double * RESTRICT _data_pdfs_20_312_10 = _stride_pdfs_1*ctr_1 + _data_pdfs_20_312;
         double * RESTRICT _data_pdfs_20_317_10 = _stride_pdfs_1*ctr_1 + _data_pdfs_20_317;
         double * RESTRICT _data_pdfs_20_33_10 = _stride_pdfs_1*ctr_1 + _data_pdfs_20_33;
         double * RESTRICT _data_pdfs_20_37_10 = _stride_pdfs_1*ctr_1 + _data_pdfs_20_37;
         for (int64_t ctr_0 = 0; ctr_0 < _size_force_0; ctr_0 += 1)
         {
            const double xi_207 = _data_pdfs_20_32_10[_stride_pdfs_0*ctr_0];
            const double xi_208 = _data_pdfs_20_314_10[_stride_pdfs_0*ctr_0];
            const double xi_209 = _data_pdfs_20_34_10[_stride_pdfs_0*ctr_0];
            const double xi_210 = _data_pdfs_20_316_10[_stride_pdfs_0*ctr_0];
            const double xi_211 = _data_pdfs_20_38_10[_stride_pdfs_0*ctr_0];
            const double xi_212 = _data_pdfs_20_36_10[_stride_pdfs_0*ctr_0];
            const double xi_213 = _data_pdfs_20_311_10[_stride_pdfs_0*ctr_0];
            const double xi_214 = _data_pdfs_20_318_10[_stride_pdfs_0*ctr_0];
            const double xi_215 = _data_pdfs_20_313_10[_stride_pdfs_0*ctr_0];
            const double xi_216 = _data_force_20_30_10[_stride_force_0*ctr_0];
            const double xi_217 = _data_pdfs_20_39_10[_stride_pdfs_0*ctr_0];
            const double xi_218 = _data_pdfs_20_315_10[_stride_pdfs_0*ctr_0];
            const double xi_219 = _data_pdfs_20_30_10[_stride_pdfs_0*ctr_0];
            const double xi_220 = _data_force_20_31_10[_stride_force_0*ctr_0];
            const double xi_221 = _data_pdfs_20_310_10[_stride_pdfs_0*ctr_0];
            const double xi_222 = _data_pdfs_20_35_10[_stride_pdfs_0*ctr_0];
            const double xi_223 = _data_force_20_32_10[_stride_force_0*ctr_0];
            const double xi_224 = _data_pdfs_20_31_10[_stride_pdfs_0*ctr_0];
            const double xi_225 = _data_pdfs_20_312_10[_stride_pdfs_0*ctr_0];
            const double xi_226 = _data_pdfs_20_317_10[_stride_pdfs_0*ctr_0];
            const double xi_227 = _data_pdfs_20_33_10[_stride_pdfs_0*ctr_0];
            const double xi_228 = _data_pdfs_20_37_10[_stride_pdfs_0*ctr_0];
            const double xi_0 = xi_211 + xi_221;
            const double xi_1 = xi_208 + xi_214;
            const double xi_2 = xi_0 + xi_1 + xi_209;
            const double xi_3 = xi_213 + xi_218;
            const double xi_4 = xi_224 + xi_3;
            const double xi_5 = xi_228 + xi_4;
            const double xi_6 = xi_222 + xi_225;
            const double xi_7 = xi_215 + xi_6;
            const double xi_8 = xi_217 + xi_227;
            const double xi_9 = xi_207 + xi_210;
            const double xi_10 = xi_212 + xi_226;
            const double xi_12 = -xi_226;
            const double xi_13 = -xi_227;
            const double xi_14 = xi_12 + xi_13;
            const double xi_15 = -xi_215;
            const double xi_16 = -xi_228;
            const double xi_17 = -xi_217;
            const double xi_18 = xi_16 + xi_17;
            const double xi_19 = xi_15 + xi_18;
            const double xi_20 = -xi_221;
            const double xi_21 = xi_20 + xi_211;
            const double xi_22 = -xi_225;
            const double xi_23 = -xi_207;
            const double xi_24 = -xi_210;
            const double xi_25 = xi_22 + xi_23 + xi_24;
            const double xi_26 = -xi_214;
            const double xi_27 = xi_12 + xi_26;
            const double xi_28 = -xi_218;
            const double xi_29 = -xi_212;
            const double xi_30 = xi_213 + xi_24 + xi_28 + xi_29;
            const double xi_31 = xi_215 + xi_226;
            const double xi_32 = xi_228 + xi_31 + xi_8;
            const double xi_33 = xi_16 + xi_21 + xi_217;
            const double xi_34 = xi_226 + xi_26;
            const double xi_35 = xi_15 + xi_208;
            const double xi_36 = xi_34 + xi_35;
            const double xi_37 = xi_217 + xi_225 + xi_9;
            const double xi_38 = xi_210 + xi_28;
            const double xi_39 = xi_213 + xi_22 + xi_38;
            const double xi_55 = xi_220*0.166666666666667;
            const double xi_63 = xi_216*0.166666666666667;
            const double xi_67 = xi_223*0.166666666666667;
            const double xi_70 = xi_220*0.5;
            const double xi_74 = xi_216*0.0833333333333333;
            const double xi_78 = xi_220*0.0833333333333333;
            const double xi_88 = xi_223*0.0833333333333333;
            const double xi_99 = -xi_219;
            const double xi_100 = xi_212*3.0 + xi_222*3.0 + xi_99;
            const double xi_101 = omega_even*(xi_100 + xi_207*3.0 + xi_210*-3.0 + xi_213*-3.0 + xi_218*-3.0 + xi_224*3.0 + xi_225*-3.0);
            const double xi_102 = xi_210*2.0 + xi_213*2.0 + xi_218*2.0 + xi_225*2.0;
            const double xi_103 = xi_102 + xi_209*5.0 + xi_227*5.0;
            const double xi_104 = omega_even*(xi_100 + xi_103 + xi_207*-2.0 + xi_208*-5.0 + xi_214*-5.0 + xi_215*-5.0 + xi_224*-2.0 + xi_226*-5.0);
            const double xi_107 = -xi_213;
            const double xi_108 = xi_107 + xi_22;
            const double xi_109 = -xi_211;
            const double xi_112 = -xi_208;
            const double xi_113 = xi_112 + xi_19 + xi_27;
            const double xi_115 = xi_215*2.0;
            const double xi_116 = xi_208*2.0;
            const double xi_117 = xi_214*2.0 + xi_226*2.0;
            const double xi_118 = omega_even*(xi_103 + xi_115 + xi_116 + xi_117 + xi_207*5.0 + xi_211*-7.0 + xi_212*-4.0 + xi_217*-7.0 + xi_221*-7.0 + xi_222*-4.0 + xi_224*5.0 + xi_228*-7.0 + xi_99);
            const double xi_119 = xi_107 + xi_224 + xi_225 + xi_23 + xi_38;
            const double xi_121 = xi_119*xi_120;
            const double xi_122 = xi_228*2.0;
            const double xi_123 = xi_221*2.0;
            const double xi_124 = xi_211*-2.0 + xi_217*2.0;
            const double xi_125 = -xi_122 + xi_123 + xi_124 + xi_25 + xi_4;
            const double xi_127 = xi_125*xi_126;
            const double xi_128 = -xi_127;
            const double xi_133 = xi_118*-0.0198412698412698;
            const double xi_144 = xi_112 + xi_13 + xi_209 + xi_215 + xi_34;
            const double xi_145 = xi_120*xi_144;
            const double xi_146 = xi_122 - xi_123 + xi_124 + xi_14 + xi_209 + xi_214 + xi_35;
            const double xi_147 = xi_126*xi_146;
            const double xi_149 = -xi_147;
            const double xi_150 = xi_210 + xi_218;
            const double xi_151 = xi_108 + xi_150 + xi_222 + xi_29;
            const double xi_152 = xi_120*xi_151;
            const double xi_153 = -xi_115 - xi_116 + xi_117 + xi_30 + xi_6;
            const double xi_154 = xi_126*xi_153;
            const double xi_155 = -xi_154;
            const double xi_162 = xi_118*0.0138888888888889;
            const double xi_177 = xi_104*-0.00714285714285714;
            const double xi_179 = xi_101*0.025;
            const double xi_182 = xi_153*xi_181;
            const double xi_184 = xi_151*xi_183;
            const double xi_185 = xi_118*-0.00396825396825397;
            const double xi_189 = xi_125*xi_181;
            const double xi_190 = xi_119*xi_183;
            const double xi_196 = xi_104*0.0178571428571429;
            const double xi_199 = xi_144*xi_183;
            const double xi_200 = xi_146*xi_181;
            const double vel0Term = xi_2;
            const double vel1Term = xi_5;
            const double vel2Term = xi_7;
            const double rho = vel0Term + vel1Term + vel2Term + xi_10 + xi_219 + xi_8 + xi_9;
            const double xi_11 = 1 / (rho);
            const double u_0 = xi_11*(vel0Term + xi_14 + xi_19);
            const double xi_40 = u_0*xi_216;
            const double xi_41 = xi_40*0.333333333333333;
            const double xi_47 = -xi_41;
            const double xi_105 = rho*(u_0*u_0);
            const double xi_141 = rho*u_0;
            const double xi_142 = -vel0Term + xi_141 + xi_32;
            const double xi_143 = xi_131*xi_142;
            const double xi_167 = xi_142*xi_164;
            const double u_1 = xi_11*(vel1Term + xi_17 + xi_21 + xi_25);
            const double xi_42 = u_1*xi_220;
            const double xi_43 = xi_42*0.333333333333333;
            const double xi_48 = -xi_43;
            const double xi_69 = u_1*0.5;
            const double xi_72 = xi_71*(u_0*xi_70 + xi_216*xi_69);
            const double xi_73 = -xi_72;
            const double xi_110 = rho*(u_1*u_1);
            const double xi_111 = xi_109 + xi_110 + xi_20;
            const double xi_129 = rho*u_1;
            const double xi_130 = -vel1Term + xi_109 + xi_129 + xi_221 + xi_37;
            const double xi_132 = xi_130*xi_131;
            const double xi_165 = xi_130*xi_164;
            const double xi_166 = xi_127 + xi_165;
            const double xi_175 = -xi_165;
            const double xi_176 = xi_128 + xi_175;
            const double xi_191 = xi_165 - xi_189 + xi_190;
            const double xi_192 = xi_175 + xi_189 - xi_190;
            const double u_2 = xi_11*(vel2Term + xi_208 + xi_27 + xi_30);
            const double xi_44 = u_2*xi_223;
            const double xi_45 = xi_44*0.333333333333333;
            const double xi_46 = (-omega_bulk + 2.0)*(xi_41 + xi_43 + xi_45);
            const double xi_49 = xi_44*0.666666666666667 + xi_47 + xi_48;
            const double xi_52 = -xi_45;
            const double xi_53 = xi_42*0.666666666666667 + xi_47 + xi_52;
            const double xi_54 = xi_40*0.666666666666667 + xi_48 + xi_52;
            const double xi_57 = xi_49*xi_56;
            const double xi_58 = -xi_57;
            const double xi_59 = xi_54*xi_56;
            const double xi_60 = -xi_59;
            const double xi_62 = xi_53*xi_61 + xi_58 + xi_60;
            const double xi_64 = xi_53*xi_56;
            const double xi_65 = -xi_64;
            const double xi_66 = xi_54*xi_61 + xi_58 + xi_65;
            const double xi_68 = xi_49*xi_61 + xi_60 + xi_65;
            const double xi_75 = xi_59 - xi_74;
            const double xi_77 = -xi_49*xi_76;
            const double xi_79 = xi_46*0.125;
            const double xi_80 = xi_64 + xi_79;
            const double xi_81 = xi_78 + xi_80;
            const double xi_82 = xi_77 + xi_81;
            const double xi_83 = xi_59 + xi_74;
            const double xi_84 = -xi_78 + xi_80;
            const double xi_85 = xi_77 + xi_84;
            const double xi_86 = xi_71*(u_2*xi_70 + xi_223*xi_69);
            const double xi_87 = -xi_54*xi_76;
            const double xi_89 = xi_57 + xi_88;
            const double xi_90 = xi_87 + xi_89;
            const double xi_91 = -xi_86;
            const double xi_92 = xi_71*(u_0*xi_223*0.5 + u_2*xi_216*0.5);
            const double xi_93 = -xi_92;
            const double xi_94 = -xi_53*xi_76;
            const double xi_95 = xi_79 + xi_89 + xi_94;
            const double xi_96 = xi_57 - xi_88;
            const double xi_97 = xi_87 + xi_96;
            const double xi_98 = xi_79 + xi_94 + xi_96;
            const double xi_106 = rho*(u_2*u_2);
            const double xi_114 = omega_bulk*(xi_105 + xi_106 + xi_108 + xi_111 + xi_113 + xi_219 + xi_24 + xi_28);
            const double xi_134 = -xi_106 + xi_212 + xi_222;
            const double xi_135 = omega_shear*(xi_1 + xi_111 + xi_134 + xi_18 - xi_224 + xi_23 + xi_31);
            const double xi_136 = xi_135*0.125;
            const double xi_137 = omega_shear*(xi_102 + xi_105*2.0 + xi_109 - xi_110 + xi_113 + xi_134 + xi_20 + xi_207 + xi_209*-2.0 + xi_224 + xi_227*-2.0);
            const double xi_138 = xi_137*-0.0416666666666667;
            const double xi_139 = xi_101*-0.05 + xi_138;
            const double xi_140 = xi_104*0.0142857142857143 + xi_133 + xi_136 + xi_139;
            const double xi_148 = xi_104*-0.0357142857142857 + xi_133 + xi_137*0.0833333333333333;
            const double xi_156 = rho*u_2 - vel2Term + xi_10 + xi_107 + xi_112 + xi_150 + xi_214;
            const double xi_157 = xi_131*xi_156;
            const double xi_158 = xi_104*-0.0214285714285714 + xi_118*0.0158730158730159 - xi_136 + xi_139;
            const double xi_161 = xi_135*0.0625;
            const double xi_168 = xi_114*0.0416666666666667;
            const double xi_169 = xi_137*0.0208333333333333 + xi_168;
            const double xi_170 = -xi_167 + xi_169;
            const double xi_171 = xi_149 + xi_170;
            const double xi_173 = xi_167 + xi_169;
            const double xi_174 = xi_147 + xi_173;
            const double xi_186 = xi_156*xi_164;
            const double xi_187 = xi_185 + xi_186;
            const double xi_188 = -xi_182 + xi_184 + xi_187;
            const double xi_195 = -xi_161;
            const double xi_198 = xi_154 + xi_187;
            const double xi_201 = xi_170 - xi_199 + xi_200;
            const double xi_203 = xi_173 + xi_199 - xi_200;
            const double xi_204 = xi_185 - xi_186;
            const double xi_205 = xi_182 - xi_184 + xi_204;
            const double xi_206 = xi_155 + xi_204;
            const double p_0 = xi_2 + xi_32;
            const double p_1 = xi_33;
            const double xi_160 = xi_159*(-p_1 + u_0*xi_129);
            const double xi_163 = -xi_160 + xi_161 + xi_162;
            const double xi_172 = xi_160 + xi_161 + xi_162;
            const double p_2 = xi_36;
            const double xi_194 = xi_159*(-p_2 + u_2*xi_141);
            const double xi_197 = -xi_194 + xi_195 + xi_196;
            const double xi_202 = xi_194 + xi_195 + xi_196;
            const double p_3 = xi_33;
            const double p_4 = xi_0 + xi_37 + xi_5;
            const double p_5 = xi_39;
            const double xi_178 = xi_159*(-p_5 + u_2*xi_129);
            const double xi_180 = xi_138 + xi_168 + xi_177 + xi_178 + xi_179;
            const double xi_193 = xi_138 + xi_168 + xi_177 - xi_178 + xi_179;
            const double p_6 = xi_36;
            const double p_7 = xi_39;
            const double p_8 = xi_1 + xi_10 + xi_210 + xi_3 + xi_7;
            const double forceTerm_0 = xi_46*-1.5 - xi_49*xi_51 - xi_51*xi_53 - xi_51*xi_54;
            const double forceTerm_1 = xi_55 + xi_62;
            const double forceTerm_2 = -xi_55 + xi_62;
            const double forceTerm_3 = -xi_63 + xi_66;
            const double forceTerm_4 = xi_63 + xi_66;
            const double forceTerm_5 = xi_67 + xi_68;
            const double forceTerm_6 = -xi_67 + xi_68;
            const double forceTerm_7 = xi_73 + xi_75 + xi_82;
            const double forceTerm_8 = xi_72 + xi_82 + xi_83;
            const double forceTerm_9 = xi_72 + xi_75 + xi_85;
            const double forceTerm_10 = xi_73 + xi_83 + xi_85;
            const double forceTerm_11 = xi_81 + xi_86 + xi_90;
            const double forceTerm_12 = xi_84 + xi_90 + xi_91;
            const double forceTerm_13 = xi_75 + xi_93 + xi_95;
            const double forceTerm_14 = xi_83 + xi_92 + xi_95;
            const double forceTerm_15 = xi_81 + xi_91 + xi_97;
            const double forceTerm_16 = xi_84 + xi_86 + xi_97;
            const double forceTerm_17 = xi_75 + xi_92 + xi_98;
            const double forceTerm_18 = xi_83 + xi_93 + xi_98;
            _data_pdfs_20_30_10[_stride_pdfs_0*ctr_0] = forceTerm_0 + xi_101*0.1 + xi_104*0.0428571428571429 + xi_114*-0.5 + xi_118*0.0238095238095238 + xi_219;
            _data_pdfs_20_31_10[_stride_pdfs_0*ctr_0] = forceTerm_1 - xi_121 + xi_128 + xi_132 + xi_140 + xi_224;
            _data_pdfs_20_32_10[_stride_pdfs_0*ctr_0] = forceTerm_2 + xi_121 + xi_127 - xi_132 + xi_140 + xi_207;
            _data_pdfs_20_33_10[_stride_pdfs_0*ctr_0] = forceTerm_3 - xi_143 + xi_145 + xi_147 + xi_148 + xi_227;
            _data_pdfs_20_34_10[_stride_pdfs_0*ctr_0] = forceTerm_4 + xi_143 - xi_145 + xi_148 + xi_149 + xi_209;
            _data_pdfs_20_35_10[_stride_pdfs_0*ctr_0] = forceTerm_5 - xi_152 + xi_155 + xi_157 + xi_158 + xi_222;
            _data_pdfs_20_36_10[_stride_pdfs_0*ctr_0] = forceTerm_6 + xi_152 + xi_154 - xi_157 + xi_158 + xi_212;
            _data_pdfs_20_37_10[_stride_pdfs_0*ctr_0] = forceTerm_7 + xi_163 + xi_166 + xi_171 + xi_228;
            _data_pdfs_20_38_10[_stride_pdfs_0*ctr_0] = forceTerm_8 + xi_166 + xi_172 + xi_174 + xi_211;
            _data_pdfs_20_39_10[_stride_pdfs_0*ctr_0] = forceTerm_9 + xi_171 + xi_172 + xi_176 + xi_217;
            _data_pdfs_20_310_10[_stride_pdfs_0*ctr_0] = forceTerm_10 + xi_163 + xi_174 + xi_176 + xi_221;
            _data_pdfs_20_311_10[_stride_pdfs_0*ctr_0] = forceTerm_11 + xi_180 + xi_188 + xi_191 + xi_213;
            _data_pdfs_20_312_10[_stride_pdfs_0*ctr_0] = forceTerm_12 + xi_188 + xi_192 + xi_193 + xi_225;
            _data_pdfs_20_313_10[_stride_pdfs_0*ctr_0] = forceTerm_13 + xi_197 + xi_198 + xi_201 + xi_215;
            _data_pdfs_20_314_10[_stride_pdfs_0*ctr_0] = forceTerm_14 + xi_198 + xi_202 + xi_203 + xi_208;
            _data_pdfs_20_315_10[_stride_pdfs_0*ctr_0] = forceTerm_15 + xi_191 + xi_193 + xi_205 + xi_218;
            _data_pdfs_20_316_10[_stride_pdfs_0*ctr_0] = forceTerm_16 + xi_180 + xi_192 + xi_205 + xi_210;
            _data_pdfs_20_317_10[_stride_pdfs_0*ctr_0] = forceTerm_17 + xi_201 + xi_202 + xi_206 + xi_226;
            _data_pdfs_20_318_10[_stride_pdfs_0*ctr_0] = forceTerm_18 + xi_197 + xi_203 + xi_206 + xi_214;
         }
=======
static FUNC_PREFIX void
kernel_collide(double *RESTRICT const _data_force, double *RESTRICT _data_pdfs,
               int64_t const _size_force_0, int64_t const _size_force_1,
               int64_t const _size_force_2, int64_t const _stride_force_0,
               int64_t const _stride_force_1, int64_t const _stride_force_2,
               int64_t const _stride_force_3, int64_t const _stride_pdfs_0,
               int64_t const _stride_pdfs_1, int64_t const _stride_pdfs_2,
               int64_t const _stride_pdfs_3, double omega_bulk,
               double omega_even, double omega_odd, double omega_shear) {
  const double xi_35 = -omega_shear + 2.0;
  const double xi_36 = xi_35 * 0.5;
  const double xi_41 = xi_35 * 0.0833333333333333;
  const double xi_46 = xi_35 * 0.166666666666667;
  const double xi_56 = xi_35 * 0.25;
  const double xi_61 = xi_35 * 0.0416666666666667;
  const double xi_106 = omega_odd * 0.25;
  const double xi_112 = omega_odd * 0.0833333333333333;
  const double xi_149 = omega_shear * 0.25;
  const double xi_172 = omega_odd * 0.0416666666666667;
  const double xi_174 = omega_odd * 0.125;
  const int64_t rr_0 = 0.0;
  const double xi_118 = rr_0 * 0.166666666666667;
  const double xi_154 = rr_0 * 0.0833333333333333;
  for (int64_t ctr_2 = 0; ctr_2 < _size_force_2; ctr_2 += 1) {
    double *RESTRICT _data_force_20_31 =
        _data_force + _stride_force_2 * ctr_2 + _stride_force_3;
    double *RESTRICT _data_force_20_30 = _data_force + _stride_force_2 * ctr_2;
    double *RESTRICT _data_pdfs_20_33 =
        _data_pdfs + _stride_pdfs_2 * ctr_2 + 3 * _stride_pdfs_3;
    double *RESTRICT _data_pdfs_20_313 =
        _data_pdfs + _stride_pdfs_2 * ctr_2 + 13 * _stride_pdfs_3;
    double *RESTRICT _data_pdfs_20_316 =
        _data_pdfs + _stride_pdfs_2 * ctr_2 + 16 * _stride_pdfs_3;
    double *RESTRICT _data_pdfs_20_311 =
        _data_pdfs + _stride_pdfs_2 * ctr_2 + 11 * _stride_pdfs_3;
    double *RESTRICT _data_pdfs_20_310 =
        _data_pdfs + _stride_pdfs_2 * ctr_2 + 10 * _stride_pdfs_3;
    double *RESTRICT _data_pdfs_20_38 =
        _data_pdfs + _stride_pdfs_2 * ctr_2 + 8 * _stride_pdfs_3;
    double *RESTRICT _data_pdfs_20_312 =
        _data_pdfs + _stride_pdfs_2 * ctr_2 + 12 * _stride_pdfs_3;
    double *RESTRICT _data_pdfs_20_34 =
        _data_pdfs + _stride_pdfs_2 * ctr_2 + 4 * _stride_pdfs_3;
    double *RESTRICT _data_pdfs_20_314 =
        _data_pdfs + _stride_pdfs_2 * ctr_2 + 14 * _stride_pdfs_3;
    double *RESTRICT _data_pdfs_20_315 =
        _data_pdfs + _stride_pdfs_2 * ctr_2 + 15 * _stride_pdfs_3;
    double *RESTRICT _data_pdfs_20_35 =
        _data_pdfs + _stride_pdfs_2 * ctr_2 + 5 * _stride_pdfs_3;
    double *RESTRICT _data_pdfs_20_37 =
        _data_pdfs + _stride_pdfs_2 * ctr_2 + 7 * _stride_pdfs_3;
    double *RESTRICT _data_pdfs_20_30 = _data_pdfs + _stride_pdfs_2 * ctr_2;
    double *RESTRICT _data_pdfs_20_32 =
        _data_pdfs + _stride_pdfs_2 * ctr_2 + 2 * _stride_pdfs_3;
    double *RESTRICT _data_force_20_32 =
        _data_force + _stride_force_2 * ctr_2 + 2 * _stride_force_3;
    double *RESTRICT _data_pdfs_20_31 =
        _data_pdfs + _stride_pdfs_2 * ctr_2 + _stride_pdfs_3;
    double *RESTRICT _data_pdfs_20_39 =
        _data_pdfs + _stride_pdfs_2 * ctr_2 + 9 * _stride_pdfs_3;
    double *RESTRICT _data_pdfs_20_36 =
        _data_pdfs + _stride_pdfs_2 * ctr_2 + 6 * _stride_pdfs_3;
    double *RESTRICT _data_pdfs_20_317 =
        _data_pdfs + _stride_pdfs_2 * ctr_2 + 17 * _stride_pdfs_3;
    double *RESTRICT _data_pdfs_20_318 =
        _data_pdfs + _stride_pdfs_2 * ctr_2 + 18 * _stride_pdfs_3;
    for (int64_t ctr_1 = 0; ctr_1 < _size_force_1; ctr_1 += 1) {
      double *RESTRICT _data_force_20_31_10 =
          _stride_force_1 * ctr_1 + _data_force_20_31;
      double *RESTRICT _data_force_20_30_10 =
          _stride_force_1 * ctr_1 + _data_force_20_30;
      double *RESTRICT _data_pdfs_20_33_10 =
          _stride_pdfs_1 * ctr_1 + _data_pdfs_20_33;
      double *RESTRICT _data_pdfs_20_313_10 =
          _stride_pdfs_1 * ctr_1 + _data_pdfs_20_313;
      double *RESTRICT _data_pdfs_20_316_10 =
          _stride_pdfs_1 * ctr_1 + _data_pdfs_20_316;
      double *RESTRICT _data_pdfs_20_311_10 =
          _stride_pdfs_1 * ctr_1 + _data_pdfs_20_311;
      double *RESTRICT _data_pdfs_20_310_10 =
          _stride_pdfs_1 * ctr_1 + _data_pdfs_20_310;
      double *RESTRICT _data_pdfs_20_38_10 =
          _stride_pdfs_1 * ctr_1 + _data_pdfs_20_38;
      double *RESTRICT _data_pdfs_20_312_10 =
          _stride_pdfs_1 * ctr_1 + _data_pdfs_20_312;
      double *RESTRICT _data_pdfs_20_34_10 =
          _stride_pdfs_1 * ctr_1 + _data_pdfs_20_34;
      double *RESTRICT _data_pdfs_20_314_10 =
          _stride_pdfs_1 * ctr_1 + _data_pdfs_20_314;
      double *RESTRICT _data_pdfs_20_315_10 =
          _stride_pdfs_1 * ctr_1 + _data_pdfs_20_315;
      double *RESTRICT _data_pdfs_20_35_10 =
          _stride_pdfs_1 * ctr_1 + _data_pdfs_20_35;
      double *RESTRICT _data_pdfs_20_37_10 =
          _stride_pdfs_1 * ctr_1 + _data_pdfs_20_37;
      double *RESTRICT _data_pdfs_20_30_10 =
          _stride_pdfs_1 * ctr_1 + _data_pdfs_20_30;
      double *RESTRICT _data_pdfs_20_32_10 =
          _stride_pdfs_1 * ctr_1 + _data_pdfs_20_32;
      double *RESTRICT _data_force_20_32_10 =
          _stride_force_1 * ctr_1 + _data_force_20_32;
      double *RESTRICT _data_pdfs_20_31_10 =
          _stride_pdfs_1 * ctr_1 + _data_pdfs_20_31;
      double *RESTRICT _data_pdfs_20_39_10 =
          _stride_pdfs_1 * ctr_1 + _data_pdfs_20_39;
      double *RESTRICT _data_pdfs_20_36_10 =
          _stride_pdfs_1 * ctr_1 + _data_pdfs_20_36;
      double *RESTRICT _data_pdfs_20_317_10 =
          _stride_pdfs_1 * ctr_1 + _data_pdfs_20_317;
      double *RESTRICT _data_pdfs_20_318_10 =
          _stride_pdfs_1 * ctr_1 + _data_pdfs_20_318;
      for (int64_t ctr_0 = 0; ctr_0 < _size_force_0; ctr_0 += 1) {
        const double xi_198 = _data_force_20_31_10[_stride_force_0 * ctr_0];
        const double xi_199 = _data_force_20_30_10[_stride_force_0 * ctr_0];
        const double xi_200 = _data_pdfs_20_33_10[_stride_pdfs_0 * ctr_0];
        const double xi_201 = _data_pdfs_20_313_10[_stride_pdfs_0 * ctr_0];
        const double xi_202 = _data_pdfs_20_316_10[_stride_pdfs_0 * ctr_0];
        const double xi_203 = _data_pdfs_20_311_10[_stride_pdfs_0 * ctr_0];
        const double xi_204 = _data_pdfs_20_310_10[_stride_pdfs_0 * ctr_0];
        const double xi_205 = _data_pdfs_20_38_10[_stride_pdfs_0 * ctr_0];
        const double xi_206 = _data_pdfs_20_312_10[_stride_pdfs_0 * ctr_0];
        const double xi_207 = _data_pdfs_20_34_10[_stride_pdfs_0 * ctr_0];
        const double xi_208 = _data_pdfs_20_314_10[_stride_pdfs_0 * ctr_0];
        const double xi_209 = _data_pdfs_20_315_10[_stride_pdfs_0 * ctr_0];
        const double xi_210 = _data_pdfs_20_35_10[_stride_pdfs_0 * ctr_0];
        const double xi_211 = _data_pdfs_20_37_10[_stride_pdfs_0 * ctr_0];
        const double xi_212 = _data_pdfs_20_30_10[_stride_pdfs_0 * ctr_0];
        const double xi_213 = _data_pdfs_20_32_10[_stride_pdfs_0 * ctr_0];
        const double xi_214 = _data_force_20_32_10[_stride_force_0 * ctr_0];
        const double xi_215 = _data_pdfs_20_31_10[_stride_pdfs_0 * ctr_0];
        const double xi_216 = _data_pdfs_20_39_10[_stride_pdfs_0 * ctr_0];
        const double xi_217 = _data_pdfs_20_36_10[_stride_pdfs_0 * ctr_0];
        const double xi_218 = _data_pdfs_20_317_10[_stride_pdfs_0 * ctr_0];
        const double xi_219 = _data_pdfs_20_318_10[_stride_pdfs_0 * ctr_0];
        const double xi_0 = xi_208 + xi_219;
        const double xi_1 = xi_0 + xi_207;
        const double xi_2 = xi_203 + xi_209 + xi_215;
        const double xi_3 = xi_206 + xi_210;
        const double xi_4 = xi_200 + xi_216;
        const double xi_5 = xi_202 + xi_213;
        const double xi_6 = xi_217 + xi_218;
        const double xi_8 = -xi_216;
        const double xi_9 = -xi_211 + xi_8;
        const double xi_10 = -xi_218;
        const double xi_11 = -xi_201;
        const double xi_12 = -xi_200;
        const double xi_13 = xi_10 + xi_11 + xi_12;
        const double xi_14 = -xi_213;
        const double xi_15 = -xi_204;
        const double xi_16 = xi_14 + xi_15;
        const double xi_17 = -xi_202;
        const double xi_18 = -xi_206;
        const double xi_19 = xi_17 + xi_18;
        const double xi_20 = -xi_219;
        const double xi_21 = xi_10 + xi_20;
        const double xi_22 = -xi_209;
        const double xi_23 = -xi_217;
        const double xi_24 = xi_17 + xi_203 + xi_22 + xi_23;
        const double xi_40 = xi_198 * 0.166666666666667;
        const double xi_48 = xi_199 * 0.166666666666667;
        const double xi_52 = xi_214 * 0.166666666666667;
        const double xi_55 = xi_198 * 0.5;
        const double xi_59 = xi_199 * 0.0833333333333333;
        const double xi_63 = xi_198 * 0.0833333333333333;
        const double xi_73 = xi_214 * 0.0833333333333333;
        const double xi_84 = -xi_212;
        const double xi_85 = xi_210 * 3.0 + xi_217 * 3.0 + xi_84;
        const double xi_86 =
            omega_even * (xi_202 * -3.0 + xi_203 * -3.0 + xi_206 * -3.0 +
                          xi_209 * -3.0 + xi_213 * 3.0 + xi_215 * 3.0 + xi_85);
        const double xi_87 =
            xi_202 * 2.0 + xi_203 * 2.0 + xi_206 * 2.0 + xi_209 * 2.0;
        const double xi_88 = xi_200 * 5.0 + xi_207 * 5.0 + xi_87;
        const double xi_89 =
            omega_even *
            (xi_201 * -5.0 + xi_208 * -5.0 + xi_213 * -2.0 + xi_215 * -2.0 +
             xi_218 * -5.0 + xi_219 * -5.0 + xi_85 + xi_88);
        const double xi_92 = -xi_203;
        const double xi_93 = xi_18 + xi_92;
        const double xi_94 = -xi_205;
        const double xi_97 = -xi_208;
        const double xi_98 = xi_11 + xi_15 + xi_21 + xi_97;
        const double xi_100 = xi_201 * 2.0;
        const double xi_101 = xi_208 * 2.0;
        const double xi_102 = xi_218 * 2.0 + xi_219 * 2.0;
        const double xi_103 =
            omega_even *
            (xi_100 + xi_101 + xi_102 + xi_204 * -7.0 + xi_205 * -7.0 +
             xi_210 * -4.0 + xi_211 * -7.0 + xi_213 * 5.0 + xi_215 * 5.0 +
             xi_216 * -7.0 + xi_217 * -4.0 + xi_84 + xi_88);
        const double xi_104 = xi_206 + xi_92;
        const double xi_105 = xi_104 + xi_14 + xi_202 + xi_215 + xi_22;
        const double xi_107 = xi_105 * xi_106;
        const double xi_108 = xi_211 * 2.0;
        const double xi_109 = xi_204 * 2.0;
        const double xi_110 = xi_205 * -2.0 + xi_216 * 2.0;
        const double xi_111 = -xi_108 + xi_109 + xi_110 + xi_14 + xi_19 + xi_2;
        const double xi_113 = xi_111 * xi_112;
        const double xi_114 = -xi_113;
        const double xi_116 = xi_204 + xi_94;
        const double xi_120 = xi_201 + xi_218;
        const double xi_124 = xi_103 * -0.0198412698412698;
        const double xi_132 = xi_201 + xi_97;
        const double xi_133 = xi_12 + xi_132 + xi_20 + xi_207 + xi_218;
        const double xi_134 = xi_106 * xi_133;
        const double xi_135 = xi_1 + xi_108 - xi_109 + xi_110 + xi_13;
        const double xi_136 = xi_112 * xi_135;
        const double xi_138 = -xi_136;
        const double xi_139 = xi_202 + xi_209;
        const double xi_140 = xi_139 + xi_210 + xi_23 + xi_93;
        const double xi_141 = xi_106 * xi_140;
        const double xi_144 = -xi_100 - xi_101 + xi_102 + xi_24 + xi_3;
        const double xi_145 = xi_112 * xi_144;
        const double xi_146 = -xi_145;
        const double xi_148 = xi_145;
        const double xi_152 = xi_103 * 0.0138888888888889;
        const double xi_168 = xi_89 * -0.00714285714285714;
        const double xi_170 = xi_86 * 0.025;
        const double xi_173 = xi_144 * xi_172;
        const double xi_175 = xi_140 * xi_174;
        const double xi_176 = xi_103 * -0.00396825396825397;
        const double xi_180 = xi_111 * xi_172;
        const double xi_181 = xi_105 * xi_174;
        const double xi_187 = xi_89 * 0.0178571428571429;
        const double xi_190 = xi_133 * xi_174;
        const double xi_191 = xi_135 * xi_172;
        const double vel0Term = xi_1 + xi_204 + xi_205;
        const double vel1Term = xi_2 + xi_211;
        const double vel2Term = xi_201 + xi_3;
        const double rho =
            vel0Term + vel1Term + vel2Term + xi_212 + xi_4 + xi_5 + xi_6;
        const double xi_7 = 1 / (rho);
        const double u_0 = xi_7 * (vel0Term + xi_13 + xi_9);
        const double xi_25 = u_0 * xi_199;
        const double xi_26 = xi_25 * 0.333333333333333;
        const double xi_32 = -xi_26;
        const double xi_90 = rho * (u_0 * u_0);
        const double xi_129 = rho * u_0;
        const double xi_130 = -vel0Term + xi_120 + xi_129 + xi_211 + xi_4;
        const double xi_131 = xi_118 * xi_130;
        const double xi_158 = xi_130 * xi_154;
        const double u_1 = xi_7 * (vel1Term + xi_16 + xi_19 + xi_205 + xi_8);
        const double xi_27 = u_1 * xi_198;
        const double xi_28 = xi_27 * 0.333333333333333;
        const double xi_33 = -xi_28;
        const double xi_54 = u_1 * 0.5;
        const double xi_57 = xi_56 * (u_0 * xi_55 + xi_199 * xi_54);
        const double xi_58 = -xi_57;
        const double xi_95 = rho * (u_1 * u_1);
        const double xi_96 = xi_9 + xi_94 + xi_95;
        const double xi_115 = rho * u_1;
        const double xi_117 =
            -vel1Term + xi_115 + xi_116 + xi_206 + xi_216 + xi_5;
        const double xi_119 = xi_117 * xi_118;
        const double xi_150 = xi_149 * (u_0 * xi_115 + xi_116 + xi_211 + xi_8);
        const double xi_155 = xi_117 * xi_154;
        const double xi_156 = xi_155;
        const double xi_157 = xi_113 + xi_156;
        const double xi_166 = -xi_155;
        const double xi_167 = xi_114 + xi_166;
        const double xi_182 = xi_156 - xi_180 + xi_181;
        const double xi_183 = xi_166 + xi_180 - xi_181;
        const double u_2 = xi_7 * (vel2Term + xi_208 + xi_21 + xi_24);
        const double xi_29 = u_2 * xi_214;
        const double xi_30 = xi_29 * 0.333333333333333;
        const double xi_31 = (-omega_bulk + 2.0) * (xi_26 + xi_28 + xi_30);
        const double xi_34 = xi_29 * 0.666666666666667 + xi_32 + xi_33;
        const double xi_37 = -xi_30;
        const double xi_38 = xi_27 * 0.666666666666667 + xi_32 + xi_37;
        const double xi_39 = xi_25 * 0.666666666666667 + xi_33 + xi_37;
        const double xi_42 = xi_34 * xi_41;
        const double xi_43 = -xi_42;
        const double xi_44 = xi_39 * xi_41;
        const double xi_45 = -xi_44;
        const double xi_47 = xi_38 * xi_46 + xi_43 + xi_45;
        const double xi_49 = xi_38 * xi_41;
        const double xi_50 = -xi_49;
        const double xi_51 = xi_39 * xi_46 + xi_43 + xi_50;
        const double xi_53 = xi_34 * xi_46 + xi_45 + xi_50;
        const double xi_60 = xi_44 - xi_59;
        const double xi_62 = -xi_34 * xi_61;
        const double xi_64 = xi_31 * 0.125;
        const double xi_65 = xi_49 + xi_64;
        const double xi_66 = xi_63 + xi_65;
        const double xi_67 = xi_62 + xi_66;
        const double xi_68 = xi_44 + xi_59;
        const double xi_69 = -xi_63 + xi_65;
        const double xi_70 = xi_62 + xi_69;
        const double xi_71 = xi_56 * (u_2 * xi_55 + xi_214 * xi_54);
        const double xi_72 = -xi_39 * xi_61;
        const double xi_74 = xi_42 + xi_73;
        const double xi_75 = xi_72 + xi_74;
        const double xi_76 = -xi_71;
        const double xi_77 = xi_56 * (u_0 * xi_214 * 0.5 + u_2 * xi_199 * 0.5);
        const double xi_78 = -xi_77;
        const double xi_79 = -xi_38 * xi_61;
        const double xi_80 = xi_64 + xi_74 + xi_79;
        const double xi_81 = xi_42 - xi_73;
        const double xi_82 = xi_72 + xi_81;
        const double xi_83 = xi_64 + xi_79 + xi_81;
        const double xi_91 = rho * (u_2 * u_2);
        const double xi_99 = omega_bulk * (xi_17 + xi_212 + xi_22 + xi_90 +
                                           xi_91 + xi_93 + xi_96 + xi_98);
        const double xi_121 = xi_210 + xi_217 - xi_91;
        const double xi_122 =
            omega_shear * (xi_0 + xi_120 + xi_121 + xi_16 - xi_215 + xi_96);
        const double xi_123 = xi_122 * 0.125;
        const double xi_125 =
            omega_shear *
            (xi_121 + xi_200 * -2.0 + xi_207 * -2.0 + xi_213 + xi_215 + xi_87 +
             xi_9 + xi_90 * 2.0 + xi_94 - xi_95 + xi_98);
        const double xi_126 = xi_125 * -0.0416666666666667;
        const double xi_127 = xi_126 + xi_86 * -0.05;
        const double xi_128 =
            xi_123 + xi_124 + xi_127 + xi_89 * 0.0142857142857143;
        const double xi_137 =
            xi_124 + xi_125 * 0.0833333333333333 + xi_89 * -0.0357142857142857;
        const double xi_142 =
            rho * u_2 - vel2Term + xi_139 + xi_219 + xi_6 + xi_92 + xi_97;
        const double xi_143 = xi_118 * xi_142;
        const double xi_147 = xi_103 * 0.0158730158730159 - xi_123 + xi_127 +
                              xi_89 * -0.0214285714285714;
        const double xi_151 = xi_122 * 0.0625;
        const double xi_153 = -xi_150 + xi_151 + xi_152;
        const double xi_159 = xi_99 * 0.0416666666666667;
        const double xi_160 = xi_125 * 0.0208333333333333 + xi_159;
        const double xi_161 = -xi_158 + xi_160;
        const double xi_162 = xi_138 + xi_161;
        const double xi_163 = xi_150 + xi_151 + xi_152;
        const double xi_164 = xi_158 + xi_160;
        const double xi_165 = xi_136 + xi_164;
        const double xi_169 = xi_149 * (u_2 * xi_115 + xi_104 + xi_17 + xi_209);
        const double xi_171 = xi_126 + xi_159 + xi_168 + xi_169 + xi_170;
        const double xi_177 = xi_142 * xi_154;
        const double xi_178 = xi_176 + xi_177;
        const double xi_179 = -xi_173 + xi_175 + xi_178;
        const double xi_184 = xi_126 + xi_159 + xi_168 - xi_169 + xi_170;
        const double xi_185 = xi_149 * (u_2 * xi_129 + xi_10 + xi_132 + xi_219);
        const double xi_186 = -xi_151;
        const double xi_188 = -xi_185 + xi_186 + xi_187;
        const double xi_189 = xi_148 + xi_178;
        const double xi_192 = xi_161 - xi_190 + xi_191;
        const double xi_193 = xi_185 + xi_186 + xi_187;
        const double xi_194 = xi_164 + xi_190 - xi_191;
        const double xi_195 = xi_176 - xi_177;
        const double xi_196 = xi_173 - xi_175 + xi_195;
        const double xi_197 = xi_146 + xi_195;
        const double forceTerm_0 =
            xi_31 * -1.5 - xi_34 * xi_36 - xi_36 * xi_38 - xi_36 * xi_39;
        const double forceTerm_1 = xi_40 + xi_47;
        const double forceTerm_2 = -xi_40 + xi_47;
        const double forceTerm_3 = -xi_48 + xi_51;
        const double forceTerm_4 = xi_48 + xi_51;
        const double forceTerm_5 = xi_52 + xi_53;
        const double forceTerm_6 = -xi_52 + xi_53;
        const double forceTerm_7 = xi_58 + xi_60 + xi_67;
        const double forceTerm_8 = xi_57 + xi_67 + xi_68;
        const double forceTerm_9 = xi_57 + xi_60 + xi_70;
        const double forceTerm_10 = xi_58 + xi_68 + xi_70;
        const double forceTerm_11 = xi_66 + xi_71 + xi_75;
        const double forceTerm_12 = xi_69 + xi_75 + xi_76;
        const double forceTerm_13 = xi_60 + xi_78 + xi_80;
        const double forceTerm_14 = xi_68 + xi_77 + xi_80;
        const double forceTerm_15 = xi_66 + xi_76 + xi_82;
        const double forceTerm_16 = xi_69 + xi_71 + xi_82;
        const double forceTerm_17 = xi_60 + xi_77 + xi_83;
        const double forceTerm_18 = xi_68 + xi_78 + xi_83;
        _data_pdfs_20_30_10[_stride_pdfs_0 * ctr_0] =
            forceTerm_0 + xi_103 * 0.0238095238095238 + xi_212 + xi_86 * 0.1 +
            xi_89 * 0.0428571428571429 + xi_99 * -0.5;
        _data_pdfs_20_31_10[_stride_pdfs_0 * ctr_0] =
            forceTerm_1 - xi_107 + xi_114 + xi_119 + xi_128 + xi_215;
        _data_pdfs_20_32_10[_stride_pdfs_0 * ctr_0] =
            forceTerm_2 + xi_107 + xi_113 - xi_119 + xi_128 + xi_213;
        _data_pdfs_20_33_10[_stride_pdfs_0 * ctr_0] =
            forceTerm_3 - xi_131 + xi_134 + xi_136 + xi_137 + xi_200;
        _data_pdfs_20_34_10[_stride_pdfs_0 * ctr_0] =
            forceTerm_4 + xi_131 - xi_134 + xi_137 + xi_138 + xi_207;
        _data_pdfs_20_35_10[_stride_pdfs_0 * ctr_0] =
            forceTerm_5 - xi_141 + xi_143 + xi_146 + xi_147 + xi_210;
        _data_pdfs_20_36_10[_stride_pdfs_0 * ctr_0] =
            forceTerm_6 + xi_141 - xi_143 + xi_147 + xi_148 + xi_217;
        _data_pdfs_20_37_10[_stride_pdfs_0 * ctr_0] =
            forceTerm_7 + xi_153 + xi_157 + xi_162 + xi_211;
        _data_pdfs_20_38_10[_stride_pdfs_0 * ctr_0] =
            forceTerm_8 + xi_157 + xi_163 + xi_165 + xi_205;
        _data_pdfs_20_39_10[_stride_pdfs_0 * ctr_0] =
            forceTerm_9 + xi_162 + xi_163 + xi_167 + xi_216;
        _data_pdfs_20_310_10[_stride_pdfs_0 * ctr_0] =
            forceTerm_10 + xi_153 + xi_165 + xi_167 + xi_204;
        _data_pdfs_20_311_10[_stride_pdfs_0 * ctr_0] =
            forceTerm_11 + xi_171 + xi_179 + xi_182 + xi_203;
        _data_pdfs_20_312_10[_stride_pdfs_0 * ctr_0] =
            forceTerm_12 + xi_179 + xi_183 + xi_184 + xi_206;
        _data_pdfs_20_313_10[_stride_pdfs_0 * ctr_0] =
            forceTerm_13 + xi_188 + xi_189 + xi_192 + xi_201;
        _data_pdfs_20_314_10[_stride_pdfs_0 * ctr_0] =
            forceTerm_14 + xi_189 + xi_193 + xi_194 + xi_208;
        _data_pdfs_20_315_10[_stride_pdfs_0 * ctr_0] =
            forceTerm_15 + xi_182 + xi_184 + xi_196 + xi_209;
        _data_pdfs_20_316_10[_stride_pdfs_0 * ctr_0] =
            forceTerm_16 + xi_171 + xi_183 + xi_196 + xi_202;
        _data_pdfs_20_317_10[_stride_pdfs_0 * ctr_0] =
            forceTerm_17 + xi_192 + xi_193 + xi_197 + xi_218;
        _data_pdfs_20_318_10[_stride_pdfs_0 * ctr_0] =
            forceTerm_18 + xi_188 + xi_194 + xi_197 + xi_219;
>>>>>>> d2c97dc8
      }
   }
}
}
namespace internal_kernel_stream {
static FUNC_PREFIX void kernel_stream(double * RESTRICT const _data_pdfs, double * RESTRICT _data_pdfs_tmp, int64_t const _size_pdfs_0, int64_t const _size_pdfs_1, int64_t const _size_pdfs_2, int64_t const _stride_pdfs_0, int64_t const _stride_pdfs_1, int64_t const _stride_pdfs_2, int64_t const _stride_pdfs_3, int64_t const _stride_pdfs_tmp_0, int64_t const _stride_pdfs_tmp_1, int64_t const _stride_pdfs_tmp_2, int64_t const _stride_pdfs_tmp_3)
{
   for (int64_t ctr_2 = 1; ctr_2 < _size_pdfs_2 - 1; ctr_2 += 1)
   {
      double * RESTRICT _data_pdfs_tmp_20_30 = _data_pdfs_tmp + _stride_pdfs_tmp_2*ctr_2;
      double * RESTRICT _data_pdfs_20_30 = _data_pdfs + _stride_pdfs_2*ctr_2;
      double * RESTRICT _data_pdfs_tmp_20_31 = _data_pdfs_tmp + _stride_pdfs_tmp_2*ctr_2 + _stride_pdfs_tmp_3;
      double * RESTRICT _data_pdfs_20_31 = _data_pdfs + _stride_pdfs_2*ctr_2 + _stride_pdfs_3;
      double * RESTRICT _data_pdfs_tmp_20_32 = _data_pdfs_tmp + _stride_pdfs_tmp_2*ctr_2 + 2*_stride_pdfs_tmp_3;
      double * RESTRICT _data_pdfs_20_32 = _data_pdfs + _stride_pdfs_2*ctr_2 + 2*_stride_pdfs_3;
      double * RESTRICT _data_pdfs_tmp_20_33 = _data_pdfs_tmp + _stride_pdfs_tmp_2*ctr_2 + 3*_stride_pdfs_tmp_3;
      double * RESTRICT _data_pdfs_20_33 = _data_pdfs + _stride_pdfs_2*ctr_2 + 3*_stride_pdfs_3;
      double * RESTRICT _data_pdfs_tmp_20_34 = _data_pdfs_tmp + _stride_pdfs_tmp_2*ctr_2 + 4*_stride_pdfs_tmp_3;
      double * RESTRICT _data_pdfs_20_34 = _data_pdfs + _stride_pdfs_2*ctr_2 + 4*_stride_pdfs_3;
      double * RESTRICT _data_pdfs_tmp_20_35 = _data_pdfs_tmp + _stride_pdfs_tmp_2*ctr_2 + 5*_stride_pdfs_tmp_3;
      double * RESTRICT _data_pdfs_2m1_35 = _data_pdfs + _stride_pdfs_2*ctr_2 - _stride_pdfs_2 + 5*_stride_pdfs_3;
      double * RESTRICT _data_pdfs_tmp_20_36 = _data_pdfs_tmp + _stride_pdfs_tmp_2*ctr_2 + 6*_stride_pdfs_tmp_3;
      double * RESTRICT _data_pdfs_21_36 = _data_pdfs + _stride_pdfs_2*ctr_2 + _stride_pdfs_2 + 6*_stride_pdfs_3;
      double * RESTRICT _data_pdfs_tmp_20_37 = _data_pdfs_tmp + _stride_pdfs_tmp_2*ctr_2 + 7*_stride_pdfs_tmp_3;
      double * RESTRICT _data_pdfs_20_37 = _data_pdfs + _stride_pdfs_2*ctr_2 + 7*_stride_pdfs_3;
      double * RESTRICT _data_pdfs_tmp_20_38 = _data_pdfs_tmp + _stride_pdfs_tmp_2*ctr_2 + 8*_stride_pdfs_tmp_3;
      double * RESTRICT _data_pdfs_20_38 = _data_pdfs + _stride_pdfs_2*ctr_2 + 8*_stride_pdfs_3;
      double * RESTRICT _data_pdfs_tmp_20_39 = _data_pdfs_tmp + _stride_pdfs_tmp_2*ctr_2 + 9*_stride_pdfs_tmp_3;
      double * RESTRICT _data_pdfs_20_39 = _data_pdfs + _stride_pdfs_2*ctr_2 + 9*_stride_pdfs_3;
      double * RESTRICT _data_pdfs_tmp_20_310 = _data_pdfs_tmp + _stride_pdfs_tmp_2*ctr_2 + 10*_stride_pdfs_tmp_3;
      double * RESTRICT _data_pdfs_20_310 = _data_pdfs + _stride_pdfs_2*ctr_2 + 10*_stride_pdfs_3;
      double * RESTRICT _data_pdfs_tmp_20_311 = _data_pdfs_tmp + _stride_pdfs_tmp_2*ctr_2 + 11*_stride_pdfs_tmp_3;
      double * RESTRICT _data_pdfs_2m1_311 = _data_pdfs + _stride_pdfs_2*ctr_2 - _stride_pdfs_2 + 11*_stride_pdfs_3;
      double * RESTRICT _data_pdfs_tmp_20_312 = _data_pdfs_tmp + _stride_pdfs_tmp_2*ctr_2 + 12*_stride_pdfs_tmp_3;
      double * RESTRICT _data_pdfs_2m1_312 = _data_pdfs + _stride_pdfs_2*ctr_2 - _stride_pdfs_2 + 12*_stride_pdfs_3;
      double * RESTRICT _data_pdfs_tmp_20_313 = _data_pdfs_tmp + _stride_pdfs_tmp_2*ctr_2 + 13*_stride_pdfs_tmp_3;
      double * RESTRICT _data_pdfs_2m1_313 = _data_pdfs + _stride_pdfs_2*ctr_2 - _stride_pdfs_2 + 13*_stride_pdfs_3;
      double * RESTRICT _data_pdfs_tmp_20_314 = _data_pdfs_tmp + _stride_pdfs_tmp_2*ctr_2 + 14*_stride_pdfs_tmp_3;
      double * RESTRICT _data_pdfs_2m1_314 = _data_pdfs + _stride_pdfs_2*ctr_2 - _stride_pdfs_2 + 14*_stride_pdfs_3;
      double * RESTRICT _data_pdfs_tmp_20_315 = _data_pdfs_tmp + _stride_pdfs_tmp_2*ctr_2 + 15*_stride_pdfs_tmp_3;
      double * RESTRICT _data_pdfs_21_315 = _data_pdfs + _stride_pdfs_2*ctr_2 + _stride_pdfs_2 + 15*_stride_pdfs_3;
      double * RESTRICT _data_pdfs_tmp_20_316 = _data_pdfs_tmp + _stride_pdfs_tmp_2*ctr_2 + 16*_stride_pdfs_tmp_3;
      double * RESTRICT _data_pdfs_21_316 = _data_pdfs + _stride_pdfs_2*ctr_2 + _stride_pdfs_2 + 16*_stride_pdfs_3;
      double * RESTRICT _data_pdfs_tmp_20_317 = _data_pdfs_tmp + _stride_pdfs_tmp_2*ctr_2 + 17*_stride_pdfs_tmp_3;
      double * RESTRICT _data_pdfs_21_317 = _data_pdfs + _stride_pdfs_2*ctr_2 + _stride_pdfs_2 + 17*_stride_pdfs_3;
      double * RESTRICT _data_pdfs_tmp_20_318 = _data_pdfs_tmp + _stride_pdfs_tmp_2*ctr_2 + 18*_stride_pdfs_tmp_3;
      double * RESTRICT _data_pdfs_21_318 = _data_pdfs + _stride_pdfs_2*ctr_2 + _stride_pdfs_2 + 18*_stride_pdfs_3;
      for (int64_t ctr_1 = 1; ctr_1 < _size_pdfs_1 - 1; ctr_1 += 1)
      {
         double * RESTRICT _data_pdfs_tmp_20_30_10 = _stride_pdfs_tmp_1*ctr_1 + _data_pdfs_tmp_20_30;
         double * RESTRICT _data_pdfs_20_30_10 = _stride_pdfs_1*ctr_1 + _data_pdfs_20_30;
         double * RESTRICT _data_pdfs_tmp_20_31_10 = _stride_pdfs_tmp_1*ctr_1 + _data_pdfs_tmp_20_31;
         double * RESTRICT _data_pdfs_20_31_1m1 = _stride_pdfs_1*ctr_1 - _stride_pdfs_1 + _data_pdfs_20_31;
         double * RESTRICT _data_pdfs_tmp_20_32_10 = _stride_pdfs_tmp_1*ctr_1 + _data_pdfs_tmp_20_32;
         double * RESTRICT _data_pdfs_20_32_11 = _stride_pdfs_1*ctr_1 + _stride_pdfs_1 + _data_pdfs_20_32;
         double * RESTRICT _data_pdfs_tmp_20_33_10 = _stride_pdfs_tmp_1*ctr_1 + _data_pdfs_tmp_20_33;
         double * RESTRICT _data_pdfs_20_33_10 = _stride_pdfs_1*ctr_1 + _data_pdfs_20_33;
         double * RESTRICT _data_pdfs_tmp_20_34_10 = _stride_pdfs_tmp_1*ctr_1 + _data_pdfs_tmp_20_34;
         double * RESTRICT _data_pdfs_20_34_10 = _stride_pdfs_1*ctr_1 + _data_pdfs_20_34;
         double * RESTRICT _data_pdfs_tmp_20_35_10 = _stride_pdfs_tmp_1*ctr_1 + _data_pdfs_tmp_20_35;
         double * RESTRICT _data_pdfs_2m1_35_10 = _stride_pdfs_1*ctr_1 + _data_pdfs_2m1_35;
         double * RESTRICT _data_pdfs_tmp_20_36_10 = _stride_pdfs_tmp_1*ctr_1 + _data_pdfs_tmp_20_36;
         double * RESTRICT _data_pdfs_21_36_10 = _stride_pdfs_1*ctr_1 + _data_pdfs_21_36;
         double * RESTRICT _data_pdfs_tmp_20_37_10 = _stride_pdfs_tmp_1*ctr_1 + _data_pdfs_tmp_20_37;
         double * RESTRICT _data_pdfs_20_37_1m1 = _stride_pdfs_1*ctr_1 - _stride_pdfs_1 + _data_pdfs_20_37;
         double * RESTRICT _data_pdfs_tmp_20_38_10 = _stride_pdfs_tmp_1*ctr_1 + _data_pdfs_tmp_20_38;
         double * RESTRICT _data_pdfs_20_38_1m1 = _stride_pdfs_1*ctr_1 - _stride_pdfs_1 + _data_pdfs_20_38;
         double * RESTRICT _data_pdfs_tmp_20_39_10 = _stride_pdfs_tmp_1*ctr_1 + _data_pdfs_tmp_20_39;
         double * RESTRICT _data_pdfs_20_39_11 = _stride_pdfs_1*ctr_1 + _stride_pdfs_1 + _data_pdfs_20_39;
         double * RESTRICT _data_pdfs_tmp_20_310_10 = _stride_pdfs_tmp_1*ctr_1 + _data_pdfs_tmp_20_310;
         double * RESTRICT _data_pdfs_20_310_11 = _stride_pdfs_1*ctr_1 + _stride_pdfs_1 + _data_pdfs_20_310;
         double * RESTRICT _data_pdfs_tmp_20_311_10 = _stride_pdfs_tmp_1*ctr_1 + _data_pdfs_tmp_20_311;
         double * RESTRICT _data_pdfs_2m1_311_1m1 = _stride_pdfs_1*ctr_1 - _stride_pdfs_1 + _data_pdfs_2m1_311;
         double * RESTRICT _data_pdfs_tmp_20_312_10 = _stride_pdfs_tmp_1*ctr_1 + _data_pdfs_tmp_20_312;
         double * RESTRICT _data_pdfs_2m1_312_11 = _stride_pdfs_1*ctr_1 + _stride_pdfs_1 + _data_pdfs_2m1_312;
         double * RESTRICT _data_pdfs_tmp_20_313_10 = _stride_pdfs_tmp_1*ctr_1 + _data_pdfs_tmp_20_313;
         double * RESTRICT _data_pdfs_2m1_313_10 = _stride_pdfs_1*ctr_1 + _data_pdfs_2m1_313;
         double * RESTRICT _data_pdfs_tmp_20_314_10 = _stride_pdfs_tmp_1*ctr_1 + _data_pdfs_tmp_20_314;
         double * RESTRICT _data_pdfs_2m1_314_10 = _stride_pdfs_1*ctr_1 + _data_pdfs_2m1_314;
         double * RESTRICT _data_pdfs_tmp_20_315_10 = _stride_pdfs_tmp_1*ctr_1 + _data_pdfs_tmp_20_315;
         double * RESTRICT _data_pdfs_21_315_1m1 = _stride_pdfs_1*ctr_1 - _stride_pdfs_1 + _data_pdfs_21_315;
         double * RESTRICT _data_pdfs_tmp_20_316_10 = _stride_pdfs_tmp_1*ctr_1 + _data_pdfs_tmp_20_316;
         double * RESTRICT _data_pdfs_21_316_11 = _stride_pdfs_1*ctr_1 + _stride_pdfs_1 + _data_pdfs_21_316;
         double * RESTRICT _data_pdfs_tmp_20_317_10 = _stride_pdfs_tmp_1*ctr_1 + _data_pdfs_tmp_20_317;
         double * RESTRICT _data_pdfs_21_317_10 = _stride_pdfs_1*ctr_1 + _data_pdfs_21_317;
         double * RESTRICT _data_pdfs_tmp_20_318_10 = _stride_pdfs_tmp_1*ctr_1 + _data_pdfs_tmp_20_318;
         double * RESTRICT _data_pdfs_21_318_10 = _stride_pdfs_1*ctr_1 + _data_pdfs_21_318;
         for (int64_t ctr_0 = 1; ctr_0 < _size_pdfs_0 - 1; ctr_0 += 1)
         {
            _data_pdfs_tmp_20_30_10[_stride_pdfs_tmp_0*ctr_0] = _data_pdfs_20_30_10[_stride_pdfs_0*ctr_0];
            _data_pdfs_tmp_20_31_10[_stride_pdfs_tmp_0*ctr_0] = _data_pdfs_20_31_1m1[_stride_pdfs_0*ctr_0];
            _data_pdfs_tmp_20_32_10[_stride_pdfs_tmp_0*ctr_0] = _data_pdfs_20_32_11[_stride_pdfs_0*ctr_0];
            _data_pdfs_tmp_20_33_10[_stride_pdfs_tmp_0*ctr_0] = _data_pdfs_20_33_10[_stride_pdfs_0*ctr_0 + _stride_pdfs_0];
            _data_pdfs_tmp_20_34_10[_stride_pdfs_tmp_0*ctr_0] = _data_pdfs_20_34_10[_stride_pdfs_0*ctr_0 - _stride_pdfs_0];
            _data_pdfs_tmp_20_35_10[_stride_pdfs_tmp_0*ctr_0] = _data_pdfs_2m1_35_10[_stride_pdfs_0*ctr_0];
            _data_pdfs_tmp_20_36_10[_stride_pdfs_tmp_0*ctr_0] = _data_pdfs_21_36_10[_stride_pdfs_0*ctr_0];
            _data_pdfs_tmp_20_37_10[_stride_pdfs_tmp_0*ctr_0] = _data_pdfs_20_37_1m1[_stride_pdfs_0*ctr_0 + _stride_pdfs_0];
            _data_pdfs_tmp_20_38_10[_stride_pdfs_tmp_0*ctr_0] = _data_pdfs_20_38_1m1[_stride_pdfs_0*ctr_0 - _stride_pdfs_0];
            _data_pdfs_tmp_20_39_10[_stride_pdfs_tmp_0*ctr_0] = _data_pdfs_20_39_11[_stride_pdfs_0*ctr_0 + _stride_pdfs_0];
            _data_pdfs_tmp_20_310_10[_stride_pdfs_tmp_0*ctr_0] = _data_pdfs_20_310_11[_stride_pdfs_0*ctr_0 - _stride_pdfs_0];
            _data_pdfs_tmp_20_311_10[_stride_pdfs_tmp_0*ctr_0] = _data_pdfs_2m1_311_1m1[_stride_pdfs_0*ctr_0];
            _data_pdfs_tmp_20_312_10[_stride_pdfs_tmp_0*ctr_0] = _data_pdfs_2m1_312_11[_stride_pdfs_0*ctr_0];
            _data_pdfs_tmp_20_313_10[_stride_pdfs_tmp_0*ctr_0] = _data_pdfs_2m1_313_10[_stride_pdfs_0*ctr_0 + _stride_pdfs_0];
            _data_pdfs_tmp_20_314_10[_stride_pdfs_tmp_0*ctr_0] = _data_pdfs_2m1_314_10[_stride_pdfs_0*ctr_0 - _stride_pdfs_0];
            _data_pdfs_tmp_20_315_10[_stride_pdfs_tmp_0*ctr_0] = _data_pdfs_21_315_1m1[_stride_pdfs_0*ctr_0];
            _data_pdfs_tmp_20_316_10[_stride_pdfs_tmp_0*ctr_0] = _data_pdfs_21_316_11[_stride_pdfs_0*ctr_0];
            _data_pdfs_tmp_20_317_10[_stride_pdfs_tmp_0*ctr_0] = _data_pdfs_21_317_10[_stride_pdfs_0*ctr_0 + _stride_pdfs_0];
            _data_pdfs_tmp_20_318_10[_stride_pdfs_tmp_0*ctr_0] = _data_pdfs_21_318_10[_stride_pdfs_0*ctr_0 - _stride_pdfs_0];
         }
      }
   }
}
}


const real_t MRTLatticeModel::w[19] = { 0.333333333333333,0.0555555555555556,0.0555555555555556,0.0555555555555556,0.0555555555555556,0.0555555555555556,0.0555555555555556,0.0277777777777778,0.0277777777777778,0.0277777777777778,0.0277777777777778,0.0277777777777778,0.0277777777777778,0.0277777777777778,0.0277777777777778,0.0277777777777778,0.0277777777777778,0.0277777777777778,0.0277777777777778 };
const real_t MRTLatticeModel::wInv[19] = { 3.00000000000000,18.0000000000000,18.0000000000000,18.0000000000000,18.0000000000000,18.0000000000000,18.0000000000000,36.0000000000000,36.0000000000000,36.0000000000000,36.0000000000000,36.0000000000000,36.0000000000000,36.0000000000000,36.0000000000000,36.0000000000000,36.0000000000000,36.0000000000000,36.0000000000000 };

void MRTLatticeModel::Sweep::streamCollide( IBlock * block, const uint_t numberOfGhostLayersToInclude )
{
    auto pdfs = block->getData< field::GhostLayerField<double, 19> >(pdfsID);
    field::GhostLayerField<double, 19> * pdfs_tmp;
    {
        // Getting temporary field pdfs_tmp
        auto it = cache_pdfs_.find( pdfs );
        if( it != cache_pdfs_.end() )
        {
            pdfs_tmp = *it;
        }
        else
        {
            pdfs_tmp = pdfs->cloneUninitialized();
            cache_pdfs_.insert(pdfs_tmp);
        }
    }


<<<<<<< HEAD
    auto & lm = dynamic_cast< lbm::PdfField<MRTLatticeModel> * > (pdfs)->latticeModel();
    WALBERLA_ASSERT_EQUAL( *(lm.blockId_), block->getId() );

    auto & omega_even = lm.omega_even_;
    auto & omega_shear = lm.omega_shear_;
    auto & force = lm.force_;
    auto & omega_odd = lm.omega_odd_;
    auto & omega_bulk = lm.omega_bulk_;
    WALBERLA_ASSERT_GREATER_EQUAL(-cell_idx_c(numberOfGhostLayersToInclude) - 1, -int_c(force->nrOfGhostLayers()));
    double * RESTRICT const _data_force = force->dataAt(-cell_idx_c(numberOfGhostLayersToInclude) - 1, -cell_idx_c(numberOfGhostLayersToInclude) - 1, -cell_idx_c(numberOfGhostLayersToInclude) - 1, 0);
    WALBERLA_ASSERT_GREATER_EQUAL(-cell_idx_c(numberOfGhostLayersToInclude) - 1, -int_c(pdfs->nrOfGhostLayers()));
    double * RESTRICT const _data_pdfs = pdfs->dataAt(-cell_idx_c(numberOfGhostLayersToInclude) - 1, -cell_idx_c(numberOfGhostLayersToInclude) - 1, -cell_idx_c(numberOfGhostLayersToInclude) - 1, 0);
    WALBERLA_ASSERT_GREATER_EQUAL(-cell_idx_c(numberOfGhostLayersToInclude) - 1, -int_c(pdfs_tmp->nrOfGhostLayers()));
    double * RESTRICT _data_pdfs_tmp = pdfs_tmp->dataAt(-cell_idx_c(numberOfGhostLayersToInclude) - 1, -cell_idx_c(numberOfGhostLayersToInclude) - 1, -cell_idx_c(numberOfGhostLayersToInclude) - 1, 0);
    WALBERLA_ASSERT_GREATER_EQUAL(force->xSizeWithGhostLayer(), int64_t(cell_idx_c(force->xSize()) + 2*cell_idx_c(numberOfGhostLayersToInclude) + 2));
    const int64_t _size_force_0 = int64_t(cell_idx_c(force->xSize()) + 2*cell_idx_c(numberOfGhostLayersToInclude) + 2);
    WALBERLA_ASSERT_GREATER_EQUAL(force->ySizeWithGhostLayer(), int64_t(cell_idx_c(force->ySize()) + 2*cell_idx_c(numberOfGhostLayersToInclude) + 2));
    const int64_t _size_force_1 = int64_t(cell_idx_c(force->ySize()) + 2*cell_idx_c(numberOfGhostLayersToInclude) + 2);
    WALBERLA_ASSERT_GREATER_EQUAL(force->zSizeWithGhostLayer(), int64_t(cell_idx_c(force->zSize()) + 2*cell_idx_c(numberOfGhostLayersToInclude) + 2));
    const int64_t _size_force_2 = int64_t(cell_idx_c(force->zSize()) + 2*cell_idx_c(numberOfGhostLayersToInclude) + 2);
    const int64_t _stride_force_0 = int64_t(force->xStride());
    const int64_t _stride_force_1 = int64_t(force->yStride());
    const int64_t _stride_force_2 = int64_t(force->zStride());
    const int64_t _stride_force_3 = int64_t(1 * int64_t(force->fStride()));
    const int64_t _stride_pdfs_0 = int64_t(pdfs->xStride());
    const int64_t _stride_pdfs_1 = int64_t(pdfs->yStride());
    const int64_t _stride_pdfs_2 = int64_t(pdfs->zStride());
    const int64_t _stride_pdfs_3 = int64_t(1 * int64_t(pdfs->fStride()));
    const int64_t _stride_pdfs_tmp_0 = int64_t(pdfs_tmp->xStride());
    const int64_t _stride_pdfs_tmp_1 = int64_t(pdfs_tmp->yStride());
    const int64_t _stride_pdfs_tmp_2 = int64_t(pdfs_tmp->zStride());
    const int64_t _stride_pdfs_tmp_3 = int64_t(1 * int64_t(pdfs_tmp->fStride()));
    internal_kernel_streamCollide::kernel_streamCollide(_data_force, _data_pdfs, _data_pdfs_tmp, _size_force_0, _size_force_1, _size_force_2, _stride_force_0, _stride_force_1, _stride_force_2, _stride_force_3, _stride_pdfs_0, _stride_pdfs_1, _stride_pdfs_2, _stride_pdfs_3, _stride_pdfs_tmp_0, _stride_pdfs_tmp_1, _stride_pdfs_tmp_2, _stride_pdfs_tmp_3, omega_bulk, omega_even, omega_odd, omega_shear);
    pdfs->swapDataPointers(pdfs_tmp);

=======
  auto &force = lm.force_;
  auto &omega_even = lm.omega_even_;
  auto &omega_shear = lm.omega_shear_;
  auto &omega_odd = lm.omega_odd_;
  auto &omega_bulk = lm.omega_bulk_;
  WALBERLA_ASSERT_GREATER_EQUAL(-cell_idx_c(numberOfGhostLayersToInclude) - 1,
                                -int_c(force->nrOfGhostLayers()));
  double *RESTRICT const _data_force =
      force->dataAt(-cell_idx_c(numberOfGhostLayersToInclude) - 1,
                    -cell_idx_c(numberOfGhostLayersToInclude) - 1,
                    -cell_idx_c(numberOfGhostLayersToInclude) - 1, 0);
  WALBERLA_ASSERT_GREATER_EQUAL(-cell_idx_c(numberOfGhostLayersToInclude) - 1,
                                -int_c(pdfs->nrOfGhostLayers()));
  double *RESTRICT const _data_pdfs =
      pdfs->dataAt(-cell_idx_c(numberOfGhostLayersToInclude) - 1,
                   -cell_idx_c(numberOfGhostLayersToInclude) - 1,
                   -cell_idx_c(numberOfGhostLayersToInclude) - 1, 0);
  WALBERLA_ASSERT_GREATER_EQUAL(-cell_idx_c(numberOfGhostLayersToInclude) - 1,
                                -int_c(pdfs_tmp->nrOfGhostLayers()));
  double *RESTRICT _data_pdfs_tmp =
      pdfs_tmp->dataAt(-cell_idx_c(numberOfGhostLayersToInclude) - 1,
                       -cell_idx_c(numberOfGhostLayersToInclude) - 1,
                       -cell_idx_c(numberOfGhostLayersToInclude) - 1, 0);
  WALBERLA_ASSERT_GREATER_EQUAL(
      force->xSizeWithGhostLayer(),
      int64_t(cell_idx_c(force->xSize()) +
              2 * cell_idx_c(numberOfGhostLayersToInclude) + 2));
  const int64_t _size_force_0 =
      int64_t(cell_idx_c(force->xSize()) +
              2 * cell_idx_c(numberOfGhostLayersToInclude) + 2);
  WALBERLA_ASSERT_GREATER_EQUAL(
      force->ySizeWithGhostLayer(),
      int64_t(cell_idx_c(force->ySize()) +
              2 * cell_idx_c(numberOfGhostLayersToInclude) + 2));
  const int64_t _size_force_1 =
      int64_t(cell_idx_c(force->ySize()) +
              2 * cell_idx_c(numberOfGhostLayersToInclude) + 2);
  WALBERLA_ASSERT_GREATER_EQUAL(
      force->zSizeWithGhostLayer(),
      int64_t(cell_idx_c(force->zSize()) +
              2 * cell_idx_c(numberOfGhostLayersToInclude) + 2));
  const int64_t _size_force_2 =
      int64_t(cell_idx_c(force->zSize()) +
              2 * cell_idx_c(numberOfGhostLayersToInclude) + 2);
  const int64_t _stride_force_0 = int64_t(force->xStride());
  const int64_t _stride_force_1 = int64_t(force->yStride());
  const int64_t _stride_force_2 = int64_t(force->zStride());
  const int64_t _stride_force_3 = int64_t(1 * int64_t(force->fStride()));
  const int64_t _stride_pdfs_0 = int64_t(pdfs->xStride());
  const int64_t _stride_pdfs_1 = int64_t(pdfs->yStride());
  const int64_t _stride_pdfs_2 = int64_t(pdfs->zStride());
  const int64_t _stride_pdfs_3 = int64_t(1 * int64_t(pdfs->fStride()));
  const int64_t _stride_pdfs_tmp_0 = int64_t(pdfs_tmp->xStride());
  const int64_t _stride_pdfs_tmp_1 = int64_t(pdfs_tmp->yStride());
  const int64_t _stride_pdfs_tmp_2 = int64_t(pdfs_tmp->zStride());
  const int64_t _stride_pdfs_tmp_3 = int64_t(1 * int64_t(pdfs_tmp->fStride()));
  internal_kernel_streamCollide::kernel_streamCollide(
      _data_force, _data_pdfs, _data_pdfs_tmp, _size_force_0, _size_force_1,
      _size_force_2, _stride_force_0, _stride_force_1, _stride_force_2,
      _stride_force_3, _stride_pdfs_0, _stride_pdfs_1, _stride_pdfs_2,
      _stride_pdfs_3, _stride_pdfs_tmp_0, _stride_pdfs_tmp_1,
      _stride_pdfs_tmp_2, _stride_pdfs_tmp_3, omega_bulk, omega_even, omega_odd,
      omega_shear);
  pdfs->swapDataPointers(pdfs_tmp);
>>>>>>> d2c97dc8
}

void MRTLatticeModel::Sweep::collide( IBlock * block, const uint_t numberOfGhostLayersToInclude )
{
   auto pdfs = block->getData< field::GhostLayerField<double, 19> >(pdfsID);


<<<<<<< HEAD
    auto & lm = dynamic_cast< lbm::PdfField<MRTLatticeModel> * > (pdfs)->latticeModel();
    WALBERLA_ASSERT_EQUAL( *(lm.blockId_), block->getId() );

    auto & omega_even = lm.omega_even_;
    auto & omega_shear = lm.omega_shear_;
    auto & force = lm.force_;
    auto & omega_odd = lm.omega_odd_;
    auto & omega_bulk = lm.omega_bulk_;
    WALBERLA_ASSERT_GREATER_EQUAL(-cell_idx_c(numberOfGhostLayersToInclude), -int_c(force->nrOfGhostLayers()));
    double * RESTRICT const _data_force = force->dataAt(-cell_idx_c(numberOfGhostLayersToInclude), -cell_idx_c(numberOfGhostLayersToInclude), -cell_idx_c(numberOfGhostLayersToInclude), 0);
    WALBERLA_ASSERT_GREATER_EQUAL(-cell_idx_c(numberOfGhostLayersToInclude), -int_c(pdfs->nrOfGhostLayers()));
    double * RESTRICT _data_pdfs = pdfs->dataAt(-cell_idx_c(numberOfGhostLayersToInclude), -cell_idx_c(numberOfGhostLayersToInclude), -cell_idx_c(numberOfGhostLayersToInclude), 0);
    WALBERLA_ASSERT_GREATER_EQUAL(force->xSizeWithGhostLayer(), int64_t(cell_idx_c(force->xSize()) + 2*cell_idx_c(numberOfGhostLayersToInclude)));
    const int64_t _size_force_0 = int64_t(cell_idx_c(force->xSize()) + 2*cell_idx_c(numberOfGhostLayersToInclude));
    WALBERLA_ASSERT_GREATER_EQUAL(force->ySizeWithGhostLayer(), int64_t(cell_idx_c(force->ySize()) + 2*cell_idx_c(numberOfGhostLayersToInclude)));
    const int64_t _size_force_1 = int64_t(cell_idx_c(force->ySize()) + 2*cell_idx_c(numberOfGhostLayersToInclude));
    WALBERLA_ASSERT_GREATER_EQUAL(force->zSizeWithGhostLayer(), int64_t(cell_idx_c(force->zSize()) + 2*cell_idx_c(numberOfGhostLayersToInclude)));
    const int64_t _size_force_2 = int64_t(cell_idx_c(force->zSize()) + 2*cell_idx_c(numberOfGhostLayersToInclude));
    const int64_t _stride_force_0 = int64_t(force->xStride());
    const int64_t _stride_force_1 = int64_t(force->yStride());
    const int64_t _stride_force_2 = int64_t(force->zStride());
    const int64_t _stride_force_3 = int64_t(1 * int64_t(force->fStride()));
    const int64_t _stride_pdfs_0 = int64_t(pdfs->xStride());
    const int64_t _stride_pdfs_1 = int64_t(pdfs->yStride());
    const int64_t _stride_pdfs_2 = int64_t(pdfs->zStride());
    const int64_t _stride_pdfs_3 = int64_t(1 * int64_t(pdfs->fStride()));
    internal_kernel_collide::kernel_collide(_data_force, _data_pdfs, _size_force_0, _size_force_1, _size_force_2, _stride_force_0, _stride_force_1, _stride_force_2, _stride_force_3, _stride_pdfs_0, _stride_pdfs_1, _stride_pdfs_2, _stride_pdfs_3, omega_bulk, omega_even, omega_odd, omega_shear);
=======
  auto &force = lm.force_;
  auto &omega_even = lm.omega_even_;
  auto &omega_shear = lm.omega_shear_;
  auto &omega_odd = lm.omega_odd_;
  auto &omega_bulk = lm.omega_bulk_;
  WALBERLA_ASSERT_GREATER_EQUAL(-cell_idx_c(numberOfGhostLayersToInclude),
                                -int_c(force->nrOfGhostLayers()));
  double *RESTRICT const _data_force =
      force->dataAt(-cell_idx_c(numberOfGhostLayersToInclude),
                    -cell_idx_c(numberOfGhostLayersToInclude),
                    -cell_idx_c(numberOfGhostLayersToInclude), 0);
  WALBERLA_ASSERT_GREATER_EQUAL(-cell_idx_c(numberOfGhostLayersToInclude),
                                -int_c(pdfs->nrOfGhostLayers()));
  double *RESTRICT _data_pdfs =
      pdfs->dataAt(-cell_idx_c(numberOfGhostLayersToInclude),
                   -cell_idx_c(numberOfGhostLayersToInclude),
                   -cell_idx_c(numberOfGhostLayersToInclude), 0);
  WALBERLA_ASSERT_GREATER_EQUAL(
      force->xSizeWithGhostLayer(),
      int64_t(cell_idx_c(force->xSize()) +
              2 * cell_idx_c(numberOfGhostLayersToInclude)));
  const int64_t _size_force_0 =
      int64_t(cell_idx_c(force->xSize()) +
              2 * cell_idx_c(numberOfGhostLayersToInclude));
  WALBERLA_ASSERT_GREATER_EQUAL(
      force->ySizeWithGhostLayer(),
      int64_t(cell_idx_c(force->ySize()) +
              2 * cell_idx_c(numberOfGhostLayersToInclude)));
  const int64_t _size_force_1 =
      int64_t(cell_idx_c(force->ySize()) +
              2 * cell_idx_c(numberOfGhostLayersToInclude));
  WALBERLA_ASSERT_GREATER_EQUAL(
      force->zSizeWithGhostLayer(),
      int64_t(cell_idx_c(force->zSize()) +
              2 * cell_idx_c(numberOfGhostLayersToInclude)));
  const int64_t _size_force_2 =
      int64_t(cell_idx_c(force->zSize()) +
              2 * cell_idx_c(numberOfGhostLayersToInclude));
  const int64_t _stride_force_0 = int64_t(force->xStride());
  const int64_t _stride_force_1 = int64_t(force->yStride());
  const int64_t _stride_force_2 = int64_t(force->zStride());
  const int64_t _stride_force_3 = int64_t(1 * int64_t(force->fStride()));
  const int64_t _stride_pdfs_0 = int64_t(pdfs->xStride());
  const int64_t _stride_pdfs_1 = int64_t(pdfs->yStride());
  const int64_t _stride_pdfs_2 = int64_t(pdfs->zStride());
  const int64_t _stride_pdfs_3 = int64_t(1 * int64_t(pdfs->fStride()));
  internal_kernel_collide::kernel_collide(
      _data_force, _data_pdfs, _size_force_0, _size_force_1, _size_force_2,
      _stride_force_0, _stride_force_1, _stride_force_2, _stride_force_3,
      _stride_pdfs_0, _stride_pdfs_1, _stride_pdfs_2, _stride_pdfs_3,
      omega_bulk, omega_even, omega_odd, omega_shear);
>>>>>>> d2c97dc8
}


void MRTLatticeModel::Sweep::stream( IBlock * block, const uint_t numberOfGhostLayersToInclude )
{
    auto pdfs = block->getData< field::GhostLayerField<double, 19> >(pdfsID);
    field::GhostLayerField<double, 19> * pdfs_tmp;
    {
        // Getting temporary field pdfs_tmp
        auto it = cache_pdfs_.find( pdfs );
        if( it != cache_pdfs_.end() )
        {
            pdfs_tmp = *it;
        }
        else
        {
            pdfs_tmp = pdfs->cloneUninitialized();
            cache_pdfs_.insert(pdfs_tmp);
        }
    }


    WALBERLA_ASSERT_GREATER_EQUAL(-cell_idx_c(numberOfGhostLayersToInclude) - 1, -int_c(pdfs->nrOfGhostLayers()));
    double * RESTRICT const _data_pdfs = pdfs->dataAt(-cell_idx_c(numberOfGhostLayersToInclude) - 1, -cell_idx_c(numberOfGhostLayersToInclude) - 1, -cell_idx_c(numberOfGhostLayersToInclude) - 1, 0);
    WALBERLA_ASSERT_GREATER_EQUAL(-cell_idx_c(numberOfGhostLayersToInclude) - 1, -int_c(pdfs_tmp->nrOfGhostLayers()));
    double * RESTRICT _data_pdfs_tmp = pdfs_tmp->dataAt(-cell_idx_c(numberOfGhostLayersToInclude) - 1, -cell_idx_c(numberOfGhostLayersToInclude) - 1, -cell_idx_c(numberOfGhostLayersToInclude) - 1, 0);
    WALBERLA_ASSERT_GREATER_EQUAL(pdfs->xSizeWithGhostLayer(), int64_t(cell_idx_c(pdfs->xSize()) + 2*cell_idx_c(numberOfGhostLayersToInclude) + 2));
    const int64_t _size_pdfs_0 = int64_t(cell_idx_c(pdfs->xSize()) + 2*cell_idx_c(numberOfGhostLayersToInclude) + 2);
    WALBERLA_ASSERT_GREATER_EQUAL(pdfs->ySizeWithGhostLayer(), int64_t(cell_idx_c(pdfs->ySize()) + 2*cell_idx_c(numberOfGhostLayersToInclude) + 2));
    const int64_t _size_pdfs_1 = int64_t(cell_idx_c(pdfs->ySize()) + 2*cell_idx_c(numberOfGhostLayersToInclude) + 2);
    WALBERLA_ASSERT_GREATER_EQUAL(pdfs->zSizeWithGhostLayer(), int64_t(cell_idx_c(pdfs->zSize()) + 2*cell_idx_c(numberOfGhostLayersToInclude) + 2));
    const int64_t _size_pdfs_2 = int64_t(cell_idx_c(pdfs->zSize()) + 2*cell_idx_c(numberOfGhostLayersToInclude) + 2);
    const int64_t _stride_pdfs_0 = int64_t(pdfs->xStride());
    const int64_t _stride_pdfs_1 = int64_t(pdfs->yStride());
    const int64_t _stride_pdfs_2 = int64_t(pdfs->zStride());
    const int64_t _stride_pdfs_3 = int64_t(1 * int64_t(pdfs->fStride()));
    const int64_t _stride_pdfs_tmp_0 = int64_t(pdfs_tmp->xStride());
    const int64_t _stride_pdfs_tmp_1 = int64_t(pdfs_tmp->yStride());
    const int64_t _stride_pdfs_tmp_2 = int64_t(pdfs_tmp->zStride());
    const int64_t _stride_pdfs_tmp_3 = int64_t(1 * int64_t(pdfs_tmp->fStride()));
    internal_kernel_stream::kernel_stream(_data_pdfs, _data_pdfs_tmp, _size_pdfs_0, _size_pdfs_1, _size_pdfs_2, _stride_pdfs_0, _stride_pdfs_1, _stride_pdfs_2, _stride_pdfs_3, _stride_pdfs_tmp_0, _stride_pdfs_tmp_1, _stride_pdfs_tmp_2, _stride_pdfs_tmp_3);
    
    pdfs->swapDataPointers(pdfs_tmp);

}


} // namespace lbm
} // namespace walberla




// Buffer Packing

namespace walberla {
namespace mpi {

mpi::SendBuffer & operator<< (mpi::SendBuffer & buf, const ::walberla::lbm::MRTLatticeModel & lm)
{
    buf << lm.currentLevel;
    return buf;
}

mpi::RecvBuffer & operator>> (mpi::RecvBuffer & buf, ::walberla::lbm::MRTLatticeModel & lm)
{
    buf >> lm.currentLevel;
    return buf;
}


} // namespace mpi
} // namespace walberla

#if ( defined WALBERLA_CXX_COMPILER_IS_GNU ) || ( defined WALBERLA_CXX_COMPILER_IS_CLANG )
#   pragma GCC diagnostic pop
#endif<|MERGE_RESOLUTION|>--- conflicted
+++ resolved
@@ -406,7 +406,6 @@
 }
 }
 namespace internal_kernel_collide {
-<<<<<<< HEAD
 static FUNC_PREFIX void kernel_collide(double * RESTRICT const _data_force, double * RESTRICT _data_pdfs, int64_t const _size_force_0, int64_t const _size_force_1, int64_t const _size_force_2, int64_t const _stride_force_0, int64_t const _stride_force_1, int64_t const _stride_force_2, int64_t const _stride_force_3, int64_t const _stride_pdfs_0, int64_t const _stride_pdfs_1, int64_t const _stride_pdfs_2, int64_t const _stride_pdfs_3, double omega_bulk, double omega_even, double omega_odd, double omega_shear)
 {
    const double xi_50 = -omega_shear + 2.0;
@@ -425,153 +424,153 @@
    const double xi_164 = rr_0*0.0833333333333333;
    for (int64_t ctr_2 = 0; ctr_2 < _size_force_2; ctr_2 += 1)
    {
-      double * RESTRICT _data_pdfs_20_32 = _data_pdfs + _stride_pdfs_2*ctr_2 + 2*_stride_pdfs_3;
-      double * RESTRICT _data_pdfs_20_314 = _data_pdfs + _stride_pdfs_2*ctr_2 + 14*_stride_pdfs_3;
+      double * RESTRICT _data_pdfs_20_38 = _data_pdfs + _stride_pdfs_2*ctr_2 + 8*_stride_pdfs_3;
+      double * RESTRICT _data_pdfs_20_31 = _data_pdfs + _stride_pdfs_2*ctr_2 + _stride_pdfs_3;
+      double * RESTRICT _data_pdfs_20_35 = _data_pdfs + _stride_pdfs_2*ctr_2 + 5*_stride_pdfs_3;
+      double * RESTRICT _data_pdfs_20_318 = _data_pdfs + _stride_pdfs_2*ctr_2 + 18*_stride_pdfs_3;
+      double * RESTRICT _data_pdfs_20_30 = _data_pdfs + _stride_pdfs_2*ctr_2;
+      double * RESTRICT _data_pdfs_20_311 = _data_pdfs + _stride_pdfs_2*ctr_2 + 11*_stride_pdfs_3;
+      double * RESTRICT _data_pdfs_20_310 = _data_pdfs + _stride_pdfs_2*ctr_2 + 10*_stride_pdfs_3;
       double * RESTRICT _data_pdfs_20_34 = _data_pdfs + _stride_pdfs_2*ctr_2 + 4*_stride_pdfs_3;
-      double * RESTRICT _data_pdfs_20_316 = _data_pdfs + _stride_pdfs_2*ctr_2 + 16*_stride_pdfs_3;
-      double * RESTRICT _data_pdfs_20_38 = _data_pdfs + _stride_pdfs_2*ctr_2 + 8*_stride_pdfs_3;
       double * RESTRICT _data_pdfs_20_36 = _data_pdfs + _stride_pdfs_2*ctr_2 + 6*_stride_pdfs_3;
-      double * RESTRICT _data_pdfs_20_311 = _data_pdfs + _stride_pdfs_2*ctr_2 + 11*_stride_pdfs_3;
-      double * RESTRICT _data_pdfs_20_318 = _data_pdfs + _stride_pdfs_2*ctr_2 + 18*_stride_pdfs_3;
-      double * RESTRICT _data_pdfs_20_313 = _data_pdfs + _stride_pdfs_2*ctr_2 + 13*_stride_pdfs_3;
-      double * RESTRICT _data_force_20_30 = _data_force + _stride_force_2*ctr_2;
-      double * RESTRICT _data_pdfs_20_39 = _data_pdfs + _stride_pdfs_2*ctr_2 + 9*_stride_pdfs_3;
-      double * RESTRICT _data_pdfs_20_315 = _data_pdfs + _stride_pdfs_2*ctr_2 + 15*_stride_pdfs_3;
-      double * RESTRICT _data_pdfs_20_30 = _data_pdfs + _stride_pdfs_2*ctr_2;
-      double * RESTRICT _data_force_20_31 = _data_force + _stride_force_2*ctr_2 + _stride_force_3;
-      double * RESTRICT _data_pdfs_20_310 = _data_pdfs + _stride_pdfs_2*ctr_2 + 10*_stride_pdfs_3;
-      double * RESTRICT _data_pdfs_20_35 = _data_pdfs + _stride_pdfs_2*ctr_2 + 5*_stride_pdfs_3;
-      double * RESTRICT _data_force_20_32 = _data_force + _stride_force_2*ctr_2 + 2*_stride_force_3;
-      double * RESTRICT _data_pdfs_20_31 = _data_pdfs + _stride_pdfs_2*ctr_2 + _stride_pdfs_3;
-      double * RESTRICT _data_pdfs_20_312 = _data_pdfs + _stride_pdfs_2*ctr_2 + 12*_stride_pdfs_3;
-      double * RESTRICT _data_pdfs_20_317 = _data_pdfs + _stride_pdfs_2*ctr_2 + 17*_stride_pdfs_3;
       double * RESTRICT _data_pdfs_20_33 = _data_pdfs + _stride_pdfs_2*ctr_2 + 3*_stride_pdfs_3;
       double * RESTRICT _data_pdfs_20_37 = _data_pdfs + _stride_pdfs_2*ctr_2 + 7*_stride_pdfs_3;
+      double * RESTRICT _data_pdfs_20_315 = _data_pdfs + _stride_pdfs_2*ctr_2 + 15*_stride_pdfs_3;
+      double * RESTRICT _data_force_20_31 = _data_force + _stride_force_2*ctr_2 + _stride_force_3;
+      double * RESTRICT _data_pdfs_20_314 = _data_pdfs + _stride_pdfs_2*ctr_2 + 14*_stride_pdfs_3;
+      double * RESTRICT _data_force_20_32 = _data_force + _stride_force_2*ctr_2 + 2*_stride_force_3;
+      double * RESTRICT _data_pdfs_20_39 = _data_pdfs + _stride_pdfs_2*ctr_2 + 9*_stride_pdfs_3;
+      double * RESTRICT _data_pdfs_20_313 = _data_pdfs + _stride_pdfs_2*ctr_2 + 13*_stride_pdfs_3;
+      double * RESTRICT _data_pdfs_20_317 = _data_pdfs + _stride_pdfs_2*ctr_2 + 17*_stride_pdfs_3;
+      double * RESTRICT _data_force_20_30 = _data_force + _stride_force_2*ctr_2;
+      double * RESTRICT _data_pdfs_20_32 = _data_pdfs + _stride_pdfs_2*ctr_2 + 2*_stride_pdfs_3;
+      double * RESTRICT _data_pdfs_20_312 = _data_pdfs + _stride_pdfs_2*ctr_2 + 12*_stride_pdfs_3;
+      double * RESTRICT _data_pdfs_20_316 = _data_pdfs + _stride_pdfs_2*ctr_2 + 16*_stride_pdfs_3;
       for (int64_t ctr_1 = 0; ctr_1 < _size_force_1; ctr_1 += 1)
       {
-         double * RESTRICT _data_pdfs_20_32_10 = _stride_pdfs_1*ctr_1 + _data_pdfs_20_32;
-         double * RESTRICT _data_pdfs_20_314_10 = _stride_pdfs_1*ctr_1 + _data_pdfs_20_314;
+         double * RESTRICT _data_pdfs_20_38_10 = _stride_pdfs_1*ctr_1 + _data_pdfs_20_38;
+         double * RESTRICT _data_pdfs_20_31_10 = _stride_pdfs_1*ctr_1 + _data_pdfs_20_31;
+         double * RESTRICT _data_pdfs_20_35_10 = _stride_pdfs_1*ctr_1 + _data_pdfs_20_35;
+         double * RESTRICT _data_pdfs_20_318_10 = _stride_pdfs_1*ctr_1 + _data_pdfs_20_318;
+         double * RESTRICT _data_pdfs_20_30_10 = _stride_pdfs_1*ctr_1 + _data_pdfs_20_30;
+         double * RESTRICT _data_pdfs_20_311_10 = _stride_pdfs_1*ctr_1 + _data_pdfs_20_311;
+         double * RESTRICT _data_pdfs_20_310_10 = _stride_pdfs_1*ctr_1 + _data_pdfs_20_310;
          double * RESTRICT _data_pdfs_20_34_10 = _stride_pdfs_1*ctr_1 + _data_pdfs_20_34;
-         double * RESTRICT _data_pdfs_20_316_10 = _stride_pdfs_1*ctr_1 + _data_pdfs_20_316;
-         double * RESTRICT _data_pdfs_20_38_10 = _stride_pdfs_1*ctr_1 + _data_pdfs_20_38;
          double * RESTRICT _data_pdfs_20_36_10 = _stride_pdfs_1*ctr_1 + _data_pdfs_20_36;
-         double * RESTRICT _data_pdfs_20_311_10 = _stride_pdfs_1*ctr_1 + _data_pdfs_20_311;
-         double * RESTRICT _data_pdfs_20_318_10 = _stride_pdfs_1*ctr_1 + _data_pdfs_20_318;
-         double * RESTRICT _data_pdfs_20_313_10 = _stride_pdfs_1*ctr_1 + _data_pdfs_20_313;
-         double * RESTRICT _data_force_20_30_10 = _stride_force_1*ctr_1 + _data_force_20_30;
-         double * RESTRICT _data_pdfs_20_39_10 = _stride_pdfs_1*ctr_1 + _data_pdfs_20_39;
-         double * RESTRICT _data_pdfs_20_315_10 = _stride_pdfs_1*ctr_1 + _data_pdfs_20_315;
-         double * RESTRICT _data_pdfs_20_30_10 = _stride_pdfs_1*ctr_1 + _data_pdfs_20_30;
-         double * RESTRICT _data_force_20_31_10 = _stride_force_1*ctr_1 + _data_force_20_31;
-         double * RESTRICT _data_pdfs_20_310_10 = _stride_pdfs_1*ctr_1 + _data_pdfs_20_310;
-         double * RESTRICT _data_pdfs_20_35_10 = _stride_pdfs_1*ctr_1 + _data_pdfs_20_35;
-         double * RESTRICT _data_force_20_32_10 = _stride_force_1*ctr_1 + _data_force_20_32;
-         double * RESTRICT _data_pdfs_20_31_10 = _stride_pdfs_1*ctr_1 + _data_pdfs_20_31;
-         double * RESTRICT _data_pdfs_20_312_10 = _stride_pdfs_1*ctr_1 + _data_pdfs_20_312;
-         double * RESTRICT _data_pdfs_20_317_10 = _stride_pdfs_1*ctr_1 + _data_pdfs_20_317;
          double * RESTRICT _data_pdfs_20_33_10 = _stride_pdfs_1*ctr_1 + _data_pdfs_20_33;
          double * RESTRICT _data_pdfs_20_37_10 = _stride_pdfs_1*ctr_1 + _data_pdfs_20_37;
+         double * RESTRICT _data_pdfs_20_315_10 = _stride_pdfs_1*ctr_1 + _data_pdfs_20_315;
+         double * RESTRICT _data_force_20_31_10 = _stride_force_1*ctr_1 + _data_force_20_31;
+         double * RESTRICT _data_pdfs_20_314_10 = _stride_pdfs_1*ctr_1 + _data_pdfs_20_314;
+         double * RESTRICT _data_force_20_32_10 = _stride_force_1*ctr_1 + _data_force_20_32;
+         double * RESTRICT _data_pdfs_20_39_10 = _stride_pdfs_1*ctr_1 + _data_pdfs_20_39;
+         double * RESTRICT _data_pdfs_20_313_10 = _stride_pdfs_1*ctr_1 + _data_pdfs_20_313;
+         double * RESTRICT _data_pdfs_20_317_10 = _stride_pdfs_1*ctr_1 + _data_pdfs_20_317;
+         double * RESTRICT _data_force_20_30_10 = _stride_force_1*ctr_1 + _data_force_20_30;
+         double * RESTRICT _data_pdfs_20_32_10 = _stride_pdfs_1*ctr_1 + _data_pdfs_20_32;
+         double * RESTRICT _data_pdfs_20_312_10 = _stride_pdfs_1*ctr_1 + _data_pdfs_20_312;
+         double * RESTRICT _data_pdfs_20_316_10 = _stride_pdfs_1*ctr_1 + _data_pdfs_20_316;
          for (int64_t ctr_0 = 0; ctr_0 < _size_force_0; ctr_0 += 1)
          {
-            const double xi_207 = _data_pdfs_20_32_10[_stride_pdfs_0*ctr_0];
-            const double xi_208 = _data_pdfs_20_314_10[_stride_pdfs_0*ctr_0];
-            const double xi_209 = _data_pdfs_20_34_10[_stride_pdfs_0*ctr_0];
-            const double xi_210 = _data_pdfs_20_316_10[_stride_pdfs_0*ctr_0];
-            const double xi_211 = _data_pdfs_20_38_10[_stride_pdfs_0*ctr_0];
-            const double xi_212 = _data_pdfs_20_36_10[_stride_pdfs_0*ctr_0];
-            const double xi_213 = _data_pdfs_20_311_10[_stride_pdfs_0*ctr_0];
-            const double xi_214 = _data_pdfs_20_318_10[_stride_pdfs_0*ctr_0];
-            const double xi_215 = _data_pdfs_20_313_10[_stride_pdfs_0*ctr_0];
-            const double xi_216 = _data_force_20_30_10[_stride_force_0*ctr_0];
-            const double xi_217 = _data_pdfs_20_39_10[_stride_pdfs_0*ctr_0];
+            const double xi_207 = _data_pdfs_20_38_10[_stride_pdfs_0*ctr_0];
+            const double xi_208 = _data_pdfs_20_31_10[_stride_pdfs_0*ctr_0];
+            const double xi_209 = _data_pdfs_20_35_10[_stride_pdfs_0*ctr_0];
+            const double xi_210 = _data_pdfs_20_318_10[_stride_pdfs_0*ctr_0];
+            const double xi_211 = _data_pdfs_20_30_10[_stride_pdfs_0*ctr_0];
+            const double xi_212 = _data_pdfs_20_311_10[_stride_pdfs_0*ctr_0];
+            const double xi_213 = _data_pdfs_20_310_10[_stride_pdfs_0*ctr_0];
+            const double xi_214 = _data_pdfs_20_34_10[_stride_pdfs_0*ctr_0];
+            const double xi_215 = _data_pdfs_20_36_10[_stride_pdfs_0*ctr_0];
+            const double xi_216 = _data_pdfs_20_33_10[_stride_pdfs_0*ctr_0];
+            const double xi_217 = _data_pdfs_20_37_10[_stride_pdfs_0*ctr_0];
             const double xi_218 = _data_pdfs_20_315_10[_stride_pdfs_0*ctr_0];
-            const double xi_219 = _data_pdfs_20_30_10[_stride_pdfs_0*ctr_0];
-            const double xi_220 = _data_force_20_31_10[_stride_force_0*ctr_0];
-            const double xi_221 = _data_pdfs_20_310_10[_stride_pdfs_0*ctr_0];
-            const double xi_222 = _data_pdfs_20_35_10[_stride_pdfs_0*ctr_0];
-            const double xi_223 = _data_force_20_32_10[_stride_force_0*ctr_0];
-            const double xi_224 = _data_pdfs_20_31_10[_stride_pdfs_0*ctr_0];
-            const double xi_225 = _data_pdfs_20_312_10[_stride_pdfs_0*ctr_0];
-            const double xi_226 = _data_pdfs_20_317_10[_stride_pdfs_0*ctr_0];
-            const double xi_227 = _data_pdfs_20_33_10[_stride_pdfs_0*ctr_0];
-            const double xi_228 = _data_pdfs_20_37_10[_stride_pdfs_0*ctr_0];
-            const double xi_0 = xi_211 + xi_221;
-            const double xi_1 = xi_208 + xi_214;
-            const double xi_2 = xi_0 + xi_1 + xi_209;
-            const double xi_3 = xi_213 + xi_218;
-            const double xi_4 = xi_224 + xi_3;
-            const double xi_5 = xi_228 + xi_4;
-            const double xi_6 = xi_222 + xi_225;
-            const double xi_7 = xi_215 + xi_6;
-            const double xi_8 = xi_217 + xi_227;
-            const double xi_9 = xi_207 + xi_210;
-            const double xi_10 = xi_212 + xi_226;
-            const double xi_12 = -xi_226;
-            const double xi_13 = -xi_227;
+            const double xi_219 = _data_force_20_31_10[_stride_force_0*ctr_0];
+            const double xi_220 = _data_pdfs_20_314_10[_stride_pdfs_0*ctr_0];
+            const double xi_221 = _data_force_20_32_10[_stride_force_0*ctr_0];
+            const double xi_222 = _data_pdfs_20_39_10[_stride_pdfs_0*ctr_0];
+            const double xi_223 = _data_pdfs_20_313_10[_stride_pdfs_0*ctr_0];
+            const double xi_224 = _data_pdfs_20_317_10[_stride_pdfs_0*ctr_0];
+            const double xi_225 = _data_force_20_30_10[_stride_force_0*ctr_0];
+            const double xi_226 = _data_pdfs_20_32_10[_stride_pdfs_0*ctr_0];
+            const double xi_227 = _data_pdfs_20_312_10[_stride_pdfs_0*ctr_0];
+            const double xi_228 = _data_pdfs_20_316_10[_stride_pdfs_0*ctr_0];
+            const double xi_0 = xi_207 + xi_213;
+            const double xi_1 = xi_210 + xi_220;
+            const double xi_2 = xi_0 + xi_1 + xi_214;
+            const double xi_3 = xi_212 + xi_218;
+            const double xi_4 = xi_208 + xi_3;
+            const double xi_5 = xi_217 + xi_4;
+            const double xi_6 = xi_209 + xi_227;
+            const double xi_7 = xi_223 + xi_6;
+            const double xi_8 = xi_216 + xi_222;
+            const double xi_9 = xi_226 + xi_228;
+            const double xi_10 = xi_215 + xi_224;
+            const double xi_12 = -xi_224;
+            const double xi_13 = -xi_216;
             const double xi_14 = xi_12 + xi_13;
-            const double xi_15 = -xi_215;
-            const double xi_16 = -xi_228;
-            const double xi_17 = -xi_217;
+            const double xi_15 = -xi_223;
+            const double xi_16 = -xi_217;
+            const double xi_17 = -xi_222;
             const double xi_18 = xi_16 + xi_17;
             const double xi_19 = xi_15 + xi_18;
-            const double xi_20 = -xi_221;
-            const double xi_21 = xi_20 + xi_211;
-            const double xi_22 = -xi_225;
-            const double xi_23 = -xi_207;
-            const double xi_24 = -xi_210;
+            const double xi_20 = -xi_213;
+            const double xi_21 = xi_20 + xi_207;
+            const double xi_22 = -xi_227;
+            const double xi_23 = -xi_226;
+            const double xi_24 = -xi_228;
             const double xi_25 = xi_22 + xi_23 + xi_24;
-            const double xi_26 = -xi_214;
+            const double xi_26 = -xi_210;
             const double xi_27 = xi_12 + xi_26;
             const double xi_28 = -xi_218;
-            const double xi_29 = -xi_212;
-            const double xi_30 = xi_213 + xi_24 + xi_28 + xi_29;
-            const double xi_31 = xi_215 + xi_226;
-            const double xi_32 = xi_228 + xi_31 + xi_8;
-            const double xi_33 = xi_16 + xi_21 + xi_217;
-            const double xi_34 = xi_226 + xi_26;
-            const double xi_35 = xi_15 + xi_208;
+            const double xi_29 = -xi_215;
+            const double xi_30 = xi_212 + xi_24 + xi_28 + xi_29;
+            const double xi_31 = xi_223 + xi_224;
+            const double xi_32 = xi_217 + xi_31 + xi_8;
+            const double xi_33 = xi_16 + xi_21 + xi_222;
+            const double xi_34 = xi_224 + xi_26;
+            const double xi_35 = xi_15 + xi_220;
             const double xi_36 = xi_34 + xi_35;
-            const double xi_37 = xi_217 + xi_225 + xi_9;
-            const double xi_38 = xi_210 + xi_28;
-            const double xi_39 = xi_213 + xi_22 + xi_38;
-            const double xi_55 = xi_220*0.166666666666667;
-            const double xi_63 = xi_216*0.166666666666667;
-            const double xi_67 = xi_223*0.166666666666667;
-            const double xi_70 = xi_220*0.5;
-            const double xi_74 = xi_216*0.0833333333333333;
-            const double xi_78 = xi_220*0.0833333333333333;
-            const double xi_88 = xi_223*0.0833333333333333;
-            const double xi_99 = -xi_219;
-            const double xi_100 = xi_212*3.0 + xi_222*3.0 + xi_99;
-            const double xi_101 = omega_even*(xi_100 + xi_207*3.0 + xi_210*-3.0 + xi_213*-3.0 + xi_218*-3.0 + xi_224*3.0 + xi_225*-3.0);
-            const double xi_102 = xi_210*2.0 + xi_213*2.0 + xi_218*2.0 + xi_225*2.0;
-            const double xi_103 = xi_102 + xi_209*5.0 + xi_227*5.0;
-            const double xi_104 = omega_even*(xi_100 + xi_103 + xi_207*-2.0 + xi_208*-5.0 + xi_214*-5.0 + xi_215*-5.0 + xi_224*-2.0 + xi_226*-5.0);
-            const double xi_107 = -xi_213;
+            const double xi_37 = xi_222 + xi_227 + xi_9;
+            const double xi_38 = xi_228 + xi_28;
+            const double xi_39 = xi_212 + xi_22 + xi_38;
+            const double xi_55 = xi_219*0.166666666666667;
+            const double xi_63 = xi_225*0.166666666666667;
+            const double xi_67 = xi_221*0.166666666666667;
+            const double xi_70 = xi_219*0.5;
+            const double xi_74 = xi_225*0.0833333333333333;
+            const double xi_78 = xi_219*0.0833333333333333;
+            const double xi_88 = xi_221*0.0833333333333333;
+            const double xi_99 = -xi_211;
+            const double xi_100 = xi_209*3.0 + xi_215*3.0 + xi_99;
+            const double xi_101 = omega_even*(xi_100 + xi_208*3.0 + xi_212*-3.0 + xi_218*-3.0 + xi_226*3.0 + xi_227*-3.0 + xi_228*-3.0);
+            const double xi_102 = xi_212*2.0 + xi_218*2.0 + xi_227*2.0 + xi_228*2.0;
+            const double xi_103 = xi_102 + xi_214*5.0 + xi_216*5.0;
+            const double xi_104 = omega_even*(xi_100 + xi_103 + xi_208*-2.0 + xi_210*-5.0 + xi_220*-5.0 + xi_223*-5.0 + xi_224*-5.0 + xi_226*-2.0);
+            const double xi_107 = -xi_212;
             const double xi_108 = xi_107 + xi_22;
-            const double xi_109 = -xi_211;
-            const double xi_112 = -xi_208;
+            const double xi_109 = -xi_207;
+            const double xi_112 = -xi_220;
             const double xi_113 = xi_112 + xi_19 + xi_27;
-            const double xi_115 = xi_215*2.0;
-            const double xi_116 = xi_208*2.0;
-            const double xi_117 = xi_214*2.0 + xi_226*2.0;
-            const double xi_118 = omega_even*(xi_103 + xi_115 + xi_116 + xi_117 + xi_207*5.0 + xi_211*-7.0 + xi_212*-4.0 + xi_217*-7.0 + xi_221*-7.0 + xi_222*-4.0 + xi_224*5.0 + xi_228*-7.0 + xi_99);
-            const double xi_119 = xi_107 + xi_224 + xi_225 + xi_23 + xi_38;
+            const double xi_115 = xi_223*2.0;
+            const double xi_116 = xi_220*2.0;
+            const double xi_117 = xi_210*2.0 + xi_224*2.0;
+            const double xi_118 = omega_even*(xi_103 + xi_115 + xi_116 + xi_117 + xi_207*-7.0 + xi_208*5.0 + xi_209*-4.0 + xi_213*-7.0 + xi_215*-4.0 + xi_217*-7.0 + xi_222*-7.0 + xi_226*5.0 + xi_99);
+            const double xi_119 = xi_107 + xi_208 + xi_227 + xi_23 + xi_38;
             const double xi_121 = xi_119*xi_120;
-            const double xi_122 = xi_228*2.0;
-            const double xi_123 = xi_221*2.0;
-            const double xi_124 = xi_211*-2.0 + xi_217*2.0;
+            const double xi_122 = xi_217*2.0;
+            const double xi_123 = xi_213*2.0;
+            const double xi_124 = xi_207*-2.0 + xi_222*2.0;
             const double xi_125 = -xi_122 + xi_123 + xi_124 + xi_25 + xi_4;
             const double xi_127 = xi_125*xi_126;
             const double xi_128 = -xi_127;
             const double xi_133 = xi_118*-0.0198412698412698;
-            const double xi_144 = xi_112 + xi_13 + xi_209 + xi_215 + xi_34;
+            const double xi_144 = xi_112 + xi_13 + xi_214 + xi_223 + xi_34;
             const double xi_145 = xi_120*xi_144;
-            const double xi_146 = xi_122 - xi_123 + xi_124 + xi_14 + xi_209 + xi_214 + xi_35;
+            const double xi_146 = xi_122 - xi_123 + xi_124 + xi_14 + xi_210 + xi_214 + xi_35;
             const double xi_147 = xi_126*xi_146;
             const double xi_149 = -xi_147;
-            const double xi_150 = xi_210 + xi_218;
-            const double xi_151 = xi_108 + xi_150 + xi_222 + xi_29;
+            const double xi_150 = xi_218 + xi_228;
+            const double xi_151 = xi_108 + xi_150 + xi_209 + xi_29;
             const double xi_152 = xi_120*xi_151;
             const double xi_153 = -xi_115 - xi_116 + xi_117 + xi_30 + xi_6;
             const double xi_154 = xi_126*xi_153;
@@ -590,10 +589,10 @@
             const double vel0Term = xi_2;
             const double vel1Term = xi_5;
             const double vel2Term = xi_7;
-            const double rho = vel0Term + vel1Term + vel2Term + xi_10 + xi_219 + xi_8 + xi_9;
+            const double rho = vel0Term + vel1Term + vel2Term + xi_10 + xi_211 + xi_8 + xi_9;
             const double xi_11 = 1 / (rho);
             const double u_0 = xi_11*(vel0Term + xi_14 + xi_19);
-            const double xi_40 = u_0*xi_216;
+            const double xi_40 = u_0*xi_225;
             const double xi_41 = xi_40*0.333333333333333;
             const double xi_47 = -xi_41;
             const double xi_105 = rho*(u_0*u_0);
@@ -602,16 +601,16 @@
             const double xi_143 = xi_131*xi_142;
             const double xi_167 = xi_142*xi_164;
             const double u_1 = xi_11*(vel1Term + xi_17 + xi_21 + xi_25);
-            const double xi_42 = u_1*xi_220;
+            const double xi_42 = u_1*xi_219;
             const double xi_43 = xi_42*0.333333333333333;
             const double xi_48 = -xi_43;
             const double xi_69 = u_1*0.5;
-            const double xi_72 = xi_71*(u_0*xi_70 + xi_216*xi_69);
+            const double xi_72 = xi_71*(u_0*xi_70 + xi_225*xi_69);
             const double xi_73 = -xi_72;
             const double xi_110 = rho*(u_1*u_1);
             const double xi_111 = xi_109 + xi_110 + xi_20;
             const double xi_129 = rho*u_1;
-            const double xi_130 = -vel1Term + xi_109 + xi_129 + xi_221 + xi_37;
+            const double xi_130 = -vel1Term + xi_109 + xi_129 + xi_213 + xi_37;
             const double xi_132 = xi_130*xi_131;
             const double xi_165 = xi_130*xi_164;
             const double xi_166 = xi_127 + xi_165;
@@ -619,8 +618,8 @@
             const double xi_176 = xi_128 + xi_175;
             const double xi_191 = xi_165 - xi_189 + xi_190;
             const double xi_192 = xi_175 + xi_189 - xi_190;
-            const double u_2 = xi_11*(vel2Term + xi_208 + xi_27 + xi_30);
-            const double xi_44 = u_2*xi_223;
+            const double u_2 = xi_11*(vel2Term + xi_220 + xi_27 + xi_30);
+            const double xi_44 = u_2*xi_221;
             const double xi_45 = xi_44*0.333333333333333;
             const double xi_46 = (-omega_bulk + 2.0)*(xi_41 + xi_43 + xi_45);
             const double xi_49 = xi_44*0.666666666666667 + xi_47 + xi_48;
@@ -645,12 +644,12 @@
             const double xi_83 = xi_59 + xi_74;
             const double xi_84 = -xi_78 + xi_80;
             const double xi_85 = xi_77 + xi_84;
-            const double xi_86 = xi_71*(u_2*xi_70 + xi_223*xi_69);
+            const double xi_86 = xi_71*(u_2*xi_70 + xi_221*xi_69);
             const double xi_87 = -xi_54*xi_76;
             const double xi_89 = xi_57 + xi_88;
             const double xi_90 = xi_87 + xi_89;
             const double xi_91 = -xi_86;
-            const double xi_92 = xi_71*(u_0*xi_223*0.5 + u_2*xi_216*0.5);
+            const double xi_92 = xi_71*(u_0*xi_221*0.5 + u_2*xi_225*0.5);
             const double xi_93 = -xi_92;
             const double xi_94 = -xi_53*xi_76;
             const double xi_95 = xi_79 + xi_89 + xi_94;
@@ -658,16 +657,16 @@
             const double xi_97 = xi_87 + xi_96;
             const double xi_98 = xi_79 + xi_94 + xi_96;
             const double xi_106 = rho*(u_2*u_2);
-            const double xi_114 = omega_bulk*(xi_105 + xi_106 + xi_108 + xi_111 + xi_113 + xi_219 + xi_24 + xi_28);
-            const double xi_134 = -xi_106 + xi_212 + xi_222;
-            const double xi_135 = omega_shear*(xi_1 + xi_111 + xi_134 + xi_18 - xi_224 + xi_23 + xi_31);
+            const double xi_114 = omega_bulk*(xi_105 + xi_106 + xi_108 + xi_111 + xi_113 + xi_211 + xi_24 + xi_28);
+            const double xi_134 = -xi_106 + xi_209 + xi_215;
+            const double xi_135 = omega_shear*(xi_1 + xi_111 + xi_134 + xi_18 - xi_208 + xi_23 + xi_31);
             const double xi_136 = xi_135*0.125;
-            const double xi_137 = omega_shear*(xi_102 + xi_105*2.0 + xi_109 - xi_110 + xi_113 + xi_134 + xi_20 + xi_207 + xi_209*-2.0 + xi_224 + xi_227*-2.0);
+            const double xi_137 = omega_shear*(xi_102 + xi_105*2.0 + xi_109 - xi_110 + xi_113 + xi_134 + xi_20 + xi_208 + xi_214*-2.0 + xi_216*-2.0 + xi_226);
             const double xi_138 = xi_137*-0.0416666666666667;
             const double xi_139 = xi_101*-0.05 + xi_138;
             const double xi_140 = xi_104*0.0142857142857143 + xi_133 + xi_136 + xi_139;
             const double xi_148 = xi_104*-0.0357142857142857 + xi_133 + xi_137*0.0833333333333333;
-            const double xi_156 = rho*u_2 - vel2Term + xi_10 + xi_107 + xi_112 + xi_150 + xi_214;
+            const double xi_156 = rho*u_2 - vel2Term + xi_10 + xi_107 + xi_112 + xi_150 + xi_210;
             const double xi_157 = xi_131*xi_156;
             const double xi_158 = xi_104*-0.0214285714285714 + xi_118*0.0158730158730159 - xi_136 + xi_139;
             const double xi_161 = xi_135*0.0625;
@@ -704,7 +703,7 @@
             const double xi_193 = xi_138 + xi_168 + xi_177 - xi_178 + xi_179;
             const double p_6 = xi_36;
             const double p_7 = xi_39;
-            const double p_8 = xi_1 + xi_10 + xi_210 + xi_3 + xi_7;
+            const double p_8 = xi_1 + xi_10 + xi_228 + xi_3 + xi_7;
             const double forceTerm_0 = xi_46*-1.5 - xi_49*xi_51 - xi_51*xi_53 - xi_51*xi_54;
             const double forceTerm_1 = xi_55 + xi_62;
             const double forceTerm_2 = -xi_55 + xi_62;
@@ -724,434 +723,26 @@
             const double forceTerm_16 = xi_84 + xi_86 + xi_97;
             const double forceTerm_17 = xi_75 + xi_92 + xi_98;
             const double forceTerm_18 = xi_83 + xi_93 + xi_98;
-            _data_pdfs_20_30_10[_stride_pdfs_0*ctr_0] = forceTerm_0 + xi_101*0.1 + xi_104*0.0428571428571429 + xi_114*-0.5 + xi_118*0.0238095238095238 + xi_219;
-            _data_pdfs_20_31_10[_stride_pdfs_0*ctr_0] = forceTerm_1 - xi_121 + xi_128 + xi_132 + xi_140 + xi_224;
-            _data_pdfs_20_32_10[_stride_pdfs_0*ctr_0] = forceTerm_2 + xi_121 + xi_127 - xi_132 + xi_140 + xi_207;
-            _data_pdfs_20_33_10[_stride_pdfs_0*ctr_0] = forceTerm_3 - xi_143 + xi_145 + xi_147 + xi_148 + xi_227;
-            _data_pdfs_20_34_10[_stride_pdfs_0*ctr_0] = forceTerm_4 + xi_143 - xi_145 + xi_148 + xi_149 + xi_209;
-            _data_pdfs_20_35_10[_stride_pdfs_0*ctr_0] = forceTerm_5 - xi_152 + xi_155 + xi_157 + xi_158 + xi_222;
-            _data_pdfs_20_36_10[_stride_pdfs_0*ctr_0] = forceTerm_6 + xi_152 + xi_154 - xi_157 + xi_158 + xi_212;
-            _data_pdfs_20_37_10[_stride_pdfs_0*ctr_0] = forceTerm_7 + xi_163 + xi_166 + xi_171 + xi_228;
-            _data_pdfs_20_38_10[_stride_pdfs_0*ctr_0] = forceTerm_8 + xi_166 + xi_172 + xi_174 + xi_211;
-            _data_pdfs_20_39_10[_stride_pdfs_0*ctr_0] = forceTerm_9 + xi_171 + xi_172 + xi_176 + xi_217;
-            _data_pdfs_20_310_10[_stride_pdfs_0*ctr_0] = forceTerm_10 + xi_163 + xi_174 + xi_176 + xi_221;
-            _data_pdfs_20_311_10[_stride_pdfs_0*ctr_0] = forceTerm_11 + xi_180 + xi_188 + xi_191 + xi_213;
-            _data_pdfs_20_312_10[_stride_pdfs_0*ctr_0] = forceTerm_12 + xi_188 + xi_192 + xi_193 + xi_225;
-            _data_pdfs_20_313_10[_stride_pdfs_0*ctr_0] = forceTerm_13 + xi_197 + xi_198 + xi_201 + xi_215;
-            _data_pdfs_20_314_10[_stride_pdfs_0*ctr_0] = forceTerm_14 + xi_198 + xi_202 + xi_203 + xi_208;
+            _data_pdfs_20_30_10[_stride_pdfs_0*ctr_0] = forceTerm_0 + xi_101*0.1 + xi_104*0.0428571428571429 + xi_114*-0.5 + xi_118*0.0238095238095238 + xi_211;
+            _data_pdfs_20_31_10[_stride_pdfs_0*ctr_0] = forceTerm_1 - xi_121 + xi_128 + xi_132 + xi_140 + xi_208;
+            _data_pdfs_20_32_10[_stride_pdfs_0*ctr_0] = forceTerm_2 + xi_121 + xi_127 - xi_132 + xi_140 + xi_226;
+            _data_pdfs_20_33_10[_stride_pdfs_0*ctr_0] = forceTerm_3 - xi_143 + xi_145 + xi_147 + xi_148 + xi_216;
+            _data_pdfs_20_34_10[_stride_pdfs_0*ctr_0] = forceTerm_4 + xi_143 - xi_145 + xi_148 + xi_149 + xi_214;
+            _data_pdfs_20_35_10[_stride_pdfs_0*ctr_0] = forceTerm_5 - xi_152 + xi_155 + xi_157 + xi_158 + xi_209;
+            _data_pdfs_20_36_10[_stride_pdfs_0*ctr_0] = forceTerm_6 + xi_152 + xi_154 - xi_157 + xi_158 + xi_215;
+            _data_pdfs_20_37_10[_stride_pdfs_0*ctr_0] = forceTerm_7 + xi_163 + xi_166 + xi_171 + xi_217;
+            _data_pdfs_20_38_10[_stride_pdfs_0*ctr_0] = forceTerm_8 + xi_166 + xi_172 + xi_174 + xi_207;
+            _data_pdfs_20_39_10[_stride_pdfs_0*ctr_0] = forceTerm_9 + xi_171 + xi_172 + xi_176 + xi_222;
+            _data_pdfs_20_310_10[_stride_pdfs_0*ctr_0] = forceTerm_10 + xi_163 + xi_174 + xi_176 + xi_213;
+            _data_pdfs_20_311_10[_stride_pdfs_0*ctr_0] = forceTerm_11 + xi_180 + xi_188 + xi_191 + xi_212;
+            _data_pdfs_20_312_10[_stride_pdfs_0*ctr_0] = forceTerm_12 + xi_188 + xi_192 + xi_193 + xi_227;
+            _data_pdfs_20_313_10[_stride_pdfs_0*ctr_0] = forceTerm_13 + xi_197 + xi_198 + xi_201 + xi_223;
+            _data_pdfs_20_314_10[_stride_pdfs_0*ctr_0] = forceTerm_14 + xi_198 + xi_202 + xi_203 + xi_220;
             _data_pdfs_20_315_10[_stride_pdfs_0*ctr_0] = forceTerm_15 + xi_191 + xi_193 + xi_205 + xi_218;
-            _data_pdfs_20_316_10[_stride_pdfs_0*ctr_0] = forceTerm_16 + xi_180 + xi_192 + xi_205 + xi_210;
-            _data_pdfs_20_317_10[_stride_pdfs_0*ctr_0] = forceTerm_17 + xi_201 + xi_202 + xi_206 + xi_226;
-            _data_pdfs_20_318_10[_stride_pdfs_0*ctr_0] = forceTerm_18 + xi_197 + xi_203 + xi_206 + xi_214;
+            _data_pdfs_20_316_10[_stride_pdfs_0*ctr_0] = forceTerm_16 + xi_180 + xi_192 + xi_205 + xi_228;
+            _data_pdfs_20_317_10[_stride_pdfs_0*ctr_0] = forceTerm_17 + xi_201 + xi_202 + xi_206 + xi_224;
+            _data_pdfs_20_318_10[_stride_pdfs_0*ctr_0] = forceTerm_18 + xi_197 + xi_203 + xi_206 + xi_210;
          }
-=======
-static FUNC_PREFIX void
-kernel_collide(double *RESTRICT const _data_force, double *RESTRICT _data_pdfs,
-               int64_t const _size_force_0, int64_t const _size_force_1,
-               int64_t const _size_force_2, int64_t const _stride_force_0,
-               int64_t const _stride_force_1, int64_t const _stride_force_2,
-               int64_t const _stride_force_3, int64_t const _stride_pdfs_0,
-               int64_t const _stride_pdfs_1, int64_t const _stride_pdfs_2,
-               int64_t const _stride_pdfs_3, double omega_bulk,
-               double omega_even, double omega_odd, double omega_shear) {
-  const double xi_35 = -omega_shear + 2.0;
-  const double xi_36 = xi_35 * 0.5;
-  const double xi_41 = xi_35 * 0.0833333333333333;
-  const double xi_46 = xi_35 * 0.166666666666667;
-  const double xi_56 = xi_35 * 0.25;
-  const double xi_61 = xi_35 * 0.0416666666666667;
-  const double xi_106 = omega_odd * 0.25;
-  const double xi_112 = omega_odd * 0.0833333333333333;
-  const double xi_149 = omega_shear * 0.25;
-  const double xi_172 = omega_odd * 0.0416666666666667;
-  const double xi_174 = omega_odd * 0.125;
-  const int64_t rr_0 = 0.0;
-  const double xi_118 = rr_0 * 0.166666666666667;
-  const double xi_154 = rr_0 * 0.0833333333333333;
-  for (int64_t ctr_2 = 0; ctr_2 < _size_force_2; ctr_2 += 1) {
-    double *RESTRICT _data_force_20_31 =
-        _data_force + _stride_force_2 * ctr_2 + _stride_force_3;
-    double *RESTRICT _data_force_20_30 = _data_force + _stride_force_2 * ctr_2;
-    double *RESTRICT _data_pdfs_20_33 =
-        _data_pdfs + _stride_pdfs_2 * ctr_2 + 3 * _stride_pdfs_3;
-    double *RESTRICT _data_pdfs_20_313 =
-        _data_pdfs + _stride_pdfs_2 * ctr_2 + 13 * _stride_pdfs_3;
-    double *RESTRICT _data_pdfs_20_316 =
-        _data_pdfs + _stride_pdfs_2 * ctr_2 + 16 * _stride_pdfs_3;
-    double *RESTRICT _data_pdfs_20_311 =
-        _data_pdfs + _stride_pdfs_2 * ctr_2 + 11 * _stride_pdfs_3;
-    double *RESTRICT _data_pdfs_20_310 =
-        _data_pdfs + _stride_pdfs_2 * ctr_2 + 10 * _stride_pdfs_3;
-    double *RESTRICT _data_pdfs_20_38 =
-        _data_pdfs + _stride_pdfs_2 * ctr_2 + 8 * _stride_pdfs_3;
-    double *RESTRICT _data_pdfs_20_312 =
-        _data_pdfs + _stride_pdfs_2 * ctr_2 + 12 * _stride_pdfs_3;
-    double *RESTRICT _data_pdfs_20_34 =
-        _data_pdfs + _stride_pdfs_2 * ctr_2 + 4 * _stride_pdfs_3;
-    double *RESTRICT _data_pdfs_20_314 =
-        _data_pdfs + _stride_pdfs_2 * ctr_2 + 14 * _stride_pdfs_3;
-    double *RESTRICT _data_pdfs_20_315 =
-        _data_pdfs + _stride_pdfs_2 * ctr_2 + 15 * _stride_pdfs_3;
-    double *RESTRICT _data_pdfs_20_35 =
-        _data_pdfs + _stride_pdfs_2 * ctr_2 + 5 * _stride_pdfs_3;
-    double *RESTRICT _data_pdfs_20_37 =
-        _data_pdfs + _stride_pdfs_2 * ctr_2 + 7 * _stride_pdfs_3;
-    double *RESTRICT _data_pdfs_20_30 = _data_pdfs + _stride_pdfs_2 * ctr_2;
-    double *RESTRICT _data_pdfs_20_32 =
-        _data_pdfs + _stride_pdfs_2 * ctr_2 + 2 * _stride_pdfs_3;
-    double *RESTRICT _data_force_20_32 =
-        _data_force + _stride_force_2 * ctr_2 + 2 * _stride_force_3;
-    double *RESTRICT _data_pdfs_20_31 =
-        _data_pdfs + _stride_pdfs_2 * ctr_2 + _stride_pdfs_3;
-    double *RESTRICT _data_pdfs_20_39 =
-        _data_pdfs + _stride_pdfs_2 * ctr_2 + 9 * _stride_pdfs_3;
-    double *RESTRICT _data_pdfs_20_36 =
-        _data_pdfs + _stride_pdfs_2 * ctr_2 + 6 * _stride_pdfs_3;
-    double *RESTRICT _data_pdfs_20_317 =
-        _data_pdfs + _stride_pdfs_2 * ctr_2 + 17 * _stride_pdfs_3;
-    double *RESTRICT _data_pdfs_20_318 =
-        _data_pdfs + _stride_pdfs_2 * ctr_2 + 18 * _stride_pdfs_3;
-    for (int64_t ctr_1 = 0; ctr_1 < _size_force_1; ctr_1 += 1) {
-      double *RESTRICT _data_force_20_31_10 =
-          _stride_force_1 * ctr_1 + _data_force_20_31;
-      double *RESTRICT _data_force_20_30_10 =
-          _stride_force_1 * ctr_1 + _data_force_20_30;
-      double *RESTRICT _data_pdfs_20_33_10 =
-          _stride_pdfs_1 * ctr_1 + _data_pdfs_20_33;
-      double *RESTRICT _data_pdfs_20_313_10 =
-          _stride_pdfs_1 * ctr_1 + _data_pdfs_20_313;
-      double *RESTRICT _data_pdfs_20_316_10 =
-          _stride_pdfs_1 * ctr_1 + _data_pdfs_20_316;
-      double *RESTRICT _data_pdfs_20_311_10 =
-          _stride_pdfs_1 * ctr_1 + _data_pdfs_20_311;
-      double *RESTRICT _data_pdfs_20_310_10 =
-          _stride_pdfs_1 * ctr_1 + _data_pdfs_20_310;
-      double *RESTRICT _data_pdfs_20_38_10 =
-          _stride_pdfs_1 * ctr_1 + _data_pdfs_20_38;
-      double *RESTRICT _data_pdfs_20_312_10 =
-          _stride_pdfs_1 * ctr_1 + _data_pdfs_20_312;
-      double *RESTRICT _data_pdfs_20_34_10 =
-          _stride_pdfs_1 * ctr_1 + _data_pdfs_20_34;
-      double *RESTRICT _data_pdfs_20_314_10 =
-          _stride_pdfs_1 * ctr_1 + _data_pdfs_20_314;
-      double *RESTRICT _data_pdfs_20_315_10 =
-          _stride_pdfs_1 * ctr_1 + _data_pdfs_20_315;
-      double *RESTRICT _data_pdfs_20_35_10 =
-          _stride_pdfs_1 * ctr_1 + _data_pdfs_20_35;
-      double *RESTRICT _data_pdfs_20_37_10 =
-          _stride_pdfs_1 * ctr_1 + _data_pdfs_20_37;
-      double *RESTRICT _data_pdfs_20_30_10 =
-          _stride_pdfs_1 * ctr_1 + _data_pdfs_20_30;
-      double *RESTRICT _data_pdfs_20_32_10 =
-          _stride_pdfs_1 * ctr_1 + _data_pdfs_20_32;
-      double *RESTRICT _data_force_20_32_10 =
-          _stride_force_1 * ctr_1 + _data_force_20_32;
-      double *RESTRICT _data_pdfs_20_31_10 =
-          _stride_pdfs_1 * ctr_1 + _data_pdfs_20_31;
-      double *RESTRICT _data_pdfs_20_39_10 =
-          _stride_pdfs_1 * ctr_1 + _data_pdfs_20_39;
-      double *RESTRICT _data_pdfs_20_36_10 =
-          _stride_pdfs_1 * ctr_1 + _data_pdfs_20_36;
-      double *RESTRICT _data_pdfs_20_317_10 =
-          _stride_pdfs_1 * ctr_1 + _data_pdfs_20_317;
-      double *RESTRICT _data_pdfs_20_318_10 =
-          _stride_pdfs_1 * ctr_1 + _data_pdfs_20_318;
-      for (int64_t ctr_0 = 0; ctr_0 < _size_force_0; ctr_0 += 1) {
-        const double xi_198 = _data_force_20_31_10[_stride_force_0 * ctr_0];
-        const double xi_199 = _data_force_20_30_10[_stride_force_0 * ctr_0];
-        const double xi_200 = _data_pdfs_20_33_10[_stride_pdfs_0 * ctr_0];
-        const double xi_201 = _data_pdfs_20_313_10[_stride_pdfs_0 * ctr_0];
-        const double xi_202 = _data_pdfs_20_316_10[_stride_pdfs_0 * ctr_0];
-        const double xi_203 = _data_pdfs_20_311_10[_stride_pdfs_0 * ctr_0];
-        const double xi_204 = _data_pdfs_20_310_10[_stride_pdfs_0 * ctr_0];
-        const double xi_205 = _data_pdfs_20_38_10[_stride_pdfs_0 * ctr_0];
-        const double xi_206 = _data_pdfs_20_312_10[_stride_pdfs_0 * ctr_0];
-        const double xi_207 = _data_pdfs_20_34_10[_stride_pdfs_0 * ctr_0];
-        const double xi_208 = _data_pdfs_20_314_10[_stride_pdfs_0 * ctr_0];
-        const double xi_209 = _data_pdfs_20_315_10[_stride_pdfs_0 * ctr_0];
-        const double xi_210 = _data_pdfs_20_35_10[_stride_pdfs_0 * ctr_0];
-        const double xi_211 = _data_pdfs_20_37_10[_stride_pdfs_0 * ctr_0];
-        const double xi_212 = _data_pdfs_20_30_10[_stride_pdfs_0 * ctr_0];
-        const double xi_213 = _data_pdfs_20_32_10[_stride_pdfs_0 * ctr_0];
-        const double xi_214 = _data_force_20_32_10[_stride_force_0 * ctr_0];
-        const double xi_215 = _data_pdfs_20_31_10[_stride_pdfs_0 * ctr_0];
-        const double xi_216 = _data_pdfs_20_39_10[_stride_pdfs_0 * ctr_0];
-        const double xi_217 = _data_pdfs_20_36_10[_stride_pdfs_0 * ctr_0];
-        const double xi_218 = _data_pdfs_20_317_10[_stride_pdfs_0 * ctr_0];
-        const double xi_219 = _data_pdfs_20_318_10[_stride_pdfs_0 * ctr_0];
-        const double xi_0 = xi_208 + xi_219;
-        const double xi_1 = xi_0 + xi_207;
-        const double xi_2 = xi_203 + xi_209 + xi_215;
-        const double xi_3 = xi_206 + xi_210;
-        const double xi_4 = xi_200 + xi_216;
-        const double xi_5 = xi_202 + xi_213;
-        const double xi_6 = xi_217 + xi_218;
-        const double xi_8 = -xi_216;
-        const double xi_9 = -xi_211 + xi_8;
-        const double xi_10 = -xi_218;
-        const double xi_11 = -xi_201;
-        const double xi_12 = -xi_200;
-        const double xi_13 = xi_10 + xi_11 + xi_12;
-        const double xi_14 = -xi_213;
-        const double xi_15 = -xi_204;
-        const double xi_16 = xi_14 + xi_15;
-        const double xi_17 = -xi_202;
-        const double xi_18 = -xi_206;
-        const double xi_19 = xi_17 + xi_18;
-        const double xi_20 = -xi_219;
-        const double xi_21 = xi_10 + xi_20;
-        const double xi_22 = -xi_209;
-        const double xi_23 = -xi_217;
-        const double xi_24 = xi_17 + xi_203 + xi_22 + xi_23;
-        const double xi_40 = xi_198 * 0.166666666666667;
-        const double xi_48 = xi_199 * 0.166666666666667;
-        const double xi_52 = xi_214 * 0.166666666666667;
-        const double xi_55 = xi_198 * 0.5;
-        const double xi_59 = xi_199 * 0.0833333333333333;
-        const double xi_63 = xi_198 * 0.0833333333333333;
-        const double xi_73 = xi_214 * 0.0833333333333333;
-        const double xi_84 = -xi_212;
-        const double xi_85 = xi_210 * 3.0 + xi_217 * 3.0 + xi_84;
-        const double xi_86 =
-            omega_even * (xi_202 * -3.0 + xi_203 * -3.0 + xi_206 * -3.0 +
-                          xi_209 * -3.0 + xi_213 * 3.0 + xi_215 * 3.0 + xi_85);
-        const double xi_87 =
-            xi_202 * 2.0 + xi_203 * 2.0 + xi_206 * 2.0 + xi_209 * 2.0;
-        const double xi_88 = xi_200 * 5.0 + xi_207 * 5.0 + xi_87;
-        const double xi_89 =
-            omega_even *
-            (xi_201 * -5.0 + xi_208 * -5.0 + xi_213 * -2.0 + xi_215 * -2.0 +
-             xi_218 * -5.0 + xi_219 * -5.0 + xi_85 + xi_88);
-        const double xi_92 = -xi_203;
-        const double xi_93 = xi_18 + xi_92;
-        const double xi_94 = -xi_205;
-        const double xi_97 = -xi_208;
-        const double xi_98 = xi_11 + xi_15 + xi_21 + xi_97;
-        const double xi_100 = xi_201 * 2.0;
-        const double xi_101 = xi_208 * 2.0;
-        const double xi_102 = xi_218 * 2.0 + xi_219 * 2.0;
-        const double xi_103 =
-            omega_even *
-            (xi_100 + xi_101 + xi_102 + xi_204 * -7.0 + xi_205 * -7.0 +
-             xi_210 * -4.0 + xi_211 * -7.0 + xi_213 * 5.0 + xi_215 * 5.0 +
-             xi_216 * -7.0 + xi_217 * -4.0 + xi_84 + xi_88);
-        const double xi_104 = xi_206 + xi_92;
-        const double xi_105 = xi_104 + xi_14 + xi_202 + xi_215 + xi_22;
-        const double xi_107 = xi_105 * xi_106;
-        const double xi_108 = xi_211 * 2.0;
-        const double xi_109 = xi_204 * 2.0;
-        const double xi_110 = xi_205 * -2.0 + xi_216 * 2.0;
-        const double xi_111 = -xi_108 + xi_109 + xi_110 + xi_14 + xi_19 + xi_2;
-        const double xi_113 = xi_111 * xi_112;
-        const double xi_114 = -xi_113;
-        const double xi_116 = xi_204 + xi_94;
-        const double xi_120 = xi_201 + xi_218;
-        const double xi_124 = xi_103 * -0.0198412698412698;
-        const double xi_132 = xi_201 + xi_97;
-        const double xi_133 = xi_12 + xi_132 + xi_20 + xi_207 + xi_218;
-        const double xi_134 = xi_106 * xi_133;
-        const double xi_135 = xi_1 + xi_108 - xi_109 + xi_110 + xi_13;
-        const double xi_136 = xi_112 * xi_135;
-        const double xi_138 = -xi_136;
-        const double xi_139 = xi_202 + xi_209;
-        const double xi_140 = xi_139 + xi_210 + xi_23 + xi_93;
-        const double xi_141 = xi_106 * xi_140;
-        const double xi_144 = -xi_100 - xi_101 + xi_102 + xi_24 + xi_3;
-        const double xi_145 = xi_112 * xi_144;
-        const double xi_146 = -xi_145;
-        const double xi_148 = xi_145;
-        const double xi_152 = xi_103 * 0.0138888888888889;
-        const double xi_168 = xi_89 * -0.00714285714285714;
-        const double xi_170 = xi_86 * 0.025;
-        const double xi_173 = xi_144 * xi_172;
-        const double xi_175 = xi_140 * xi_174;
-        const double xi_176 = xi_103 * -0.00396825396825397;
-        const double xi_180 = xi_111 * xi_172;
-        const double xi_181 = xi_105 * xi_174;
-        const double xi_187 = xi_89 * 0.0178571428571429;
-        const double xi_190 = xi_133 * xi_174;
-        const double xi_191 = xi_135 * xi_172;
-        const double vel0Term = xi_1 + xi_204 + xi_205;
-        const double vel1Term = xi_2 + xi_211;
-        const double vel2Term = xi_201 + xi_3;
-        const double rho =
-            vel0Term + vel1Term + vel2Term + xi_212 + xi_4 + xi_5 + xi_6;
-        const double xi_7 = 1 / (rho);
-        const double u_0 = xi_7 * (vel0Term + xi_13 + xi_9);
-        const double xi_25 = u_0 * xi_199;
-        const double xi_26 = xi_25 * 0.333333333333333;
-        const double xi_32 = -xi_26;
-        const double xi_90 = rho * (u_0 * u_0);
-        const double xi_129 = rho * u_0;
-        const double xi_130 = -vel0Term + xi_120 + xi_129 + xi_211 + xi_4;
-        const double xi_131 = xi_118 * xi_130;
-        const double xi_158 = xi_130 * xi_154;
-        const double u_1 = xi_7 * (vel1Term + xi_16 + xi_19 + xi_205 + xi_8);
-        const double xi_27 = u_1 * xi_198;
-        const double xi_28 = xi_27 * 0.333333333333333;
-        const double xi_33 = -xi_28;
-        const double xi_54 = u_1 * 0.5;
-        const double xi_57 = xi_56 * (u_0 * xi_55 + xi_199 * xi_54);
-        const double xi_58 = -xi_57;
-        const double xi_95 = rho * (u_1 * u_1);
-        const double xi_96 = xi_9 + xi_94 + xi_95;
-        const double xi_115 = rho * u_1;
-        const double xi_117 =
-            -vel1Term + xi_115 + xi_116 + xi_206 + xi_216 + xi_5;
-        const double xi_119 = xi_117 * xi_118;
-        const double xi_150 = xi_149 * (u_0 * xi_115 + xi_116 + xi_211 + xi_8);
-        const double xi_155 = xi_117 * xi_154;
-        const double xi_156 = xi_155;
-        const double xi_157 = xi_113 + xi_156;
-        const double xi_166 = -xi_155;
-        const double xi_167 = xi_114 + xi_166;
-        const double xi_182 = xi_156 - xi_180 + xi_181;
-        const double xi_183 = xi_166 + xi_180 - xi_181;
-        const double u_2 = xi_7 * (vel2Term + xi_208 + xi_21 + xi_24);
-        const double xi_29 = u_2 * xi_214;
-        const double xi_30 = xi_29 * 0.333333333333333;
-        const double xi_31 = (-omega_bulk + 2.0) * (xi_26 + xi_28 + xi_30);
-        const double xi_34 = xi_29 * 0.666666666666667 + xi_32 + xi_33;
-        const double xi_37 = -xi_30;
-        const double xi_38 = xi_27 * 0.666666666666667 + xi_32 + xi_37;
-        const double xi_39 = xi_25 * 0.666666666666667 + xi_33 + xi_37;
-        const double xi_42 = xi_34 * xi_41;
-        const double xi_43 = -xi_42;
-        const double xi_44 = xi_39 * xi_41;
-        const double xi_45 = -xi_44;
-        const double xi_47 = xi_38 * xi_46 + xi_43 + xi_45;
-        const double xi_49 = xi_38 * xi_41;
-        const double xi_50 = -xi_49;
-        const double xi_51 = xi_39 * xi_46 + xi_43 + xi_50;
-        const double xi_53 = xi_34 * xi_46 + xi_45 + xi_50;
-        const double xi_60 = xi_44 - xi_59;
-        const double xi_62 = -xi_34 * xi_61;
-        const double xi_64 = xi_31 * 0.125;
-        const double xi_65 = xi_49 + xi_64;
-        const double xi_66 = xi_63 + xi_65;
-        const double xi_67 = xi_62 + xi_66;
-        const double xi_68 = xi_44 + xi_59;
-        const double xi_69 = -xi_63 + xi_65;
-        const double xi_70 = xi_62 + xi_69;
-        const double xi_71 = xi_56 * (u_2 * xi_55 + xi_214 * xi_54);
-        const double xi_72 = -xi_39 * xi_61;
-        const double xi_74 = xi_42 + xi_73;
-        const double xi_75 = xi_72 + xi_74;
-        const double xi_76 = -xi_71;
-        const double xi_77 = xi_56 * (u_0 * xi_214 * 0.5 + u_2 * xi_199 * 0.5);
-        const double xi_78 = -xi_77;
-        const double xi_79 = -xi_38 * xi_61;
-        const double xi_80 = xi_64 + xi_74 + xi_79;
-        const double xi_81 = xi_42 - xi_73;
-        const double xi_82 = xi_72 + xi_81;
-        const double xi_83 = xi_64 + xi_79 + xi_81;
-        const double xi_91 = rho * (u_2 * u_2);
-        const double xi_99 = omega_bulk * (xi_17 + xi_212 + xi_22 + xi_90 +
-                                           xi_91 + xi_93 + xi_96 + xi_98);
-        const double xi_121 = xi_210 + xi_217 - xi_91;
-        const double xi_122 =
-            omega_shear * (xi_0 + xi_120 + xi_121 + xi_16 - xi_215 + xi_96);
-        const double xi_123 = xi_122 * 0.125;
-        const double xi_125 =
-            omega_shear *
-            (xi_121 + xi_200 * -2.0 + xi_207 * -2.0 + xi_213 + xi_215 + xi_87 +
-             xi_9 + xi_90 * 2.0 + xi_94 - xi_95 + xi_98);
-        const double xi_126 = xi_125 * -0.0416666666666667;
-        const double xi_127 = xi_126 + xi_86 * -0.05;
-        const double xi_128 =
-            xi_123 + xi_124 + xi_127 + xi_89 * 0.0142857142857143;
-        const double xi_137 =
-            xi_124 + xi_125 * 0.0833333333333333 + xi_89 * -0.0357142857142857;
-        const double xi_142 =
-            rho * u_2 - vel2Term + xi_139 + xi_219 + xi_6 + xi_92 + xi_97;
-        const double xi_143 = xi_118 * xi_142;
-        const double xi_147 = xi_103 * 0.0158730158730159 - xi_123 + xi_127 +
-                              xi_89 * -0.0214285714285714;
-        const double xi_151 = xi_122 * 0.0625;
-        const double xi_153 = -xi_150 + xi_151 + xi_152;
-        const double xi_159 = xi_99 * 0.0416666666666667;
-        const double xi_160 = xi_125 * 0.0208333333333333 + xi_159;
-        const double xi_161 = -xi_158 + xi_160;
-        const double xi_162 = xi_138 + xi_161;
-        const double xi_163 = xi_150 + xi_151 + xi_152;
-        const double xi_164 = xi_158 + xi_160;
-        const double xi_165 = xi_136 + xi_164;
-        const double xi_169 = xi_149 * (u_2 * xi_115 + xi_104 + xi_17 + xi_209);
-        const double xi_171 = xi_126 + xi_159 + xi_168 + xi_169 + xi_170;
-        const double xi_177 = xi_142 * xi_154;
-        const double xi_178 = xi_176 + xi_177;
-        const double xi_179 = -xi_173 + xi_175 + xi_178;
-        const double xi_184 = xi_126 + xi_159 + xi_168 - xi_169 + xi_170;
-        const double xi_185 = xi_149 * (u_2 * xi_129 + xi_10 + xi_132 + xi_219);
-        const double xi_186 = -xi_151;
-        const double xi_188 = -xi_185 + xi_186 + xi_187;
-        const double xi_189 = xi_148 + xi_178;
-        const double xi_192 = xi_161 - xi_190 + xi_191;
-        const double xi_193 = xi_185 + xi_186 + xi_187;
-        const double xi_194 = xi_164 + xi_190 - xi_191;
-        const double xi_195 = xi_176 - xi_177;
-        const double xi_196 = xi_173 - xi_175 + xi_195;
-        const double xi_197 = xi_146 + xi_195;
-        const double forceTerm_0 =
-            xi_31 * -1.5 - xi_34 * xi_36 - xi_36 * xi_38 - xi_36 * xi_39;
-        const double forceTerm_1 = xi_40 + xi_47;
-        const double forceTerm_2 = -xi_40 + xi_47;
-        const double forceTerm_3 = -xi_48 + xi_51;
-        const double forceTerm_4 = xi_48 + xi_51;
-        const double forceTerm_5 = xi_52 + xi_53;
-        const double forceTerm_6 = -xi_52 + xi_53;
-        const double forceTerm_7 = xi_58 + xi_60 + xi_67;
-        const double forceTerm_8 = xi_57 + xi_67 + xi_68;
-        const double forceTerm_9 = xi_57 + xi_60 + xi_70;
-        const double forceTerm_10 = xi_58 + xi_68 + xi_70;
-        const double forceTerm_11 = xi_66 + xi_71 + xi_75;
-        const double forceTerm_12 = xi_69 + xi_75 + xi_76;
-        const double forceTerm_13 = xi_60 + xi_78 + xi_80;
-        const double forceTerm_14 = xi_68 + xi_77 + xi_80;
-        const double forceTerm_15 = xi_66 + xi_76 + xi_82;
-        const double forceTerm_16 = xi_69 + xi_71 + xi_82;
-        const double forceTerm_17 = xi_60 + xi_77 + xi_83;
-        const double forceTerm_18 = xi_68 + xi_78 + xi_83;
-        _data_pdfs_20_30_10[_stride_pdfs_0 * ctr_0] =
-            forceTerm_0 + xi_103 * 0.0238095238095238 + xi_212 + xi_86 * 0.1 +
-            xi_89 * 0.0428571428571429 + xi_99 * -0.5;
-        _data_pdfs_20_31_10[_stride_pdfs_0 * ctr_0] =
-            forceTerm_1 - xi_107 + xi_114 + xi_119 + xi_128 + xi_215;
-        _data_pdfs_20_32_10[_stride_pdfs_0 * ctr_0] =
-            forceTerm_2 + xi_107 + xi_113 - xi_119 + xi_128 + xi_213;
-        _data_pdfs_20_33_10[_stride_pdfs_0 * ctr_0] =
-            forceTerm_3 - xi_131 + xi_134 + xi_136 + xi_137 + xi_200;
-        _data_pdfs_20_34_10[_stride_pdfs_0 * ctr_0] =
-            forceTerm_4 + xi_131 - xi_134 + xi_137 + xi_138 + xi_207;
-        _data_pdfs_20_35_10[_stride_pdfs_0 * ctr_0] =
-            forceTerm_5 - xi_141 + xi_143 + xi_146 + xi_147 + xi_210;
-        _data_pdfs_20_36_10[_stride_pdfs_0 * ctr_0] =
-            forceTerm_6 + xi_141 - xi_143 + xi_147 + xi_148 + xi_217;
-        _data_pdfs_20_37_10[_stride_pdfs_0 * ctr_0] =
-            forceTerm_7 + xi_153 + xi_157 + xi_162 + xi_211;
-        _data_pdfs_20_38_10[_stride_pdfs_0 * ctr_0] =
-            forceTerm_8 + xi_157 + xi_163 + xi_165 + xi_205;
-        _data_pdfs_20_39_10[_stride_pdfs_0 * ctr_0] =
-            forceTerm_9 + xi_162 + xi_163 + xi_167 + xi_216;
-        _data_pdfs_20_310_10[_stride_pdfs_0 * ctr_0] =
-            forceTerm_10 + xi_153 + xi_165 + xi_167 + xi_204;
-        _data_pdfs_20_311_10[_stride_pdfs_0 * ctr_0] =
-            forceTerm_11 + xi_171 + xi_179 + xi_182 + xi_203;
-        _data_pdfs_20_312_10[_stride_pdfs_0 * ctr_0] =
-            forceTerm_12 + xi_179 + xi_183 + xi_184 + xi_206;
-        _data_pdfs_20_313_10[_stride_pdfs_0 * ctr_0] =
-            forceTerm_13 + xi_188 + xi_189 + xi_192 + xi_201;
-        _data_pdfs_20_314_10[_stride_pdfs_0 * ctr_0] =
-            forceTerm_14 + xi_189 + xi_193 + xi_194 + xi_208;
-        _data_pdfs_20_315_10[_stride_pdfs_0 * ctr_0] =
-            forceTerm_15 + xi_182 + xi_184 + xi_196 + xi_209;
-        _data_pdfs_20_316_10[_stride_pdfs_0 * ctr_0] =
-            forceTerm_16 + xi_171 + xi_183 + xi_196 + xi_202;
-        _data_pdfs_20_317_10[_stride_pdfs_0 * ctr_0] =
-            forceTerm_17 + xi_192 + xi_193 + xi_197 + xi_218;
-        _data_pdfs_20_318_10[_stride_pdfs_0 * ctr_0] =
-            forceTerm_18 + xi_188 + xi_194 + xi_197 + xi_219;
->>>>>>> d2c97dc8
       }
    }
 }
@@ -1289,14 +880,13 @@
     }
 
 
-<<<<<<< HEAD
     auto & lm = dynamic_cast< lbm::PdfField<MRTLatticeModel> * > (pdfs)->latticeModel();
     WALBERLA_ASSERT_EQUAL( *(lm.blockId_), block->getId() );
 
+    auto & force = lm.force_;
     auto & omega_even = lm.omega_even_;
+    auto & omega_odd = lm.omega_odd_;
     auto & omega_shear = lm.omega_shear_;
-    auto & force = lm.force_;
-    auto & omega_odd = lm.omega_odd_;
     auto & omega_bulk = lm.omega_bulk_;
     WALBERLA_ASSERT_GREATER_EQUAL(-cell_idx_c(numberOfGhostLayersToInclude) - 1, -int_c(force->nrOfGhostLayers()));
     double * RESTRICT const _data_force = force->dataAt(-cell_idx_c(numberOfGhostLayersToInclude) - 1, -cell_idx_c(numberOfGhostLayersToInclude) - 1, -cell_idx_c(numberOfGhostLayersToInclude) - 1, 0);
@@ -1325,72 +915,6 @@
     internal_kernel_streamCollide::kernel_streamCollide(_data_force, _data_pdfs, _data_pdfs_tmp, _size_force_0, _size_force_1, _size_force_2, _stride_force_0, _stride_force_1, _stride_force_2, _stride_force_3, _stride_pdfs_0, _stride_pdfs_1, _stride_pdfs_2, _stride_pdfs_3, _stride_pdfs_tmp_0, _stride_pdfs_tmp_1, _stride_pdfs_tmp_2, _stride_pdfs_tmp_3, omega_bulk, omega_even, omega_odd, omega_shear);
     pdfs->swapDataPointers(pdfs_tmp);
 
-=======
-  auto &force = lm.force_;
-  auto &omega_even = lm.omega_even_;
-  auto &omega_shear = lm.omega_shear_;
-  auto &omega_odd = lm.omega_odd_;
-  auto &omega_bulk = lm.omega_bulk_;
-  WALBERLA_ASSERT_GREATER_EQUAL(-cell_idx_c(numberOfGhostLayersToInclude) - 1,
-                                -int_c(force->nrOfGhostLayers()));
-  double *RESTRICT const _data_force =
-      force->dataAt(-cell_idx_c(numberOfGhostLayersToInclude) - 1,
-                    -cell_idx_c(numberOfGhostLayersToInclude) - 1,
-                    -cell_idx_c(numberOfGhostLayersToInclude) - 1, 0);
-  WALBERLA_ASSERT_GREATER_EQUAL(-cell_idx_c(numberOfGhostLayersToInclude) - 1,
-                                -int_c(pdfs->nrOfGhostLayers()));
-  double *RESTRICT const _data_pdfs =
-      pdfs->dataAt(-cell_idx_c(numberOfGhostLayersToInclude) - 1,
-                   -cell_idx_c(numberOfGhostLayersToInclude) - 1,
-                   -cell_idx_c(numberOfGhostLayersToInclude) - 1, 0);
-  WALBERLA_ASSERT_GREATER_EQUAL(-cell_idx_c(numberOfGhostLayersToInclude) - 1,
-                                -int_c(pdfs_tmp->nrOfGhostLayers()));
-  double *RESTRICT _data_pdfs_tmp =
-      pdfs_tmp->dataAt(-cell_idx_c(numberOfGhostLayersToInclude) - 1,
-                       -cell_idx_c(numberOfGhostLayersToInclude) - 1,
-                       -cell_idx_c(numberOfGhostLayersToInclude) - 1, 0);
-  WALBERLA_ASSERT_GREATER_EQUAL(
-      force->xSizeWithGhostLayer(),
-      int64_t(cell_idx_c(force->xSize()) +
-              2 * cell_idx_c(numberOfGhostLayersToInclude) + 2));
-  const int64_t _size_force_0 =
-      int64_t(cell_idx_c(force->xSize()) +
-              2 * cell_idx_c(numberOfGhostLayersToInclude) + 2);
-  WALBERLA_ASSERT_GREATER_EQUAL(
-      force->ySizeWithGhostLayer(),
-      int64_t(cell_idx_c(force->ySize()) +
-              2 * cell_idx_c(numberOfGhostLayersToInclude) + 2));
-  const int64_t _size_force_1 =
-      int64_t(cell_idx_c(force->ySize()) +
-              2 * cell_idx_c(numberOfGhostLayersToInclude) + 2);
-  WALBERLA_ASSERT_GREATER_EQUAL(
-      force->zSizeWithGhostLayer(),
-      int64_t(cell_idx_c(force->zSize()) +
-              2 * cell_idx_c(numberOfGhostLayersToInclude) + 2));
-  const int64_t _size_force_2 =
-      int64_t(cell_idx_c(force->zSize()) +
-              2 * cell_idx_c(numberOfGhostLayersToInclude) + 2);
-  const int64_t _stride_force_0 = int64_t(force->xStride());
-  const int64_t _stride_force_1 = int64_t(force->yStride());
-  const int64_t _stride_force_2 = int64_t(force->zStride());
-  const int64_t _stride_force_3 = int64_t(1 * int64_t(force->fStride()));
-  const int64_t _stride_pdfs_0 = int64_t(pdfs->xStride());
-  const int64_t _stride_pdfs_1 = int64_t(pdfs->yStride());
-  const int64_t _stride_pdfs_2 = int64_t(pdfs->zStride());
-  const int64_t _stride_pdfs_3 = int64_t(1 * int64_t(pdfs->fStride()));
-  const int64_t _stride_pdfs_tmp_0 = int64_t(pdfs_tmp->xStride());
-  const int64_t _stride_pdfs_tmp_1 = int64_t(pdfs_tmp->yStride());
-  const int64_t _stride_pdfs_tmp_2 = int64_t(pdfs_tmp->zStride());
-  const int64_t _stride_pdfs_tmp_3 = int64_t(1 * int64_t(pdfs_tmp->fStride()));
-  internal_kernel_streamCollide::kernel_streamCollide(
-      _data_force, _data_pdfs, _data_pdfs_tmp, _size_force_0, _size_force_1,
-      _size_force_2, _stride_force_0, _stride_force_1, _stride_force_2,
-      _stride_force_3, _stride_pdfs_0, _stride_pdfs_1, _stride_pdfs_2,
-      _stride_pdfs_3, _stride_pdfs_tmp_0, _stride_pdfs_tmp_1,
-      _stride_pdfs_tmp_2, _stride_pdfs_tmp_3, omega_bulk, omega_even, omega_odd,
-      omega_shear);
-  pdfs->swapDataPointers(pdfs_tmp);
->>>>>>> d2c97dc8
 }
 
 void MRTLatticeModel::Sweep::collide( IBlock * block, const uint_t numberOfGhostLayersToInclude )
@@ -1398,14 +922,13 @@
    auto pdfs = block->getData< field::GhostLayerField<double, 19> >(pdfsID);
 
 
-<<<<<<< HEAD
     auto & lm = dynamic_cast< lbm::PdfField<MRTLatticeModel> * > (pdfs)->latticeModel();
     WALBERLA_ASSERT_EQUAL( *(lm.blockId_), block->getId() );
 
+    auto & force = lm.force_;
     auto & omega_even = lm.omega_even_;
+    auto & omega_odd = lm.omega_odd_;
     auto & omega_shear = lm.omega_shear_;
-    auto & force = lm.force_;
-    auto & omega_odd = lm.omega_odd_;
     auto & omega_bulk = lm.omega_bulk_;
     WALBERLA_ASSERT_GREATER_EQUAL(-cell_idx_c(numberOfGhostLayersToInclude), -int_c(force->nrOfGhostLayers()));
     double * RESTRICT const _data_force = force->dataAt(-cell_idx_c(numberOfGhostLayersToInclude), -cell_idx_c(numberOfGhostLayersToInclude), -cell_idx_c(numberOfGhostLayersToInclude), 0);
@@ -1426,59 +949,6 @@
     const int64_t _stride_pdfs_2 = int64_t(pdfs->zStride());
     const int64_t _stride_pdfs_3 = int64_t(1 * int64_t(pdfs->fStride()));
     internal_kernel_collide::kernel_collide(_data_force, _data_pdfs, _size_force_0, _size_force_1, _size_force_2, _stride_force_0, _stride_force_1, _stride_force_2, _stride_force_3, _stride_pdfs_0, _stride_pdfs_1, _stride_pdfs_2, _stride_pdfs_3, omega_bulk, omega_even, omega_odd, omega_shear);
-=======
-  auto &force = lm.force_;
-  auto &omega_even = lm.omega_even_;
-  auto &omega_shear = lm.omega_shear_;
-  auto &omega_odd = lm.omega_odd_;
-  auto &omega_bulk = lm.omega_bulk_;
-  WALBERLA_ASSERT_GREATER_EQUAL(-cell_idx_c(numberOfGhostLayersToInclude),
-                                -int_c(force->nrOfGhostLayers()));
-  double *RESTRICT const _data_force =
-      force->dataAt(-cell_idx_c(numberOfGhostLayersToInclude),
-                    -cell_idx_c(numberOfGhostLayersToInclude),
-                    -cell_idx_c(numberOfGhostLayersToInclude), 0);
-  WALBERLA_ASSERT_GREATER_EQUAL(-cell_idx_c(numberOfGhostLayersToInclude),
-                                -int_c(pdfs->nrOfGhostLayers()));
-  double *RESTRICT _data_pdfs =
-      pdfs->dataAt(-cell_idx_c(numberOfGhostLayersToInclude),
-                   -cell_idx_c(numberOfGhostLayersToInclude),
-                   -cell_idx_c(numberOfGhostLayersToInclude), 0);
-  WALBERLA_ASSERT_GREATER_EQUAL(
-      force->xSizeWithGhostLayer(),
-      int64_t(cell_idx_c(force->xSize()) +
-              2 * cell_idx_c(numberOfGhostLayersToInclude)));
-  const int64_t _size_force_0 =
-      int64_t(cell_idx_c(force->xSize()) +
-              2 * cell_idx_c(numberOfGhostLayersToInclude));
-  WALBERLA_ASSERT_GREATER_EQUAL(
-      force->ySizeWithGhostLayer(),
-      int64_t(cell_idx_c(force->ySize()) +
-              2 * cell_idx_c(numberOfGhostLayersToInclude)));
-  const int64_t _size_force_1 =
-      int64_t(cell_idx_c(force->ySize()) +
-              2 * cell_idx_c(numberOfGhostLayersToInclude));
-  WALBERLA_ASSERT_GREATER_EQUAL(
-      force->zSizeWithGhostLayer(),
-      int64_t(cell_idx_c(force->zSize()) +
-              2 * cell_idx_c(numberOfGhostLayersToInclude)));
-  const int64_t _size_force_2 =
-      int64_t(cell_idx_c(force->zSize()) +
-              2 * cell_idx_c(numberOfGhostLayersToInclude));
-  const int64_t _stride_force_0 = int64_t(force->xStride());
-  const int64_t _stride_force_1 = int64_t(force->yStride());
-  const int64_t _stride_force_2 = int64_t(force->zStride());
-  const int64_t _stride_force_3 = int64_t(1 * int64_t(force->fStride()));
-  const int64_t _stride_pdfs_0 = int64_t(pdfs->xStride());
-  const int64_t _stride_pdfs_1 = int64_t(pdfs->yStride());
-  const int64_t _stride_pdfs_2 = int64_t(pdfs->zStride());
-  const int64_t _stride_pdfs_3 = int64_t(1 * int64_t(pdfs->fStride()));
-  internal_kernel_collide::kernel_collide(
-      _data_force, _data_pdfs, _size_force_0, _size_force_1, _size_force_2,
-      _stride_force_0, _stride_force_1, _stride_force_2, _stride_force_3,
-      _stride_pdfs_0, _stride_pdfs_1, _stride_pdfs_2, _stride_pdfs_3,
-      omega_bulk, omega_even, omega_odd, omega_shear);
->>>>>>> d2c97dc8
 }
 
 
