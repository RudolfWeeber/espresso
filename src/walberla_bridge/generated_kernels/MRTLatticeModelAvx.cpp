--- conflicted
+++ resolved
@@ -50,7 +50,6 @@
 namespace lbm {
 
 namespace internal_kernel_streamCollide {
-<<<<<<< HEAD
 static FUNC_PREFIX void kernel_streamCollide(double * RESTRICT const _data_force, double * RESTRICT const _data_pdfs, double * RESTRICT _data_pdfs_tmp, int64_t const _size_force_0, int64_t const _size_force_1, int64_t const _size_force_2, int64_t const _stride_force_1, int64_t const _stride_force_2, int64_t const _stride_force_3, int64_t const _stride_pdfs_1, int64_t const _stride_pdfs_2, int64_t const _stride_pdfs_3, int64_t const _stride_pdfs_tmp_1, int64_t const _stride_pdfs_tmp_2, int64_t const _stride_pdfs_tmp_3, double omega_bulk, double omega_even, double omega_odd, double omega_shear)
 {
    const double xi_50 = -omega_shear + 2.0;
@@ -153,1792 +152,262 @@
          double * RESTRICT _data_pdfs_tmp_20_316_10 = _stride_pdfs_tmp_1*ctr_1 + _data_pdfs_tmp_20_316;
          double * RESTRICT _data_pdfs_tmp_20_317_10 = _stride_pdfs_tmp_1*ctr_1 + _data_pdfs_tmp_20_317;
          double * RESTRICT _data_pdfs_tmp_20_318_10 = _stride_pdfs_tmp_1*ctr_1 + _data_pdfs_tmp_20_318;
+         for (int64_t ctr_0 = 1; ctr_0 < ((_size_force_0 - 2) % (4) == 0 ? _size_force_0 - 2 : ((int64_t)((_size_force_0 - 2) / (4))+1) * (4)) + 1; ctr_0 += 4)
          {
-            for (int64_t ctr_0 = 1; ctr_0 < (int64_t)((_size_force_0 - 2) / (4)) * (4) + 1; ctr_0 += 4)
-            {
-               const __m256d xi_0 = _mm256_add_pd(_mm256_loadu_pd(& _data_pdfs_20_310_11[ctr_0 - 1]),_mm256_loadu_pd(& _data_pdfs_20_38_1m1[ctr_0 - 1]));
-               const __m256d xi_1 = _mm256_add_pd(_mm256_loadu_pd(& _data_pdfs_21_318_10[ctr_0 - 1]),_mm256_loadu_pd(& _data_pdfs_2m1_314_10[ctr_0 - 1]));
-               const __m256d xi_2 = _mm256_add_pd(_mm256_add_pd(xi_0,xi_1),_mm256_loadu_pd(& _data_pdfs_20_34_10[ctr_0 - 1]));
-               const __m256d xi_3 = _mm256_add_pd(_mm256_loadu_pd(& _data_pdfs_21_315_1m1[ctr_0]),_mm256_loadu_pd(& _data_pdfs_2m1_311_1m1[ctr_0]));
-               const __m256d xi_4 = _mm256_add_pd(xi_3,_mm256_loadu_pd(& _data_pdfs_20_31_1m1[ctr_0]));
-               const __m256d xi_5 = _mm256_add_pd(xi_4,_mm256_loadu_pd(& _data_pdfs_20_37_1m1[ctr_0 + 1]));
-               const __m256d xi_6 = _mm256_add_pd(_mm256_loadu_pd(& _data_pdfs_2m1_312_11[ctr_0]),_mm256_loadu_pd(& _data_pdfs_2m1_35_10[ctr_0]));
-               const __m256d xi_7 = _mm256_add_pd(xi_6,_mm256_loadu_pd(& _data_pdfs_2m1_313_10[ctr_0 + 1]));
-               const __m256d xi_8 = _mm256_add_pd(_mm256_loadu_pd(& _data_pdfs_20_33_10[ctr_0 + 1]),_mm256_loadu_pd(& _data_pdfs_20_39_11[ctr_0 + 1]));
-               const __m256d xi_9 = _mm256_add_pd(_mm256_loadu_pd(& _data_pdfs_20_32_11[ctr_0]),_mm256_loadu_pd(& _data_pdfs_21_316_11[ctr_0]));
-               const __m256d xi_10 = _mm256_add_pd(_mm256_loadu_pd(& _data_pdfs_21_317_10[ctr_0 + 1]),_mm256_loadu_pd(& _data_pdfs_21_36_10[ctr_0]));
-               const __m256d xi_12 = _mm256_mul_pd(_mm256_set_pd(-1.0,-1.0,-1.0,-1.0),_mm256_loadu_pd(& _data_pdfs_21_317_10[ctr_0 + 1]));
-               const __m256d xi_13 = _mm256_mul_pd(_mm256_set_pd(-1.0,-1.0,-1.0,-1.0),_mm256_loadu_pd(& _data_pdfs_20_33_10[ctr_0 + 1]));
-               const __m256d xi_14 = _mm256_add_pd(xi_12,xi_13);
-               const __m256d xi_15 = _mm256_mul_pd(_mm256_set_pd(-1.0,-1.0,-1.0,-1.0),_mm256_loadu_pd(& _data_pdfs_2m1_313_10[ctr_0 + 1]));
-               const __m256d xi_16 = _mm256_mul_pd(_mm256_set_pd(-1.0,-1.0,-1.0,-1.0),_mm256_loadu_pd(& _data_pdfs_20_37_1m1[ctr_0 + 1]));
-               const __m256d xi_17 = _mm256_mul_pd(_mm256_set_pd(-1.0,-1.0,-1.0,-1.0),_mm256_loadu_pd(& _data_pdfs_20_39_11[ctr_0 + 1]));
-               const __m256d xi_18 = _mm256_add_pd(xi_16,xi_17);
-               const __m256d xi_19 = _mm256_add_pd(xi_15,xi_18);
-               const __m256d xi_20 = _mm256_mul_pd(_mm256_set_pd(-1.0,-1.0,-1.0,-1.0),_mm256_loadu_pd(& _data_pdfs_20_310_11[ctr_0 - 1]));
-               const __m256d xi_21 = _mm256_add_pd(xi_20,_mm256_loadu_pd(& _data_pdfs_20_38_1m1[ctr_0 - 1]));
-               const __m256d xi_22 = _mm256_mul_pd(_mm256_set_pd(-1.0,-1.0,-1.0,-1.0),_mm256_loadu_pd(& _data_pdfs_2m1_312_11[ctr_0]));
-               const __m256d xi_23 = _mm256_mul_pd(_mm256_set_pd(-1.0,-1.0,-1.0,-1.0),_mm256_loadu_pd(& _data_pdfs_20_32_11[ctr_0]));
-               const __m256d xi_24 = _mm256_mul_pd(_mm256_set_pd(-1.0,-1.0,-1.0,-1.0),_mm256_loadu_pd(& _data_pdfs_21_316_11[ctr_0]));
-               const __m256d xi_25 = _mm256_add_pd(_mm256_add_pd(xi_22,xi_23),xi_24);
-               const __m256d xi_26 = _mm256_mul_pd(_mm256_set_pd(-1.0,-1.0,-1.0,-1.0),_mm256_loadu_pd(& _data_pdfs_21_318_10[ctr_0 - 1]));
-               const __m256d xi_27 = _mm256_add_pd(xi_12,xi_26);
-               const __m256d xi_28 = _mm256_mul_pd(_mm256_set_pd(-1.0,-1.0,-1.0,-1.0),_mm256_loadu_pd(& _data_pdfs_21_315_1m1[ctr_0]));
-               const __m256d xi_29 = _mm256_mul_pd(_mm256_set_pd(-1.0,-1.0,-1.0,-1.0),_mm256_loadu_pd(& _data_pdfs_21_36_10[ctr_0]));
-               const __m256d xi_30 = _mm256_add_pd(_mm256_add_pd(_mm256_add_pd(xi_24,xi_28),xi_29),_mm256_loadu_pd(& _data_pdfs_2m1_311_1m1[ctr_0]));
-               const __m256d xi_31 = _mm256_add_pd(_mm256_loadu_pd(& _data_pdfs_21_317_10[ctr_0 + 1]),_mm256_loadu_pd(& _data_pdfs_2m1_313_10[ctr_0 + 1]));
-               const __m256d xi_32 = _mm256_add_pd(_mm256_add_pd(xi_31,xi_8),_mm256_loadu_pd(& _data_pdfs_20_37_1m1[ctr_0 + 1]));
-               const __m256d xi_33 = _mm256_add_pd(_mm256_add_pd(xi_16,xi_21),_mm256_loadu_pd(& _data_pdfs_20_39_11[ctr_0 + 1]));
-               const __m256d xi_34 = _mm256_add_pd(xi_26,_mm256_loadu_pd(& _data_pdfs_21_317_10[ctr_0 + 1]));
-               const __m256d xi_35 = _mm256_add_pd(xi_15,_mm256_loadu_pd(& _data_pdfs_2m1_314_10[ctr_0 - 1]));
-               const __m256d xi_36 = _mm256_add_pd(xi_34,xi_35);
-               const __m256d xi_37 = _mm256_add_pd(_mm256_add_pd(xi_9,_mm256_loadu_pd(& _data_pdfs_20_39_11[ctr_0 + 1])),_mm256_loadu_pd(& _data_pdfs_2m1_312_11[ctr_0]));
-               const __m256d xi_38 = _mm256_add_pd(xi_28,_mm256_loadu_pd(& _data_pdfs_21_316_11[ctr_0]));
-               const __m256d xi_39 = _mm256_add_pd(_mm256_add_pd(xi_22,xi_38),_mm256_loadu_pd(& _data_pdfs_2m1_311_1m1[ctr_0]));
-               const __m256d xi_55 = _mm256_mul_pd(_mm256_set_pd(0.166666666666667,0.166666666666667,0.166666666666667,0.166666666666667),_mm256_loadu_pd(& _data_force_20_31_10[ctr_0]));
-               const __m256d xi_63 = _mm256_mul_pd(_mm256_set_pd(0.166666666666667,0.166666666666667,0.166666666666667,0.166666666666667),_mm256_loadu_pd(& _data_force_20_30_10[ctr_0]));
-               const __m256d xi_67 = _mm256_mul_pd(_mm256_set_pd(0.166666666666667,0.166666666666667,0.166666666666667,0.166666666666667),_mm256_loadu_pd(& _data_force_20_32_10[ctr_0]));
-               const __m256d xi_70 = _mm256_mul_pd(_mm256_set_pd(0.5,0.5,0.5,0.5),_mm256_loadu_pd(& _data_force_20_31_10[ctr_0]));
-               const __m256d xi_74 = _mm256_mul_pd(_mm256_set_pd(0.0833333333333333,0.0833333333333333,0.0833333333333333,0.0833333333333333),_mm256_loadu_pd(& _data_force_20_30_10[ctr_0]));
-               const __m256d xi_78 = _mm256_mul_pd(_mm256_set_pd(0.0833333333333333,0.0833333333333333,0.0833333333333333,0.0833333333333333),_mm256_loadu_pd(& _data_force_20_31_10[ctr_0]));
-               const __m256d xi_88 = _mm256_mul_pd(_mm256_set_pd(0.0833333333333333,0.0833333333333333,0.0833333333333333,0.0833333333333333),_mm256_loadu_pd(& _data_force_20_32_10[ctr_0]));
-               const __m256d xi_99 = _mm256_mul_pd(_mm256_set_pd(-1.0,-1.0,-1.0,-1.0),_mm256_loadu_pd(& _data_pdfs_20_30_10[ctr_0]));
-               const __m256d xi_100 = _mm256_add_pd(_mm256_add_pd(_mm256_mul_pd(_mm256_set_pd(3.0,3.0,3.0,3.0),_mm256_loadu_pd(& _data_pdfs_21_36_10[ctr_0])),_mm256_mul_pd(_mm256_set_pd(3.0,3.0,3.0,3.0),_mm256_loadu_pd(& _data_pdfs_2m1_35_10[ctr_0]))),xi_99);
-               const __m256d xi_101 = _mm256_mul_pd(_mm256_add_pd(_mm256_add_pd(_mm256_add_pd(_mm256_add_pd(_mm256_add_pd(_mm256_add_pd(_mm256_mul_pd(_mm256_set_pd(-3.0,-3.0,-3.0,-3.0),_mm256_loadu_pd(& _data_pdfs_21_315_1m1[ctr_0])),_mm256_mul_pd(_mm256_set_pd(-3.0,-3.0,-3.0,-3.0),_mm256_loadu_pd(& _data_pdfs_21_316_11[ctr_0]))),_mm256_mul_pd(_mm256_set_pd(-3.0,-3.0,-3.0,-3.0),_mm256_loadu_pd(& _data_pdfs_2m1_311_1m1[ctr_0]))),_mm256_mul_pd(_mm256_set_pd(-3.0,-3.0,-3.0,-3.0),_mm256_loadu_pd(& _data_pdfs_2m1_312_11[ctr_0]))),_mm256_mul_pd(_mm256_set_pd(3.0,3.0,3.0,3.0),_mm256_loadu_pd(& _data_pdfs_20_31_1m1[ctr_0]))),_mm256_mul_pd(_mm256_set_pd(3.0,3.0,3.0,3.0),_mm256_loadu_pd(& _data_pdfs_20_32_11[ctr_0]))),xi_100),_mm256_set_pd(omega_even,omega_even,omega_even,omega_even));
-               const __m256d xi_102 = _mm256_add_pd(_mm256_add_pd(_mm256_add_pd(_mm256_mul_pd(_mm256_set_pd(2.0,2.0,2.0,2.0),_mm256_loadu_pd(& _data_pdfs_21_315_1m1[ctr_0])),_mm256_mul_pd(_mm256_set_pd(2.0,2.0,2.0,2.0),_mm256_loadu_pd(& _data_pdfs_21_316_11[ctr_0]))),_mm256_mul_pd(_mm256_set_pd(2.0,2.0,2.0,2.0),_mm256_loadu_pd(& _data_pdfs_2m1_311_1m1[ctr_0]))),_mm256_mul_pd(_mm256_set_pd(2.0,2.0,2.0,2.0),_mm256_loadu_pd(& _data_pdfs_2m1_312_11[ctr_0])));
-               const __m256d xi_103 = _mm256_add_pd(_mm256_add_pd(_mm256_mul_pd(_mm256_set_pd(5.0,5.0,5.0,5.0),_mm256_loadu_pd(& _data_pdfs_20_33_10[ctr_0 + 1])),_mm256_mul_pd(_mm256_set_pd(5.0,5.0,5.0,5.0),_mm256_loadu_pd(& _data_pdfs_20_34_10[ctr_0 - 1]))),xi_102);
-               const __m256d xi_104 = _mm256_mul_pd(_mm256_add_pd(_mm256_add_pd(_mm256_add_pd(_mm256_add_pd(_mm256_add_pd(_mm256_add_pd(_mm256_add_pd(_mm256_mul_pd(_mm256_set_pd(-5.0,-5.0,-5.0,-5.0),_mm256_loadu_pd(& _data_pdfs_21_317_10[ctr_0 + 1])),_mm256_mul_pd(_mm256_set_pd(-5.0,-5.0,-5.0,-5.0),_mm256_loadu_pd(& _data_pdfs_21_318_10[ctr_0 - 1]))),_mm256_mul_pd(_mm256_set_pd(-5.0,-5.0,-5.0,-5.0),_mm256_loadu_pd(& _data_pdfs_2m1_313_10[ctr_0 + 1]))),_mm256_mul_pd(_mm256_set_pd(-5.0,-5.0,-5.0,-5.0),_mm256_loadu_pd(& _data_pdfs_2m1_314_10[ctr_0 - 1]))),_mm256_mul_pd(_mm256_set_pd(-2.0,-2.0,-2.0,-2.0),_mm256_loadu_pd(& _data_pdfs_20_31_1m1[ctr_0]))),_mm256_mul_pd(_mm256_set_pd(-2.0,-2.0,-2.0,-2.0),_mm256_loadu_pd(& _data_pdfs_20_32_11[ctr_0]))),xi_100),xi_103),_mm256_set_pd(omega_even,omega_even,omega_even,omega_even));
-               const __m256d xi_107 = _mm256_mul_pd(_mm256_set_pd(-1.0,-1.0,-1.0,-1.0),_mm256_loadu_pd(& _data_pdfs_2m1_311_1m1[ctr_0]));
-               const __m256d xi_108 = _mm256_add_pd(xi_107,xi_22);
-               const __m256d xi_109 = _mm256_mul_pd(_mm256_set_pd(-1.0,-1.0,-1.0,-1.0),_mm256_loadu_pd(& _data_pdfs_20_38_1m1[ctr_0 - 1]));
-               const __m256d xi_112 = _mm256_mul_pd(_mm256_set_pd(-1.0,-1.0,-1.0,-1.0),_mm256_loadu_pd(& _data_pdfs_2m1_314_10[ctr_0 - 1]));
-               const __m256d xi_113 = _mm256_add_pd(_mm256_add_pd(xi_112,xi_19),xi_27);
-               const __m256d xi_115 = _mm256_mul_pd(_mm256_set_pd(2.0,2.0,2.0,2.0),_mm256_loadu_pd(& _data_pdfs_2m1_313_10[ctr_0 + 1]));
-               const __m256d xi_116 = _mm256_mul_pd(_mm256_set_pd(2.0,2.0,2.0,2.0),_mm256_loadu_pd(& _data_pdfs_2m1_314_10[ctr_0 - 1]));
-               const __m256d xi_117 = _mm256_add_pd(_mm256_mul_pd(_mm256_set_pd(2.0,2.0,2.0,2.0),_mm256_loadu_pd(& _data_pdfs_21_317_10[ctr_0 + 1])),_mm256_mul_pd(_mm256_set_pd(2.0,2.0,2.0,2.0),_mm256_loadu_pd(& _data_pdfs_21_318_10[ctr_0 - 1])));
-               const __m256d xi_118 = _mm256_mul_pd(_mm256_add_pd(_mm256_add_pd(_mm256_add_pd(_mm256_add_pd(_mm256_add_pd(_mm256_add_pd(_mm256_add_pd(_mm256_add_pd(_mm256_add_pd(_mm256_add_pd(_mm256_add_pd(_mm256_add_pd(_mm256_mul_pd(_mm256_set_pd(-7.0,-7.0,-7.0,-7.0),_mm256_loadu_pd(& _data_pdfs_20_310_11[ctr_0 - 1])),_mm256_mul_pd(_mm256_set_pd(-7.0,-7.0,-7.0,-7.0),_mm256_loadu_pd(& _data_pdfs_20_37_1m1[ctr_0 + 1]))),_mm256_mul_pd(_mm256_set_pd(-7.0,-7.0,-7.0,-7.0),_mm256_loadu_pd(& _data_pdfs_20_38_1m1[ctr_0 - 1]))),_mm256_mul_pd(_mm256_set_pd(-7.0,-7.0,-7.0,-7.0),_mm256_loadu_pd(& _data_pdfs_20_39_11[ctr_0 + 1]))),_mm256_mul_pd(_mm256_set_pd(-4.0,-4.0,-4.0,-4.0),_mm256_loadu_pd(& _data_pdfs_21_36_10[ctr_0]))),_mm256_mul_pd(_mm256_set_pd(-4.0,-4.0,-4.0,-4.0),_mm256_loadu_pd(& _data_pdfs_2m1_35_10[ctr_0]))),_mm256_mul_pd(_mm256_set_pd(5.0,5.0,5.0,5.0),_mm256_loadu_pd(& _data_pdfs_20_31_1m1[ctr_0]))),_mm256_mul_pd(_mm256_set_pd(5.0,5.0,5.0,5.0),_mm256_loadu_pd(& _data_pdfs_20_32_11[ctr_0]))),xi_103),xi_115),xi_116),xi_117),xi_99),_mm256_set_pd(omega_even,omega_even,omega_even,omega_even));
-               const __m256d xi_119 = _mm256_add_pd(_mm256_add_pd(_mm256_add_pd(_mm256_add_pd(xi_107,xi_23),xi_38),_mm256_loadu_pd(& _data_pdfs_20_31_1m1[ctr_0])),_mm256_loadu_pd(& _data_pdfs_2m1_312_11[ctr_0]));
-               const __m256d xi_121 = _mm256_mul_pd(xi_119,_mm256_set_pd(xi_120,xi_120,xi_120,xi_120));
-               const __m256d xi_122 = _mm256_mul_pd(_mm256_set_pd(2.0,2.0,2.0,2.0),_mm256_loadu_pd(& _data_pdfs_20_37_1m1[ctr_0 + 1]));
-               const __m256d xi_123 = _mm256_mul_pd(_mm256_set_pd(2.0,2.0,2.0,2.0),_mm256_loadu_pd(& _data_pdfs_20_310_11[ctr_0 - 1]));
-               const __m256d xi_124 = _mm256_add_pd(_mm256_mul_pd(_mm256_set_pd(-2.0,-2.0,-2.0,-2.0),_mm256_loadu_pd(& _data_pdfs_20_38_1m1[ctr_0 - 1])),_mm256_mul_pd(_mm256_set_pd(2.0,2.0,2.0,2.0),_mm256_loadu_pd(& _data_pdfs_20_39_11[ctr_0 + 1])));
-               const __m256d xi_125 = _mm256_add_pd(_mm256_add_pd(_mm256_add_pd(_mm256_add_pd(_mm256_mul_pd(xi_122,_mm256_set_pd(-1.0,-1.0,-1.0,-1.0)),xi_123),xi_124),xi_25),xi_4);
-               const __m256d xi_127 = _mm256_mul_pd(xi_125,_mm256_set_pd(xi_126,xi_126,xi_126,xi_126));
-               const __m256d xi_128 = _mm256_mul_pd(xi_127,_mm256_set_pd(-1.0,-1.0,-1.0,-1.0));
-               const __m256d xi_133 = _mm256_mul_pd(xi_118,_mm256_set_pd(-0.0198412698412698,-0.0198412698412698,-0.0198412698412698,-0.0198412698412698));
-               const __m256d xi_144 = _mm256_add_pd(_mm256_add_pd(_mm256_add_pd(_mm256_add_pd(xi_112,xi_13),xi_34),_mm256_loadu_pd(& _data_pdfs_20_34_10[ctr_0 - 1])),_mm256_loadu_pd(& _data_pdfs_2m1_313_10[ctr_0 + 1]));
-               const __m256d xi_145 = _mm256_mul_pd(xi_144,_mm256_set_pd(xi_120,xi_120,xi_120,xi_120));
-               const __m256d xi_146 = _mm256_add_pd(_mm256_add_pd(_mm256_add_pd(_mm256_add_pd(_mm256_add_pd(_mm256_add_pd(_mm256_mul_pd(xi_123,_mm256_set_pd(-1.0,-1.0,-1.0,-1.0)),xi_122),xi_124),xi_14),xi_35),_mm256_loadu_pd(& _data_pdfs_20_34_10[ctr_0 - 1])),_mm256_loadu_pd(& _data_pdfs_21_318_10[ctr_0 - 1]));
-               const __m256d xi_147 = _mm256_mul_pd(xi_146,_mm256_set_pd(xi_126,xi_126,xi_126,xi_126));
-               const __m256d xi_149 = _mm256_mul_pd(xi_147,_mm256_set_pd(-1.0,-1.0,-1.0,-1.0));
-               const __m256d xi_150 = _mm256_add_pd(_mm256_loadu_pd(& _data_pdfs_21_315_1m1[ctr_0]),_mm256_loadu_pd(& _data_pdfs_21_316_11[ctr_0]));
-               const __m256d xi_151 = _mm256_add_pd(_mm256_add_pd(_mm256_add_pd(xi_108,xi_150),xi_29),_mm256_loadu_pd(& _data_pdfs_2m1_35_10[ctr_0]));
-               const __m256d xi_152 = _mm256_mul_pd(xi_151,_mm256_set_pd(xi_120,xi_120,xi_120,xi_120));
-               const __m256d xi_153 = _mm256_add_pd(_mm256_add_pd(_mm256_add_pd(_mm256_add_pd(_mm256_mul_pd(xi_115,_mm256_set_pd(-1.0,-1.0,-1.0,-1.0)),_mm256_mul_pd(xi_116,_mm256_set_pd(-1.0,-1.0,-1.0,-1.0))),xi_117),xi_30),xi_6);
-               const __m256d xi_154 = _mm256_mul_pd(xi_153,_mm256_set_pd(xi_126,xi_126,xi_126,xi_126));
-               const __m256d xi_155 = _mm256_mul_pd(xi_154,_mm256_set_pd(-1.0,-1.0,-1.0,-1.0));
-               const __m256d xi_162 = _mm256_mul_pd(xi_118,_mm256_set_pd(0.0138888888888889,0.0138888888888889,0.0138888888888889,0.0138888888888889));
-               const __m256d xi_177 = _mm256_mul_pd(xi_104,_mm256_set_pd(-0.00714285714285714,-0.00714285714285714,-0.00714285714285714,-0.00714285714285714));
-               const __m256d xi_179 = _mm256_mul_pd(xi_101,_mm256_set_pd(0.025,0.025,0.025,0.025));
-               const __m256d xi_182 = _mm256_mul_pd(xi_153,_mm256_set_pd(xi_181,xi_181,xi_181,xi_181));
-               const __m256d xi_184 = _mm256_mul_pd(xi_151,_mm256_set_pd(xi_183,xi_183,xi_183,xi_183));
-               const __m256d xi_185 = _mm256_mul_pd(xi_118,_mm256_set_pd(-0.00396825396825397,-0.00396825396825397,-0.00396825396825397,-0.00396825396825397));
-               const __m256d xi_189 = _mm256_mul_pd(xi_125,_mm256_set_pd(xi_181,xi_181,xi_181,xi_181));
-               const __m256d xi_190 = _mm256_mul_pd(xi_119,_mm256_set_pd(xi_183,xi_183,xi_183,xi_183));
-               const __m256d xi_196 = _mm256_mul_pd(xi_104,_mm256_set_pd(0.0178571428571429,0.0178571428571429,0.0178571428571429,0.0178571428571429));
-               const __m256d xi_199 = _mm256_mul_pd(xi_144,_mm256_set_pd(xi_183,xi_183,xi_183,xi_183));
-               const __m256d xi_200 = _mm256_mul_pd(xi_146,_mm256_set_pd(xi_181,xi_181,xi_181,xi_181));
-               const __m256d vel0Term = xi_2;
-               const __m256d vel1Term = xi_5;
-               const __m256d vel2Term = xi_7;
-               const __m256d rho = _mm256_add_pd(_mm256_add_pd(_mm256_add_pd(_mm256_add_pd(_mm256_add_pd(_mm256_add_pd(vel0Term,vel1Term),vel2Term),xi_10),xi_8),xi_9),_mm256_loadu_pd(& _data_pdfs_20_30_10[ctr_0]));
-               const __m256d xi_11 = _mm256_div_pd(_mm256_set_pd(1.0,1.0,1.0,1.0),rho);
-               const __m256d u_0 = _mm256_mul_pd(xi_11,_mm256_add_pd(_mm256_add_pd(vel0Term,xi_14),xi_19));
-               const __m256d xi_40 = _mm256_mul_pd(u_0,_mm256_loadu_pd(& _data_force_20_30_10[ctr_0]));
-               const __m256d xi_41 = _mm256_mul_pd(xi_40,_mm256_set_pd(0.333333333333333,0.333333333333333,0.333333333333333,0.333333333333333));
-               const __m256d xi_47 = _mm256_mul_pd(xi_41,_mm256_set_pd(-1.0,-1.0,-1.0,-1.0));
-               const __m256d xi_105 = _mm256_mul_pd(rho,(_mm256_mul_pd(u_0,u_0)));
-               const __m256d xi_141 = _mm256_mul_pd(rho,u_0);
-               const __m256d xi_142 = _mm256_add_pd(_mm256_add_pd(_mm256_mul_pd(vel0Term,_mm256_set_pd(-1.0,-1.0,-1.0,-1.0)),xi_141),xi_32);
-               const __m256d xi_143 = _mm256_mul_pd(xi_142,_mm256_set_pd(xi_131,xi_131,xi_131,xi_131));
-               const __m256d xi_167 = _mm256_mul_pd(xi_142,_mm256_set_pd(xi_164,xi_164,xi_164,xi_164));
-               const __m256d u_1 = _mm256_mul_pd(xi_11,_mm256_add_pd(_mm256_add_pd(_mm256_add_pd(vel1Term,xi_17),xi_21),xi_25));
-               const __m256d xi_42 = _mm256_mul_pd(u_1,_mm256_loadu_pd(& _data_force_20_31_10[ctr_0]));
-               const __m256d xi_43 = _mm256_mul_pd(xi_42,_mm256_set_pd(0.333333333333333,0.333333333333333,0.333333333333333,0.333333333333333));
-               const __m256d xi_48 = _mm256_mul_pd(xi_43,_mm256_set_pd(-1.0,-1.0,-1.0,-1.0));
-               const __m256d xi_69 = _mm256_mul_pd(u_1,_mm256_set_pd(0.5,0.5,0.5,0.5));
-               const __m256d xi_72 = _mm256_mul_pd(_mm256_add_pd(_mm256_mul_pd(u_0,xi_70),_mm256_mul_pd(xi_69,_mm256_loadu_pd(& _data_force_20_30_10[ctr_0]))),_mm256_set_pd(xi_71,xi_71,xi_71,xi_71));
-               const __m256d xi_73 = _mm256_mul_pd(xi_72,_mm256_set_pd(-1.0,-1.0,-1.0,-1.0));
-               const __m256d xi_110 = _mm256_mul_pd(rho,(_mm256_mul_pd(u_1,u_1)));
-               const __m256d xi_111 = _mm256_add_pd(_mm256_add_pd(xi_109,xi_110),xi_20);
-               const __m256d xi_129 = _mm256_mul_pd(rho,u_1);
-               const __m256d xi_130 = _mm256_add_pd(_mm256_add_pd(_mm256_add_pd(_mm256_add_pd(_mm256_mul_pd(vel1Term,_mm256_set_pd(-1.0,-1.0,-1.0,-1.0)),xi_109),xi_129),xi_37),_mm256_loadu_pd(& _data_pdfs_20_310_11[ctr_0 - 1]));
-               const __m256d xi_132 = _mm256_mul_pd(xi_130,_mm256_set_pd(xi_131,xi_131,xi_131,xi_131));
-               const __m256d xi_165 = _mm256_mul_pd(xi_130,_mm256_set_pd(xi_164,xi_164,xi_164,xi_164));
-               const __m256d xi_166 = _mm256_add_pd(xi_127,xi_165);
-               const __m256d xi_175 = _mm256_mul_pd(xi_165,_mm256_set_pd(-1.0,-1.0,-1.0,-1.0));
-               const __m256d xi_176 = _mm256_add_pd(xi_128,xi_175);
-               const __m256d xi_191 = _mm256_add_pd(_mm256_add_pd(_mm256_mul_pd(xi_189,_mm256_set_pd(-1.0,-1.0,-1.0,-1.0)),xi_165),xi_190);
-               const __m256d xi_192 = _mm256_add_pd(_mm256_add_pd(_mm256_mul_pd(xi_190,_mm256_set_pd(-1.0,-1.0,-1.0,-1.0)),xi_175),xi_189);
-               const __m256d u_2 = _mm256_mul_pd(xi_11,_mm256_add_pd(_mm256_add_pd(_mm256_add_pd(vel2Term,xi_27),xi_30),_mm256_loadu_pd(& _data_pdfs_2m1_314_10[ctr_0 - 1])));
-               const __m256d xi_44 = _mm256_mul_pd(u_2,_mm256_loadu_pd(& _data_force_20_32_10[ctr_0]));
-               const __m256d xi_45 = _mm256_mul_pd(xi_44,_mm256_set_pd(0.333333333333333,0.333333333333333,0.333333333333333,0.333333333333333));
-               const __m256d xi_46 = _mm256_mul_pd(_mm256_add_pd(_mm256_add_pd(xi_41,xi_43),xi_45),_mm256_set_pd(-omega_bulk + 2.0,-omega_bulk + 2.0,-omega_bulk + 2.0,-omega_bulk + 2.0));
-               const __m256d xi_49 = _mm256_add_pd(_mm256_add_pd(_mm256_mul_pd(xi_44,_mm256_set_pd(0.666666666666667,0.666666666666667,0.666666666666667,0.666666666666667)),xi_47),xi_48);
-               const __m256d xi_52 = _mm256_mul_pd(xi_45,_mm256_set_pd(-1.0,-1.0,-1.0,-1.0));
-               const __m256d xi_53 = _mm256_add_pd(_mm256_add_pd(_mm256_mul_pd(xi_42,_mm256_set_pd(0.666666666666667,0.666666666666667,0.666666666666667,0.666666666666667)),xi_47),xi_52);
-               const __m256d xi_54 = _mm256_add_pd(_mm256_add_pd(_mm256_mul_pd(xi_40,_mm256_set_pd(0.666666666666667,0.666666666666667,0.666666666666667,0.666666666666667)),xi_48),xi_52);
-               const __m256d xi_57 = _mm256_mul_pd(xi_49,_mm256_set_pd(xi_56,xi_56,xi_56,xi_56));
-               const __m256d xi_58 = _mm256_mul_pd(xi_57,_mm256_set_pd(-1.0,-1.0,-1.0,-1.0));
-               const __m256d xi_59 = _mm256_mul_pd(xi_54,_mm256_set_pd(xi_56,xi_56,xi_56,xi_56));
-               const __m256d xi_60 = _mm256_mul_pd(xi_59,_mm256_set_pd(-1.0,-1.0,-1.0,-1.0));
-               const __m256d xi_62 = _mm256_add_pd(_mm256_add_pd(_mm256_mul_pd(xi_53,_mm256_set_pd(xi_61,xi_61,xi_61,xi_61)),xi_58),xi_60);
-               const __m256d xi_64 = _mm256_mul_pd(xi_53,_mm256_set_pd(xi_56,xi_56,xi_56,xi_56));
-               const __m256d xi_65 = _mm256_mul_pd(xi_64,_mm256_set_pd(-1.0,-1.0,-1.0,-1.0));
-               const __m256d xi_66 = _mm256_add_pd(_mm256_add_pd(_mm256_mul_pd(xi_54,_mm256_set_pd(xi_61,xi_61,xi_61,xi_61)),xi_58),xi_65);
-               const __m256d xi_68 = _mm256_add_pd(_mm256_add_pd(_mm256_mul_pd(xi_49,_mm256_set_pd(xi_61,xi_61,xi_61,xi_61)),xi_60),xi_65);
-               const __m256d xi_75 = _mm256_add_pd(_mm256_mul_pd(xi_74,_mm256_set_pd(-1.0,-1.0,-1.0,-1.0)),xi_59);
-               const __m256d xi_77 = _mm256_mul_pd(_mm256_mul_pd(xi_49,_mm256_set_pd(-1.0,-1.0,-1.0,-1.0)),_mm256_set_pd(xi_76,xi_76,xi_76,xi_76));
-               const __m256d xi_79 = _mm256_mul_pd(xi_46,_mm256_set_pd(0.125,0.125,0.125,0.125));
-               const __m256d xi_80 = _mm256_add_pd(xi_64,xi_79);
-               const __m256d xi_81 = _mm256_add_pd(xi_78,xi_80);
-               const __m256d xi_82 = _mm256_add_pd(xi_77,xi_81);
-               const __m256d xi_83 = _mm256_add_pd(xi_59,xi_74);
-               const __m256d xi_84 = _mm256_add_pd(_mm256_mul_pd(xi_78,_mm256_set_pd(-1.0,-1.0,-1.0,-1.0)),xi_80);
-               const __m256d xi_85 = _mm256_add_pd(xi_77,xi_84);
-               const __m256d xi_86 = _mm256_mul_pd(_mm256_add_pd(_mm256_mul_pd(u_2,xi_70),_mm256_mul_pd(xi_69,_mm256_loadu_pd(& _data_force_20_32_10[ctr_0]))),_mm256_set_pd(xi_71,xi_71,xi_71,xi_71));
-               const __m256d xi_87 = _mm256_mul_pd(_mm256_mul_pd(xi_54,_mm256_set_pd(-1.0,-1.0,-1.0,-1.0)),_mm256_set_pd(xi_76,xi_76,xi_76,xi_76));
-               const __m256d xi_89 = _mm256_add_pd(xi_57,xi_88);
-               const __m256d xi_90 = _mm256_add_pd(xi_87,xi_89);
-               const __m256d xi_91 = _mm256_mul_pd(xi_86,_mm256_set_pd(-1.0,-1.0,-1.0,-1.0));
-               const __m256d xi_92 = _mm256_mul_pd(_mm256_add_pd(_mm256_mul_pd(_mm256_mul_pd(u_0,_mm256_set_pd(0.5,0.5,0.5,0.5)),_mm256_loadu_pd(& _data_force_20_32_10[ctr_0])),_mm256_mul_pd(_mm256_mul_pd(u_2,_mm256_set_pd(0.5,0.5,0.5,0.5)),_mm256_loadu_pd(& _data_force_20_30_10[ctr_0]))),_mm256_set_pd(xi_71,xi_71,xi_71,xi_71));
-               const __m256d xi_93 = _mm256_mul_pd(xi_92,_mm256_set_pd(-1.0,-1.0,-1.0,-1.0));
-               const __m256d xi_94 = _mm256_mul_pd(_mm256_mul_pd(xi_53,_mm256_set_pd(-1.0,-1.0,-1.0,-1.0)),_mm256_set_pd(xi_76,xi_76,xi_76,xi_76));
-               const __m256d xi_95 = _mm256_add_pd(_mm256_add_pd(xi_79,xi_89),xi_94);
-               const __m256d xi_96 = _mm256_add_pd(_mm256_mul_pd(xi_88,_mm256_set_pd(-1.0,-1.0,-1.0,-1.0)),xi_57);
-               const __m256d xi_97 = _mm256_add_pd(xi_87,xi_96);
-               const __m256d xi_98 = _mm256_add_pd(_mm256_add_pd(xi_79,xi_94),xi_96);
-               const __m256d xi_106 = _mm256_mul_pd(rho,(_mm256_mul_pd(u_2,u_2)));
-               const __m256d xi_114 = _mm256_mul_pd(_mm256_add_pd(_mm256_add_pd(_mm256_add_pd(_mm256_add_pd(_mm256_add_pd(_mm256_add_pd(_mm256_add_pd(xi_105,xi_106),xi_108),xi_111),xi_113),xi_24),xi_28),_mm256_loadu_pd(& _data_pdfs_20_30_10[ctr_0])),_mm256_set_pd(omega_bulk,omega_bulk,omega_bulk,omega_bulk));
-               const __m256d xi_134 = _mm256_add_pd(_mm256_add_pd(_mm256_mul_pd(xi_106,_mm256_set_pd(-1.0,-1.0,-1.0,-1.0)),_mm256_loadu_pd(& _data_pdfs_21_36_10[ctr_0])),_mm256_loadu_pd(& _data_pdfs_2m1_35_10[ctr_0]));
-               const __m256d xi_135 = _mm256_mul_pd(_mm256_add_pd(_mm256_add_pd(_mm256_add_pd(_mm256_add_pd(_mm256_add_pd(_mm256_add_pd(_mm256_mul_pd(_mm256_set_pd(-1.0,-1.0,-1.0,-1.0),_mm256_loadu_pd(& _data_pdfs_20_31_1m1[ctr_0])),xi_1),xi_111),xi_134),xi_18),xi_23),xi_31),_mm256_set_pd(omega_shear,omega_shear,omega_shear,omega_shear));
-               const __m256d xi_136 = _mm256_mul_pd(xi_135,_mm256_set_pd(0.125,0.125,0.125,0.125));
-               const __m256d xi_137 = _mm256_mul_pd(_mm256_add_pd(_mm256_add_pd(_mm256_add_pd(_mm256_add_pd(_mm256_add_pd(_mm256_add_pd(_mm256_add_pd(_mm256_add_pd(_mm256_add_pd(_mm256_add_pd(_mm256_mul_pd(xi_105,_mm256_set_pd(2.0,2.0,2.0,2.0)),_mm256_mul_pd(xi_110,_mm256_set_pd(-1.0,-1.0,-1.0,-1.0))),_mm256_mul_pd(_mm256_set_pd(-2.0,-2.0,-2.0,-2.0),_mm256_loadu_pd(& _data_pdfs_20_33_10[ctr_0 + 1]))),_mm256_mul_pd(_mm256_set_pd(-2.0,-2.0,-2.0,-2.0),_mm256_loadu_pd(& _data_pdfs_20_34_10[ctr_0 - 1]))),xi_102),xi_109),xi_113),xi_134),xi_20),_mm256_loadu_pd(& _data_pdfs_20_31_1m1[ctr_0])),_mm256_loadu_pd(& _data_pdfs_20_32_11[ctr_0])),_mm256_set_pd(omega_shear,omega_shear,omega_shear,omega_shear));
-               const __m256d xi_138 = _mm256_mul_pd(xi_137,_mm256_set_pd(-0.0416666666666667,-0.0416666666666667,-0.0416666666666667,-0.0416666666666667));
-               const __m256d xi_139 = _mm256_add_pd(_mm256_mul_pd(xi_101,_mm256_set_pd(-0.05,-0.05,-0.05,-0.05)),xi_138);
-               const __m256d xi_140 = _mm256_add_pd(_mm256_add_pd(_mm256_add_pd(_mm256_mul_pd(xi_104,_mm256_set_pd(0.0142857142857143,0.0142857142857143,0.0142857142857143,0.0142857142857143)),xi_133),xi_136),xi_139);
-               const __m256d xi_148 = _mm256_add_pd(_mm256_add_pd(_mm256_mul_pd(xi_104,_mm256_set_pd(-0.0357142857142857,-0.0357142857142857,-0.0357142857142857,-0.0357142857142857)),_mm256_mul_pd(xi_137,_mm256_set_pd(0.0833333333333333,0.0833333333333333,0.0833333333333333,0.0833333333333333))),xi_133);
-               const __m256d xi_156 = _mm256_add_pd(_mm256_add_pd(_mm256_add_pd(_mm256_add_pd(_mm256_add_pd(_mm256_add_pd(_mm256_mul_pd(rho,u_2),_mm256_mul_pd(vel2Term,_mm256_set_pd(-1.0,-1.0,-1.0,-1.0))),xi_10),xi_107),xi_112),xi_150),_mm256_loadu_pd(& _data_pdfs_21_318_10[ctr_0 - 1]));
-               const __m256d xi_157 = _mm256_mul_pd(xi_156,_mm256_set_pd(xi_131,xi_131,xi_131,xi_131));
-               const __m256d xi_158 = _mm256_add_pd(_mm256_add_pd(_mm256_add_pd(_mm256_mul_pd(xi_104,_mm256_set_pd(-0.0214285714285714,-0.0214285714285714,-0.0214285714285714,-0.0214285714285714)),_mm256_mul_pd(xi_118,_mm256_set_pd(0.0158730158730159,0.0158730158730159,0.0158730158730159,0.0158730158730159))),_mm256_mul_pd(xi_136,_mm256_set_pd(-1.0,-1.0,-1.0,-1.0))),xi_139);
-               const __m256d xi_161 = _mm256_mul_pd(xi_135,_mm256_set_pd(0.0625,0.0625,0.0625,0.0625));
-               const __m256d xi_168 = _mm256_mul_pd(xi_114,_mm256_set_pd(0.0416666666666667,0.0416666666666667,0.0416666666666667,0.0416666666666667));
-               const __m256d xi_169 = _mm256_add_pd(_mm256_mul_pd(xi_137,_mm256_set_pd(0.0208333333333333,0.0208333333333333,0.0208333333333333,0.0208333333333333)),xi_168);
-               const __m256d xi_170 = _mm256_add_pd(_mm256_mul_pd(xi_167,_mm256_set_pd(-1.0,-1.0,-1.0,-1.0)),xi_169);
-               const __m256d xi_171 = _mm256_add_pd(xi_149,xi_170);
-               const __m256d xi_173 = _mm256_add_pd(xi_167,xi_169);
-               const __m256d xi_174 = _mm256_add_pd(xi_147,xi_173);
-               const __m256d xi_186 = _mm256_mul_pd(xi_156,_mm256_set_pd(xi_164,xi_164,xi_164,xi_164));
-               const __m256d xi_187 = _mm256_add_pd(xi_185,xi_186);
-               const __m256d xi_188 = _mm256_add_pd(_mm256_add_pd(_mm256_mul_pd(xi_182,_mm256_set_pd(-1.0,-1.0,-1.0,-1.0)),xi_184),xi_187);
-               const __m256d xi_195 = _mm256_mul_pd(xi_161,_mm256_set_pd(-1.0,-1.0,-1.0,-1.0));
-               const __m256d xi_198 = _mm256_add_pd(xi_154,xi_187);
-               const __m256d xi_201 = _mm256_add_pd(_mm256_add_pd(_mm256_mul_pd(xi_199,_mm256_set_pd(-1.0,-1.0,-1.0,-1.0)),xi_170),xi_200);
-               const __m256d xi_203 = _mm256_add_pd(_mm256_add_pd(_mm256_mul_pd(xi_200,_mm256_set_pd(-1.0,-1.0,-1.0,-1.0)),xi_173),xi_199);
-               const __m256d xi_204 = _mm256_add_pd(_mm256_mul_pd(xi_186,_mm256_set_pd(-1.0,-1.0,-1.0,-1.0)),xi_185);
-               const __m256d xi_205 = _mm256_add_pd(_mm256_add_pd(_mm256_mul_pd(xi_184,_mm256_set_pd(-1.0,-1.0,-1.0,-1.0)),xi_182),xi_204);
-               const __m256d xi_206 = _mm256_add_pd(xi_155,xi_204);
-               const __m256d p_0 = _mm256_add_pd(xi_2,xi_32);
-               const __m256d p_1 = xi_33;
-               const __m256d xi_160 = _mm256_mul_pd(_mm256_add_pd(_mm256_mul_pd(p_1,_mm256_set_pd(-1.0,-1.0,-1.0,-1.0)),_mm256_mul_pd(u_0,xi_129)),_mm256_set_pd(xi_159,xi_159,xi_159,xi_159));
-               const __m256d xi_163 = _mm256_add_pd(_mm256_add_pd(_mm256_mul_pd(xi_160,_mm256_set_pd(-1.0,-1.0,-1.0,-1.0)),xi_161),xi_162);
-               const __m256d xi_172 = _mm256_add_pd(_mm256_add_pd(xi_160,xi_161),xi_162);
-               const __m256d p_2 = xi_36;
-               const __m256d xi_194 = _mm256_mul_pd(_mm256_add_pd(_mm256_mul_pd(p_2,_mm256_set_pd(-1.0,-1.0,-1.0,-1.0)),_mm256_mul_pd(u_2,xi_141)),_mm256_set_pd(xi_159,xi_159,xi_159,xi_159));
-               const __m256d xi_197 = _mm256_add_pd(_mm256_add_pd(_mm256_mul_pd(xi_194,_mm256_set_pd(-1.0,-1.0,-1.0,-1.0)),xi_195),xi_196);
-               const __m256d xi_202 = _mm256_add_pd(_mm256_add_pd(xi_194,xi_195),xi_196);
-               const __m256d p_3 = xi_33;
-               const __m256d p_4 = _mm256_add_pd(_mm256_add_pd(xi_0,xi_37),xi_5);
-               const __m256d p_5 = xi_39;
-               const __m256d xi_178 = _mm256_mul_pd(_mm256_add_pd(_mm256_mul_pd(p_5,_mm256_set_pd(-1.0,-1.0,-1.0,-1.0)),_mm256_mul_pd(u_2,xi_129)),_mm256_set_pd(xi_159,xi_159,xi_159,xi_159));
-               const __m256d xi_180 = _mm256_add_pd(_mm256_add_pd(_mm256_add_pd(_mm256_add_pd(xi_138,xi_168),xi_177),xi_178),xi_179);
-               const __m256d xi_193 = _mm256_add_pd(_mm256_add_pd(_mm256_add_pd(_mm256_add_pd(_mm256_mul_pd(xi_178,_mm256_set_pd(-1.0,-1.0,-1.0,-1.0)),xi_138),xi_168),xi_177),xi_179);
-               const __m256d p_6 = xi_36;
-               const __m256d p_7 = xi_39;
-               const __m256d p_8 = _mm256_add_pd(_mm256_add_pd(_mm256_add_pd(_mm256_add_pd(xi_1,xi_10),xi_3),xi_7),_mm256_loadu_pd(& _data_pdfs_21_316_11[ctr_0]));
-               const __m256d forceTerm_0 = _mm256_add_pd(_mm256_add_pd(_mm256_add_pd(_mm256_mul_pd(xi_46,_mm256_set_pd(-1.5,-1.5,-1.5,-1.5)),_mm256_mul_pd(_mm256_mul_pd(xi_49,_mm256_set_pd(-1.0,-1.0,-1.0,-1.0)),_mm256_set_pd(xi_51,xi_51,xi_51,xi_51))),_mm256_mul_pd(_mm256_mul_pd(xi_53,_mm256_set_pd(-1.0,-1.0,-1.0,-1.0)),_mm256_set_pd(xi_51,xi_51,xi_51,xi_51))),_mm256_mul_pd(_mm256_mul_pd(xi_54,_mm256_set_pd(-1.0,-1.0,-1.0,-1.0)),_mm256_set_pd(xi_51,xi_51,xi_51,xi_51)));
-               const __m256d forceTerm_1 = _mm256_add_pd(xi_55,xi_62);
-               const __m256d forceTerm_2 = _mm256_add_pd(_mm256_mul_pd(xi_55,_mm256_set_pd(-1.0,-1.0,-1.0,-1.0)),xi_62);
-               const __m256d forceTerm_3 = _mm256_add_pd(_mm256_mul_pd(xi_63,_mm256_set_pd(-1.0,-1.0,-1.0,-1.0)),xi_66);
-               const __m256d forceTerm_4 = _mm256_add_pd(xi_63,xi_66);
-               const __m256d forceTerm_5 = _mm256_add_pd(xi_67,xi_68);
-               const __m256d forceTerm_6 = _mm256_add_pd(_mm256_mul_pd(xi_67,_mm256_set_pd(-1.0,-1.0,-1.0,-1.0)),xi_68);
-               const __m256d forceTerm_7 = _mm256_add_pd(_mm256_add_pd(xi_73,xi_75),xi_82);
-               const __m256d forceTerm_8 = _mm256_add_pd(_mm256_add_pd(xi_72,xi_82),xi_83);
-               const __m256d forceTerm_9 = _mm256_add_pd(_mm256_add_pd(xi_72,xi_75),xi_85);
-               const __m256d forceTerm_10 = _mm256_add_pd(_mm256_add_pd(xi_73,xi_83),xi_85);
-               const __m256d forceTerm_11 = _mm256_add_pd(_mm256_add_pd(xi_81,xi_86),xi_90);
-               const __m256d forceTerm_12 = _mm256_add_pd(_mm256_add_pd(xi_84,xi_90),xi_91);
-               const __m256d forceTerm_13 = _mm256_add_pd(_mm256_add_pd(xi_75,xi_93),xi_95);
-               const __m256d forceTerm_14 = _mm256_add_pd(_mm256_add_pd(xi_83,xi_92),xi_95);
-               const __m256d forceTerm_15 = _mm256_add_pd(_mm256_add_pd(xi_81,xi_91),xi_97);
-               const __m256d forceTerm_16 = _mm256_add_pd(_mm256_add_pd(xi_84,xi_86),xi_97);
-               const __m256d forceTerm_17 = _mm256_add_pd(_mm256_add_pd(xi_75,xi_92),xi_98);
-               const __m256d forceTerm_18 = _mm256_add_pd(_mm256_add_pd(xi_83,xi_93),xi_98);
-               _mm256_storeu_pd(&_data_pdfs_tmp_20_30_10[ctr_0],_mm256_add_pd(_mm256_add_pd(_mm256_add_pd(_mm256_add_pd(_mm256_add_pd(_mm256_mul_pd(xi_101,_mm256_set_pd(0.1,0.1,0.1,0.1)),_mm256_mul_pd(xi_104,_mm256_set_pd(0.0428571428571429,0.0428571428571429,0.0428571428571429,0.0428571428571429))),_mm256_mul_pd(xi_114,_mm256_set_pd(-0.5,-0.5,-0.5,-0.5))),_mm256_mul_pd(xi_118,_mm256_set_pd(0.0238095238095238,0.0238095238095238,0.0238095238095238,0.0238095238095238))),forceTerm_0),_mm256_loadu_pd(& _data_pdfs_20_30_10[ctr_0])));
-               _mm256_storeu_pd(&_data_pdfs_tmp_20_31_10[ctr_0],_mm256_add_pd(_mm256_add_pd(_mm256_add_pd(_mm256_add_pd(_mm256_add_pd(_mm256_mul_pd(xi_121,_mm256_set_pd(-1.0,-1.0,-1.0,-1.0)),forceTerm_1),xi_128),xi_132),xi_140),_mm256_loadu_pd(& _data_pdfs_20_31_1m1[ctr_0])));
-               _mm256_storeu_pd(&_data_pdfs_tmp_20_32_10[ctr_0],_mm256_add_pd(_mm256_add_pd(_mm256_add_pd(_mm256_add_pd(_mm256_add_pd(_mm256_mul_pd(xi_132,_mm256_set_pd(-1.0,-1.0,-1.0,-1.0)),forceTerm_2),xi_121),xi_127),xi_140),_mm256_loadu_pd(& _data_pdfs_20_32_11[ctr_0])));
-               _mm256_storeu_pd(&_data_pdfs_tmp_20_33_10[ctr_0],_mm256_add_pd(_mm256_add_pd(_mm256_add_pd(_mm256_add_pd(_mm256_add_pd(_mm256_mul_pd(xi_143,_mm256_set_pd(-1.0,-1.0,-1.0,-1.0)),forceTerm_3),xi_145),xi_147),xi_148),_mm256_loadu_pd(& _data_pdfs_20_33_10[ctr_0 + 1])));
-               _mm256_storeu_pd(&_data_pdfs_tmp_20_34_10[ctr_0],_mm256_add_pd(_mm256_add_pd(_mm256_add_pd(_mm256_add_pd(_mm256_add_pd(_mm256_mul_pd(xi_145,_mm256_set_pd(-1.0,-1.0,-1.0,-1.0)),forceTerm_4),xi_143),xi_148),xi_149),_mm256_loadu_pd(& _data_pdfs_20_34_10[ctr_0 - 1])));
-               _mm256_storeu_pd(&_data_pdfs_tmp_20_35_10[ctr_0],_mm256_add_pd(_mm256_add_pd(_mm256_add_pd(_mm256_add_pd(_mm256_add_pd(_mm256_mul_pd(xi_152,_mm256_set_pd(-1.0,-1.0,-1.0,-1.0)),forceTerm_5),xi_155),xi_157),xi_158),_mm256_loadu_pd(& _data_pdfs_2m1_35_10[ctr_0])));
-               _mm256_storeu_pd(&_data_pdfs_tmp_20_36_10[ctr_0],_mm256_add_pd(_mm256_add_pd(_mm256_add_pd(_mm256_add_pd(_mm256_add_pd(_mm256_mul_pd(xi_157,_mm256_set_pd(-1.0,-1.0,-1.0,-1.0)),forceTerm_6),xi_152),xi_154),xi_158),_mm256_loadu_pd(& _data_pdfs_21_36_10[ctr_0])));
-               _mm256_storeu_pd(&_data_pdfs_tmp_20_37_10[ctr_0],_mm256_add_pd(_mm256_add_pd(_mm256_add_pd(_mm256_add_pd(forceTerm_7,xi_163),xi_166),xi_171),_mm256_loadu_pd(& _data_pdfs_20_37_1m1[ctr_0 + 1])));
-               _mm256_storeu_pd(&_data_pdfs_tmp_20_38_10[ctr_0],_mm256_add_pd(_mm256_add_pd(_mm256_add_pd(_mm256_add_pd(forceTerm_8,xi_166),xi_172),xi_174),_mm256_loadu_pd(& _data_pdfs_20_38_1m1[ctr_0 - 1])));
-               _mm256_storeu_pd(&_data_pdfs_tmp_20_39_10[ctr_0],_mm256_add_pd(_mm256_add_pd(_mm256_add_pd(_mm256_add_pd(forceTerm_9,xi_171),xi_172),xi_176),_mm256_loadu_pd(& _data_pdfs_20_39_11[ctr_0 + 1])));
-               _mm256_storeu_pd(&_data_pdfs_tmp_20_310_10[ctr_0],_mm256_add_pd(_mm256_add_pd(_mm256_add_pd(_mm256_add_pd(forceTerm_10,xi_163),xi_174),xi_176),_mm256_loadu_pd(& _data_pdfs_20_310_11[ctr_0 - 1])));
-               _mm256_storeu_pd(&_data_pdfs_tmp_20_311_10[ctr_0],_mm256_add_pd(_mm256_add_pd(_mm256_add_pd(_mm256_add_pd(forceTerm_11,xi_180),xi_188),xi_191),_mm256_loadu_pd(& _data_pdfs_2m1_311_1m1[ctr_0])));
-               _mm256_storeu_pd(&_data_pdfs_tmp_20_312_10[ctr_0],_mm256_add_pd(_mm256_add_pd(_mm256_add_pd(_mm256_add_pd(forceTerm_12,xi_188),xi_192),xi_193),_mm256_loadu_pd(& _data_pdfs_2m1_312_11[ctr_0])));
-               _mm256_storeu_pd(&_data_pdfs_tmp_20_313_10[ctr_0],_mm256_add_pd(_mm256_add_pd(_mm256_add_pd(_mm256_add_pd(forceTerm_13,xi_197),xi_198),xi_201),_mm256_loadu_pd(& _data_pdfs_2m1_313_10[ctr_0 + 1])));
-               _mm256_storeu_pd(&_data_pdfs_tmp_20_314_10[ctr_0],_mm256_add_pd(_mm256_add_pd(_mm256_add_pd(_mm256_add_pd(forceTerm_14,xi_198),xi_202),xi_203),_mm256_loadu_pd(& _data_pdfs_2m1_314_10[ctr_0 - 1])));
-               _mm256_storeu_pd(&_data_pdfs_tmp_20_315_10[ctr_0],_mm256_add_pd(_mm256_add_pd(_mm256_add_pd(_mm256_add_pd(forceTerm_15,xi_191),xi_193),xi_205),_mm256_loadu_pd(& _data_pdfs_21_315_1m1[ctr_0])));
-               _mm256_storeu_pd(&_data_pdfs_tmp_20_316_10[ctr_0],_mm256_add_pd(_mm256_add_pd(_mm256_add_pd(_mm256_add_pd(forceTerm_16,xi_180),xi_192),xi_205),_mm256_loadu_pd(& _data_pdfs_21_316_11[ctr_0])));
-               _mm256_storeu_pd(&_data_pdfs_tmp_20_317_10[ctr_0],_mm256_add_pd(_mm256_add_pd(_mm256_add_pd(_mm256_add_pd(forceTerm_17,xi_201),xi_202),xi_206),_mm256_loadu_pd(& _data_pdfs_21_317_10[ctr_0 + 1])));
-               _mm256_storeu_pd(&_data_pdfs_tmp_20_318_10[ctr_0],_mm256_add_pd(_mm256_add_pd(_mm256_add_pd(_mm256_add_pd(forceTerm_18,xi_197),xi_203),xi_206),_mm256_loadu_pd(& _data_pdfs_21_318_10[ctr_0 - 1])));
-            }
-            for (int64_t ctr_0 = (int64_t)((_size_force_0 - 2) / (4)) * (4) + 1; ctr_0 < _size_force_0 - 1; ctr_0 += 1)
-            {
-               const double xi_0 = _data_pdfs_20_310_11[ctr_0 - 1] + _data_pdfs_20_38_1m1[ctr_0 - 1];
-               const double xi_1 = _data_pdfs_21_318_10[ctr_0 - 1] + _data_pdfs_2m1_314_10[ctr_0 - 1];
-               const double xi_2 = xi_0 + xi_1 + _data_pdfs_20_34_10[ctr_0 - 1];
-               const double xi_3 = _data_pdfs_21_315_1m1[ctr_0] + _data_pdfs_2m1_311_1m1[ctr_0];
-               const double xi_4 = xi_3 + _data_pdfs_20_31_1m1[ctr_0];
-               const double xi_5 = xi_4 + _data_pdfs_20_37_1m1[ctr_0 + 1];
-               const double xi_6 = _data_pdfs_2m1_312_11[ctr_0] + _data_pdfs_2m1_35_10[ctr_0];
-               const double xi_7 = xi_6 + _data_pdfs_2m1_313_10[ctr_0 + 1];
-               const double xi_8 = _data_pdfs_20_33_10[ctr_0 + 1] + _data_pdfs_20_39_11[ctr_0 + 1];
-               const double xi_9 = _data_pdfs_20_32_11[ctr_0] + _data_pdfs_21_316_11[ctr_0];
-               const double xi_10 = _data_pdfs_21_317_10[ctr_0 + 1] + _data_pdfs_21_36_10[ctr_0];
-               const double xi_12 = -_data_pdfs_21_317_10[ctr_0 + 1];
-               const double xi_13 = -_data_pdfs_20_33_10[ctr_0 + 1];
-               const double xi_14 = xi_12 + xi_13;
-               const double xi_15 = -_data_pdfs_2m1_313_10[ctr_0 + 1];
-               const double xi_16 = -_data_pdfs_20_37_1m1[ctr_0 + 1];
-               const double xi_17 = -_data_pdfs_20_39_11[ctr_0 + 1];
-               const double xi_18 = xi_16 + xi_17;
-               const double xi_19 = xi_15 + xi_18;
-               const double xi_20 = -_data_pdfs_20_310_11[ctr_0 - 1];
-               const double xi_21 = xi_20 + _data_pdfs_20_38_1m1[ctr_0 - 1];
-               const double xi_22 = -_data_pdfs_2m1_312_11[ctr_0];
-               const double xi_23 = -_data_pdfs_20_32_11[ctr_0];
-               const double xi_24 = -_data_pdfs_21_316_11[ctr_0];
-               const double xi_25 = xi_22 + xi_23 + xi_24;
-               const double xi_26 = -_data_pdfs_21_318_10[ctr_0 - 1];
-               const double xi_27 = xi_12 + xi_26;
-               const double xi_28 = -_data_pdfs_21_315_1m1[ctr_0];
-               const double xi_29 = -_data_pdfs_21_36_10[ctr_0];
-               const double xi_30 = xi_24 + xi_28 + xi_29 + _data_pdfs_2m1_311_1m1[ctr_0];
-               const double xi_31 = _data_pdfs_21_317_10[ctr_0 + 1] + _data_pdfs_2m1_313_10[ctr_0 + 1];
-               const double xi_32 = xi_31 + xi_8 + _data_pdfs_20_37_1m1[ctr_0 + 1];
-               const double xi_33 = xi_16 + xi_21 + _data_pdfs_20_39_11[ctr_0 + 1];
-               const double xi_34 = xi_26 + _data_pdfs_21_317_10[ctr_0 + 1];
-               const double xi_35 = xi_15 + _data_pdfs_2m1_314_10[ctr_0 - 1];
-               const double xi_36 = xi_34 + xi_35;
-               const double xi_37 = xi_9 + _data_pdfs_20_39_11[ctr_0 + 1] + _data_pdfs_2m1_312_11[ctr_0];
-               const double xi_38 = xi_28 + _data_pdfs_21_316_11[ctr_0];
-               const double xi_39 = xi_22 + xi_38 + _data_pdfs_2m1_311_1m1[ctr_0];
-               const double xi_55 = 0.166666666666667*_data_force_20_31_10[ctr_0];
-               const double xi_63 = 0.166666666666667*_data_force_20_30_10[ctr_0];
-               const double xi_67 = 0.166666666666667*_data_force_20_32_10[ctr_0];
-               const double xi_70 = 0.5*_data_force_20_31_10[ctr_0];
-               const double xi_74 = 0.0833333333333333*_data_force_20_30_10[ctr_0];
-               const double xi_78 = 0.0833333333333333*_data_force_20_31_10[ctr_0];
-               const double xi_88 = 0.0833333333333333*_data_force_20_32_10[ctr_0];
-               const double xi_99 = -_data_pdfs_20_30_10[ctr_0];
-               const double xi_100 = xi_99 + 3.0*_data_pdfs_21_36_10[ctr_0] + 3.0*_data_pdfs_2m1_35_10[ctr_0];
-               const double xi_101 = omega_even*(xi_100 - 3.0*_data_pdfs_21_315_1m1[ctr_0] - 3.0*_data_pdfs_21_316_11[ctr_0] - 3.0*_data_pdfs_2m1_311_1m1[ctr_0] - 3.0*_data_pdfs_2m1_312_11[ctr_0] + 3.0*_data_pdfs_20_31_1m1[ctr_0] + 3.0*_data_pdfs_20_32_11[ctr_0]);
-               const double xi_102 = 2.0*_data_pdfs_21_315_1m1[ctr_0] + 2.0*_data_pdfs_21_316_11[ctr_0] + 2.0*_data_pdfs_2m1_311_1m1[ctr_0] + 2.0*_data_pdfs_2m1_312_11[ctr_0];
-               const double xi_103 = xi_102 + 5.0*_data_pdfs_20_33_10[ctr_0 + 1] + 5.0*_data_pdfs_20_34_10[ctr_0 - 1];
-               const double xi_104 = omega_even*(xi_100 + xi_103 - 2.0*_data_pdfs_20_31_1m1[ctr_0] - 2.0*_data_pdfs_20_32_11[ctr_0] - 5.0*_data_pdfs_21_317_10[ctr_0 + 1] - 5.0*_data_pdfs_21_318_10[ctr_0 - 1] - 5.0*_data_pdfs_2m1_313_10[ctr_0 + 1] - 5.0*_data_pdfs_2m1_314_10[ctr_0 - 1]);
-               const double xi_107 = -_data_pdfs_2m1_311_1m1[ctr_0];
-               const double xi_108 = xi_107 + xi_22;
-               const double xi_109 = -_data_pdfs_20_38_1m1[ctr_0 - 1];
-               const double xi_112 = -_data_pdfs_2m1_314_10[ctr_0 - 1];
-               const double xi_113 = xi_112 + xi_19 + xi_27;
-               const double xi_115 = 2.0*_data_pdfs_2m1_313_10[ctr_0 + 1];
-               const double xi_116 = 2.0*_data_pdfs_2m1_314_10[ctr_0 - 1];
-               const double xi_117 = 2.0*_data_pdfs_21_317_10[ctr_0 + 1] + 2.0*_data_pdfs_21_318_10[ctr_0 - 1];
-               const double xi_118 = omega_even*(xi_103 + xi_115 + xi_116 + xi_117 + xi_99 - 4.0*_data_pdfs_21_36_10[ctr_0] - 4.0*_data_pdfs_2m1_35_10[ctr_0] - 7.0*_data_pdfs_20_310_11[ctr_0 - 1] - 7.0*_data_pdfs_20_37_1m1[ctr_0 + 1] - 7.0*_data_pdfs_20_38_1m1[ctr_0 - 1] - 7.0*_data_pdfs_20_39_11[ctr_0 + 1] + 5.0*_data_pdfs_20_31_1m1[ctr_0] + 5.0*_data_pdfs_20_32_11[ctr_0]);
-               const double xi_119 = xi_107 + xi_23 + xi_38 + _data_pdfs_20_31_1m1[ctr_0] + _data_pdfs_2m1_312_11[ctr_0];
-               const double xi_121 = xi_119*xi_120;
-               const double xi_122 = 2.0*_data_pdfs_20_37_1m1[ctr_0 + 1];
-               const double xi_123 = 2.0*_data_pdfs_20_310_11[ctr_0 - 1];
-               const double xi_124 = -2.0*_data_pdfs_20_38_1m1[ctr_0 - 1] + 2.0*_data_pdfs_20_39_11[ctr_0 + 1];
-               const double xi_125 = -xi_122 + xi_123 + xi_124 + xi_25 + xi_4;
-               const double xi_127 = xi_125*xi_126;
-               const double xi_128 = -xi_127;
-               const double xi_133 = xi_118*-0.0198412698412698;
-               const double xi_144 = xi_112 + xi_13 + xi_34 + _data_pdfs_20_34_10[ctr_0 - 1] + _data_pdfs_2m1_313_10[ctr_0 + 1];
-               const double xi_145 = xi_120*xi_144;
-               const double xi_146 = xi_122 - xi_123 + xi_124 + xi_14 + xi_35 + _data_pdfs_20_34_10[ctr_0 - 1] + _data_pdfs_21_318_10[ctr_0 - 1];
-               const double xi_147 = xi_126*xi_146;
-               const double xi_149 = -xi_147;
-               const double xi_150 = _data_pdfs_21_315_1m1[ctr_0] + _data_pdfs_21_316_11[ctr_0];
-               const double xi_151 = xi_108 + xi_150 + xi_29 + _data_pdfs_2m1_35_10[ctr_0];
-               const double xi_152 = xi_120*xi_151;
-               const double xi_153 = -xi_115 - xi_116 + xi_117 + xi_30 + xi_6;
-               const double xi_154 = xi_126*xi_153;
-               const double xi_155 = -xi_154;
-               const double xi_162 = xi_118*0.0138888888888889;
-               const double xi_177 = xi_104*-0.00714285714285714;
-               const double xi_179 = xi_101*0.025;
-               const double xi_182 = xi_153*xi_181;
-               const double xi_184 = xi_151*xi_183;
-               const double xi_185 = xi_118*-0.00396825396825397;
-               const double xi_189 = xi_125*xi_181;
-               const double xi_190 = xi_119*xi_183;
-               const double xi_196 = xi_104*0.0178571428571429;
-               const double xi_199 = xi_144*xi_183;
-               const double xi_200 = xi_146*xi_181;
-               const double vel0Term = xi_2;
-               const double vel1Term = xi_5;
-               const double vel2Term = xi_7;
-               const double rho = vel0Term + vel1Term + vel2Term + xi_10 + xi_8 + xi_9 + _data_pdfs_20_30_10[ctr_0];
-               const double xi_11 = 1 / (rho);
-               const double u_0 = xi_11*(vel0Term + xi_14 + xi_19);
-               const double xi_40 = u_0*_data_force_20_30_10[ctr_0];
-               const double xi_41 = xi_40*0.333333333333333;
-               const double xi_47 = -xi_41;
-               const double xi_105 = rho*(u_0*u_0);
-               const double xi_141 = rho*u_0;
-               const double xi_142 = -vel0Term + xi_141 + xi_32;
-               const double xi_143 = xi_131*xi_142;
-               const double xi_167 = xi_142*xi_164;
-               const double u_1 = xi_11*(vel1Term + xi_17 + xi_21 + xi_25);
-               const double xi_42 = u_1*_data_force_20_31_10[ctr_0];
-               const double xi_43 = xi_42*0.333333333333333;
-               const double xi_48 = -xi_43;
-               const double xi_69 = u_1*0.5;
-               const double xi_72 = xi_71*(u_0*xi_70 + xi_69*_data_force_20_30_10[ctr_0]);
-               const double xi_73 = -xi_72;
-               const double xi_110 = rho*(u_1*u_1);
-               const double xi_111 = xi_109 + xi_110 + xi_20;
-               const double xi_129 = rho*u_1;
-               const double xi_130 = -vel1Term + xi_109 + xi_129 + xi_37 + _data_pdfs_20_310_11[ctr_0 - 1];
-               const double xi_132 = xi_130*xi_131;
-               const double xi_165 = xi_130*xi_164;
-               const double xi_166 = xi_127 + xi_165;
-               const double xi_175 = -xi_165;
-               const double xi_176 = xi_128 + xi_175;
-               const double xi_191 = xi_165 - xi_189 + xi_190;
-               const double xi_192 = xi_175 + xi_189 - xi_190;
-               const double u_2 = xi_11*(vel2Term + xi_27 + xi_30 + _data_pdfs_2m1_314_10[ctr_0 - 1]);
-               const double xi_44 = u_2*_data_force_20_32_10[ctr_0];
-               const double xi_45 = xi_44*0.333333333333333;
-               const double xi_46 = (-omega_bulk + 2.0)*(xi_41 + xi_43 + xi_45);
-               const double xi_49 = xi_44*0.666666666666667 + xi_47 + xi_48;
-               const double xi_52 = -xi_45;
-               const double xi_53 = xi_42*0.666666666666667 + xi_47 + xi_52;
-               const double xi_54 = xi_40*0.666666666666667 + xi_48 + xi_52;
-               const double xi_57 = xi_49*xi_56;
-               const double xi_58 = -xi_57;
-               const double xi_59 = xi_54*xi_56;
-               const double xi_60 = -xi_59;
-               const double xi_62 = xi_53*xi_61 + xi_58 + xi_60;
-               const double xi_64 = xi_53*xi_56;
-               const double xi_65 = -xi_64;
-               const double xi_66 = xi_54*xi_61 + xi_58 + xi_65;
-               const double xi_68 = xi_49*xi_61 + xi_60 + xi_65;
-               const double xi_75 = xi_59 - xi_74;
-               const double xi_77 = -xi_49*xi_76;
-               const double xi_79 = xi_46*0.125;
-               const double xi_80 = xi_64 + xi_79;
-               const double xi_81 = xi_78 + xi_80;
-               const double xi_82 = xi_77 + xi_81;
-               const double xi_83 = xi_59 + xi_74;
-               const double xi_84 = -xi_78 + xi_80;
-               const double xi_85 = xi_77 + xi_84;
-               const double xi_86 = xi_71*(u_2*xi_70 + xi_69*_data_force_20_32_10[ctr_0]);
-               const double xi_87 = -xi_54*xi_76;
-               const double xi_89 = xi_57 + xi_88;
-               const double xi_90 = xi_87 + xi_89;
-               const double xi_91 = -xi_86;
-               const double xi_92 = xi_71*(u_0*0.5*_data_force_20_32_10[ctr_0] + u_2*0.5*_data_force_20_30_10[ctr_0]);
-               const double xi_93 = -xi_92;
-               const double xi_94 = -xi_53*xi_76;
-               const double xi_95 = xi_79 + xi_89 + xi_94;
-               const double xi_96 = xi_57 - xi_88;
-               const double xi_97 = xi_87 + xi_96;
-               const double xi_98 = xi_79 + xi_94 + xi_96;
-               const double xi_106 = rho*(u_2*u_2);
-               const double xi_114 = omega_bulk*(xi_105 + xi_106 + xi_108 + xi_111 + xi_113 + xi_24 + xi_28 + _data_pdfs_20_30_10[ctr_0]);
-               const double xi_134 = -xi_106 + _data_pdfs_21_36_10[ctr_0] + _data_pdfs_2m1_35_10[ctr_0];
-               const double xi_135 = omega_shear*(xi_1 + xi_111 + xi_134 + xi_18 + xi_23 + xi_31 - _data_pdfs_20_31_1m1[ctr_0]);
-               const double xi_136 = xi_135*0.125;
-               const double xi_137 = omega_shear*(xi_102 + xi_105*2.0 + xi_109 - xi_110 + xi_113 + xi_134 + xi_20 - 2.0*_data_pdfs_20_33_10[ctr_0 + 1] - 2.0*_data_pdfs_20_34_10[ctr_0 - 1] + _data_pdfs_20_31_1m1[ctr_0] + _data_pdfs_20_32_11[ctr_0]);
-               const double xi_138 = xi_137*-0.0416666666666667;
-               const double xi_139 = xi_101*-0.05 + xi_138;
-               const double xi_140 = xi_104*0.0142857142857143 + xi_133 + xi_136 + xi_139;
-               const double xi_148 = xi_104*-0.0357142857142857 + xi_133 + xi_137*0.0833333333333333;
-               const double xi_156 = rho*u_2 - vel2Term + xi_10 + xi_107 + xi_112 + xi_150 + _data_pdfs_21_318_10[ctr_0 - 1];
-               const double xi_157 = xi_131*xi_156;
-               const double xi_158 = xi_104*-0.0214285714285714 + xi_118*0.0158730158730159 - xi_136 + xi_139;
-               const double xi_161 = xi_135*0.0625;
-               const double xi_168 = xi_114*0.0416666666666667;
-               const double xi_169 = xi_137*0.0208333333333333 + xi_168;
-               const double xi_170 = -xi_167 + xi_169;
-               const double xi_171 = xi_149 + xi_170;
-               const double xi_173 = xi_167 + xi_169;
-               const double xi_174 = xi_147 + xi_173;
-               const double xi_186 = xi_156*xi_164;
-               const double xi_187 = xi_185 + xi_186;
-               const double xi_188 = -xi_182 + xi_184 + xi_187;
-               const double xi_195 = -xi_161;
-               const double xi_198 = xi_154 + xi_187;
-               const double xi_201 = xi_170 - xi_199 + xi_200;
-               const double xi_203 = xi_173 + xi_199 - xi_200;
-               const double xi_204 = xi_185 - xi_186;
-               const double xi_205 = xi_182 - xi_184 + xi_204;
-               const double xi_206 = xi_155 + xi_204;
-               const double p_0 = xi_2 + xi_32;
-               const double p_1 = xi_33;
-               const double xi_160 = xi_159*(-p_1 + u_0*xi_129);
-               const double xi_163 = -xi_160 + xi_161 + xi_162;
-               const double xi_172 = xi_160 + xi_161 + xi_162;
-               const double p_2 = xi_36;
-               const double xi_194 = xi_159*(-p_2 + u_2*xi_141);
-               const double xi_197 = -xi_194 + xi_195 + xi_196;
-               const double xi_202 = xi_194 + xi_195 + xi_196;
-               const double p_3 = xi_33;
-               const double p_4 = xi_0 + xi_37 + xi_5;
-               const double p_5 = xi_39;
-               const double xi_178 = xi_159*(-p_5 + u_2*xi_129);
-               const double xi_180 = xi_138 + xi_168 + xi_177 + xi_178 + xi_179;
-               const double xi_193 = xi_138 + xi_168 + xi_177 - xi_178 + xi_179;
-               const double p_6 = xi_36;
-               const double p_7 = xi_39;
-               const double p_8 = xi_1 + xi_10 + xi_3 + xi_7 + _data_pdfs_21_316_11[ctr_0];
-               const double forceTerm_0 = xi_46*-1.5 - xi_49*xi_51 - xi_51*xi_53 - xi_51*xi_54;
-               const double forceTerm_1 = xi_55 + xi_62;
-               const double forceTerm_2 = -xi_55 + xi_62;
-               const double forceTerm_3 = -xi_63 + xi_66;
-               const double forceTerm_4 = xi_63 + xi_66;
-               const double forceTerm_5 = xi_67 + xi_68;
-               const double forceTerm_6 = -xi_67 + xi_68;
-               const double forceTerm_7 = xi_73 + xi_75 + xi_82;
-               const double forceTerm_8 = xi_72 + xi_82 + xi_83;
-               const double forceTerm_9 = xi_72 + xi_75 + xi_85;
-               const double forceTerm_10 = xi_73 + xi_83 + xi_85;
-               const double forceTerm_11 = xi_81 + xi_86 + xi_90;
-               const double forceTerm_12 = xi_84 + xi_90 + xi_91;
-               const double forceTerm_13 = xi_75 + xi_93 + xi_95;
-               const double forceTerm_14 = xi_83 + xi_92 + xi_95;
-               const double forceTerm_15 = xi_81 + xi_91 + xi_97;
-               const double forceTerm_16 = xi_84 + xi_86 + xi_97;
-               const double forceTerm_17 = xi_75 + xi_92 + xi_98;
-               const double forceTerm_18 = xi_83 + xi_93 + xi_98;
-               _data_pdfs_tmp_20_30_10[ctr_0] = forceTerm_0 + xi_101*0.1 + xi_104*0.0428571428571429 + xi_114*-0.5 + xi_118*0.0238095238095238 + _data_pdfs_20_30_10[ctr_0];
-               _data_pdfs_tmp_20_31_10[ctr_0] = forceTerm_1 - xi_121 + xi_128 + xi_132 + xi_140 + _data_pdfs_20_31_1m1[ctr_0];
-               _data_pdfs_tmp_20_32_10[ctr_0] = forceTerm_2 + xi_121 + xi_127 - xi_132 + xi_140 + _data_pdfs_20_32_11[ctr_0];
-               _data_pdfs_tmp_20_33_10[ctr_0] = forceTerm_3 - xi_143 + xi_145 + xi_147 + xi_148 + _data_pdfs_20_33_10[ctr_0 + 1];
-               _data_pdfs_tmp_20_34_10[ctr_0] = forceTerm_4 + xi_143 - xi_145 + xi_148 + xi_149 + _data_pdfs_20_34_10[ctr_0 - 1];
-               _data_pdfs_tmp_20_35_10[ctr_0] = forceTerm_5 - xi_152 + xi_155 + xi_157 + xi_158 + _data_pdfs_2m1_35_10[ctr_0];
-               _data_pdfs_tmp_20_36_10[ctr_0] = forceTerm_6 + xi_152 + xi_154 - xi_157 + xi_158 + _data_pdfs_21_36_10[ctr_0];
-               _data_pdfs_tmp_20_37_10[ctr_0] = forceTerm_7 + xi_163 + xi_166 + xi_171 + _data_pdfs_20_37_1m1[ctr_0 + 1];
-               _data_pdfs_tmp_20_38_10[ctr_0] = forceTerm_8 + xi_166 + xi_172 + xi_174 + _data_pdfs_20_38_1m1[ctr_0 - 1];
-               _data_pdfs_tmp_20_39_10[ctr_0] = forceTerm_9 + xi_171 + xi_172 + xi_176 + _data_pdfs_20_39_11[ctr_0 + 1];
-               _data_pdfs_tmp_20_310_10[ctr_0] = forceTerm_10 + xi_163 + xi_174 + xi_176 + _data_pdfs_20_310_11[ctr_0 - 1];
-               _data_pdfs_tmp_20_311_10[ctr_0] = forceTerm_11 + xi_180 + xi_188 + xi_191 + _data_pdfs_2m1_311_1m1[ctr_0];
-               _data_pdfs_tmp_20_312_10[ctr_0] = forceTerm_12 + xi_188 + xi_192 + xi_193 + _data_pdfs_2m1_312_11[ctr_0];
-               _data_pdfs_tmp_20_313_10[ctr_0] = forceTerm_13 + xi_197 + xi_198 + xi_201 + _data_pdfs_2m1_313_10[ctr_0 + 1];
-               _data_pdfs_tmp_20_314_10[ctr_0] = forceTerm_14 + xi_198 + xi_202 + xi_203 + _data_pdfs_2m1_314_10[ctr_0 - 1];
-               _data_pdfs_tmp_20_315_10[ctr_0] = forceTerm_15 + xi_191 + xi_193 + xi_205 + _data_pdfs_21_315_1m1[ctr_0];
-               _data_pdfs_tmp_20_316_10[ctr_0] = forceTerm_16 + xi_180 + xi_192 + xi_205 + _data_pdfs_21_316_11[ctr_0];
-               _data_pdfs_tmp_20_317_10[ctr_0] = forceTerm_17 + xi_201 + xi_202 + xi_206 + _data_pdfs_21_317_10[ctr_0 + 1];
-               _data_pdfs_tmp_20_318_10[ctr_0] = forceTerm_18 + xi_197 + xi_203 + xi_206 + _data_pdfs_21_318_10[ctr_0 - 1];
-            }
+            const __m256d xi_0 = _mm256_add_pd(_mm256_loadu_pd(& _data_pdfs_20_310_11[ctr_0 - 1]),_mm256_loadu_pd(& _data_pdfs_20_38_1m1[ctr_0 - 1]));
+            const __m256d xi_1 = _mm256_add_pd(_mm256_loadu_pd(& _data_pdfs_21_318_10[ctr_0 - 1]),_mm256_loadu_pd(& _data_pdfs_2m1_314_10[ctr_0 - 1]));
+            const __m256d xi_2 = _mm256_add_pd(_mm256_add_pd(xi_0,xi_1),_mm256_loadu_pd(& _data_pdfs_20_34_10[ctr_0 - 1]));
+            const __m256d xi_3 = _mm256_add_pd(_mm256_load_pd(& _data_pdfs_21_315_1m1[ctr_0]),_mm256_load_pd(& _data_pdfs_2m1_311_1m1[ctr_0]));
+            const __m256d xi_4 = _mm256_add_pd(xi_3,_mm256_load_pd(& _data_pdfs_20_31_1m1[ctr_0]));
+            const __m256d xi_5 = _mm256_add_pd(xi_4,_mm256_loadu_pd(& _data_pdfs_20_37_1m1[ctr_0 + 1]));
+            const __m256d xi_6 = _mm256_add_pd(_mm256_load_pd(& _data_pdfs_2m1_312_11[ctr_0]),_mm256_load_pd(& _data_pdfs_2m1_35_10[ctr_0]));
+            const __m256d xi_7 = _mm256_add_pd(xi_6,_mm256_loadu_pd(& _data_pdfs_2m1_313_10[ctr_0 + 1]));
+            const __m256d xi_8 = _mm256_add_pd(_mm256_loadu_pd(& _data_pdfs_20_33_10[ctr_0 + 1]),_mm256_loadu_pd(& _data_pdfs_20_39_11[ctr_0 + 1]));
+            const __m256d xi_9 = _mm256_add_pd(_mm256_load_pd(& _data_pdfs_20_32_11[ctr_0]),_mm256_load_pd(& _data_pdfs_21_316_11[ctr_0]));
+            const __m256d xi_10 = _mm256_add_pd(_mm256_loadu_pd(& _data_pdfs_21_317_10[ctr_0 + 1]),_mm256_load_pd(& _data_pdfs_21_36_10[ctr_0]));
+            const __m256d xi_12 = _mm256_mul_pd(_mm256_set_pd(-1.0,-1.0,-1.0,-1.0),_mm256_loadu_pd(& _data_pdfs_21_317_10[ctr_0 + 1]));
+            const __m256d xi_13 = _mm256_mul_pd(_mm256_set_pd(-1.0,-1.0,-1.0,-1.0),_mm256_loadu_pd(& _data_pdfs_20_33_10[ctr_0 + 1]));
+            const __m256d xi_14 = _mm256_add_pd(xi_12,xi_13);
+            const __m256d xi_15 = _mm256_mul_pd(_mm256_set_pd(-1.0,-1.0,-1.0,-1.0),_mm256_loadu_pd(& _data_pdfs_2m1_313_10[ctr_0 + 1]));
+            const __m256d xi_16 = _mm256_mul_pd(_mm256_set_pd(-1.0,-1.0,-1.0,-1.0),_mm256_loadu_pd(& _data_pdfs_20_37_1m1[ctr_0 + 1]));
+            const __m256d xi_17 = _mm256_mul_pd(_mm256_set_pd(-1.0,-1.0,-1.0,-1.0),_mm256_loadu_pd(& _data_pdfs_20_39_11[ctr_0 + 1]));
+            const __m256d xi_18 = _mm256_add_pd(xi_16,xi_17);
+            const __m256d xi_19 = _mm256_add_pd(xi_15,xi_18);
+            const __m256d xi_20 = _mm256_mul_pd(_mm256_set_pd(-1.0,-1.0,-1.0,-1.0),_mm256_loadu_pd(& _data_pdfs_20_310_11[ctr_0 - 1]));
+            const __m256d xi_21 = _mm256_add_pd(xi_20,_mm256_loadu_pd(& _data_pdfs_20_38_1m1[ctr_0 - 1]));
+            const __m256d xi_22 = _mm256_mul_pd(_mm256_set_pd(-1.0,-1.0,-1.0,-1.0),_mm256_load_pd(& _data_pdfs_2m1_312_11[ctr_0]));
+            const __m256d xi_23 = _mm256_mul_pd(_mm256_set_pd(-1.0,-1.0,-1.0,-1.0),_mm256_load_pd(& _data_pdfs_20_32_11[ctr_0]));
+            const __m256d xi_24 = _mm256_mul_pd(_mm256_set_pd(-1.0,-1.0,-1.0,-1.0),_mm256_load_pd(& _data_pdfs_21_316_11[ctr_0]));
+            const __m256d xi_25 = _mm256_add_pd(_mm256_add_pd(xi_22,xi_23),xi_24);
+            const __m256d xi_26 = _mm256_mul_pd(_mm256_set_pd(-1.0,-1.0,-1.0,-1.0),_mm256_loadu_pd(& _data_pdfs_21_318_10[ctr_0 - 1]));
+            const __m256d xi_27 = _mm256_add_pd(xi_12,xi_26);
+            const __m256d xi_28 = _mm256_mul_pd(_mm256_set_pd(-1.0,-1.0,-1.0,-1.0),_mm256_load_pd(& _data_pdfs_21_315_1m1[ctr_0]));
+            const __m256d xi_29 = _mm256_mul_pd(_mm256_set_pd(-1.0,-1.0,-1.0,-1.0),_mm256_load_pd(& _data_pdfs_21_36_10[ctr_0]));
+            const __m256d xi_30 = _mm256_add_pd(_mm256_add_pd(_mm256_add_pd(xi_24,xi_28),xi_29),_mm256_load_pd(& _data_pdfs_2m1_311_1m1[ctr_0]));
+            const __m256d xi_31 = _mm256_add_pd(_mm256_loadu_pd(& _data_pdfs_21_317_10[ctr_0 + 1]),_mm256_loadu_pd(& _data_pdfs_2m1_313_10[ctr_0 + 1]));
+            const __m256d xi_32 = _mm256_add_pd(_mm256_add_pd(xi_31,xi_8),_mm256_loadu_pd(& _data_pdfs_20_37_1m1[ctr_0 + 1]));
+            const __m256d xi_33 = _mm256_add_pd(_mm256_add_pd(xi_16,xi_21),_mm256_loadu_pd(& _data_pdfs_20_39_11[ctr_0 + 1]));
+            const __m256d xi_34 = _mm256_add_pd(xi_26,_mm256_loadu_pd(& _data_pdfs_21_317_10[ctr_0 + 1]));
+            const __m256d xi_35 = _mm256_add_pd(xi_15,_mm256_loadu_pd(& _data_pdfs_2m1_314_10[ctr_0 - 1]));
+            const __m256d xi_36 = _mm256_add_pd(xi_34,xi_35);
+            const __m256d xi_37 = _mm256_add_pd(_mm256_add_pd(xi_9,_mm256_loadu_pd(& _data_pdfs_20_39_11[ctr_0 + 1])),_mm256_load_pd(& _data_pdfs_2m1_312_11[ctr_0]));
+            const __m256d xi_38 = _mm256_add_pd(xi_28,_mm256_load_pd(& _data_pdfs_21_316_11[ctr_0]));
+            const __m256d xi_39 = _mm256_add_pd(_mm256_add_pd(xi_22,xi_38),_mm256_load_pd(& _data_pdfs_2m1_311_1m1[ctr_0]));
+            const __m256d xi_55 = _mm256_mul_pd(_mm256_set_pd(0.166666666666667,0.166666666666667,0.166666666666667,0.166666666666667),_mm256_load_pd(& _data_force_20_31_10[ctr_0]));
+            const __m256d xi_63 = _mm256_mul_pd(_mm256_set_pd(0.166666666666667,0.166666666666667,0.166666666666667,0.166666666666667),_mm256_load_pd(& _data_force_20_30_10[ctr_0]));
+            const __m256d xi_67 = _mm256_mul_pd(_mm256_set_pd(0.166666666666667,0.166666666666667,0.166666666666667,0.166666666666667),_mm256_load_pd(& _data_force_20_32_10[ctr_0]));
+            const __m256d xi_70 = _mm256_mul_pd(_mm256_set_pd(0.5,0.5,0.5,0.5),_mm256_load_pd(& _data_force_20_31_10[ctr_0]));
+            const __m256d xi_74 = _mm256_mul_pd(_mm256_set_pd(0.0833333333333333,0.0833333333333333,0.0833333333333333,0.0833333333333333),_mm256_load_pd(& _data_force_20_30_10[ctr_0]));
+            const __m256d xi_78 = _mm256_mul_pd(_mm256_set_pd(0.0833333333333333,0.0833333333333333,0.0833333333333333,0.0833333333333333),_mm256_load_pd(& _data_force_20_31_10[ctr_0]));
+            const __m256d xi_88 = _mm256_mul_pd(_mm256_set_pd(0.0833333333333333,0.0833333333333333,0.0833333333333333,0.0833333333333333),_mm256_load_pd(& _data_force_20_32_10[ctr_0]));
+            const __m256d xi_99 = _mm256_mul_pd(_mm256_set_pd(-1.0,-1.0,-1.0,-1.0),_mm256_load_pd(& _data_pdfs_20_30_10[ctr_0]));
+            const __m256d xi_100 = _mm256_add_pd(_mm256_add_pd(_mm256_mul_pd(_mm256_set_pd(3.0,3.0,3.0,3.0),_mm256_load_pd(& _data_pdfs_21_36_10[ctr_0])),_mm256_mul_pd(_mm256_set_pd(3.0,3.0,3.0,3.0),_mm256_load_pd(& _data_pdfs_2m1_35_10[ctr_0]))),xi_99);
+            const __m256d xi_101 = _mm256_mul_pd(_mm256_add_pd(_mm256_add_pd(_mm256_add_pd(_mm256_add_pd(_mm256_add_pd(_mm256_add_pd(_mm256_mul_pd(_mm256_set_pd(-3.0,-3.0,-3.0,-3.0),_mm256_load_pd(& _data_pdfs_21_315_1m1[ctr_0])),_mm256_mul_pd(_mm256_set_pd(-3.0,-3.0,-3.0,-3.0),_mm256_load_pd(& _data_pdfs_21_316_11[ctr_0]))),_mm256_mul_pd(_mm256_set_pd(-3.0,-3.0,-3.0,-3.0),_mm256_load_pd(& _data_pdfs_2m1_311_1m1[ctr_0]))),_mm256_mul_pd(_mm256_set_pd(-3.0,-3.0,-3.0,-3.0),_mm256_load_pd(& _data_pdfs_2m1_312_11[ctr_0]))),_mm256_mul_pd(_mm256_set_pd(3.0,3.0,3.0,3.0),_mm256_load_pd(& _data_pdfs_20_31_1m1[ctr_0]))),_mm256_mul_pd(_mm256_set_pd(3.0,3.0,3.0,3.0),_mm256_load_pd(& _data_pdfs_20_32_11[ctr_0]))),xi_100),_mm256_set_pd(omega_even,omega_even,omega_even,omega_even));
+            const __m256d xi_102 = _mm256_add_pd(_mm256_add_pd(_mm256_add_pd(_mm256_mul_pd(_mm256_set_pd(2.0,2.0,2.0,2.0),_mm256_load_pd(& _data_pdfs_21_315_1m1[ctr_0])),_mm256_mul_pd(_mm256_set_pd(2.0,2.0,2.0,2.0),_mm256_load_pd(& _data_pdfs_21_316_11[ctr_0]))),_mm256_mul_pd(_mm256_set_pd(2.0,2.0,2.0,2.0),_mm256_load_pd(& _data_pdfs_2m1_311_1m1[ctr_0]))),_mm256_mul_pd(_mm256_set_pd(2.0,2.0,2.0,2.0),_mm256_load_pd(& _data_pdfs_2m1_312_11[ctr_0])));
+            const __m256d xi_103 = _mm256_add_pd(_mm256_add_pd(_mm256_mul_pd(_mm256_set_pd(5.0,5.0,5.0,5.0),_mm256_loadu_pd(& _data_pdfs_20_33_10[ctr_0 + 1])),_mm256_mul_pd(_mm256_set_pd(5.0,5.0,5.0,5.0),_mm256_loadu_pd(& _data_pdfs_20_34_10[ctr_0 - 1]))),xi_102);
+            const __m256d xi_104 = _mm256_mul_pd(_mm256_add_pd(_mm256_add_pd(_mm256_add_pd(_mm256_add_pd(_mm256_add_pd(_mm256_add_pd(_mm256_add_pd(_mm256_mul_pd(_mm256_set_pd(-5.0,-5.0,-5.0,-5.0),_mm256_loadu_pd(& _data_pdfs_21_317_10[ctr_0 + 1])),_mm256_mul_pd(_mm256_set_pd(-5.0,-5.0,-5.0,-5.0),_mm256_loadu_pd(& _data_pdfs_21_318_10[ctr_0 - 1]))),_mm256_mul_pd(_mm256_set_pd(-5.0,-5.0,-5.0,-5.0),_mm256_loadu_pd(& _data_pdfs_2m1_313_10[ctr_0 + 1]))),_mm256_mul_pd(_mm256_set_pd(-5.0,-5.0,-5.0,-5.0),_mm256_loadu_pd(& _data_pdfs_2m1_314_10[ctr_0 - 1]))),_mm256_mul_pd(_mm256_set_pd(-2.0,-2.0,-2.0,-2.0),_mm256_load_pd(& _data_pdfs_20_31_1m1[ctr_0]))),_mm256_mul_pd(_mm256_set_pd(-2.0,-2.0,-2.0,-2.0),_mm256_load_pd(& _data_pdfs_20_32_11[ctr_0]))),xi_100),xi_103),_mm256_set_pd(omega_even,omega_even,omega_even,omega_even));
+            const __m256d xi_107 = _mm256_mul_pd(_mm256_set_pd(-1.0,-1.0,-1.0,-1.0),_mm256_load_pd(& _data_pdfs_2m1_311_1m1[ctr_0]));
+            const __m256d xi_108 = _mm256_add_pd(xi_107,xi_22);
+            const __m256d xi_109 = _mm256_mul_pd(_mm256_set_pd(-1.0,-1.0,-1.0,-1.0),_mm256_loadu_pd(& _data_pdfs_20_38_1m1[ctr_0 - 1]));
+            const __m256d xi_112 = _mm256_mul_pd(_mm256_set_pd(-1.0,-1.0,-1.0,-1.0),_mm256_loadu_pd(& _data_pdfs_2m1_314_10[ctr_0 - 1]));
+            const __m256d xi_113 = _mm256_add_pd(_mm256_add_pd(xi_112,xi_19),xi_27);
+            const __m256d xi_115 = _mm256_mul_pd(_mm256_set_pd(2.0,2.0,2.0,2.0),_mm256_loadu_pd(& _data_pdfs_2m1_313_10[ctr_0 + 1]));
+            const __m256d xi_116 = _mm256_mul_pd(_mm256_set_pd(2.0,2.0,2.0,2.0),_mm256_loadu_pd(& _data_pdfs_2m1_314_10[ctr_0 - 1]));
+            const __m256d xi_117 = _mm256_add_pd(_mm256_mul_pd(_mm256_set_pd(2.0,2.0,2.0,2.0),_mm256_loadu_pd(& _data_pdfs_21_317_10[ctr_0 + 1])),_mm256_mul_pd(_mm256_set_pd(2.0,2.0,2.0,2.0),_mm256_loadu_pd(& _data_pdfs_21_318_10[ctr_0 - 1])));
+            const __m256d xi_118 = _mm256_mul_pd(_mm256_add_pd(_mm256_add_pd(_mm256_add_pd(_mm256_add_pd(_mm256_add_pd(_mm256_add_pd(_mm256_add_pd(_mm256_add_pd(_mm256_add_pd(_mm256_add_pd(_mm256_add_pd(_mm256_add_pd(_mm256_mul_pd(_mm256_set_pd(-7.0,-7.0,-7.0,-7.0),_mm256_loadu_pd(& _data_pdfs_20_310_11[ctr_0 - 1])),_mm256_mul_pd(_mm256_set_pd(-7.0,-7.0,-7.0,-7.0),_mm256_loadu_pd(& _data_pdfs_20_37_1m1[ctr_0 + 1]))),_mm256_mul_pd(_mm256_set_pd(-7.0,-7.0,-7.0,-7.0),_mm256_loadu_pd(& _data_pdfs_20_38_1m1[ctr_0 - 1]))),_mm256_mul_pd(_mm256_set_pd(-7.0,-7.0,-7.0,-7.0),_mm256_loadu_pd(& _data_pdfs_20_39_11[ctr_0 + 1]))),_mm256_mul_pd(_mm256_set_pd(-4.0,-4.0,-4.0,-4.0),_mm256_load_pd(& _data_pdfs_21_36_10[ctr_0]))),_mm256_mul_pd(_mm256_set_pd(-4.0,-4.0,-4.0,-4.0),_mm256_load_pd(& _data_pdfs_2m1_35_10[ctr_0]))),_mm256_mul_pd(_mm256_set_pd(5.0,5.0,5.0,5.0),_mm256_load_pd(& _data_pdfs_20_31_1m1[ctr_0]))),_mm256_mul_pd(_mm256_set_pd(5.0,5.0,5.0,5.0),_mm256_load_pd(& _data_pdfs_20_32_11[ctr_0]))),xi_103),xi_115),xi_116),xi_117),xi_99),_mm256_set_pd(omega_even,omega_even,omega_even,omega_even));
+            const __m256d xi_119 = _mm256_add_pd(_mm256_add_pd(_mm256_add_pd(_mm256_add_pd(xi_107,xi_23),xi_38),_mm256_load_pd(& _data_pdfs_20_31_1m1[ctr_0])),_mm256_load_pd(& _data_pdfs_2m1_312_11[ctr_0]));
+            const __m256d xi_121 = _mm256_mul_pd(xi_119,_mm256_set_pd(xi_120,xi_120,xi_120,xi_120));
+            const __m256d xi_122 = _mm256_mul_pd(_mm256_set_pd(2.0,2.0,2.0,2.0),_mm256_loadu_pd(& _data_pdfs_20_37_1m1[ctr_0 + 1]));
+            const __m256d xi_123 = _mm256_mul_pd(_mm256_set_pd(2.0,2.0,2.0,2.0),_mm256_loadu_pd(& _data_pdfs_20_310_11[ctr_0 - 1]));
+            const __m256d xi_124 = _mm256_add_pd(_mm256_mul_pd(_mm256_set_pd(-2.0,-2.0,-2.0,-2.0),_mm256_loadu_pd(& _data_pdfs_20_38_1m1[ctr_0 - 1])),_mm256_mul_pd(_mm256_set_pd(2.0,2.0,2.0,2.0),_mm256_loadu_pd(& _data_pdfs_20_39_11[ctr_0 + 1])));
+            const __m256d xi_125 = _mm256_add_pd(_mm256_add_pd(_mm256_add_pd(_mm256_add_pd(_mm256_mul_pd(xi_122,_mm256_set_pd(-1.0,-1.0,-1.0,-1.0)),xi_123),xi_124),xi_25),xi_4);
+            const __m256d xi_127 = _mm256_mul_pd(xi_125,_mm256_set_pd(xi_126,xi_126,xi_126,xi_126));
+            const __m256d xi_128 = _mm256_mul_pd(xi_127,_mm256_set_pd(-1.0,-1.0,-1.0,-1.0));
+            const __m256d xi_133 = _mm256_mul_pd(xi_118,_mm256_set_pd(-0.0198412698412698,-0.0198412698412698,-0.0198412698412698,-0.0198412698412698));
+            const __m256d xi_144 = _mm256_add_pd(_mm256_add_pd(_mm256_add_pd(_mm256_add_pd(xi_112,xi_13),xi_34),_mm256_loadu_pd(& _data_pdfs_20_34_10[ctr_0 - 1])),_mm256_loadu_pd(& _data_pdfs_2m1_313_10[ctr_0 + 1]));
+            const __m256d xi_145 = _mm256_mul_pd(xi_144,_mm256_set_pd(xi_120,xi_120,xi_120,xi_120));
+            const __m256d xi_146 = _mm256_add_pd(_mm256_add_pd(_mm256_add_pd(_mm256_add_pd(_mm256_add_pd(_mm256_add_pd(_mm256_mul_pd(xi_123,_mm256_set_pd(-1.0,-1.0,-1.0,-1.0)),xi_122),xi_124),xi_14),xi_35),_mm256_loadu_pd(& _data_pdfs_20_34_10[ctr_0 - 1])),_mm256_loadu_pd(& _data_pdfs_21_318_10[ctr_0 - 1]));
+            const __m256d xi_147 = _mm256_mul_pd(xi_146,_mm256_set_pd(xi_126,xi_126,xi_126,xi_126));
+            const __m256d xi_149 = _mm256_mul_pd(xi_147,_mm256_set_pd(-1.0,-1.0,-1.0,-1.0));
+            const __m256d xi_150 = _mm256_add_pd(_mm256_load_pd(& _data_pdfs_21_315_1m1[ctr_0]),_mm256_load_pd(& _data_pdfs_21_316_11[ctr_0]));
+            const __m256d xi_151 = _mm256_add_pd(_mm256_add_pd(_mm256_add_pd(xi_108,xi_150),xi_29),_mm256_load_pd(& _data_pdfs_2m1_35_10[ctr_0]));
+            const __m256d xi_152 = _mm256_mul_pd(xi_151,_mm256_set_pd(xi_120,xi_120,xi_120,xi_120));
+            const __m256d xi_153 = _mm256_add_pd(_mm256_add_pd(_mm256_add_pd(_mm256_add_pd(_mm256_mul_pd(xi_115,_mm256_set_pd(-1.0,-1.0,-1.0,-1.0)),_mm256_mul_pd(xi_116,_mm256_set_pd(-1.0,-1.0,-1.0,-1.0))),xi_117),xi_30),xi_6);
+            const __m256d xi_154 = _mm256_mul_pd(xi_153,_mm256_set_pd(xi_126,xi_126,xi_126,xi_126));
+            const __m256d xi_155 = _mm256_mul_pd(xi_154,_mm256_set_pd(-1.0,-1.0,-1.0,-1.0));
+            const __m256d xi_162 = _mm256_mul_pd(xi_118,_mm256_set_pd(0.0138888888888889,0.0138888888888889,0.0138888888888889,0.0138888888888889));
+            const __m256d xi_177 = _mm256_mul_pd(xi_104,_mm256_set_pd(-0.00714285714285714,-0.00714285714285714,-0.00714285714285714,-0.00714285714285714));
+            const __m256d xi_179 = _mm256_mul_pd(xi_101,_mm256_set_pd(0.025,0.025,0.025,0.025));
+            const __m256d xi_182 = _mm256_mul_pd(xi_153,_mm256_set_pd(xi_181,xi_181,xi_181,xi_181));
+            const __m256d xi_184 = _mm256_mul_pd(xi_151,_mm256_set_pd(xi_183,xi_183,xi_183,xi_183));
+            const __m256d xi_185 = _mm256_mul_pd(xi_118,_mm256_set_pd(-0.00396825396825397,-0.00396825396825397,-0.00396825396825397,-0.00396825396825397));
+            const __m256d xi_189 = _mm256_mul_pd(xi_125,_mm256_set_pd(xi_181,xi_181,xi_181,xi_181));
+            const __m256d xi_190 = _mm256_mul_pd(xi_119,_mm256_set_pd(xi_183,xi_183,xi_183,xi_183));
+            const __m256d xi_196 = _mm256_mul_pd(xi_104,_mm256_set_pd(0.0178571428571429,0.0178571428571429,0.0178571428571429,0.0178571428571429));
+            const __m256d xi_199 = _mm256_mul_pd(xi_144,_mm256_set_pd(xi_183,xi_183,xi_183,xi_183));
+            const __m256d xi_200 = _mm256_mul_pd(xi_146,_mm256_set_pd(xi_181,xi_181,xi_181,xi_181));
+            const __m256d vel0Term = xi_2;
+            const __m256d vel1Term = xi_5;
+            const __m256d vel2Term = xi_7;
+            const __m256d rho = _mm256_add_pd(_mm256_add_pd(_mm256_add_pd(_mm256_add_pd(_mm256_add_pd(_mm256_add_pd(vel0Term,vel1Term),vel2Term),xi_10),xi_8),xi_9),_mm256_load_pd(& _data_pdfs_20_30_10[ctr_0]));
+            const __m256d xi_11 = _mm256_div_pd(_mm256_set_pd(1.0,1.0,1.0,1.0),rho);
+            const __m256d u_0 = _mm256_mul_pd(xi_11,_mm256_add_pd(_mm256_add_pd(vel0Term,xi_14),xi_19));
+            const __m256d xi_40 = _mm256_mul_pd(u_0,_mm256_load_pd(& _data_force_20_30_10[ctr_0]));
+            const __m256d xi_41 = _mm256_mul_pd(xi_40,_mm256_set_pd(0.333333333333333,0.333333333333333,0.333333333333333,0.333333333333333));
+            const __m256d xi_47 = _mm256_mul_pd(xi_41,_mm256_set_pd(-1.0,-1.0,-1.0,-1.0));
+            const __m256d xi_105 = _mm256_mul_pd(rho,(_mm256_mul_pd(u_0,u_0)));
+            const __m256d xi_141 = _mm256_mul_pd(rho,u_0);
+            const __m256d xi_142 = _mm256_add_pd(_mm256_add_pd(_mm256_mul_pd(vel0Term,_mm256_set_pd(-1.0,-1.0,-1.0,-1.0)),xi_141),xi_32);
+            const __m256d xi_143 = _mm256_mul_pd(xi_142,_mm256_set_pd(xi_131,xi_131,xi_131,xi_131));
+            const __m256d xi_167 = _mm256_mul_pd(xi_142,_mm256_set_pd(xi_164,xi_164,xi_164,xi_164));
+            const __m256d u_1 = _mm256_mul_pd(xi_11,_mm256_add_pd(_mm256_add_pd(_mm256_add_pd(vel1Term,xi_17),xi_21),xi_25));
+            const __m256d xi_42 = _mm256_mul_pd(u_1,_mm256_load_pd(& _data_force_20_31_10[ctr_0]));
+            const __m256d xi_43 = _mm256_mul_pd(xi_42,_mm256_set_pd(0.333333333333333,0.333333333333333,0.333333333333333,0.333333333333333));
+            const __m256d xi_48 = _mm256_mul_pd(xi_43,_mm256_set_pd(-1.0,-1.0,-1.0,-1.0));
+            const __m256d xi_69 = _mm256_mul_pd(u_1,_mm256_set_pd(0.5,0.5,0.5,0.5));
+            const __m256d xi_72 = _mm256_mul_pd(_mm256_add_pd(_mm256_mul_pd(u_0,xi_70),_mm256_mul_pd(xi_69,_mm256_load_pd(& _data_force_20_30_10[ctr_0]))),_mm256_set_pd(xi_71,xi_71,xi_71,xi_71));
+            const __m256d xi_73 = _mm256_mul_pd(xi_72,_mm256_set_pd(-1.0,-1.0,-1.0,-1.0));
+            const __m256d xi_110 = _mm256_mul_pd(rho,(_mm256_mul_pd(u_1,u_1)));
+            const __m256d xi_111 = _mm256_add_pd(_mm256_add_pd(xi_109,xi_110),xi_20);
+            const __m256d xi_129 = _mm256_mul_pd(rho,u_1);
+            const __m256d xi_130 = _mm256_add_pd(_mm256_add_pd(_mm256_add_pd(_mm256_add_pd(_mm256_mul_pd(vel1Term,_mm256_set_pd(-1.0,-1.0,-1.0,-1.0)),xi_109),xi_129),xi_37),_mm256_loadu_pd(& _data_pdfs_20_310_11[ctr_0 - 1]));
+            const __m256d xi_132 = _mm256_mul_pd(xi_130,_mm256_set_pd(xi_131,xi_131,xi_131,xi_131));
+            const __m256d xi_165 = _mm256_mul_pd(xi_130,_mm256_set_pd(xi_164,xi_164,xi_164,xi_164));
+            const __m256d xi_166 = _mm256_add_pd(xi_127,xi_165);
+            const __m256d xi_175 = _mm256_mul_pd(xi_165,_mm256_set_pd(-1.0,-1.0,-1.0,-1.0));
+            const __m256d xi_176 = _mm256_add_pd(xi_128,xi_175);
+            const __m256d xi_191 = _mm256_add_pd(_mm256_add_pd(_mm256_mul_pd(xi_189,_mm256_set_pd(-1.0,-1.0,-1.0,-1.0)),xi_165),xi_190);
+            const __m256d xi_192 = _mm256_add_pd(_mm256_add_pd(_mm256_mul_pd(xi_190,_mm256_set_pd(-1.0,-1.0,-1.0,-1.0)),xi_175),xi_189);
+            const __m256d u_2 = _mm256_mul_pd(xi_11,_mm256_add_pd(_mm256_add_pd(_mm256_add_pd(vel2Term,xi_27),xi_30),_mm256_loadu_pd(& _data_pdfs_2m1_314_10[ctr_0 - 1])));
+            const __m256d xi_44 = _mm256_mul_pd(u_2,_mm256_load_pd(& _data_force_20_32_10[ctr_0]));
+            const __m256d xi_45 = _mm256_mul_pd(xi_44,_mm256_set_pd(0.333333333333333,0.333333333333333,0.333333333333333,0.333333333333333));
+            const __m256d xi_46 = _mm256_mul_pd(_mm256_add_pd(_mm256_add_pd(xi_41,xi_43),xi_45),_mm256_set_pd(-omega_bulk + 2.0,-omega_bulk + 2.0,-omega_bulk + 2.0,-omega_bulk + 2.0));
+            const __m256d xi_49 = _mm256_add_pd(_mm256_add_pd(_mm256_mul_pd(xi_44,_mm256_set_pd(0.666666666666667,0.666666666666667,0.666666666666667,0.666666666666667)),xi_47),xi_48);
+            const __m256d xi_52 = _mm256_mul_pd(xi_45,_mm256_set_pd(-1.0,-1.0,-1.0,-1.0));
+            const __m256d xi_53 = _mm256_add_pd(_mm256_add_pd(_mm256_mul_pd(xi_42,_mm256_set_pd(0.666666666666667,0.666666666666667,0.666666666666667,0.666666666666667)),xi_47),xi_52);
+            const __m256d xi_54 = _mm256_add_pd(_mm256_add_pd(_mm256_mul_pd(xi_40,_mm256_set_pd(0.666666666666667,0.666666666666667,0.666666666666667,0.666666666666667)),xi_48),xi_52);
+            const __m256d xi_57 = _mm256_mul_pd(xi_49,_mm256_set_pd(xi_56,xi_56,xi_56,xi_56));
+            const __m256d xi_58 = _mm256_mul_pd(xi_57,_mm256_set_pd(-1.0,-1.0,-1.0,-1.0));
+            const __m256d xi_59 = _mm256_mul_pd(xi_54,_mm256_set_pd(xi_56,xi_56,xi_56,xi_56));
+            const __m256d xi_60 = _mm256_mul_pd(xi_59,_mm256_set_pd(-1.0,-1.0,-1.0,-1.0));
+            const __m256d xi_62 = _mm256_add_pd(_mm256_add_pd(_mm256_mul_pd(xi_53,_mm256_set_pd(xi_61,xi_61,xi_61,xi_61)),xi_58),xi_60);
+            const __m256d xi_64 = _mm256_mul_pd(xi_53,_mm256_set_pd(xi_56,xi_56,xi_56,xi_56));
+            const __m256d xi_65 = _mm256_mul_pd(xi_64,_mm256_set_pd(-1.0,-1.0,-1.0,-1.0));
+            const __m256d xi_66 = _mm256_add_pd(_mm256_add_pd(_mm256_mul_pd(xi_54,_mm256_set_pd(xi_61,xi_61,xi_61,xi_61)),xi_58),xi_65);
+            const __m256d xi_68 = _mm256_add_pd(_mm256_add_pd(_mm256_mul_pd(xi_49,_mm256_set_pd(xi_61,xi_61,xi_61,xi_61)),xi_60),xi_65);
+            const __m256d xi_75 = _mm256_add_pd(_mm256_mul_pd(xi_74,_mm256_set_pd(-1.0,-1.0,-1.0,-1.0)),xi_59);
+            const __m256d xi_77 = _mm256_mul_pd(_mm256_mul_pd(xi_49,_mm256_set_pd(-1.0,-1.0,-1.0,-1.0)),_mm256_set_pd(xi_76,xi_76,xi_76,xi_76));
+            const __m256d xi_79 = _mm256_mul_pd(xi_46,_mm256_set_pd(0.125,0.125,0.125,0.125));
+            const __m256d xi_80 = _mm256_add_pd(xi_64,xi_79);
+            const __m256d xi_81 = _mm256_add_pd(xi_78,xi_80);
+            const __m256d xi_82 = _mm256_add_pd(xi_77,xi_81);
+            const __m256d xi_83 = _mm256_add_pd(xi_59,xi_74);
+            const __m256d xi_84 = _mm256_add_pd(_mm256_mul_pd(xi_78,_mm256_set_pd(-1.0,-1.0,-1.0,-1.0)),xi_80);
+            const __m256d xi_85 = _mm256_add_pd(xi_77,xi_84);
+            const __m256d xi_86 = _mm256_mul_pd(_mm256_add_pd(_mm256_mul_pd(u_2,xi_70),_mm256_mul_pd(xi_69,_mm256_load_pd(& _data_force_20_32_10[ctr_0]))),_mm256_set_pd(xi_71,xi_71,xi_71,xi_71));
+            const __m256d xi_87 = _mm256_mul_pd(_mm256_mul_pd(xi_54,_mm256_set_pd(-1.0,-1.0,-1.0,-1.0)),_mm256_set_pd(xi_76,xi_76,xi_76,xi_76));
+            const __m256d xi_89 = _mm256_add_pd(xi_57,xi_88);
+            const __m256d xi_90 = _mm256_add_pd(xi_87,xi_89);
+            const __m256d xi_91 = _mm256_mul_pd(xi_86,_mm256_set_pd(-1.0,-1.0,-1.0,-1.0));
+            const __m256d xi_92 = _mm256_mul_pd(_mm256_add_pd(_mm256_mul_pd(_mm256_mul_pd(u_0,_mm256_set_pd(0.5,0.5,0.5,0.5)),_mm256_load_pd(& _data_force_20_32_10[ctr_0])),_mm256_mul_pd(_mm256_mul_pd(u_2,_mm256_set_pd(0.5,0.5,0.5,0.5)),_mm256_load_pd(& _data_force_20_30_10[ctr_0]))),_mm256_set_pd(xi_71,xi_71,xi_71,xi_71));
+            const __m256d xi_93 = _mm256_mul_pd(xi_92,_mm256_set_pd(-1.0,-1.0,-1.0,-1.0));
+            const __m256d xi_94 = _mm256_mul_pd(_mm256_mul_pd(xi_53,_mm256_set_pd(-1.0,-1.0,-1.0,-1.0)),_mm256_set_pd(xi_76,xi_76,xi_76,xi_76));
+            const __m256d xi_95 = _mm256_add_pd(_mm256_add_pd(xi_79,xi_89),xi_94);
+            const __m256d xi_96 = _mm256_add_pd(_mm256_mul_pd(xi_88,_mm256_set_pd(-1.0,-1.0,-1.0,-1.0)),xi_57);
+            const __m256d xi_97 = _mm256_add_pd(xi_87,xi_96);
+            const __m256d xi_98 = _mm256_add_pd(_mm256_add_pd(xi_79,xi_94),xi_96);
+            const __m256d xi_106 = _mm256_mul_pd(rho,(_mm256_mul_pd(u_2,u_2)));
+            const __m256d xi_114 = _mm256_mul_pd(_mm256_add_pd(_mm256_add_pd(_mm256_add_pd(_mm256_add_pd(_mm256_add_pd(_mm256_add_pd(_mm256_add_pd(xi_105,xi_106),xi_108),xi_111),xi_113),xi_24),xi_28),_mm256_load_pd(& _data_pdfs_20_30_10[ctr_0])),_mm256_set_pd(omega_bulk,omega_bulk,omega_bulk,omega_bulk));
+            const __m256d xi_134 = _mm256_add_pd(_mm256_add_pd(_mm256_mul_pd(xi_106,_mm256_set_pd(-1.0,-1.0,-1.0,-1.0)),_mm256_load_pd(& _data_pdfs_21_36_10[ctr_0])),_mm256_load_pd(& _data_pdfs_2m1_35_10[ctr_0]));
+            const __m256d xi_135 = _mm256_mul_pd(_mm256_add_pd(_mm256_add_pd(_mm256_add_pd(_mm256_add_pd(_mm256_add_pd(_mm256_add_pd(_mm256_mul_pd(_mm256_set_pd(-1.0,-1.0,-1.0,-1.0),_mm256_load_pd(& _data_pdfs_20_31_1m1[ctr_0])),xi_1),xi_111),xi_134),xi_18),xi_23),xi_31),_mm256_set_pd(omega_shear,omega_shear,omega_shear,omega_shear));
+            const __m256d xi_136 = _mm256_mul_pd(xi_135,_mm256_set_pd(0.125,0.125,0.125,0.125));
+            const __m256d xi_137 = _mm256_mul_pd(_mm256_add_pd(_mm256_add_pd(_mm256_add_pd(_mm256_add_pd(_mm256_add_pd(_mm256_add_pd(_mm256_add_pd(_mm256_add_pd(_mm256_add_pd(_mm256_add_pd(_mm256_mul_pd(xi_105,_mm256_set_pd(2.0,2.0,2.0,2.0)),_mm256_mul_pd(xi_110,_mm256_set_pd(-1.0,-1.0,-1.0,-1.0))),_mm256_mul_pd(_mm256_set_pd(-2.0,-2.0,-2.0,-2.0),_mm256_loadu_pd(& _data_pdfs_20_33_10[ctr_0 + 1]))),_mm256_mul_pd(_mm256_set_pd(-2.0,-2.0,-2.0,-2.0),_mm256_loadu_pd(& _data_pdfs_20_34_10[ctr_0 - 1]))),xi_102),xi_109),xi_113),xi_134),xi_20),_mm256_load_pd(& _data_pdfs_20_31_1m1[ctr_0])),_mm256_load_pd(& _data_pdfs_20_32_11[ctr_0])),_mm256_set_pd(omega_shear,omega_shear,omega_shear,omega_shear));
+            const __m256d xi_138 = _mm256_mul_pd(xi_137,_mm256_set_pd(-0.0416666666666667,-0.0416666666666667,-0.0416666666666667,-0.0416666666666667));
+            const __m256d xi_139 = _mm256_add_pd(_mm256_mul_pd(xi_101,_mm256_set_pd(-0.05,-0.05,-0.05,-0.05)),xi_138);
+            const __m256d xi_140 = _mm256_add_pd(_mm256_add_pd(_mm256_add_pd(_mm256_mul_pd(xi_104,_mm256_set_pd(0.0142857142857143,0.0142857142857143,0.0142857142857143,0.0142857142857143)),xi_133),xi_136),xi_139);
+            const __m256d xi_148 = _mm256_add_pd(_mm256_add_pd(_mm256_mul_pd(xi_104,_mm256_set_pd(-0.0357142857142857,-0.0357142857142857,-0.0357142857142857,-0.0357142857142857)),_mm256_mul_pd(xi_137,_mm256_set_pd(0.0833333333333333,0.0833333333333333,0.0833333333333333,0.0833333333333333))),xi_133);
+            const __m256d xi_156 = _mm256_add_pd(_mm256_add_pd(_mm256_add_pd(_mm256_add_pd(_mm256_add_pd(_mm256_add_pd(_mm256_mul_pd(rho,u_2),_mm256_mul_pd(vel2Term,_mm256_set_pd(-1.0,-1.0,-1.0,-1.0))),xi_10),xi_107),xi_112),xi_150),_mm256_loadu_pd(& _data_pdfs_21_318_10[ctr_0 - 1]));
+            const __m256d xi_157 = _mm256_mul_pd(xi_156,_mm256_set_pd(xi_131,xi_131,xi_131,xi_131));
+            const __m256d xi_158 = _mm256_add_pd(_mm256_add_pd(_mm256_add_pd(_mm256_mul_pd(xi_104,_mm256_set_pd(-0.0214285714285714,-0.0214285714285714,-0.0214285714285714,-0.0214285714285714)),_mm256_mul_pd(xi_118,_mm256_set_pd(0.0158730158730159,0.0158730158730159,0.0158730158730159,0.0158730158730159))),_mm256_mul_pd(xi_136,_mm256_set_pd(-1.0,-1.0,-1.0,-1.0))),xi_139);
+            const __m256d xi_161 = _mm256_mul_pd(xi_135,_mm256_set_pd(0.0625,0.0625,0.0625,0.0625));
+            const __m256d xi_168 = _mm256_mul_pd(xi_114,_mm256_set_pd(0.0416666666666667,0.0416666666666667,0.0416666666666667,0.0416666666666667));
+            const __m256d xi_169 = _mm256_add_pd(_mm256_mul_pd(xi_137,_mm256_set_pd(0.0208333333333333,0.0208333333333333,0.0208333333333333,0.0208333333333333)),xi_168);
+            const __m256d xi_170 = _mm256_add_pd(_mm256_mul_pd(xi_167,_mm256_set_pd(-1.0,-1.0,-1.0,-1.0)),xi_169);
+            const __m256d xi_171 = _mm256_add_pd(xi_149,xi_170);
+            const __m256d xi_173 = _mm256_add_pd(xi_167,xi_169);
+            const __m256d xi_174 = _mm256_add_pd(xi_147,xi_173);
+            const __m256d xi_186 = _mm256_mul_pd(xi_156,_mm256_set_pd(xi_164,xi_164,xi_164,xi_164));
+            const __m256d xi_187 = _mm256_add_pd(xi_185,xi_186);
+            const __m256d xi_188 = _mm256_add_pd(_mm256_add_pd(_mm256_mul_pd(xi_182,_mm256_set_pd(-1.0,-1.0,-1.0,-1.0)),xi_184),xi_187);
+            const __m256d xi_195 = _mm256_mul_pd(xi_161,_mm256_set_pd(-1.0,-1.0,-1.0,-1.0));
+            const __m256d xi_198 = _mm256_add_pd(xi_154,xi_187);
+            const __m256d xi_201 = _mm256_add_pd(_mm256_add_pd(_mm256_mul_pd(xi_199,_mm256_set_pd(-1.0,-1.0,-1.0,-1.0)),xi_170),xi_200);
+            const __m256d xi_203 = _mm256_add_pd(_mm256_add_pd(_mm256_mul_pd(xi_200,_mm256_set_pd(-1.0,-1.0,-1.0,-1.0)),xi_173),xi_199);
+            const __m256d xi_204 = _mm256_add_pd(_mm256_mul_pd(xi_186,_mm256_set_pd(-1.0,-1.0,-1.0,-1.0)),xi_185);
+            const __m256d xi_205 = _mm256_add_pd(_mm256_add_pd(_mm256_mul_pd(xi_184,_mm256_set_pd(-1.0,-1.0,-1.0,-1.0)),xi_182),xi_204);
+            const __m256d xi_206 = _mm256_add_pd(xi_155,xi_204);
+            const __m256d p_0 = _mm256_add_pd(xi_2,xi_32);
+            const __m256d p_1 = xi_33;
+            const __m256d xi_160 = _mm256_mul_pd(_mm256_add_pd(_mm256_mul_pd(p_1,_mm256_set_pd(-1.0,-1.0,-1.0,-1.0)),_mm256_mul_pd(u_0,xi_129)),_mm256_set_pd(xi_159,xi_159,xi_159,xi_159));
+            const __m256d xi_163 = _mm256_add_pd(_mm256_add_pd(_mm256_mul_pd(xi_160,_mm256_set_pd(-1.0,-1.0,-1.0,-1.0)),xi_161),xi_162);
+            const __m256d xi_172 = _mm256_add_pd(_mm256_add_pd(xi_160,xi_161),xi_162);
+            const __m256d p_2 = xi_36;
+            const __m256d xi_194 = _mm256_mul_pd(_mm256_add_pd(_mm256_mul_pd(p_2,_mm256_set_pd(-1.0,-1.0,-1.0,-1.0)),_mm256_mul_pd(u_2,xi_141)),_mm256_set_pd(xi_159,xi_159,xi_159,xi_159));
+            const __m256d xi_197 = _mm256_add_pd(_mm256_add_pd(_mm256_mul_pd(xi_194,_mm256_set_pd(-1.0,-1.0,-1.0,-1.0)),xi_195),xi_196);
+            const __m256d xi_202 = _mm256_add_pd(_mm256_add_pd(xi_194,xi_195),xi_196);
+            const __m256d p_3 = xi_33;
+            const __m256d p_4 = _mm256_add_pd(_mm256_add_pd(xi_0,xi_37),xi_5);
+            const __m256d p_5 = xi_39;
+            const __m256d xi_178 = _mm256_mul_pd(_mm256_add_pd(_mm256_mul_pd(p_5,_mm256_set_pd(-1.0,-1.0,-1.0,-1.0)),_mm256_mul_pd(u_2,xi_129)),_mm256_set_pd(xi_159,xi_159,xi_159,xi_159));
+            const __m256d xi_180 = _mm256_add_pd(_mm256_add_pd(_mm256_add_pd(_mm256_add_pd(xi_138,xi_168),xi_177),xi_178),xi_179);
+            const __m256d xi_193 = _mm256_add_pd(_mm256_add_pd(_mm256_add_pd(_mm256_add_pd(_mm256_mul_pd(xi_178,_mm256_set_pd(-1.0,-1.0,-1.0,-1.0)),xi_138),xi_168),xi_177),xi_179);
+            const __m256d p_6 = xi_36;
+            const __m256d p_7 = xi_39;
+            const __m256d p_8 = _mm256_add_pd(_mm256_add_pd(_mm256_add_pd(_mm256_add_pd(xi_1,xi_10),xi_3),xi_7),_mm256_load_pd(& _data_pdfs_21_316_11[ctr_0]));
+            const __m256d forceTerm_0 = _mm256_add_pd(_mm256_add_pd(_mm256_add_pd(_mm256_mul_pd(xi_46,_mm256_set_pd(-1.5,-1.5,-1.5,-1.5)),_mm256_mul_pd(_mm256_mul_pd(xi_49,_mm256_set_pd(-1.0,-1.0,-1.0,-1.0)),_mm256_set_pd(xi_51,xi_51,xi_51,xi_51))),_mm256_mul_pd(_mm256_mul_pd(xi_53,_mm256_set_pd(-1.0,-1.0,-1.0,-1.0)),_mm256_set_pd(xi_51,xi_51,xi_51,xi_51))),_mm256_mul_pd(_mm256_mul_pd(xi_54,_mm256_set_pd(-1.0,-1.0,-1.0,-1.0)),_mm256_set_pd(xi_51,xi_51,xi_51,xi_51)));
+            const __m256d forceTerm_1 = _mm256_add_pd(xi_55,xi_62);
+            const __m256d forceTerm_2 = _mm256_add_pd(_mm256_mul_pd(xi_55,_mm256_set_pd(-1.0,-1.0,-1.0,-1.0)),xi_62);
+            const __m256d forceTerm_3 = _mm256_add_pd(_mm256_mul_pd(xi_63,_mm256_set_pd(-1.0,-1.0,-1.0,-1.0)),xi_66);
+            const __m256d forceTerm_4 = _mm256_add_pd(xi_63,xi_66);
+            const __m256d forceTerm_5 = _mm256_add_pd(xi_67,xi_68);
+            const __m256d forceTerm_6 = _mm256_add_pd(_mm256_mul_pd(xi_67,_mm256_set_pd(-1.0,-1.0,-1.0,-1.0)),xi_68);
+            const __m256d forceTerm_7 = _mm256_add_pd(_mm256_add_pd(xi_73,xi_75),xi_82);
+            const __m256d forceTerm_8 = _mm256_add_pd(_mm256_add_pd(xi_72,xi_82),xi_83);
+            const __m256d forceTerm_9 = _mm256_add_pd(_mm256_add_pd(xi_72,xi_75),xi_85);
+            const __m256d forceTerm_10 = _mm256_add_pd(_mm256_add_pd(xi_73,xi_83),xi_85);
+            const __m256d forceTerm_11 = _mm256_add_pd(_mm256_add_pd(xi_81,xi_86),xi_90);
+            const __m256d forceTerm_12 = _mm256_add_pd(_mm256_add_pd(xi_84,xi_90),xi_91);
+            const __m256d forceTerm_13 = _mm256_add_pd(_mm256_add_pd(xi_75,xi_93),xi_95);
+            const __m256d forceTerm_14 = _mm256_add_pd(_mm256_add_pd(xi_83,xi_92),xi_95);
+            const __m256d forceTerm_15 = _mm256_add_pd(_mm256_add_pd(xi_81,xi_91),xi_97);
+            const __m256d forceTerm_16 = _mm256_add_pd(_mm256_add_pd(xi_84,xi_86),xi_97);
+            const __m256d forceTerm_17 = _mm256_add_pd(_mm256_add_pd(xi_75,xi_92),xi_98);
+            const __m256d forceTerm_18 = _mm256_add_pd(_mm256_add_pd(xi_83,xi_93),xi_98);
+            _mm256_store_pd(&_data_pdfs_tmp_20_30_10[ctr_0],_mm256_add_pd(_mm256_add_pd(_mm256_add_pd(_mm256_add_pd(_mm256_add_pd(_mm256_mul_pd(xi_101,_mm256_set_pd(0.1,0.1,0.1,0.1)),_mm256_mul_pd(xi_104,_mm256_set_pd(0.0428571428571429,0.0428571428571429,0.0428571428571429,0.0428571428571429))),_mm256_mul_pd(xi_114,_mm256_set_pd(-0.5,-0.5,-0.5,-0.5))),_mm256_mul_pd(xi_118,_mm256_set_pd(0.0238095238095238,0.0238095238095238,0.0238095238095238,0.0238095238095238))),forceTerm_0),_mm256_load_pd(& _data_pdfs_20_30_10[ctr_0])));
+            _mm256_store_pd(&_data_pdfs_tmp_20_31_10[ctr_0],_mm256_add_pd(_mm256_add_pd(_mm256_add_pd(_mm256_add_pd(_mm256_add_pd(_mm256_mul_pd(xi_121,_mm256_set_pd(-1.0,-1.0,-1.0,-1.0)),forceTerm_1),xi_128),xi_132),xi_140),_mm256_load_pd(& _data_pdfs_20_31_1m1[ctr_0])));
+            _mm256_store_pd(&_data_pdfs_tmp_20_32_10[ctr_0],_mm256_add_pd(_mm256_add_pd(_mm256_add_pd(_mm256_add_pd(_mm256_add_pd(_mm256_mul_pd(xi_132,_mm256_set_pd(-1.0,-1.0,-1.0,-1.0)),forceTerm_2),xi_121),xi_127),xi_140),_mm256_load_pd(& _data_pdfs_20_32_11[ctr_0])));
+            _mm256_store_pd(&_data_pdfs_tmp_20_33_10[ctr_0],_mm256_add_pd(_mm256_add_pd(_mm256_add_pd(_mm256_add_pd(_mm256_add_pd(_mm256_mul_pd(xi_143,_mm256_set_pd(-1.0,-1.0,-1.0,-1.0)),forceTerm_3),xi_145),xi_147),xi_148),_mm256_loadu_pd(& _data_pdfs_20_33_10[ctr_0 + 1])));
+            _mm256_store_pd(&_data_pdfs_tmp_20_34_10[ctr_0],_mm256_add_pd(_mm256_add_pd(_mm256_add_pd(_mm256_add_pd(_mm256_add_pd(_mm256_mul_pd(xi_145,_mm256_set_pd(-1.0,-1.0,-1.0,-1.0)),forceTerm_4),xi_143),xi_148),xi_149),_mm256_loadu_pd(& _data_pdfs_20_34_10[ctr_0 - 1])));
+            _mm256_store_pd(&_data_pdfs_tmp_20_35_10[ctr_0],_mm256_add_pd(_mm256_add_pd(_mm256_add_pd(_mm256_add_pd(_mm256_add_pd(_mm256_mul_pd(xi_152,_mm256_set_pd(-1.0,-1.0,-1.0,-1.0)),forceTerm_5),xi_155),xi_157),xi_158),_mm256_load_pd(& _data_pdfs_2m1_35_10[ctr_0])));
+            _mm256_store_pd(&_data_pdfs_tmp_20_36_10[ctr_0],_mm256_add_pd(_mm256_add_pd(_mm256_add_pd(_mm256_add_pd(_mm256_add_pd(_mm256_mul_pd(xi_157,_mm256_set_pd(-1.0,-1.0,-1.0,-1.0)),forceTerm_6),xi_152),xi_154),xi_158),_mm256_load_pd(& _data_pdfs_21_36_10[ctr_0])));
+            _mm256_store_pd(&_data_pdfs_tmp_20_37_10[ctr_0],_mm256_add_pd(_mm256_add_pd(_mm256_add_pd(_mm256_add_pd(forceTerm_7,xi_163),xi_166),xi_171),_mm256_loadu_pd(& _data_pdfs_20_37_1m1[ctr_0 + 1])));
+            _mm256_store_pd(&_data_pdfs_tmp_20_38_10[ctr_0],_mm256_add_pd(_mm256_add_pd(_mm256_add_pd(_mm256_add_pd(forceTerm_8,xi_166),xi_172),xi_174),_mm256_loadu_pd(& _data_pdfs_20_38_1m1[ctr_0 - 1])));
+            _mm256_store_pd(&_data_pdfs_tmp_20_39_10[ctr_0],_mm256_add_pd(_mm256_add_pd(_mm256_add_pd(_mm256_add_pd(forceTerm_9,xi_171),xi_172),xi_176),_mm256_loadu_pd(& _data_pdfs_20_39_11[ctr_0 + 1])));
+            _mm256_store_pd(&_data_pdfs_tmp_20_310_10[ctr_0],_mm256_add_pd(_mm256_add_pd(_mm256_add_pd(_mm256_add_pd(forceTerm_10,xi_163),xi_174),xi_176),_mm256_loadu_pd(& _data_pdfs_20_310_11[ctr_0 - 1])));
+            _mm256_store_pd(&_data_pdfs_tmp_20_311_10[ctr_0],_mm256_add_pd(_mm256_add_pd(_mm256_add_pd(_mm256_add_pd(forceTerm_11,xi_180),xi_188),xi_191),_mm256_load_pd(& _data_pdfs_2m1_311_1m1[ctr_0])));
+            _mm256_store_pd(&_data_pdfs_tmp_20_312_10[ctr_0],_mm256_add_pd(_mm256_add_pd(_mm256_add_pd(_mm256_add_pd(forceTerm_12,xi_188),xi_192),xi_193),_mm256_load_pd(& _data_pdfs_2m1_312_11[ctr_0])));
+            _mm256_store_pd(&_data_pdfs_tmp_20_313_10[ctr_0],_mm256_add_pd(_mm256_add_pd(_mm256_add_pd(_mm256_add_pd(forceTerm_13,xi_197),xi_198),xi_201),_mm256_loadu_pd(& _data_pdfs_2m1_313_10[ctr_0 + 1])));
+            _mm256_store_pd(&_data_pdfs_tmp_20_314_10[ctr_0],_mm256_add_pd(_mm256_add_pd(_mm256_add_pd(_mm256_add_pd(forceTerm_14,xi_198),xi_202),xi_203),_mm256_loadu_pd(& _data_pdfs_2m1_314_10[ctr_0 - 1])));
+            _mm256_store_pd(&_data_pdfs_tmp_20_315_10[ctr_0],_mm256_add_pd(_mm256_add_pd(_mm256_add_pd(_mm256_add_pd(forceTerm_15,xi_191),xi_193),xi_205),_mm256_load_pd(& _data_pdfs_21_315_1m1[ctr_0])));
+            _mm256_store_pd(&_data_pdfs_tmp_20_316_10[ctr_0],_mm256_add_pd(_mm256_add_pd(_mm256_add_pd(_mm256_add_pd(forceTerm_16,xi_180),xi_192),xi_205),_mm256_load_pd(& _data_pdfs_21_316_11[ctr_0])));
+            _mm256_store_pd(&_data_pdfs_tmp_20_317_10[ctr_0],_mm256_add_pd(_mm256_add_pd(_mm256_add_pd(_mm256_add_pd(forceTerm_17,xi_201),xi_202),xi_206),_mm256_loadu_pd(& _data_pdfs_21_317_10[ctr_0 + 1])));
+            _mm256_store_pd(&_data_pdfs_tmp_20_318_10[ctr_0],_mm256_add_pd(_mm256_add_pd(_mm256_add_pd(_mm256_add_pd(forceTerm_18,xi_197),xi_203),xi_206),_mm256_loadu_pd(& _data_pdfs_21_318_10[ctr_0 - 1])));
          }
-=======
-static FUNC_PREFIX void kernel_streamCollide(
-    double *RESTRICT const _data_force, double *RESTRICT const _data_pdfs,
-    double *RESTRICT _data_pdfs_tmp, int64_t const _size_force_0,
-    int64_t const _size_force_1, int64_t const _size_force_2,
-    int64_t const _stride_force_1, int64_t const _stride_force_2,
-    int64_t const _stride_force_3, int64_t const _stride_pdfs_1,
-    int64_t const _stride_pdfs_2, int64_t const _stride_pdfs_3,
-    int64_t const _stride_pdfs_tmp_1, int64_t const _stride_pdfs_tmp_2,
-    int64_t const _stride_pdfs_tmp_3, double omega_bulk, double omega_even,
-    double omega_odd, double omega_shear) {
-  const double xi_35 = -omega_shear + 2.0;
-  const double xi_36 = xi_35 * 0.5;
-  const double xi_41 = xi_35 * 0.0833333333333333;
-  const double xi_46 = xi_35 * 0.166666666666667;
-  const double xi_56 = xi_35 * 0.25;
-  const double xi_61 = xi_35 * 0.0416666666666667;
-  const double xi_106 = omega_odd * 0.25;
-  const double xi_112 = omega_odd * 0.0833333333333333;
-  const double xi_149 = omega_shear * 0.25;
-  const double xi_172 = omega_odd * 0.0416666666666667;
-  const double xi_174 = omega_odd * 0.125;
-  const int64_t rr_0 = 0.0;
-  const double xi_118 = rr_0 * 0.166666666666667;
-  const double xi_154 = rr_0 * 0.0833333333333333;
-  for (int64_t ctr_2 = 1; ctr_2 < _size_force_2 - 1; ctr_2 += 1) {
-    double *RESTRICT _data_pdfs_2m1_314 = _data_pdfs + _stride_pdfs_2 * ctr_2 -
-                                          _stride_pdfs_2 + 14 * _stride_pdfs_3;
-    double *RESTRICT _data_pdfs_21_318 = _data_pdfs + _stride_pdfs_2 * ctr_2 +
-                                         _stride_pdfs_2 + 18 * _stride_pdfs_3;
-    double *RESTRICT _data_pdfs_20_34 =
-        _data_pdfs + _stride_pdfs_2 * ctr_2 + 4 * _stride_pdfs_3;
-    double *RESTRICT _data_pdfs_2m1_311 = _data_pdfs + _stride_pdfs_2 * ctr_2 -
-                                          _stride_pdfs_2 + 11 * _stride_pdfs_3;
-    double *RESTRICT _data_pdfs_20_31 =
-        _data_pdfs + _stride_pdfs_2 * ctr_2 + _stride_pdfs_3;
-    double *RESTRICT _data_pdfs_21_315 = _data_pdfs + _stride_pdfs_2 * ctr_2 +
-                                         _stride_pdfs_2 + 15 * _stride_pdfs_3;
-    double *RESTRICT _data_pdfs_2m1_312 = _data_pdfs + _stride_pdfs_2 * ctr_2 -
-                                          _stride_pdfs_2 + 12 * _stride_pdfs_3;
-    double *RESTRICT _data_pdfs_2m1_35 = _data_pdfs + _stride_pdfs_2 * ctr_2 -
-                                         _stride_pdfs_2 + 5 * _stride_pdfs_3;
-    double *RESTRICT _data_pdfs_20_33 =
-        _data_pdfs + _stride_pdfs_2 * ctr_2 + 3 * _stride_pdfs_3;
-    double *RESTRICT _data_pdfs_20_39 =
-        _data_pdfs + _stride_pdfs_2 * ctr_2 + 9 * _stride_pdfs_3;
-    double *RESTRICT _data_pdfs_20_32 =
-        _data_pdfs + _stride_pdfs_2 * ctr_2 + 2 * _stride_pdfs_3;
-    double *RESTRICT _data_pdfs_21_316 = _data_pdfs + _stride_pdfs_2 * ctr_2 +
-                                         _stride_pdfs_2 + 16 * _stride_pdfs_3;
-    double *RESTRICT _data_pdfs_21_317 = _data_pdfs + _stride_pdfs_2 * ctr_2 +
-                                         _stride_pdfs_2 + 17 * _stride_pdfs_3;
-    double *RESTRICT _data_pdfs_21_36 = _data_pdfs + _stride_pdfs_2 * ctr_2 +
-                                        _stride_pdfs_2 + 6 * _stride_pdfs_3;
-    double *RESTRICT _data_pdfs_20_37 =
-        _data_pdfs + _stride_pdfs_2 * ctr_2 + 7 * _stride_pdfs_3;
-    double *RESTRICT _data_pdfs_2m1_313 = _data_pdfs + _stride_pdfs_2 * ctr_2 -
-                                          _stride_pdfs_2 + 13 * _stride_pdfs_3;
-    double *RESTRICT _data_pdfs_20_310 =
-        _data_pdfs + _stride_pdfs_2 * ctr_2 + 10 * _stride_pdfs_3;
-    double *RESTRICT _data_force_20_31 =
-        _data_force + _stride_force_2 * ctr_2 + _stride_force_3;
-    double *RESTRICT _data_force_20_30 = _data_force + _stride_force_2 * ctr_2;
-    double *RESTRICT _data_force_20_32 =
-        _data_force + _stride_force_2 * ctr_2 + 2 * _stride_force_3;
-    double *RESTRICT _data_pdfs_20_30 = _data_pdfs + _stride_pdfs_2 * ctr_2;
-    double *RESTRICT _data_pdfs_20_38 =
-        _data_pdfs + _stride_pdfs_2 * ctr_2 + 8 * _stride_pdfs_3;
-    double *RESTRICT _data_pdfs_tmp_20_30 =
-        _data_pdfs_tmp + _stride_pdfs_tmp_2 * ctr_2;
-    double *RESTRICT _data_pdfs_tmp_20_31 =
-        _data_pdfs_tmp + _stride_pdfs_tmp_2 * ctr_2 + _stride_pdfs_tmp_3;
-    double *RESTRICT _data_pdfs_tmp_20_32 =
-        _data_pdfs_tmp + _stride_pdfs_tmp_2 * ctr_2 + 2 * _stride_pdfs_tmp_3;
-    double *RESTRICT _data_pdfs_tmp_20_33 =
-        _data_pdfs_tmp + _stride_pdfs_tmp_2 * ctr_2 + 3 * _stride_pdfs_tmp_3;
-    double *RESTRICT _data_pdfs_tmp_20_34 =
-        _data_pdfs_tmp + _stride_pdfs_tmp_2 * ctr_2 + 4 * _stride_pdfs_tmp_3;
-    double *RESTRICT _data_pdfs_tmp_20_35 =
-        _data_pdfs_tmp + _stride_pdfs_tmp_2 * ctr_2 + 5 * _stride_pdfs_tmp_3;
-    double *RESTRICT _data_pdfs_tmp_20_36 =
-        _data_pdfs_tmp + _stride_pdfs_tmp_2 * ctr_2 + 6 * _stride_pdfs_tmp_3;
-    double *RESTRICT _data_pdfs_tmp_20_37 =
-        _data_pdfs_tmp + _stride_pdfs_tmp_2 * ctr_2 + 7 * _stride_pdfs_tmp_3;
-    double *RESTRICT _data_pdfs_tmp_20_38 =
-        _data_pdfs_tmp + _stride_pdfs_tmp_2 * ctr_2 + 8 * _stride_pdfs_tmp_3;
-    double *RESTRICT _data_pdfs_tmp_20_39 =
-        _data_pdfs_tmp + _stride_pdfs_tmp_2 * ctr_2 + 9 * _stride_pdfs_tmp_3;
-    double *RESTRICT _data_pdfs_tmp_20_310 =
-        _data_pdfs_tmp + _stride_pdfs_tmp_2 * ctr_2 + 10 * _stride_pdfs_tmp_3;
-    double *RESTRICT _data_pdfs_tmp_20_311 =
-        _data_pdfs_tmp + _stride_pdfs_tmp_2 * ctr_2 + 11 * _stride_pdfs_tmp_3;
-    double *RESTRICT _data_pdfs_tmp_20_312 =
-        _data_pdfs_tmp + _stride_pdfs_tmp_2 * ctr_2 + 12 * _stride_pdfs_tmp_3;
-    double *RESTRICT _data_pdfs_tmp_20_313 =
-        _data_pdfs_tmp + _stride_pdfs_tmp_2 * ctr_2 + 13 * _stride_pdfs_tmp_3;
-    double *RESTRICT _data_pdfs_tmp_20_314 =
-        _data_pdfs_tmp + _stride_pdfs_tmp_2 * ctr_2 + 14 * _stride_pdfs_tmp_3;
-    double *RESTRICT _data_pdfs_tmp_20_315 =
-        _data_pdfs_tmp + _stride_pdfs_tmp_2 * ctr_2 + 15 * _stride_pdfs_tmp_3;
-    double *RESTRICT _data_pdfs_tmp_20_316 =
-        _data_pdfs_tmp + _stride_pdfs_tmp_2 * ctr_2 + 16 * _stride_pdfs_tmp_3;
-    double *RESTRICT _data_pdfs_tmp_20_317 =
-        _data_pdfs_tmp + _stride_pdfs_tmp_2 * ctr_2 + 17 * _stride_pdfs_tmp_3;
-    double *RESTRICT _data_pdfs_tmp_20_318 =
-        _data_pdfs_tmp + _stride_pdfs_tmp_2 * ctr_2 + 18 * _stride_pdfs_tmp_3;
-    for (int64_t ctr_1 = 1; ctr_1 < _size_force_1 - 1; ctr_1 += 1) {
-      double *RESTRICT _data_pdfs_2m1_314_10 =
-          _stride_pdfs_1 * ctr_1 + _data_pdfs_2m1_314;
-      double *RESTRICT _data_pdfs_21_318_10 =
-          _stride_pdfs_1 * ctr_1 + _data_pdfs_21_318;
-      double *RESTRICT _data_pdfs_20_34_10 =
-          _stride_pdfs_1 * ctr_1 + _data_pdfs_20_34;
-      double *RESTRICT _data_pdfs_2m1_311_1m1 =
-          _stride_pdfs_1 * ctr_1 - _stride_pdfs_1 + _data_pdfs_2m1_311;
-      double *RESTRICT _data_pdfs_20_31_1m1 =
-          _stride_pdfs_1 * ctr_1 - _stride_pdfs_1 + _data_pdfs_20_31;
-      double *RESTRICT _data_pdfs_21_315_1m1 =
-          _stride_pdfs_1 * ctr_1 - _stride_pdfs_1 + _data_pdfs_21_315;
-      double *RESTRICT _data_pdfs_2m1_312_11 =
-          _stride_pdfs_1 * ctr_1 + _stride_pdfs_1 + _data_pdfs_2m1_312;
-      double *RESTRICT _data_pdfs_2m1_35_10 =
-          _stride_pdfs_1 * ctr_1 + _data_pdfs_2m1_35;
-      double *RESTRICT _data_pdfs_20_33_10 =
-          _stride_pdfs_1 * ctr_1 + _data_pdfs_20_33;
-      double *RESTRICT _data_pdfs_20_39_11 =
-          _stride_pdfs_1 * ctr_1 + _stride_pdfs_1 + _data_pdfs_20_39;
-      double *RESTRICT _data_pdfs_20_32_11 =
-          _stride_pdfs_1 * ctr_1 + _stride_pdfs_1 + _data_pdfs_20_32;
-      double *RESTRICT _data_pdfs_21_316_11 =
-          _stride_pdfs_1 * ctr_1 + _stride_pdfs_1 + _data_pdfs_21_316;
-      double *RESTRICT _data_pdfs_21_317_10 =
-          _stride_pdfs_1 * ctr_1 + _data_pdfs_21_317;
-      double *RESTRICT _data_pdfs_21_36_10 =
-          _stride_pdfs_1 * ctr_1 + _data_pdfs_21_36;
-      double *RESTRICT _data_pdfs_20_37_1m1 =
-          _stride_pdfs_1 * ctr_1 - _stride_pdfs_1 + _data_pdfs_20_37;
-      double *RESTRICT _data_pdfs_2m1_313_10 =
-          _stride_pdfs_1 * ctr_1 + _data_pdfs_2m1_313;
-      double *RESTRICT _data_pdfs_20_310_11 =
-          _stride_pdfs_1 * ctr_1 + _stride_pdfs_1 + _data_pdfs_20_310;
-      double *RESTRICT _data_force_20_31_10 =
-          _stride_force_1 * ctr_1 + _data_force_20_31;
-      double *RESTRICT _data_force_20_30_10 =
-          _stride_force_1 * ctr_1 + _data_force_20_30;
-      double *RESTRICT _data_force_20_32_10 =
-          _stride_force_1 * ctr_1 + _data_force_20_32;
-      double *RESTRICT _data_pdfs_20_30_10 =
-          _stride_pdfs_1 * ctr_1 + _data_pdfs_20_30;
-      double *RESTRICT _data_pdfs_20_38_1m1 =
-          _stride_pdfs_1 * ctr_1 - _stride_pdfs_1 + _data_pdfs_20_38;
-      double *RESTRICT _data_pdfs_tmp_20_30_10 =
-          _stride_pdfs_tmp_1 * ctr_1 + _data_pdfs_tmp_20_30;
-      double *RESTRICT _data_pdfs_tmp_20_31_10 =
-          _stride_pdfs_tmp_1 * ctr_1 + _data_pdfs_tmp_20_31;
-      double *RESTRICT _data_pdfs_tmp_20_32_10 =
-          _stride_pdfs_tmp_1 * ctr_1 + _data_pdfs_tmp_20_32;
-      double *RESTRICT _data_pdfs_tmp_20_33_10 =
-          _stride_pdfs_tmp_1 * ctr_1 + _data_pdfs_tmp_20_33;
-      double *RESTRICT _data_pdfs_tmp_20_34_10 =
-          _stride_pdfs_tmp_1 * ctr_1 + _data_pdfs_tmp_20_34;
-      double *RESTRICT _data_pdfs_tmp_20_35_10 =
-          _stride_pdfs_tmp_1 * ctr_1 + _data_pdfs_tmp_20_35;
-      double *RESTRICT _data_pdfs_tmp_20_36_10 =
-          _stride_pdfs_tmp_1 * ctr_1 + _data_pdfs_tmp_20_36;
-      double *RESTRICT _data_pdfs_tmp_20_37_10 =
-          _stride_pdfs_tmp_1 * ctr_1 + _data_pdfs_tmp_20_37;
-      double *RESTRICT _data_pdfs_tmp_20_38_10 =
-          _stride_pdfs_tmp_1 * ctr_1 + _data_pdfs_tmp_20_38;
-      double *RESTRICT _data_pdfs_tmp_20_39_10 =
-          _stride_pdfs_tmp_1 * ctr_1 + _data_pdfs_tmp_20_39;
-      double *RESTRICT _data_pdfs_tmp_20_310_10 =
-          _stride_pdfs_tmp_1 * ctr_1 + _data_pdfs_tmp_20_310;
-      double *RESTRICT _data_pdfs_tmp_20_311_10 =
-          _stride_pdfs_tmp_1 * ctr_1 + _data_pdfs_tmp_20_311;
-      double *RESTRICT _data_pdfs_tmp_20_312_10 =
-          _stride_pdfs_tmp_1 * ctr_1 + _data_pdfs_tmp_20_312;
-      double *RESTRICT _data_pdfs_tmp_20_313_10 =
-          _stride_pdfs_tmp_1 * ctr_1 + _data_pdfs_tmp_20_313;
-      double *RESTRICT _data_pdfs_tmp_20_314_10 =
-          _stride_pdfs_tmp_1 * ctr_1 + _data_pdfs_tmp_20_314;
-      double *RESTRICT _data_pdfs_tmp_20_315_10 =
-          _stride_pdfs_tmp_1 * ctr_1 + _data_pdfs_tmp_20_315;
-      double *RESTRICT _data_pdfs_tmp_20_316_10 =
-          _stride_pdfs_tmp_1 * ctr_1 + _data_pdfs_tmp_20_316;
-      double *RESTRICT _data_pdfs_tmp_20_317_10 =
-          _stride_pdfs_tmp_1 * ctr_1 + _data_pdfs_tmp_20_317;
-      double *RESTRICT _data_pdfs_tmp_20_318_10 =
-          _stride_pdfs_tmp_1 * ctr_1 + _data_pdfs_tmp_20_318;
-      for (int64_t ctr_0 = 1;
-           ctr_0 < ((_size_force_0 - 2) % (4) == 0
-                        ? _size_force_0 - 2
-                        : ((int64_t)((_size_force_0 - 2) / (4)) + 1) * (4)) +
-                       1;
-           ctr_0 += 4) {
-        const __m256d xi_0 =
-            _mm256_add_pd(_mm256_loadu_pd(&_data_pdfs_21_318_10[ctr_0 - 1]),
-                          _mm256_loadu_pd(&_data_pdfs_2m1_314_10[ctr_0 - 1]));
-        const __m256d xi_1 = _mm256_add_pd(
-            xi_0, _mm256_loadu_pd(&_data_pdfs_20_34_10[ctr_0 - 1]));
-        const __m256d xi_2 = _mm256_add_pd(
-            _mm256_add_pd(_mm256_load_pd(&_data_pdfs_20_31_1m1[ctr_0]),
-                          _mm256_load_pd(&_data_pdfs_21_315_1m1[ctr_0])),
-            _mm256_load_pd(&_data_pdfs_2m1_311_1m1[ctr_0]));
-        const __m256d xi_3 =
-            _mm256_add_pd(_mm256_load_pd(&_data_pdfs_2m1_312_11[ctr_0]),
-                          _mm256_load_pd(&_data_pdfs_2m1_35_10[ctr_0]));
-        const __m256d xi_4 =
-            _mm256_add_pd(_mm256_loadu_pd(&_data_pdfs_20_33_10[ctr_0 + 1]),
-                          _mm256_loadu_pd(&_data_pdfs_20_39_11[ctr_0 + 1]));
-        const __m256d xi_5 =
-            _mm256_add_pd(_mm256_load_pd(&_data_pdfs_20_32_11[ctr_0]),
-                          _mm256_load_pd(&_data_pdfs_21_316_11[ctr_0]));
-        const __m256d xi_6 =
-            _mm256_add_pd(_mm256_loadu_pd(&_data_pdfs_21_317_10[ctr_0 + 1]),
-                          _mm256_load_pd(&_data_pdfs_21_36_10[ctr_0]));
-        const __m256d xi_8 =
-            _mm256_mul_pd(_mm256_set_pd(-1.0, -1.0, -1.0, -1.0),
-                          _mm256_loadu_pd(&_data_pdfs_20_39_11[ctr_0 + 1]));
-        const __m256d xi_9 = _mm256_add_pd(
-            _mm256_mul_pd(_mm256_set_pd(-1.0, -1.0, -1.0, -1.0),
-                          _mm256_loadu_pd(&_data_pdfs_20_37_1m1[ctr_0 + 1])),
-            xi_8);
-        const __m256d xi_10 =
-            _mm256_mul_pd(_mm256_set_pd(-1.0, -1.0, -1.0, -1.0),
-                          _mm256_loadu_pd(&_data_pdfs_21_317_10[ctr_0 + 1]));
-        const __m256d xi_11 =
-            _mm256_mul_pd(_mm256_set_pd(-1.0, -1.0, -1.0, -1.0),
-                          _mm256_loadu_pd(&_data_pdfs_2m1_313_10[ctr_0 + 1]));
-        const __m256d xi_12 =
-            _mm256_mul_pd(_mm256_set_pd(-1.0, -1.0, -1.0, -1.0),
-                          _mm256_loadu_pd(&_data_pdfs_20_33_10[ctr_0 + 1]));
-        const __m256d xi_13 = _mm256_add_pd(_mm256_add_pd(xi_10, xi_11), xi_12);
-        const __m256d xi_14 =
-            _mm256_mul_pd(_mm256_set_pd(-1.0, -1.0, -1.0, -1.0),
-                          _mm256_load_pd(&_data_pdfs_20_32_11[ctr_0]));
-        const __m256d xi_15 =
-            _mm256_mul_pd(_mm256_set_pd(-1.0, -1.0, -1.0, -1.0),
-                          _mm256_loadu_pd(&_data_pdfs_20_310_11[ctr_0 - 1]));
-        const __m256d xi_16 = _mm256_add_pd(xi_14, xi_15);
-        const __m256d xi_17 =
-            _mm256_mul_pd(_mm256_set_pd(-1.0, -1.0, -1.0, -1.0),
-                          _mm256_load_pd(&_data_pdfs_21_316_11[ctr_0]));
-        const __m256d xi_18 =
-            _mm256_mul_pd(_mm256_set_pd(-1.0, -1.0, -1.0, -1.0),
-                          _mm256_load_pd(&_data_pdfs_2m1_312_11[ctr_0]));
-        const __m256d xi_19 = _mm256_add_pd(xi_17, xi_18);
-        const __m256d xi_20 =
-            _mm256_mul_pd(_mm256_set_pd(-1.0, -1.0, -1.0, -1.0),
-                          _mm256_loadu_pd(&_data_pdfs_21_318_10[ctr_0 - 1]));
-        const __m256d xi_21 = _mm256_add_pd(xi_10, xi_20);
-        const __m256d xi_22 =
-            _mm256_mul_pd(_mm256_set_pd(-1.0, -1.0, -1.0, -1.0),
-                          _mm256_load_pd(&_data_pdfs_21_315_1m1[ctr_0]));
-        const __m256d xi_23 =
-            _mm256_mul_pd(_mm256_set_pd(-1.0, -1.0, -1.0, -1.0),
-                          _mm256_load_pd(&_data_pdfs_21_36_10[ctr_0]));
-        const __m256d xi_24 =
-            _mm256_add_pd(_mm256_add_pd(_mm256_add_pd(xi_17, xi_22), xi_23),
-                          _mm256_load_pd(&_data_pdfs_2m1_311_1m1[ctr_0]));
-        const __m256d xi_40 =
-            _mm256_mul_pd(_mm256_set_pd(0.166666666666667, 0.166666666666667,
-                                        0.166666666666667, 0.166666666666667),
-                          _mm256_load_pd(&_data_force_20_31_10[ctr_0]));
-        const __m256d xi_48 =
-            _mm256_mul_pd(_mm256_set_pd(0.166666666666667, 0.166666666666667,
-                                        0.166666666666667, 0.166666666666667),
-                          _mm256_load_pd(&_data_force_20_30_10[ctr_0]));
-        const __m256d xi_52 =
-            _mm256_mul_pd(_mm256_set_pd(0.166666666666667, 0.166666666666667,
-                                        0.166666666666667, 0.166666666666667),
-                          _mm256_load_pd(&_data_force_20_32_10[ctr_0]));
-        const __m256d xi_55 =
-            _mm256_mul_pd(_mm256_set_pd(0.5, 0.5, 0.5, 0.5),
-                          _mm256_load_pd(&_data_force_20_31_10[ctr_0]));
-        const __m256d xi_59 =
-            _mm256_mul_pd(_mm256_set_pd(0.0833333333333333, 0.0833333333333333,
-                                        0.0833333333333333, 0.0833333333333333),
-                          _mm256_load_pd(&_data_force_20_30_10[ctr_0]));
-        const __m256d xi_63 =
-            _mm256_mul_pd(_mm256_set_pd(0.0833333333333333, 0.0833333333333333,
-                                        0.0833333333333333, 0.0833333333333333),
-                          _mm256_load_pd(&_data_force_20_31_10[ctr_0]));
-        const __m256d xi_73 =
-            _mm256_mul_pd(_mm256_set_pd(0.0833333333333333, 0.0833333333333333,
-                                        0.0833333333333333, 0.0833333333333333),
-                          _mm256_load_pd(&_data_force_20_32_10[ctr_0]));
-        const __m256d xi_84 =
-            _mm256_mul_pd(_mm256_set_pd(-1.0, -1.0, -1.0, -1.0),
-                          _mm256_load_pd(&_data_pdfs_20_30_10[ctr_0]));
-        const __m256d xi_85 = _mm256_add_pd(
-            _mm256_add_pd(
-                _mm256_mul_pd(_mm256_set_pd(3.0, 3.0, 3.0, 3.0),
-                              _mm256_load_pd(&_data_pdfs_21_36_10[ctr_0])),
-                _mm256_mul_pd(_mm256_set_pd(3.0, 3.0, 3.0, 3.0),
-                              _mm256_load_pd(&_data_pdfs_2m1_35_10[ctr_0]))),
-            xi_84);
-        const __m256d xi_86 = _mm256_mul_pd(
-            _mm256_add_pd(
-                _mm256_add_pd(
-                    _mm256_add_pd(
-                        _mm256_add_pd(
-                            _mm256_add_pd(
-                                _mm256_add_pd(
-                                    _mm256_mul_pd(
-                                        _mm256_set_pd(-3.0, -3.0, -3.0, -3.0),
-                                        _mm256_load_pd(
-                                            &_data_pdfs_21_315_1m1[ctr_0])),
-                                    _mm256_mul_pd(
-                                        _mm256_set_pd(-3.0, -3.0, -3.0, -3.0),
-                                        _mm256_load_pd(
-                                            &_data_pdfs_21_316_11[ctr_0]))),
-                                _mm256_mul_pd(
-                                    _mm256_set_pd(-3.0, -3.0, -3.0, -3.0),
-                                    _mm256_load_pd(
-                                        &_data_pdfs_2m1_311_1m1[ctr_0]))),
-                            _mm256_mul_pd(
-                                _mm256_set_pd(-3.0, -3.0, -3.0, -3.0),
-                                _mm256_load_pd(&_data_pdfs_2m1_312_11[ctr_0]))),
-                        _mm256_mul_pd(
-                            _mm256_set_pd(3.0, 3.0, 3.0, 3.0),
-                            _mm256_load_pd(&_data_pdfs_20_31_1m1[ctr_0]))),
-                    _mm256_mul_pd(_mm256_set_pd(3.0, 3.0, 3.0, 3.0),
-                                  _mm256_load_pd(&_data_pdfs_20_32_11[ctr_0]))),
-                xi_85),
-            _mm256_set_pd(omega_even, omega_even, omega_even, omega_even));
-        const __m256d xi_87 = _mm256_add_pd(
-            _mm256_add_pd(
-                _mm256_add_pd(_mm256_mul_pd(_mm256_set_pd(2.0, 2.0, 2.0, 2.0),
-                                            _mm256_load_pd(
-                                                &_data_pdfs_21_315_1m1[ctr_0])),
-                              _mm256_mul_pd(_mm256_set_pd(2.0, 2.0, 2.0, 2.0),
-                                            _mm256_load_pd(
-                                                &_data_pdfs_21_316_11[ctr_0]))),
-                _mm256_mul_pd(_mm256_set_pd(2.0, 2.0, 2.0, 2.0),
-                              _mm256_load_pd(&_data_pdfs_2m1_311_1m1[ctr_0]))),
-            _mm256_mul_pd(_mm256_set_pd(2.0, 2.0, 2.0, 2.0),
-                          _mm256_load_pd(&_data_pdfs_2m1_312_11[ctr_0])));
-        const __m256d xi_88 = _mm256_add_pd(
-            _mm256_add_pd(
-                _mm256_mul_pd(_mm256_set_pd(5.0, 5.0, 5.0, 5.0),
-                              _mm256_loadu_pd(&_data_pdfs_20_33_10[ctr_0 + 1])),
-                _mm256_mul_pd(
-                    _mm256_set_pd(5.0, 5.0, 5.0, 5.0),
-                    _mm256_loadu_pd(&_data_pdfs_20_34_10[ctr_0 - 1]))),
-            xi_87);
-        const __m256d xi_89 = _mm256_mul_pd(
-            _mm256_add_pd(
-                _mm256_add_pd(
-                    _mm256_add_pd(
-                        _mm256_add_pd(
-                            _mm256_add_pd(
-                                _mm256_add_pd(
-                                    _mm256_add_pd(
-                                        _mm256_mul_pd(
-                                            _mm256_set_pd(-5.0, -5.0, -5.0,
-                                                          -5.0),
-                                            _mm256_loadu_pd(
-                                                &_data_pdfs_21_317_10[ctr_0 +
-                                                                      1])),
-                                        _mm256_mul_pd(
-                                            _mm256_set_pd(-5.0, -5.0, -5.0,
-                                                          -5.0),
-                                            _mm256_loadu_pd(
-                                                &_data_pdfs_21_318_10[ctr_0 -
-                                                                      1]))),
-                                    _mm256_mul_pd(
-                                        _mm256_set_pd(-5.0, -5.0, -5.0, -5.0),
-                                        _mm256_loadu_pd(
-                                            &_data_pdfs_2m1_313_10[ctr_0 +
-                                                                   1]))),
-                                _mm256_mul_pd(
-                                    _mm256_set_pd(-5.0, -5.0, -5.0, -5.0),
-                                    _mm256_loadu_pd(
-                                        &_data_pdfs_2m1_314_10[ctr_0 - 1]))),
-                            _mm256_mul_pd(
-                                _mm256_set_pd(-2.0, -2.0, -2.0, -2.0),
-                                _mm256_load_pd(&_data_pdfs_20_31_1m1[ctr_0]))),
-                        _mm256_mul_pd(
-                            _mm256_set_pd(-2.0, -2.0, -2.0, -2.0),
-                            _mm256_load_pd(&_data_pdfs_20_32_11[ctr_0]))),
-                    xi_85),
-                xi_88),
-            _mm256_set_pd(omega_even, omega_even, omega_even, omega_even));
-        const __m256d xi_92 =
-            _mm256_mul_pd(_mm256_set_pd(-1.0, -1.0, -1.0, -1.0),
-                          _mm256_load_pd(&_data_pdfs_2m1_311_1m1[ctr_0]));
-        const __m256d xi_93 = _mm256_add_pd(xi_18, xi_92);
-        const __m256d xi_94 =
-            _mm256_mul_pd(_mm256_set_pd(-1.0, -1.0, -1.0, -1.0),
-                          _mm256_loadu_pd(&_data_pdfs_20_38_1m1[ctr_0 - 1]));
-        const __m256d xi_97 =
-            _mm256_mul_pd(_mm256_set_pd(-1.0, -1.0, -1.0, -1.0),
-                          _mm256_loadu_pd(&_data_pdfs_2m1_314_10[ctr_0 - 1]));
-        const __m256d xi_98 = _mm256_add_pd(
-            _mm256_add_pd(_mm256_add_pd(xi_11, xi_15), xi_21), xi_97);
-        const __m256d xi_100 =
-            _mm256_mul_pd(_mm256_set_pd(2.0, 2.0, 2.0, 2.0),
-                          _mm256_loadu_pd(&_data_pdfs_2m1_313_10[ctr_0 + 1]));
-        const __m256d xi_101 =
-            _mm256_mul_pd(_mm256_set_pd(2.0, 2.0, 2.0, 2.0),
-                          _mm256_loadu_pd(&_data_pdfs_2m1_314_10[ctr_0 - 1]));
-        const __m256d xi_102 = _mm256_add_pd(
-            _mm256_mul_pd(_mm256_set_pd(2.0, 2.0, 2.0, 2.0),
-                          _mm256_loadu_pd(&_data_pdfs_21_317_10[ctr_0 + 1])),
-            _mm256_mul_pd(_mm256_set_pd(2.0, 2.0, 2.0, 2.0),
-                          _mm256_loadu_pd(&_data_pdfs_21_318_10[ctr_0 - 1])));
-        const __m256d xi_103 = _mm256_mul_pd(
-            _mm256_add_pd(
-                _mm256_add_pd(
-                    _mm256_add_pd(
-                        _mm256_add_pd(
-                            _mm256_add_pd(
-                                _mm256_add_pd(
-                                    _mm256_add_pd(
-                                        _mm256_add_pd(
-                                            _mm256_add_pd(
-                                                _mm256_add_pd(
-                                                    _mm256_add_pd(
-                                                        _mm256_add_pd(
-                                                            _mm256_mul_pd(
-                                                                _mm256_set_pd(
-                                                                    -7.0, -7.0,
-                                                                    -7.0, -7.0),
-                                                                _mm256_loadu_pd(
-                                                                    &_data_pdfs_20_310_11
-                                                                        [ctr_0 -
-                                                                         1])),
-                                                            _mm256_mul_pd(
-                                                                _mm256_set_pd(
-                                                                    -7.0, -7.0,
-                                                                    -7.0, -7.0),
-                                                                _mm256_loadu_pd(
-                                                                    &_data_pdfs_20_37_1m1
-                                                                        [ctr_0 +
-                                                                         1]))),
-                                                        _mm256_mul_pd(
-                                                            _mm256_set_pd(
-                                                                -7.0, -7.0,
-                                                                -7.0, -7.0),
-                                                            _mm256_loadu_pd(
-                                                                &_data_pdfs_20_38_1m1
-                                                                    [ctr_0 -
-                                                                     1]))),
-                                                    _mm256_mul_pd(
-                                                        _mm256_set_pd(
-                                                            -7.0, -7.0, -7.0,
-                                                            -7.0),
-                                                        _mm256_loadu_pd(
-                                                            &_data_pdfs_20_39_11
-                                                                [ctr_0 + 1]))),
-                                                _mm256_mul_pd(
-                                                    _mm256_set_pd(-4.0, -4.0,
-                                                                  -4.0, -4.0),
-                                                    _mm256_load_pd(
-                                                        &_data_pdfs_21_36_10
-                                                            [ctr_0]))),
-                                            _mm256_mul_pd(
-                                                _mm256_set_pd(-4.0, -4.0, -4.0,
-                                                              -4.0),
-                                                _mm256_load_pd(
-                                                    &_data_pdfs_2m1_35_10
-                                                        [ctr_0]))),
-                                        _mm256_mul_pd(
-                                            _mm256_set_pd(5.0, 5.0, 5.0, 5.0),
-                                            _mm256_load_pd(
-                                                &_data_pdfs_20_31_1m1[ctr_0]))),
-                                    _mm256_mul_pd(
-                                        _mm256_set_pd(5.0, 5.0, 5.0, 5.0),
-                                        _mm256_load_pd(
-                                            &_data_pdfs_20_32_11[ctr_0]))),
-                                xi_100),
-                            xi_101),
-                        xi_102),
-                    xi_84),
-                xi_88),
-            _mm256_set_pd(omega_even, omega_even, omega_even, omega_even));
-        const __m256d xi_104 =
-            _mm256_add_pd(xi_92, _mm256_load_pd(&_data_pdfs_2m1_312_11[ctr_0]));
-        const __m256d xi_105 = _mm256_add_pd(
-            _mm256_add_pd(_mm256_add_pd(_mm256_add_pd(xi_104, xi_14), xi_22),
-                          _mm256_load_pd(&_data_pdfs_20_31_1m1[ctr_0])),
-            _mm256_load_pd(&_data_pdfs_21_316_11[ctr_0]));
-        const __m256d xi_107 = _mm256_mul_pd(
-            xi_105, _mm256_set_pd(xi_106, xi_106, xi_106, xi_106));
-        const __m256d xi_108 =
-            _mm256_mul_pd(_mm256_set_pd(2.0, 2.0, 2.0, 2.0),
-                          _mm256_loadu_pd(&_data_pdfs_20_37_1m1[ctr_0 + 1]));
-        const __m256d xi_109 =
-            _mm256_mul_pd(_mm256_set_pd(2.0, 2.0, 2.0, 2.0),
-                          _mm256_loadu_pd(&_data_pdfs_20_310_11[ctr_0 - 1]));
-        const __m256d xi_110 = _mm256_add_pd(
-            _mm256_mul_pd(_mm256_set_pd(-2.0, -2.0, -2.0, -2.0),
-                          _mm256_loadu_pd(&_data_pdfs_20_38_1m1[ctr_0 - 1])),
-            _mm256_mul_pd(_mm256_set_pd(2.0, 2.0, 2.0, 2.0),
-                          _mm256_loadu_pd(&_data_pdfs_20_39_11[ctr_0 + 1])));
-        const __m256d xi_111 = _mm256_add_pd(
-            _mm256_add_pd(
-                _mm256_add_pd(
-                    _mm256_add_pd(
-                        _mm256_add_pd(
-                            _mm256_mul_pd(
-                                xi_108, _mm256_set_pd(-1.0, -1.0, -1.0, -1.0)),
-                            xi_109),
-                        xi_110),
-                    xi_14),
-                xi_19),
-            xi_2);
-        const __m256d xi_113 = _mm256_mul_pd(
-            xi_111, _mm256_set_pd(xi_112, xi_112, xi_112, xi_112));
-        const __m256d xi_114 =
-            _mm256_mul_pd(xi_113, _mm256_set_pd(-1.0, -1.0, -1.0, -1.0));
-        const __m256d xi_116 = _mm256_add_pd(
-            xi_94, _mm256_loadu_pd(&_data_pdfs_20_310_11[ctr_0 - 1]));
-        const __m256d xi_120 =
-            _mm256_add_pd(_mm256_loadu_pd(&_data_pdfs_21_317_10[ctr_0 + 1]),
-                          _mm256_loadu_pd(&_data_pdfs_2m1_313_10[ctr_0 + 1]));
-        const __m256d xi_124 = _mm256_mul_pd(
-            xi_103, _mm256_set_pd(-0.0198412698412698, -0.0198412698412698,
-                                  -0.0198412698412698, -0.0198412698412698));
-        const __m256d xi_132 = _mm256_add_pd(
-            xi_97, _mm256_loadu_pd(&_data_pdfs_2m1_313_10[ctr_0 + 1]));
-        const __m256d xi_133 = _mm256_add_pd(
-            _mm256_add_pd(_mm256_add_pd(_mm256_add_pd(xi_12, xi_132), xi_20),
-                          _mm256_loadu_pd(&_data_pdfs_20_34_10[ctr_0 - 1])),
-            _mm256_loadu_pd(&_data_pdfs_21_317_10[ctr_0 + 1]));
-        const __m256d xi_134 = _mm256_mul_pd(
-            xi_133, _mm256_set_pd(xi_106, xi_106, xi_106, xi_106));
-        const __m256d xi_135 = _mm256_add_pd(
-            _mm256_add_pd(
-                _mm256_add_pd(
-                    _mm256_add_pd(
-                        _mm256_mul_pd(xi_109,
-                                      _mm256_set_pd(-1.0, -1.0, -1.0, -1.0)),
-                        xi_1),
-                    xi_108),
-                xi_110),
-            xi_13);
-        const __m256d xi_136 = _mm256_mul_pd(
-            xi_135, _mm256_set_pd(xi_112, xi_112, xi_112, xi_112));
-        const __m256d xi_138 =
-            _mm256_mul_pd(xi_136, _mm256_set_pd(-1.0, -1.0, -1.0, -1.0));
-        const __m256d xi_139 =
-            _mm256_add_pd(_mm256_load_pd(&_data_pdfs_21_315_1m1[ctr_0]),
-                          _mm256_load_pd(&_data_pdfs_21_316_11[ctr_0]));
-        const __m256d xi_140 =
-            _mm256_add_pd(_mm256_add_pd(_mm256_add_pd(xi_139, xi_23), xi_93),
-                          _mm256_load_pd(&_data_pdfs_2m1_35_10[ctr_0]));
-        const __m256d xi_141 = _mm256_mul_pd(
-            xi_140, _mm256_set_pd(xi_106, xi_106, xi_106, xi_106));
-        const __m256d xi_144 = _mm256_add_pd(
-            _mm256_add_pd(
-                _mm256_add_pd(
-                    _mm256_add_pd(
-                        _mm256_mul_pd(xi_100,
-                                      _mm256_set_pd(-1.0, -1.0, -1.0, -1.0)),
-                        _mm256_mul_pd(xi_101,
-                                      _mm256_set_pd(-1.0, -1.0, -1.0, -1.0))),
-                    xi_102),
-                xi_24),
-            xi_3);
-        const __m256d xi_145 = _mm256_mul_pd(
-            xi_144, _mm256_set_pd(xi_112, xi_112, xi_112, xi_112));
-        const __m256d xi_146 =
-            _mm256_mul_pd(xi_145, _mm256_set_pd(-1.0, -1.0, -1.0, -1.0));
-        const __m256d xi_148 = xi_145;
-        const __m256d xi_152 = _mm256_mul_pd(
-            xi_103, _mm256_set_pd(0.0138888888888889, 0.0138888888888889,
-                                  0.0138888888888889, 0.0138888888888889));
-        const __m256d xi_168 = _mm256_mul_pd(
-            xi_89, _mm256_set_pd(-0.00714285714285714, -0.00714285714285714,
-                                 -0.00714285714285714, -0.00714285714285714));
-        const __m256d xi_170 =
-            _mm256_mul_pd(xi_86, _mm256_set_pd(0.025, 0.025, 0.025, 0.025));
-        const __m256d xi_173 = _mm256_mul_pd(
-            xi_144, _mm256_set_pd(xi_172, xi_172, xi_172, xi_172));
-        const __m256d xi_175 = _mm256_mul_pd(
-            xi_140, _mm256_set_pd(xi_174, xi_174, xi_174, xi_174));
-        const __m256d xi_176 = _mm256_mul_pd(
-            xi_103, _mm256_set_pd(-0.00396825396825397, -0.00396825396825397,
-                                  -0.00396825396825397, -0.00396825396825397));
-        const __m256d xi_180 = _mm256_mul_pd(
-            xi_111, _mm256_set_pd(xi_172, xi_172, xi_172, xi_172));
-        const __m256d xi_181 = _mm256_mul_pd(
-            xi_105, _mm256_set_pd(xi_174, xi_174, xi_174, xi_174));
-        const __m256d xi_187 = _mm256_mul_pd(
-            xi_89, _mm256_set_pd(0.0178571428571429, 0.0178571428571429,
-                                 0.0178571428571429, 0.0178571428571429));
-        const __m256d xi_190 = _mm256_mul_pd(
-            xi_133, _mm256_set_pd(xi_174, xi_174, xi_174, xi_174));
-        const __m256d xi_191 = _mm256_mul_pd(
-            xi_135, _mm256_set_pd(xi_172, xi_172, xi_172, xi_172));
-        const __m256d vel0Term = _mm256_add_pd(
-            _mm256_add_pd(xi_1,
-                          _mm256_loadu_pd(&_data_pdfs_20_310_11[ctr_0 - 1])),
-            _mm256_loadu_pd(&_data_pdfs_20_38_1m1[ctr_0 - 1]));
-        const __m256d vel1Term = _mm256_add_pd(
-            xi_2, _mm256_loadu_pd(&_data_pdfs_20_37_1m1[ctr_0 + 1]));
-        const __m256d vel2Term = _mm256_add_pd(
-            xi_3, _mm256_loadu_pd(&_data_pdfs_2m1_313_10[ctr_0 + 1]));
-        const __m256d rho = _mm256_add_pd(
-            _mm256_add_pd(
-                _mm256_add_pd(
-                    _mm256_add_pd(
-                        _mm256_add_pd(_mm256_add_pd(vel0Term, vel1Term),
-                                      vel2Term),
-                        xi_4),
-                    xi_5),
-                xi_6),
-            _mm256_load_pd(&_data_pdfs_20_30_10[ctr_0]));
-        const __m256d xi_7 =
-            _mm256_div_pd(_mm256_set_pd(1.0, 1.0, 1.0, 1.0), rho);
-        const __m256d u_0 = _mm256_mul_pd(
-            xi_7, _mm256_add_pd(_mm256_add_pd(vel0Term, xi_13), xi_9));
-        const __m256d xi_25 =
-            _mm256_mul_pd(u_0, _mm256_load_pd(&_data_force_20_30_10[ctr_0]));
-        const __m256d xi_26 = _mm256_mul_pd(
-            xi_25, _mm256_set_pd(0.333333333333333, 0.333333333333333,
-                                 0.333333333333333, 0.333333333333333));
-        const __m256d xi_32 =
-            _mm256_mul_pd(xi_26, _mm256_set_pd(-1.0, -1.0, -1.0, -1.0));
-        const __m256d xi_90 = _mm256_mul_pd(rho, (_mm256_mul_pd(u_0, u_0)));
-        const __m256d xi_129 = _mm256_mul_pd(rho, u_0);
-        const __m256d xi_130 = _mm256_add_pd(
-            _mm256_add_pd(
-                _mm256_add_pd(
-                    _mm256_add_pd(
-                        _mm256_mul_pd(vel0Term,
-                                      _mm256_set_pd(-1.0, -1.0, -1.0, -1.0)),
-                        xi_120),
-                    xi_129),
-                xi_4),
-            _mm256_loadu_pd(&_data_pdfs_20_37_1m1[ctr_0 + 1]));
-        const __m256d xi_131 = _mm256_mul_pd(
-            xi_130, _mm256_set_pd(xi_118, xi_118, xi_118, xi_118));
-        const __m256d xi_158 = _mm256_mul_pd(
-            xi_130, _mm256_set_pd(xi_154, xi_154, xi_154, xi_154));
-        const __m256d u_1 = _mm256_mul_pd(
-            xi_7,
-            _mm256_add_pd(
-                _mm256_add_pd(
-                    _mm256_add_pd(_mm256_add_pd(vel1Term, xi_16), xi_19), xi_8),
-                _mm256_loadu_pd(&_data_pdfs_20_38_1m1[ctr_0 - 1])));
-        const __m256d xi_27 =
-            _mm256_mul_pd(u_1, _mm256_load_pd(&_data_force_20_31_10[ctr_0]));
-        const __m256d xi_28 = _mm256_mul_pd(
-            xi_27, _mm256_set_pd(0.333333333333333, 0.333333333333333,
-                                 0.333333333333333, 0.333333333333333));
-        const __m256d xi_33 =
-            _mm256_mul_pd(xi_28, _mm256_set_pd(-1.0, -1.0, -1.0, -1.0));
-        const __m256d xi_54 =
-            _mm256_mul_pd(u_1, _mm256_set_pd(0.5, 0.5, 0.5, 0.5));
-        const __m256d xi_57 = _mm256_mul_pd(
-            _mm256_add_pd(
-                _mm256_mul_pd(u_0, xi_55),
-                _mm256_mul_pd(xi_54,
-                              _mm256_load_pd(&_data_force_20_30_10[ctr_0]))),
-            _mm256_set_pd(xi_56, xi_56, xi_56, xi_56));
-        const __m256d xi_58 =
-            _mm256_mul_pd(xi_57, _mm256_set_pd(-1.0, -1.0, -1.0, -1.0));
-        const __m256d xi_95 = _mm256_mul_pd(rho, (_mm256_mul_pd(u_1, u_1)));
-        const __m256d xi_96 = _mm256_add_pd(_mm256_add_pd(xi_9, xi_94), xi_95);
-        const __m256d xi_115 = _mm256_mul_pd(rho, u_1);
-        const __m256d xi_117 = _mm256_add_pd(
-            _mm256_add_pd(
-                _mm256_add_pd(
-                    _mm256_add_pd(
-                        _mm256_add_pd(
-                            _mm256_mul_pd(vel1Term, _mm256_set_pd(-1.0, -1.0,
-                                                                  -1.0, -1.0)),
-                            xi_115),
-                        xi_116),
-                    xi_5),
-                _mm256_loadu_pd(&_data_pdfs_20_39_11[ctr_0 + 1])),
-            _mm256_load_pd(&_data_pdfs_2m1_312_11[ctr_0]));
-        const __m256d xi_119 = _mm256_mul_pd(
-            xi_117, _mm256_set_pd(xi_118, xi_118, xi_118, xi_118));
-        const __m256d xi_150 = _mm256_mul_pd(
-            _mm256_add_pd(
-                _mm256_add_pd(_mm256_add_pd(_mm256_mul_pd(u_0, xi_115), xi_116),
-                              xi_8),
-                _mm256_loadu_pd(&_data_pdfs_20_37_1m1[ctr_0 + 1])),
-            _mm256_set_pd(xi_149, xi_149, xi_149, xi_149));
-        const __m256d xi_155 = _mm256_mul_pd(
-            xi_117, _mm256_set_pd(xi_154, xi_154, xi_154, xi_154));
-        const __m256d xi_156 = xi_155;
-        const __m256d xi_157 = _mm256_add_pd(xi_113, xi_156);
-        const __m256d xi_166 =
-            _mm256_mul_pd(xi_155, _mm256_set_pd(-1.0, -1.0, -1.0, -1.0));
-        const __m256d xi_167 = _mm256_add_pd(xi_114, xi_166);
-        const __m256d xi_182 = _mm256_add_pd(
-            _mm256_add_pd(
-                _mm256_mul_pd(xi_180, _mm256_set_pd(-1.0, -1.0, -1.0, -1.0)),
-                xi_156),
-            xi_181);
-        const __m256d xi_183 = _mm256_add_pd(
-            _mm256_add_pd(
-                _mm256_mul_pd(xi_181, _mm256_set_pd(-1.0, -1.0, -1.0, -1.0)),
-                xi_166),
-            xi_180);
-        const __m256d u_2 = _mm256_mul_pd(
-            xi_7,
-            _mm256_add_pd(_mm256_add_pd(_mm256_add_pd(vel2Term, xi_21), xi_24),
-                          _mm256_loadu_pd(&_data_pdfs_2m1_314_10[ctr_0 - 1])));
-        const __m256d xi_29 =
-            _mm256_mul_pd(u_2, _mm256_load_pd(&_data_force_20_32_10[ctr_0]));
-        const __m256d xi_30 = _mm256_mul_pd(
-            xi_29, _mm256_set_pd(0.333333333333333, 0.333333333333333,
-                                 0.333333333333333, 0.333333333333333));
-        const __m256d xi_31 =
-            _mm256_mul_pd(_mm256_add_pd(_mm256_add_pd(xi_26, xi_28), xi_30),
-                          _mm256_set_pd(-omega_bulk + 2.0, -omega_bulk + 2.0,
-                                        -omega_bulk + 2.0, -omega_bulk + 2.0));
-        const __m256d xi_34 = _mm256_add_pd(
-            _mm256_add_pd(
-                _mm256_mul_pd(
-                    xi_29, _mm256_set_pd(0.666666666666667, 0.666666666666667,
-                                         0.666666666666667, 0.666666666666667)),
-                xi_32),
-            xi_33);
-        const __m256d xi_37 =
-            _mm256_mul_pd(xi_30, _mm256_set_pd(-1.0, -1.0, -1.0, -1.0));
-        const __m256d xi_38 = _mm256_add_pd(
-            _mm256_add_pd(
-                _mm256_mul_pd(
-                    xi_27, _mm256_set_pd(0.666666666666667, 0.666666666666667,
-                                         0.666666666666667, 0.666666666666667)),
-                xi_32),
-            xi_37);
-        const __m256d xi_39 = _mm256_add_pd(
-            _mm256_add_pd(
-                _mm256_mul_pd(
-                    xi_25, _mm256_set_pd(0.666666666666667, 0.666666666666667,
-                                         0.666666666666667, 0.666666666666667)),
-                xi_33),
-            xi_37);
-        const __m256d xi_42 =
-            _mm256_mul_pd(xi_34, _mm256_set_pd(xi_41, xi_41, xi_41, xi_41));
-        const __m256d xi_43 =
-            _mm256_mul_pd(xi_42, _mm256_set_pd(-1.0, -1.0, -1.0, -1.0));
-        const __m256d xi_44 =
-            _mm256_mul_pd(xi_39, _mm256_set_pd(xi_41, xi_41, xi_41, xi_41));
-        const __m256d xi_45 =
-            _mm256_mul_pd(xi_44, _mm256_set_pd(-1.0, -1.0, -1.0, -1.0));
-        const __m256d xi_47 = _mm256_add_pd(
-            _mm256_add_pd(
-                _mm256_mul_pd(xi_38, _mm256_set_pd(xi_46, xi_46, xi_46, xi_46)),
-                xi_43),
-            xi_45);
-        const __m256d xi_49 =
-            _mm256_mul_pd(xi_38, _mm256_set_pd(xi_41, xi_41, xi_41, xi_41));
-        const __m256d xi_50 =
-            _mm256_mul_pd(xi_49, _mm256_set_pd(-1.0, -1.0, -1.0, -1.0));
-        const __m256d xi_51 = _mm256_add_pd(
-            _mm256_add_pd(
-                _mm256_mul_pd(xi_39, _mm256_set_pd(xi_46, xi_46, xi_46, xi_46)),
-                xi_43),
-            xi_50);
-        const __m256d xi_53 = _mm256_add_pd(
-            _mm256_add_pd(
-                _mm256_mul_pd(xi_34, _mm256_set_pd(xi_46, xi_46, xi_46, xi_46)),
-                xi_45),
-            xi_50);
-        const __m256d xi_60 = _mm256_add_pd(
-            _mm256_mul_pd(xi_59, _mm256_set_pd(-1.0, -1.0, -1.0, -1.0)), xi_44);
-        const __m256d xi_62 = _mm256_mul_pd(
-            _mm256_mul_pd(xi_34, _mm256_set_pd(-1.0, -1.0, -1.0, -1.0)),
-            _mm256_set_pd(xi_61, xi_61, xi_61, xi_61));
-        const __m256d xi_64 =
-            _mm256_mul_pd(xi_31, _mm256_set_pd(0.125, 0.125, 0.125, 0.125));
-        const __m256d xi_65 = _mm256_add_pd(xi_49, xi_64);
-        const __m256d xi_66 = _mm256_add_pd(xi_63, xi_65);
-        const __m256d xi_67 = _mm256_add_pd(xi_62, xi_66);
-        const __m256d xi_68 = _mm256_add_pd(xi_44, xi_59);
-        const __m256d xi_69 = _mm256_add_pd(
-            _mm256_mul_pd(xi_63, _mm256_set_pd(-1.0, -1.0, -1.0, -1.0)), xi_65);
-        const __m256d xi_70 = _mm256_add_pd(xi_62, xi_69);
-        const __m256d xi_71 = _mm256_mul_pd(
-            _mm256_add_pd(
-                _mm256_mul_pd(u_2, xi_55),
-                _mm256_mul_pd(xi_54,
-                              _mm256_load_pd(&_data_force_20_32_10[ctr_0]))),
-            _mm256_set_pd(xi_56, xi_56, xi_56, xi_56));
-        const __m256d xi_72 = _mm256_mul_pd(
-            _mm256_mul_pd(xi_39, _mm256_set_pd(-1.0, -1.0, -1.0, -1.0)),
-            _mm256_set_pd(xi_61, xi_61, xi_61, xi_61));
-        const __m256d xi_74 = _mm256_add_pd(xi_42, xi_73);
-        const __m256d xi_75 = _mm256_add_pd(xi_72, xi_74);
-        const __m256d xi_76 =
-            _mm256_mul_pd(xi_71, _mm256_set_pd(-1.0, -1.0, -1.0, -1.0));
-        const __m256d xi_77 = _mm256_mul_pd(
-            _mm256_add_pd(
-                _mm256_mul_pd(
-                    _mm256_mul_pd(u_0, _mm256_set_pd(0.5, 0.5, 0.5, 0.5)),
-                    _mm256_load_pd(&_data_force_20_32_10[ctr_0])),
-                _mm256_mul_pd(
-                    _mm256_mul_pd(u_2, _mm256_set_pd(0.5, 0.5, 0.5, 0.5)),
-                    _mm256_load_pd(&_data_force_20_30_10[ctr_0]))),
-            _mm256_set_pd(xi_56, xi_56, xi_56, xi_56));
-        const __m256d xi_78 =
-            _mm256_mul_pd(xi_77, _mm256_set_pd(-1.0, -1.0, -1.0, -1.0));
-        const __m256d xi_79 = _mm256_mul_pd(
-            _mm256_mul_pd(xi_38, _mm256_set_pd(-1.0, -1.0, -1.0, -1.0)),
-            _mm256_set_pd(xi_61, xi_61, xi_61, xi_61));
-        const __m256d xi_80 = _mm256_add_pd(_mm256_add_pd(xi_64, xi_74), xi_79);
-        const __m256d xi_81 = _mm256_add_pd(
-            _mm256_mul_pd(xi_73, _mm256_set_pd(-1.0, -1.0, -1.0, -1.0)), xi_42);
-        const __m256d xi_82 = _mm256_add_pd(xi_72, xi_81);
-        const __m256d xi_83 = _mm256_add_pd(_mm256_add_pd(xi_64, xi_79), xi_81);
-        const __m256d xi_91 = _mm256_mul_pd(rho, (_mm256_mul_pd(u_2, u_2)));
-        const __m256d xi_99 = _mm256_mul_pd(
-            _mm256_add_pd(
-                _mm256_add_pd(
-                    _mm256_add_pd(
-                        _mm256_add_pd(
-                            _mm256_add_pd(
-                                _mm256_add_pd(_mm256_add_pd(xi_17, xi_22),
-                                              xi_90),
-                                xi_91),
-                            xi_93),
-                        xi_96),
-                    xi_98),
-                _mm256_load_pd(&_data_pdfs_20_30_10[ctr_0])),
-            _mm256_set_pd(omega_bulk, omega_bulk, omega_bulk, omega_bulk));
-        const __m256d xi_121 = _mm256_add_pd(
-            _mm256_add_pd(
-                _mm256_mul_pd(xi_91, _mm256_set_pd(-1.0, -1.0, -1.0, -1.0)),
-                _mm256_load_pd(&_data_pdfs_21_36_10[ctr_0])),
-            _mm256_load_pd(&_data_pdfs_2m1_35_10[ctr_0]));
-        const __m256d xi_122 = _mm256_mul_pd(
-            _mm256_add_pd(
-                _mm256_add_pd(
-                    _mm256_add_pd(
-                        _mm256_add_pd(
-                            _mm256_add_pd(
-                                _mm256_mul_pd(
-                                    _mm256_set_pd(-1.0, -1.0, -1.0, -1.0),
-                                    _mm256_load_pd(
-                                        &_data_pdfs_20_31_1m1[ctr_0])),
-                                xi_0),
-                            xi_120),
-                        xi_121),
-                    xi_16),
-                xi_96),
-            _mm256_set_pd(omega_shear, omega_shear, omega_shear, omega_shear));
-        const __m256d xi_123 =
-            _mm256_mul_pd(xi_122, _mm256_set_pd(0.125, 0.125, 0.125, 0.125));
-        const __m256d xi_125 = _mm256_mul_pd(
-            _mm256_add_pd(
-                _mm256_add_pd(
-                    _mm256_add_pd(
-                        _mm256_add_pd(
-                            _mm256_add_pd(
-                                _mm256_add_pd(
-                                    _mm256_add_pd(
-                                        _mm256_add_pd(
-                                            _mm256_add_pd(
-                                                _mm256_add_pd(
-                                                    _mm256_mul_pd(
-                                                        xi_90, _mm256_set_pd(
-                                                                   2.0, 2.0,
-                                                                   2.0, 2.0)),
-                                                    _mm256_mul_pd(
-                                                        xi_95,
-                                                        _mm256_set_pd(
-                                                            -1.0, -1.0, -1.0,
-                                                            -1.0))),
-                                                _mm256_mul_pd(
-                                                    _mm256_set_pd(-2.0, -2.0,
-                                                                  -2.0, -2.0),
-                                                    _mm256_loadu_pd(
-                                                        &_data_pdfs_20_33_10
-                                                            [ctr_0 + 1]))),
-                                            _mm256_mul_pd(
-                                                _mm256_set_pd(-2.0, -2.0, -2.0,
-                                                              -2.0),
-                                                _mm256_loadu_pd(
-                                                    &_data_pdfs_20_34_10[ctr_0 -
-                                                                         1]))),
-                                        xi_121),
-                                    xi_87),
-                                xi_9),
-                            xi_94),
-                        xi_98),
-                    _mm256_load_pd(&_data_pdfs_20_31_1m1[ctr_0])),
-                _mm256_load_pd(&_data_pdfs_20_32_11[ctr_0])),
-            _mm256_set_pd(omega_shear, omega_shear, omega_shear, omega_shear));
-        const __m256d xi_126 = _mm256_mul_pd(
-            xi_125, _mm256_set_pd(-0.0416666666666667, -0.0416666666666667,
-                                  -0.0416666666666667, -0.0416666666666667));
-        const __m256d xi_127 = _mm256_add_pd(
-            _mm256_mul_pd(xi_86, _mm256_set_pd(-0.05, -0.05, -0.05, -0.05)),
-            xi_126);
-        const __m256d xi_128 = _mm256_add_pd(
-            _mm256_add_pd(
-                _mm256_add_pd(
-                    _mm256_mul_pd(xi_89, _mm256_set_pd(0.0142857142857143,
-                                                       0.0142857142857143,
-                                                       0.0142857142857143,
-                                                       0.0142857142857143)),
-                    xi_123),
-                xi_124),
-            xi_127);
-        const __m256d xi_137 = _mm256_add_pd(
-            _mm256_add_pd(
-                _mm256_mul_pd(xi_125, _mm256_set_pd(0.0833333333333333,
-                                                    0.0833333333333333,
-                                                    0.0833333333333333,
-                                                    0.0833333333333333)),
-                _mm256_mul_pd(xi_89, _mm256_set_pd(-0.0357142857142857,
-                                                   -0.0357142857142857,
-                                                   -0.0357142857142857,
-                                                   -0.0357142857142857))),
-            xi_124);
-        const __m256d xi_142 = _mm256_add_pd(
-            _mm256_add_pd(
-                _mm256_add_pd(
-                    _mm256_add_pd(
-                        _mm256_add_pd(
-                            _mm256_add_pd(
-                                _mm256_mul_pd(rho, u_2),
-                                _mm256_mul_pd(
-                                    vel2Term,
-                                    _mm256_set_pd(-1.0, -1.0, -1.0, -1.0))),
-                            xi_139),
-                        xi_6),
-                    xi_92),
-                xi_97),
-            _mm256_loadu_pd(&_data_pdfs_21_318_10[ctr_0 - 1]));
-        const __m256d xi_143 = _mm256_mul_pd(
-            xi_142, _mm256_set_pd(xi_118, xi_118, xi_118, xi_118));
-        const __m256d xi_147 = _mm256_add_pd(
-            _mm256_add_pd(
-                _mm256_add_pd(
-                    _mm256_mul_pd(xi_103, _mm256_set_pd(0.0158730158730159,
-                                                        0.0158730158730159,
-                                                        0.0158730158730159,
-                                                        0.0158730158730159)),
-                    _mm256_mul_pd(xi_123,
-                                  _mm256_set_pd(-1.0, -1.0, -1.0, -1.0))),
-                _mm256_mul_pd(xi_89, _mm256_set_pd(-0.0214285714285714,
-                                                   -0.0214285714285714,
-                                                   -0.0214285714285714,
-                                                   -0.0214285714285714))),
-            xi_127);
-        const __m256d xi_151 = _mm256_mul_pd(
-            xi_122, _mm256_set_pd(0.0625, 0.0625, 0.0625, 0.0625));
-        const __m256d xi_153 = _mm256_add_pd(
-            _mm256_add_pd(
-                _mm256_mul_pd(xi_150, _mm256_set_pd(-1.0, -1.0, -1.0, -1.0)),
-                xi_151),
-            xi_152);
-        const __m256d xi_159 = _mm256_mul_pd(
-            xi_99, _mm256_set_pd(0.0416666666666667, 0.0416666666666667,
-                                 0.0416666666666667, 0.0416666666666667));
-        const __m256d xi_160 = _mm256_add_pd(
-            _mm256_mul_pd(
-                xi_125, _mm256_set_pd(0.0208333333333333, 0.0208333333333333,
-                                      0.0208333333333333, 0.0208333333333333)),
-            xi_159);
-        const __m256d xi_161 = _mm256_add_pd(
-            _mm256_mul_pd(xi_158, _mm256_set_pd(-1.0, -1.0, -1.0, -1.0)),
-            xi_160);
-        const __m256d xi_162 = _mm256_add_pd(xi_138, xi_161);
-        const __m256d xi_163 =
-            _mm256_add_pd(_mm256_add_pd(xi_150, xi_151), xi_152);
-        const __m256d xi_164 = _mm256_add_pd(xi_158, xi_160);
-        const __m256d xi_165 = _mm256_add_pd(xi_136, xi_164);
-        const __m256d xi_169 = _mm256_mul_pd(
-            _mm256_add_pd(
-                _mm256_add_pd(_mm256_add_pd(_mm256_mul_pd(u_2, xi_115), xi_104),
-                              xi_17),
-                _mm256_load_pd(&_data_pdfs_21_315_1m1[ctr_0])),
-            _mm256_set_pd(xi_149, xi_149, xi_149, xi_149));
-        const __m256d xi_171 = _mm256_add_pd(
-            _mm256_add_pd(_mm256_add_pd(_mm256_add_pd(xi_126, xi_159), xi_168),
-                          xi_169),
-            xi_170);
-        const __m256d xi_177 = _mm256_mul_pd(
-            xi_142, _mm256_set_pd(xi_154, xi_154, xi_154, xi_154));
-        const __m256d xi_178 = _mm256_add_pd(xi_176, xi_177);
-        const __m256d xi_179 = _mm256_add_pd(
-            _mm256_add_pd(
-                _mm256_mul_pd(xi_173, _mm256_set_pd(-1.0, -1.0, -1.0, -1.0)),
-                xi_175),
-            xi_178);
-        const __m256d xi_184 = _mm256_add_pd(
-            _mm256_add_pd(
-                _mm256_add_pd(
-                    _mm256_add_pd(
-                        _mm256_mul_pd(xi_169,
-                                      _mm256_set_pd(-1.0, -1.0, -1.0, -1.0)),
-                        xi_126),
-                    xi_159),
-                xi_168),
-            xi_170);
-        const __m256d xi_185 = _mm256_mul_pd(
-            _mm256_add_pd(
-                _mm256_add_pd(_mm256_add_pd(_mm256_mul_pd(u_2, xi_129), xi_10),
-                              xi_132),
-                _mm256_loadu_pd(&_data_pdfs_21_318_10[ctr_0 - 1])),
-            _mm256_set_pd(xi_149, xi_149, xi_149, xi_149));
-        const __m256d xi_186 =
-            _mm256_mul_pd(xi_151, _mm256_set_pd(-1.0, -1.0, -1.0, -1.0));
-        const __m256d xi_188 = _mm256_add_pd(
-            _mm256_add_pd(
-                _mm256_mul_pd(xi_185, _mm256_set_pd(-1.0, -1.0, -1.0, -1.0)),
-                xi_186),
-            xi_187);
-        const __m256d xi_189 = _mm256_add_pd(xi_148, xi_178);
-        const __m256d xi_192 = _mm256_add_pd(
-            _mm256_add_pd(
-                _mm256_mul_pd(xi_190, _mm256_set_pd(-1.0, -1.0, -1.0, -1.0)),
-                xi_161),
-            xi_191);
-        const __m256d xi_193 =
-            _mm256_add_pd(_mm256_add_pd(xi_185, xi_186), xi_187);
-        const __m256d xi_194 = _mm256_add_pd(
-            _mm256_add_pd(
-                _mm256_mul_pd(xi_191, _mm256_set_pd(-1.0, -1.0, -1.0, -1.0)),
-                xi_164),
-            xi_190);
-        const __m256d xi_195 = _mm256_add_pd(
-            _mm256_mul_pd(xi_177, _mm256_set_pd(-1.0, -1.0, -1.0, -1.0)),
-            xi_176);
-        const __m256d xi_196 = _mm256_add_pd(
-            _mm256_add_pd(
-                _mm256_mul_pd(xi_175, _mm256_set_pd(-1.0, -1.0, -1.0, -1.0)),
-                xi_173),
-            xi_195);
-        const __m256d xi_197 = _mm256_add_pd(xi_146, xi_195);
-        const __m256d forceTerm_0 = _mm256_add_pd(
-            _mm256_add_pd(
-                _mm256_add_pd(
-                    _mm256_mul_pd(xi_31, _mm256_set_pd(-1.5, -1.5, -1.5, -1.5)),
-                    _mm256_mul_pd(
-                        _mm256_mul_pd(xi_34,
-                                      _mm256_set_pd(-1.0, -1.0, -1.0, -1.0)),
-                        _mm256_set_pd(xi_36, xi_36, xi_36, xi_36))),
-                _mm256_mul_pd(
-                    _mm256_mul_pd(xi_38, _mm256_set_pd(-1.0, -1.0, -1.0, -1.0)),
-                    _mm256_set_pd(xi_36, xi_36, xi_36, xi_36))),
-            _mm256_mul_pd(
-                _mm256_mul_pd(xi_39, _mm256_set_pd(-1.0, -1.0, -1.0, -1.0)),
-                _mm256_set_pd(xi_36, xi_36, xi_36, xi_36)));
-        const __m256d forceTerm_1 = _mm256_add_pd(xi_40, xi_47);
-        const __m256d forceTerm_2 = _mm256_add_pd(
-            _mm256_mul_pd(xi_40, _mm256_set_pd(-1.0, -1.0, -1.0, -1.0)), xi_47);
-        const __m256d forceTerm_3 = _mm256_add_pd(
-            _mm256_mul_pd(xi_48, _mm256_set_pd(-1.0, -1.0, -1.0, -1.0)), xi_51);
-        const __m256d forceTerm_4 = _mm256_add_pd(xi_48, xi_51);
-        const __m256d forceTerm_5 = _mm256_add_pd(xi_52, xi_53);
-        const __m256d forceTerm_6 = _mm256_add_pd(
-            _mm256_mul_pd(xi_52, _mm256_set_pd(-1.0, -1.0, -1.0, -1.0)), xi_53);
-        const __m256d forceTerm_7 =
-            _mm256_add_pd(_mm256_add_pd(xi_58, xi_60), xi_67);
-        const __m256d forceTerm_8 =
-            _mm256_add_pd(_mm256_add_pd(xi_57, xi_67), xi_68);
-        const __m256d forceTerm_9 =
-            _mm256_add_pd(_mm256_add_pd(xi_57, xi_60), xi_70);
-        const __m256d forceTerm_10 =
-            _mm256_add_pd(_mm256_add_pd(xi_58, xi_68), xi_70);
-        const __m256d forceTerm_11 =
-            _mm256_add_pd(_mm256_add_pd(xi_66, xi_71), xi_75);
-        const __m256d forceTerm_12 =
-            _mm256_add_pd(_mm256_add_pd(xi_69, xi_75), xi_76);
-        const __m256d forceTerm_13 =
-            _mm256_add_pd(_mm256_add_pd(xi_60, xi_78), xi_80);
-        const __m256d forceTerm_14 =
-            _mm256_add_pd(_mm256_add_pd(xi_68, xi_77), xi_80);
-        const __m256d forceTerm_15 =
-            _mm256_add_pd(_mm256_add_pd(xi_66, xi_76), xi_82);
-        const __m256d forceTerm_16 =
-            _mm256_add_pd(_mm256_add_pd(xi_69, xi_71), xi_82);
-        const __m256d forceTerm_17 =
-            _mm256_add_pd(_mm256_add_pd(xi_60, xi_77), xi_83);
-        const __m256d forceTerm_18 =
-            _mm256_add_pd(_mm256_add_pd(xi_68, xi_78), xi_83);
-        _mm256_store_pd(
-            &_data_pdfs_tmp_20_30_10[ctr_0],
-            _mm256_add_pd(
-                _mm256_add_pd(
-                    _mm256_add_pd(
-                        _mm256_add_pd(
-                            _mm256_add_pd(
-                                _mm256_mul_pd(
-                                    xi_103, _mm256_set_pd(0.0238095238095238,
-                                                          0.0238095238095238,
-                                                          0.0238095238095238,
-                                                          0.0238095238095238)),
-                                _mm256_mul_pd(
-                                    xi_86, _mm256_set_pd(0.1, 0.1, 0.1, 0.1))),
-                            _mm256_mul_pd(xi_89,
-                                          _mm256_set_pd(0.0428571428571429,
-                                                        0.0428571428571429,
-                                                        0.0428571428571429,
-                                                        0.0428571428571429))),
-                        _mm256_mul_pd(xi_99,
-                                      _mm256_set_pd(-0.5, -0.5, -0.5, -0.5))),
-                    forceTerm_0),
-                _mm256_load_pd(&_data_pdfs_20_30_10[ctr_0])));
-        _mm256_store_pd(
-            &_data_pdfs_tmp_20_31_10[ctr_0],
-            _mm256_add_pd(
-                _mm256_add_pd(
-                    _mm256_add_pd(
-                        _mm256_add_pd(
-                            _mm256_add_pd(
-                                _mm256_mul_pd(
-                                    xi_107,
-                                    _mm256_set_pd(-1.0, -1.0, -1.0, -1.0)),
-                                forceTerm_1),
-                            xi_114),
-                        xi_119),
-                    xi_128),
-                _mm256_load_pd(&_data_pdfs_20_31_1m1[ctr_0])));
-        _mm256_store_pd(
-            &_data_pdfs_tmp_20_32_10[ctr_0],
-            _mm256_add_pd(
-                _mm256_add_pd(
-                    _mm256_add_pd(
-                        _mm256_add_pd(
-                            _mm256_add_pd(
-                                _mm256_mul_pd(
-                                    xi_119,
-                                    _mm256_set_pd(-1.0, -1.0, -1.0, -1.0)),
-                                forceTerm_2),
-                            xi_107),
-                        xi_113),
-                    xi_128),
-                _mm256_load_pd(&_data_pdfs_20_32_11[ctr_0])));
-        _mm256_store_pd(
-            &_data_pdfs_tmp_20_33_10[ctr_0],
-            _mm256_add_pd(
-                _mm256_add_pd(
-                    _mm256_add_pd(
-                        _mm256_add_pd(
-                            _mm256_add_pd(
-                                _mm256_mul_pd(
-                                    xi_131,
-                                    _mm256_set_pd(-1.0, -1.0, -1.0, -1.0)),
-                                forceTerm_3),
-                            xi_134),
-                        xi_136),
-                    xi_137),
-                _mm256_loadu_pd(&_data_pdfs_20_33_10[ctr_0 + 1])));
-        _mm256_store_pd(
-            &_data_pdfs_tmp_20_34_10[ctr_0],
-            _mm256_add_pd(
-                _mm256_add_pd(
-                    _mm256_add_pd(
-                        _mm256_add_pd(
-                            _mm256_add_pd(
-                                _mm256_mul_pd(
-                                    xi_134,
-                                    _mm256_set_pd(-1.0, -1.0, -1.0, -1.0)),
-                                forceTerm_4),
-                            xi_131),
-                        xi_137),
-                    xi_138),
-                _mm256_loadu_pd(&_data_pdfs_20_34_10[ctr_0 - 1])));
-        _mm256_store_pd(
-            &_data_pdfs_tmp_20_35_10[ctr_0],
-            _mm256_add_pd(
-                _mm256_add_pd(
-                    _mm256_add_pd(
-                        _mm256_add_pd(
-                            _mm256_add_pd(
-                                _mm256_mul_pd(
-                                    xi_141,
-                                    _mm256_set_pd(-1.0, -1.0, -1.0, -1.0)),
-                                forceTerm_5),
-                            xi_143),
-                        xi_146),
-                    xi_147),
-                _mm256_load_pd(&_data_pdfs_2m1_35_10[ctr_0])));
-        _mm256_store_pd(
-            &_data_pdfs_tmp_20_36_10[ctr_0],
-            _mm256_add_pd(
-                _mm256_add_pd(
-                    _mm256_add_pd(
-                        _mm256_add_pd(
-                            _mm256_add_pd(
-                                _mm256_mul_pd(
-                                    xi_143,
-                                    _mm256_set_pd(-1.0, -1.0, -1.0, -1.0)),
-                                forceTerm_6),
-                            xi_141),
-                        xi_147),
-                    xi_148),
-                _mm256_load_pd(&_data_pdfs_21_36_10[ctr_0])));
-        _mm256_store_pd(
-            &_data_pdfs_tmp_20_37_10[ctr_0],
-            _mm256_add_pd(
-                _mm256_add_pd(
-                    _mm256_add_pd(_mm256_add_pd(forceTerm_7, xi_153), xi_157),
-                    xi_162),
-                _mm256_loadu_pd(&_data_pdfs_20_37_1m1[ctr_0 + 1])));
-        _mm256_store_pd(
-            &_data_pdfs_tmp_20_38_10[ctr_0],
-            _mm256_add_pd(
-                _mm256_add_pd(
-                    _mm256_add_pd(_mm256_add_pd(forceTerm_8, xi_157), xi_163),
-                    xi_165),
-                _mm256_loadu_pd(&_data_pdfs_20_38_1m1[ctr_0 - 1])));
-        _mm256_store_pd(
-            &_data_pdfs_tmp_20_39_10[ctr_0],
-            _mm256_add_pd(
-                _mm256_add_pd(
-                    _mm256_add_pd(_mm256_add_pd(forceTerm_9, xi_162), xi_163),
-                    xi_167),
-                _mm256_loadu_pd(&_data_pdfs_20_39_11[ctr_0 + 1])));
-        _mm256_store_pd(
-            &_data_pdfs_tmp_20_310_10[ctr_0],
-            _mm256_add_pd(
-                _mm256_add_pd(
-                    _mm256_add_pd(_mm256_add_pd(forceTerm_10, xi_153), xi_165),
-                    xi_167),
-                _mm256_loadu_pd(&_data_pdfs_20_310_11[ctr_0 - 1])));
-        _mm256_store_pd(
-            &_data_pdfs_tmp_20_311_10[ctr_0],
-            _mm256_add_pd(
-                _mm256_add_pd(
-                    _mm256_add_pd(_mm256_add_pd(forceTerm_11, xi_171), xi_179),
-                    xi_182),
-                _mm256_load_pd(&_data_pdfs_2m1_311_1m1[ctr_0])));
-        _mm256_store_pd(
-            &_data_pdfs_tmp_20_312_10[ctr_0],
-            _mm256_add_pd(
-                _mm256_add_pd(
-                    _mm256_add_pd(_mm256_add_pd(forceTerm_12, xi_179), xi_183),
-                    xi_184),
-                _mm256_load_pd(&_data_pdfs_2m1_312_11[ctr_0])));
-        _mm256_store_pd(
-            &_data_pdfs_tmp_20_313_10[ctr_0],
-            _mm256_add_pd(
-                _mm256_add_pd(
-                    _mm256_add_pd(_mm256_add_pd(forceTerm_13, xi_188), xi_189),
-                    xi_192),
-                _mm256_loadu_pd(&_data_pdfs_2m1_313_10[ctr_0 + 1])));
-        _mm256_store_pd(
-            &_data_pdfs_tmp_20_314_10[ctr_0],
-            _mm256_add_pd(
-                _mm256_add_pd(
-                    _mm256_add_pd(_mm256_add_pd(forceTerm_14, xi_189), xi_193),
-                    xi_194),
-                _mm256_loadu_pd(&_data_pdfs_2m1_314_10[ctr_0 - 1])));
-        _mm256_store_pd(
-            &_data_pdfs_tmp_20_315_10[ctr_0],
-            _mm256_add_pd(
-                _mm256_add_pd(
-                    _mm256_add_pd(_mm256_add_pd(forceTerm_15, xi_182), xi_184),
-                    xi_196),
-                _mm256_load_pd(&_data_pdfs_21_315_1m1[ctr_0])));
-        _mm256_store_pd(
-            &_data_pdfs_tmp_20_316_10[ctr_0],
-            _mm256_add_pd(
-                _mm256_add_pd(
-                    _mm256_add_pd(_mm256_add_pd(forceTerm_16, xi_171), xi_183),
-                    xi_196),
-                _mm256_load_pd(&_data_pdfs_21_316_11[ctr_0])));
-        _mm256_store_pd(
-            &_data_pdfs_tmp_20_317_10[ctr_0],
-            _mm256_add_pd(
-                _mm256_add_pd(
-                    _mm256_add_pd(_mm256_add_pd(forceTerm_17, xi_192), xi_193),
-                    xi_197),
-                _mm256_loadu_pd(&_data_pdfs_21_317_10[ctr_0 + 1])));
-        _mm256_store_pd(
-            &_data_pdfs_tmp_20_318_10[ctr_0],
-            _mm256_add_pd(
-                _mm256_add_pd(
-                    _mm256_add_pd(_mm256_add_pd(forceTerm_18, xi_188), xi_194),
-                    xi_197),
-                _mm256_loadu_pd(&_data_pdfs_21_318_10[ctr_0 - 1])));
->>>>>>> d2c97dc8
       }
    }
 }
 }
 namespace internal_kernel_collide {
-<<<<<<< HEAD
 static FUNC_PREFIX void kernel_collide(double * RESTRICT const _data_force, double * RESTRICT _data_pdfs, int64_t const _size_force_0, int64_t const _size_force_1, int64_t const _size_force_2, int64_t const _stride_force_1, int64_t const _stride_force_2, int64_t const _stride_force_3, int64_t const _stride_pdfs_1, int64_t const _stride_pdfs_2, int64_t const _stride_pdfs_3, double omega_bulk, double omega_even, double omega_odd, double omega_shear)
 {
    const double xi_50 = -omega_shear + 2.0;
@@ -1957,1711 +426,330 @@
    const double xi_164 = rr_0*0.0833333333333333;
    for (int64_t ctr_2 = 0; ctr_2 < _size_force_2; ctr_2 += 1)
    {
-      double * RESTRICT _data_pdfs_20_32 = _data_pdfs + _stride_pdfs_2*ctr_2 + 2*_stride_pdfs_3;
-      double * RESTRICT _data_pdfs_20_314 = _data_pdfs + _stride_pdfs_2*ctr_2 + 14*_stride_pdfs_3;
+      double * RESTRICT _data_pdfs_20_38 = _data_pdfs + _stride_pdfs_2*ctr_2 + 8*_stride_pdfs_3;
+      double * RESTRICT _data_pdfs_20_31 = _data_pdfs + _stride_pdfs_2*ctr_2 + _stride_pdfs_3;
+      double * RESTRICT _data_pdfs_20_35 = _data_pdfs + _stride_pdfs_2*ctr_2 + 5*_stride_pdfs_3;
+      double * RESTRICT _data_pdfs_20_318 = _data_pdfs + _stride_pdfs_2*ctr_2 + 18*_stride_pdfs_3;
+      double * RESTRICT _data_pdfs_20_30 = _data_pdfs + _stride_pdfs_2*ctr_2;
+      double * RESTRICT _data_pdfs_20_311 = _data_pdfs + _stride_pdfs_2*ctr_2 + 11*_stride_pdfs_3;
+      double * RESTRICT _data_pdfs_20_310 = _data_pdfs + _stride_pdfs_2*ctr_2 + 10*_stride_pdfs_3;
       double * RESTRICT _data_pdfs_20_34 = _data_pdfs + _stride_pdfs_2*ctr_2 + 4*_stride_pdfs_3;
-      double * RESTRICT _data_pdfs_20_316 = _data_pdfs + _stride_pdfs_2*ctr_2 + 16*_stride_pdfs_3;
-      double * RESTRICT _data_pdfs_20_38 = _data_pdfs + _stride_pdfs_2*ctr_2 + 8*_stride_pdfs_3;
       double * RESTRICT _data_pdfs_20_36 = _data_pdfs + _stride_pdfs_2*ctr_2 + 6*_stride_pdfs_3;
-      double * RESTRICT _data_pdfs_20_311 = _data_pdfs + _stride_pdfs_2*ctr_2 + 11*_stride_pdfs_3;
-      double * RESTRICT _data_pdfs_20_318 = _data_pdfs + _stride_pdfs_2*ctr_2 + 18*_stride_pdfs_3;
-      double * RESTRICT _data_pdfs_20_313 = _data_pdfs + _stride_pdfs_2*ctr_2 + 13*_stride_pdfs_3;
-      double * RESTRICT _data_force_20_30 = _data_force + _stride_force_2*ctr_2;
-      double * RESTRICT _data_pdfs_20_39 = _data_pdfs + _stride_pdfs_2*ctr_2 + 9*_stride_pdfs_3;
-      double * RESTRICT _data_pdfs_20_315 = _data_pdfs + _stride_pdfs_2*ctr_2 + 15*_stride_pdfs_3;
-      double * RESTRICT _data_pdfs_20_30 = _data_pdfs + _stride_pdfs_2*ctr_2;
-      double * RESTRICT _data_force_20_31 = _data_force + _stride_force_2*ctr_2 + _stride_force_3;
-      double * RESTRICT _data_pdfs_20_310 = _data_pdfs + _stride_pdfs_2*ctr_2 + 10*_stride_pdfs_3;
-      double * RESTRICT _data_pdfs_20_35 = _data_pdfs + _stride_pdfs_2*ctr_2 + 5*_stride_pdfs_3;
-      double * RESTRICT _data_force_20_32 = _data_force + _stride_force_2*ctr_2 + 2*_stride_force_3;
-      double * RESTRICT _data_pdfs_20_31 = _data_pdfs + _stride_pdfs_2*ctr_2 + _stride_pdfs_3;
-      double * RESTRICT _data_pdfs_20_312 = _data_pdfs + _stride_pdfs_2*ctr_2 + 12*_stride_pdfs_3;
-      double * RESTRICT _data_pdfs_20_317 = _data_pdfs + _stride_pdfs_2*ctr_2 + 17*_stride_pdfs_3;
       double * RESTRICT _data_pdfs_20_33 = _data_pdfs + _stride_pdfs_2*ctr_2 + 3*_stride_pdfs_3;
       double * RESTRICT _data_pdfs_20_37 = _data_pdfs + _stride_pdfs_2*ctr_2 + 7*_stride_pdfs_3;
+      double * RESTRICT _data_pdfs_20_315 = _data_pdfs + _stride_pdfs_2*ctr_2 + 15*_stride_pdfs_3;
+      double * RESTRICT _data_force_20_31 = _data_force + _stride_force_2*ctr_2 + _stride_force_3;
+      double * RESTRICT _data_pdfs_20_314 = _data_pdfs + _stride_pdfs_2*ctr_2 + 14*_stride_pdfs_3;
+      double * RESTRICT _data_force_20_32 = _data_force + _stride_force_2*ctr_2 + 2*_stride_force_3;
+      double * RESTRICT _data_pdfs_20_39 = _data_pdfs + _stride_pdfs_2*ctr_2 + 9*_stride_pdfs_3;
+      double * RESTRICT _data_pdfs_20_313 = _data_pdfs + _stride_pdfs_2*ctr_2 + 13*_stride_pdfs_3;
+      double * RESTRICT _data_pdfs_20_317 = _data_pdfs + _stride_pdfs_2*ctr_2 + 17*_stride_pdfs_3;
+      double * RESTRICT _data_force_20_30 = _data_force + _stride_force_2*ctr_2;
+      double * RESTRICT _data_pdfs_20_32 = _data_pdfs + _stride_pdfs_2*ctr_2 + 2*_stride_pdfs_3;
+      double * RESTRICT _data_pdfs_20_312 = _data_pdfs + _stride_pdfs_2*ctr_2 + 12*_stride_pdfs_3;
+      double * RESTRICT _data_pdfs_20_316 = _data_pdfs + _stride_pdfs_2*ctr_2 + 16*_stride_pdfs_3;
       for (int64_t ctr_1 = 0; ctr_1 < _size_force_1; ctr_1 += 1)
       {
-         double * RESTRICT _data_pdfs_20_32_10 = _stride_pdfs_1*ctr_1 + _data_pdfs_20_32;
-         double * RESTRICT _data_pdfs_20_314_10 = _stride_pdfs_1*ctr_1 + _data_pdfs_20_314;
+         double * RESTRICT _data_pdfs_20_38_10 = _stride_pdfs_1*ctr_1 + _data_pdfs_20_38;
+         double * RESTRICT _data_pdfs_20_31_10 = _stride_pdfs_1*ctr_1 + _data_pdfs_20_31;
+         double * RESTRICT _data_pdfs_20_35_10 = _stride_pdfs_1*ctr_1 + _data_pdfs_20_35;
+         double * RESTRICT _data_pdfs_20_318_10 = _stride_pdfs_1*ctr_1 + _data_pdfs_20_318;
+         double * RESTRICT _data_pdfs_20_30_10 = _stride_pdfs_1*ctr_1 + _data_pdfs_20_30;
+         double * RESTRICT _data_pdfs_20_311_10 = _stride_pdfs_1*ctr_1 + _data_pdfs_20_311;
+         double * RESTRICT _data_pdfs_20_310_10 = _stride_pdfs_1*ctr_1 + _data_pdfs_20_310;
          double * RESTRICT _data_pdfs_20_34_10 = _stride_pdfs_1*ctr_1 + _data_pdfs_20_34;
-         double * RESTRICT _data_pdfs_20_316_10 = _stride_pdfs_1*ctr_1 + _data_pdfs_20_316;
-         double * RESTRICT _data_pdfs_20_38_10 = _stride_pdfs_1*ctr_1 + _data_pdfs_20_38;
          double * RESTRICT _data_pdfs_20_36_10 = _stride_pdfs_1*ctr_1 + _data_pdfs_20_36;
-         double * RESTRICT _data_pdfs_20_311_10 = _stride_pdfs_1*ctr_1 + _data_pdfs_20_311;
-         double * RESTRICT _data_pdfs_20_318_10 = _stride_pdfs_1*ctr_1 + _data_pdfs_20_318;
-         double * RESTRICT _data_pdfs_20_313_10 = _stride_pdfs_1*ctr_1 + _data_pdfs_20_313;
-         double * RESTRICT _data_force_20_30_10 = _stride_force_1*ctr_1 + _data_force_20_30;
-         double * RESTRICT _data_pdfs_20_39_10 = _stride_pdfs_1*ctr_1 + _data_pdfs_20_39;
-         double * RESTRICT _data_pdfs_20_315_10 = _stride_pdfs_1*ctr_1 + _data_pdfs_20_315;
-         double * RESTRICT _data_pdfs_20_30_10 = _stride_pdfs_1*ctr_1 + _data_pdfs_20_30;
-         double * RESTRICT _data_force_20_31_10 = _stride_force_1*ctr_1 + _data_force_20_31;
-         double * RESTRICT _data_pdfs_20_310_10 = _stride_pdfs_1*ctr_1 + _data_pdfs_20_310;
-         double * RESTRICT _data_pdfs_20_35_10 = _stride_pdfs_1*ctr_1 + _data_pdfs_20_35;
-         double * RESTRICT _data_force_20_32_10 = _stride_force_1*ctr_1 + _data_force_20_32;
-         double * RESTRICT _data_pdfs_20_31_10 = _stride_pdfs_1*ctr_1 + _data_pdfs_20_31;
-         double * RESTRICT _data_pdfs_20_312_10 = _stride_pdfs_1*ctr_1 + _data_pdfs_20_312;
-         double * RESTRICT _data_pdfs_20_317_10 = _stride_pdfs_1*ctr_1 + _data_pdfs_20_317;
          double * RESTRICT _data_pdfs_20_33_10 = _stride_pdfs_1*ctr_1 + _data_pdfs_20_33;
          double * RESTRICT _data_pdfs_20_37_10 = _stride_pdfs_1*ctr_1 + _data_pdfs_20_37;
+         double * RESTRICT _data_pdfs_20_315_10 = _stride_pdfs_1*ctr_1 + _data_pdfs_20_315;
+         double * RESTRICT _data_force_20_31_10 = _stride_force_1*ctr_1 + _data_force_20_31;
+         double * RESTRICT _data_pdfs_20_314_10 = _stride_pdfs_1*ctr_1 + _data_pdfs_20_314;
+         double * RESTRICT _data_force_20_32_10 = _stride_force_1*ctr_1 + _data_force_20_32;
+         double * RESTRICT _data_pdfs_20_39_10 = _stride_pdfs_1*ctr_1 + _data_pdfs_20_39;
+         double * RESTRICT _data_pdfs_20_313_10 = _stride_pdfs_1*ctr_1 + _data_pdfs_20_313;
+         double * RESTRICT _data_pdfs_20_317_10 = _stride_pdfs_1*ctr_1 + _data_pdfs_20_317;
+         double * RESTRICT _data_force_20_30_10 = _stride_force_1*ctr_1 + _data_force_20_30;
+         double * RESTRICT _data_pdfs_20_32_10 = _stride_pdfs_1*ctr_1 + _data_pdfs_20_32;
+         double * RESTRICT _data_pdfs_20_312_10 = _stride_pdfs_1*ctr_1 + _data_pdfs_20_312;
+         double * RESTRICT _data_pdfs_20_316_10 = _stride_pdfs_1*ctr_1 + _data_pdfs_20_316;
+         for (int64_t ctr_0 = 0; ctr_0 < ((_size_force_0) % (4) == 0 ? _size_force_0 : ((int64_t)((_size_force_0) / (4))+1) * (4)); ctr_0 += 4)
          {
-            for (int64_t ctr_0 = 0; ctr_0 < (int64_t)((_size_force_0) / (4)) * (4); ctr_0 += 4)
-            {
-               const __m256d xi_207 = _mm256_loadu_pd(& _data_pdfs_20_32_10[ctr_0]);
-               const __m256d xi_208 = _mm256_loadu_pd(& _data_pdfs_20_314_10[ctr_0]);
-               const __m256d xi_209 = _mm256_loadu_pd(& _data_pdfs_20_34_10[ctr_0]);
-               const __m256d xi_210 = _mm256_loadu_pd(& _data_pdfs_20_316_10[ctr_0]);
-               const __m256d xi_211 = _mm256_loadu_pd(& _data_pdfs_20_38_10[ctr_0]);
-               const __m256d xi_212 = _mm256_loadu_pd(& _data_pdfs_20_36_10[ctr_0]);
-               const __m256d xi_213 = _mm256_loadu_pd(& _data_pdfs_20_311_10[ctr_0]);
-               const __m256d xi_214 = _mm256_loadu_pd(& _data_pdfs_20_318_10[ctr_0]);
-               const __m256d xi_215 = _mm256_loadu_pd(& _data_pdfs_20_313_10[ctr_0]);
-               const __m256d xi_216 = _mm256_loadu_pd(& _data_force_20_30_10[ctr_0]);
-               const __m256d xi_217 = _mm256_loadu_pd(& _data_pdfs_20_39_10[ctr_0]);
-               const __m256d xi_218 = _mm256_loadu_pd(& _data_pdfs_20_315_10[ctr_0]);
-               const __m256d xi_219 = _mm256_loadu_pd(& _data_pdfs_20_30_10[ctr_0]);
-               const __m256d xi_220 = _mm256_loadu_pd(& _data_force_20_31_10[ctr_0]);
-               const __m256d xi_221 = _mm256_loadu_pd(& _data_pdfs_20_310_10[ctr_0]);
-               const __m256d xi_222 = _mm256_loadu_pd(& _data_pdfs_20_35_10[ctr_0]);
-               const __m256d xi_223 = _mm256_loadu_pd(& _data_force_20_32_10[ctr_0]);
-               const __m256d xi_224 = _mm256_loadu_pd(& _data_pdfs_20_31_10[ctr_0]);
-               const __m256d xi_225 = _mm256_loadu_pd(& _data_pdfs_20_312_10[ctr_0]);
-               const __m256d xi_226 = _mm256_loadu_pd(& _data_pdfs_20_317_10[ctr_0]);
-               const __m256d xi_227 = _mm256_loadu_pd(& _data_pdfs_20_33_10[ctr_0]);
-               const __m256d xi_228 = _mm256_loadu_pd(& _data_pdfs_20_37_10[ctr_0]);
-               const __m256d xi_0 = _mm256_add_pd(xi_211,xi_221);
-               const __m256d xi_1 = _mm256_add_pd(xi_208,xi_214);
-               const __m256d xi_2 = _mm256_add_pd(_mm256_add_pd(xi_0,xi_1),xi_209);
-               const __m256d xi_3 = _mm256_add_pd(xi_213,xi_218);
-               const __m256d xi_4 = _mm256_add_pd(xi_224,xi_3);
-               const __m256d xi_5 = _mm256_add_pd(xi_228,xi_4);
-               const __m256d xi_6 = _mm256_add_pd(xi_222,xi_225);
-               const __m256d xi_7 = _mm256_add_pd(xi_215,xi_6);
-               const __m256d xi_8 = _mm256_add_pd(xi_217,xi_227);
-               const __m256d xi_9 = _mm256_add_pd(xi_207,xi_210);
-               const __m256d xi_10 = _mm256_add_pd(xi_212,xi_226);
-               const __m256d xi_12 = _mm256_mul_pd(xi_226,_mm256_set_pd(-1.0,-1.0,-1.0,-1.0));
-               const __m256d xi_13 = _mm256_mul_pd(xi_227,_mm256_set_pd(-1.0,-1.0,-1.0,-1.0));
-               const __m256d xi_14 = _mm256_add_pd(xi_12,xi_13);
-               const __m256d xi_15 = _mm256_mul_pd(xi_215,_mm256_set_pd(-1.0,-1.0,-1.0,-1.0));
-               const __m256d xi_16 = _mm256_mul_pd(xi_228,_mm256_set_pd(-1.0,-1.0,-1.0,-1.0));
-               const __m256d xi_17 = _mm256_mul_pd(xi_217,_mm256_set_pd(-1.0,-1.0,-1.0,-1.0));
-               const __m256d xi_18 = _mm256_add_pd(xi_16,xi_17);
-               const __m256d xi_19 = _mm256_add_pd(xi_15,xi_18);
-               const __m256d xi_20 = _mm256_mul_pd(xi_221,_mm256_set_pd(-1.0,-1.0,-1.0,-1.0));
-               const __m256d xi_21 = _mm256_add_pd(xi_20,xi_211);
-               const __m256d xi_22 = _mm256_mul_pd(xi_225,_mm256_set_pd(-1.0,-1.0,-1.0,-1.0));
-               const __m256d xi_23 = _mm256_mul_pd(xi_207,_mm256_set_pd(-1.0,-1.0,-1.0,-1.0));
-               const __m256d xi_24 = _mm256_mul_pd(xi_210,_mm256_set_pd(-1.0,-1.0,-1.0,-1.0));
-               const __m256d xi_25 = _mm256_add_pd(_mm256_add_pd(xi_22,xi_23),xi_24);
-               const __m256d xi_26 = _mm256_mul_pd(xi_214,_mm256_set_pd(-1.0,-1.0,-1.0,-1.0));
-               const __m256d xi_27 = _mm256_add_pd(xi_12,xi_26);
-               const __m256d xi_28 = _mm256_mul_pd(xi_218,_mm256_set_pd(-1.0,-1.0,-1.0,-1.0));
-               const __m256d xi_29 = _mm256_mul_pd(xi_212,_mm256_set_pd(-1.0,-1.0,-1.0,-1.0));
-               const __m256d xi_30 = _mm256_add_pd(_mm256_add_pd(_mm256_add_pd(xi_213,xi_24),xi_28),xi_29);
-               const __m256d xi_31 = _mm256_add_pd(xi_215,xi_226);
-               const __m256d xi_32 = _mm256_add_pd(_mm256_add_pd(xi_228,xi_31),xi_8);
-               const __m256d xi_33 = _mm256_add_pd(_mm256_add_pd(xi_16,xi_21),xi_217);
-               const __m256d xi_34 = _mm256_add_pd(xi_226,xi_26);
-               const __m256d xi_35 = _mm256_add_pd(xi_15,xi_208);
-               const __m256d xi_36 = _mm256_add_pd(xi_34,xi_35);
-               const __m256d xi_37 = _mm256_add_pd(_mm256_add_pd(xi_217,xi_225),xi_9);
-               const __m256d xi_38 = _mm256_add_pd(xi_210,xi_28);
-               const __m256d xi_39 = _mm256_add_pd(_mm256_add_pd(xi_213,xi_22),xi_38);
-               const __m256d xi_55 = _mm256_mul_pd(xi_220,_mm256_set_pd(0.166666666666667,0.166666666666667,0.166666666666667,0.166666666666667));
-               const __m256d xi_63 = _mm256_mul_pd(xi_216,_mm256_set_pd(0.166666666666667,0.166666666666667,0.166666666666667,0.166666666666667));
-               const __m256d xi_67 = _mm256_mul_pd(xi_223,_mm256_set_pd(0.166666666666667,0.166666666666667,0.166666666666667,0.166666666666667));
-               const __m256d xi_70 = _mm256_mul_pd(xi_220,_mm256_set_pd(0.5,0.5,0.5,0.5));
-               const __m256d xi_74 = _mm256_mul_pd(xi_216,_mm256_set_pd(0.0833333333333333,0.0833333333333333,0.0833333333333333,0.0833333333333333));
-               const __m256d xi_78 = _mm256_mul_pd(xi_220,_mm256_set_pd(0.0833333333333333,0.0833333333333333,0.0833333333333333,0.0833333333333333));
-               const __m256d xi_88 = _mm256_mul_pd(xi_223,_mm256_set_pd(0.0833333333333333,0.0833333333333333,0.0833333333333333,0.0833333333333333));
-               const __m256d xi_99 = _mm256_mul_pd(xi_219,_mm256_set_pd(-1.0,-1.0,-1.0,-1.0));
-               const __m256d xi_100 = _mm256_add_pd(_mm256_add_pd(_mm256_mul_pd(xi_212,_mm256_set_pd(3.0,3.0,3.0,3.0)),_mm256_mul_pd(xi_222,_mm256_set_pd(3.0,3.0,3.0,3.0))),xi_99);
-               const __m256d xi_101 = _mm256_mul_pd(_mm256_add_pd(_mm256_add_pd(_mm256_add_pd(_mm256_add_pd(_mm256_add_pd(_mm256_add_pd(_mm256_mul_pd(xi_207,_mm256_set_pd(3.0,3.0,3.0,3.0)),_mm256_mul_pd(xi_210,_mm256_set_pd(-3.0,-3.0,-3.0,-3.0))),_mm256_mul_pd(xi_213,_mm256_set_pd(-3.0,-3.0,-3.0,-3.0))),_mm256_mul_pd(xi_218,_mm256_set_pd(-3.0,-3.0,-3.0,-3.0))),_mm256_mul_pd(xi_224,_mm256_set_pd(3.0,3.0,3.0,3.0))),_mm256_mul_pd(xi_225,_mm256_set_pd(-3.0,-3.0,-3.0,-3.0))),xi_100),_mm256_set_pd(omega_even,omega_even,omega_even,omega_even));
-               const __m256d xi_102 = _mm256_add_pd(_mm256_add_pd(_mm256_add_pd(_mm256_mul_pd(xi_210,_mm256_set_pd(2.0,2.0,2.0,2.0)),_mm256_mul_pd(xi_213,_mm256_set_pd(2.0,2.0,2.0,2.0))),_mm256_mul_pd(xi_218,_mm256_set_pd(2.0,2.0,2.0,2.0))),_mm256_mul_pd(xi_225,_mm256_set_pd(2.0,2.0,2.0,2.0)));
-               const __m256d xi_103 = _mm256_add_pd(_mm256_add_pd(_mm256_mul_pd(xi_209,_mm256_set_pd(5.0,5.0,5.0,5.0)),_mm256_mul_pd(xi_227,_mm256_set_pd(5.0,5.0,5.0,5.0))),xi_102);
-               const __m256d xi_104 = _mm256_mul_pd(_mm256_add_pd(_mm256_add_pd(_mm256_add_pd(_mm256_add_pd(_mm256_add_pd(_mm256_add_pd(_mm256_add_pd(_mm256_mul_pd(xi_207,_mm256_set_pd(-2.0,-2.0,-2.0,-2.0)),_mm256_mul_pd(xi_208,_mm256_set_pd(-5.0,-5.0,-5.0,-5.0))),_mm256_mul_pd(xi_214,_mm256_set_pd(-5.0,-5.0,-5.0,-5.0))),_mm256_mul_pd(xi_215,_mm256_set_pd(-5.0,-5.0,-5.0,-5.0))),_mm256_mul_pd(xi_224,_mm256_set_pd(-2.0,-2.0,-2.0,-2.0))),_mm256_mul_pd(xi_226,_mm256_set_pd(-5.0,-5.0,-5.0,-5.0))),xi_100),xi_103),_mm256_set_pd(omega_even,omega_even,omega_even,omega_even));
-               const __m256d xi_107 = _mm256_mul_pd(xi_213,_mm256_set_pd(-1.0,-1.0,-1.0,-1.0));
-               const __m256d xi_108 = _mm256_add_pd(xi_107,xi_22);
-               const __m256d xi_109 = _mm256_mul_pd(xi_211,_mm256_set_pd(-1.0,-1.0,-1.0,-1.0));
-               const __m256d xi_112 = _mm256_mul_pd(xi_208,_mm256_set_pd(-1.0,-1.0,-1.0,-1.0));
-               const __m256d xi_113 = _mm256_add_pd(_mm256_add_pd(xi_112,xi_19),xi_27);
-               const __m256d xi_115 = _mm256_mul_pd(xi_215,_mm256_set_pd(2.0,2.0,2.0,2.0));
-               const __m256d xi_116 = _mm256_mul_pd(xi_208,_mm256_set_pd(2.0,2.0,2.0,2.0));
-               const __m256d xi_117 = _mm256_add_pd(_mm256_mul_pd(xi_214,_mm256_set_pd(2.0,2.0,2.0,2.0)),_mm256_mul_pd(xi_226,_mm256_set_pd(2.0,2.0,2.0,2.0)));
-               const __m256d xi_118 = _mm256_mul_pd(_mm256_add_pd(_mm256_add_pd(_mm256_add_pd(_mm256_add_pd(_mm256_add_pd(_mm256_add_pd(_mm256_add_pd(_mm256_add_pd(_mm256_add_pd(_mm256_add_pd(_mm256_add_pd(_mm256_add_pd(_mm256_mul_pd(xi_207,_mm256_set_pd(5.0,5.0,5.0,5.0)),_mm256_mul_pd(xi_211,_mm256_set_pd(-7.0,-7.0,-7.0,-7.0))),_mm256_mul_pd(xi_212,_mm256_set_pd(-4.0,-4.0,-4.0,-4.0))),_mm256_mul_pd(xi_217,_mm256_set_pd(-7.0,-7.0,-7.0,-7.0))),_mm256_mul_pd(xi_221,_mm256_set_pd(-7.0,-7.0,-7.0,-7.0))),_mm256_mul_pd(xi_222,_mm256_set_pd(-4.0,-4.0,-4.0,-4.0))),_mm256_mul_pd(xi_224,_mm256_set_pd(5.0,5.0,5.0,5.0))),_mm256_mul_pd(xi_228,_mm256_set_pd(-7.0,-7.0,-7.0,-7.0))),xi_103),xi_115),xi_116),xi_117),xi_99),_mm256_set_pd(omega_even,omega_even,omega_even,omega_even));
-               const __m256d xi_119 = _mm256_add_pd(_mm256_add_pd(_mm256_add_pd(_mm256_add_pd(xi_107,xi_224),xi_225),xi_23),xi_38);
-               const __m256d xi_121 = _mm256_mul_pd(xi_119,_mm256_set_pd(xi_120,xi_120,xi_120,xi_120));
-               const __m256d xi_122 = _mm256_mul_pd(xi_228,_mm256_set_pd(2.0,2.0,2.0,2.0));
-               const __m256d xi_123 = _mm256_mul_pd(xi_221,_mm256_set_pd(2.0,2.0,2.0,2.0));
-               const __m256d xi_124 = _mm256_add_pd(_mm256_mul_pd(xi_211,_mm256_set_pd(-2.0,-2.0,-2.0,-2.0)),_mm256_mul_pd(xi_217,_mm256_set_pd(2.0,2.0,2.0,2.0)));
-               const __m256d xi_125 = _mm256_add_pd(_mm256_add_pd(_mm256_add_pd(_mm256_add_pd(_mm256_mul_pd(xi_122,_mm256_set_pd(-1.0,-1.0,-1.0,-1.0)),xi_123),xi_124),xi_25),xi_4);
-               const __m256d xi_127 = _mm256_mul_pd(xi_125,_mm256_set_pd(xi_126,xi_126,xi_126,xi_126));
-               const __m256d xi_128 = _mm256_mul_pd(xi_127,_mm256_set_pd(-1.0,-1.0,-1.0,-1.0));
-               const __m256d xi_133 = _mm256_mul_pd(xi_118,_mm256_set_pd(-0.0198412698412698,-0.0198412698412698,-0.0198412698412698,-0.0198412698412698));
-               const __m256d xi_144 = _mm256_add_pd(_mm256_add_pd(_mm256_add_pd(_mm256_add_pd(xi_112,xi_13),xi_209),xi_215),xi_34);
-               const __m256d xi_145 = _mm256_mul_pd(xi_144,_mm256_set_pd(xi_120,xi_120,xi_120,xi_120));
-               const __m256d xi_146 = _mm256_add_pd(_mm256_add_pd(_mm256_add_pd(_mm256_add_pd(_mm256_add_pd(_mm256_add_pd(_mm256_mul_pd(xi_123,_mm256_set_pd(-1.0,-1.0,-1.0,-1.0)),xi_122),xi_124),xi_14),xi_209),xi_214),xi_35);
-               const __m256d xi_147 = _mm256_mul_pd(xi_146,_mm256_set_pd(xi_126,xi_126,xi_126,xi_126));
-               const __m256d xi_149 = _mm256_mul_pd(xi_147,_mm256_set_pd(-1.0,-1.0,-1.0,-1.0));
-               const __m256d xi_150 = _mm256_add_pd(xi_210,xi_218);
-               const __m256d xi_151 = _mm256_add_pd(_mm256_add_pd(_mm256_add_pd(xi_108,xi_150),xi_222),xi_29);
-               const __m256d xi_152 = _mm256_mul_pd(xi_151,_mm256_set_pd(xi_120,xi_120,xi_120,xi_120));
-               const __m256d xi_153 = _mm256_add_pd(_mm256_add_pd(_mm256_add_pd(_mm256_add_pd(_mm256_mul_pd(xi_115,_mm256_set_pd(-1.0,-1.0,-1.0,-1.0)),_mm256_mul_pd(xi_116,_mm256_set_pd(-1.0,-1.0,-1.0,-1.0))),xi_117),xi_30),xi_6);
-               const __m256d xi_154 = _mm256_mul_pd(xi_153,_mm256_set_pd(xi_126,xi_126,xi_126,xi_126));
-               const __m256d xi_155 = _mm256_mul_pd(xi_154,_mm256_set_pd(-1.0,-1.0,-1.0,-1.0));
-               const __m256d xi_162 = _mm256_mul_pd(xi_118,_mm256_set_pd(0.0138888888888889,0.0138888888888889,0.0138888888888889,0.0138888888888889));
-               const __m256d xi_177 = _mm256_mul_pd(xi_104,_mm256_set_pd(-0.00714285714285714,-0.00714285714285714,-0.00714285714285714,-0.00714285714285714));
-               const __m256d xi_179 = _mm256_mul_pd(xi_101,_mm256_set_pd(0.025,0.025,0.025,0.025));
-               const __m256d xi_182 = _mm256_mul_pd(xi_153,_mm256_set_pd(xi_181,xi_181,xi_181,xi_181));
-               const __m256d xi_184 = _mm256_mul_pd(xi_151,_mm256_set_pd(xi_183,xi_183,xi_183,xi_183));
-               const __m256d xi_185 = _mm256_mul_pd(xi_118,_mm256_set_pd(-0.00396825396825397,-0.00396825396825397,-0.00396825396825397,-0.00396825396825397));
-               const __m256d xi_189 = _mm256_mul_pd(xi_125,_mm256_set_pd(xi_181,xi_181,xi_181,xi_181));
-               const __m256d xi_190 = _mm256_mul_pd(xi_119,_mm256_set_pd(xi_183,xi_183,xi_183,xi_183));
-               const __m256d xi_196 = _mm256_mul_pd(xi_104,_mm256_set_pd(0.0178571428571429,0.0178571428571429,0.0178571428571429,0.0178571428571429));
-               const __m256d xi_199 = _mm256_mul_pd(xi_144,_mm256_set_pd(xi_183,xi_183,xi_183,xi_183));
-               const __m256d xi_200 = _mm256_mul_pd(xi_146,_mm256_set_pd(xi_181,xi_181,xi_181,xi_181));
-               const __m256d vel0Term = xi_2;
-               const __m256d vel1Term = xi_5;
-               const __m256d vel2Term = xi_7;
-               const __m256d rho = _mm256_add_pd(_mm256_add_pd(_mm256_add_pd(_mm256_add_pd(_mm256_add_pd(_mm256_add_pd(vel0Term,vel1Term),vel2Term),xi_10),xi_219),xi_8),xi_9);
-               const __m256d xi_11 = _mm256_div_pd(_mm256_set_pd(1.0,1.0,1.0,1.0),rho);
-               const __m256d u_0 = _mm256_mul_pd(xi_11,_mm256_add_pd(_mm256_add_pd(vel0Term,xi_14),xi_19));
-               const __m256d xi_40 = _mm256_mul_pd(u_0,xi_216);
-               const __m256d xi_41 = _mm256_mul_pd(xi_40,_mm256_set_pd(0.333333333333333,0.333333333333333,0.333333333333333,0.333333333333333));
-               const __m256d xi_47 = _mm256_mul_pd(xi_41,_mm256_set_pd(-1.0,-1.0,-1.0,-1.0));
-               const __m256d xi_105 = _mm256_mul_pd(rho,(_mm256_mul_pd(u_0,u_0)));
-               const __m256d xi_141 = _mm256_mul_pd(rho,u_0);
-               const __m256d xi_142 = _mm256_add_pd(_mm256_add_pd(_mm256_mul_pd(vel0Term,_mm256_set_pd(-1.0,-1.0,-1.0,-1.0)),xi_141),xi_32);
-               const __m256d xi_143 = _mm256_mul_pd(xi_142,_mm256_set_pd(xi_131,xi_131,xi_131,xi_131));
-               const __m256d xi_167 = _mm256_mul_pd(xi_142,_mm256_set_pd(xi_164,xi_164,xi_164,xi_164));
-               const __m256d u_1 = _mm256_mul_pd(xi_11,_mm256_add_pd(_mm256_add_pd(_mm256_add_pd(vel1Term,xi_17),xi_21),xi_25));
-               const __m256d xi_42 = _mm256_mul_pd(u_1,xi_220);
-               const __m256d xi_43 = _mm256_mul_pd(xi_42,_mm256_set_pd(0.333333333333333,0.333333333333333,0.333333333333333,0.333333333333333));
-               const __m256d xi_48 = _mm256_mul_pd(xi_43,_mm256_set_pd(-1.0,-1.0,-1.0,-1.0));
-               const __m256d xi_69 = _mm256_mul_pd(u_1,_mm256_set_pd(0.5,0.5,0.5,0.5));
-               const __m256d xi_72 = _mm256_mul_pd(_mm256_add_pd(_mm256_mul_pd(u_0,xi_70),_mm256_mul_pd(xi_216,xi_69)),_mm256_set_pd(xi_71,xi_71,xi_71,xi_71));
-               const __m256d xi_73 = _mm256_mul_pd(xi_72,_mm256_set_pd(-1.0,-1.0,-1.0,-1.0));
-               const __m256d xi_110 = _mm256_mul_pd(rho,(_mm256_mul_pd(u_1,u_1)));
-               const __m256d xi_111 = _mm256_add_pd(_mm256_add_pd(xi_109,xi_110),xi_20);
-               const __m256d xi_129 = _mm256_mul_pd(rho,u_1);
-               const __m256d xi_130 = _mm256_add_pd(_mm256_add_pd(_mm256_add_pd(_mm256_add_pd(_mm256_mul_pd(vel1Term,_mm256_set_pd(-1.0,-1.0,-1.0,-1.0)),xi_109),xi_129),xi_221),xi_37);
-               const __m256d xi_132 = _mm256_mul_pd(xi_130,_mm256_set_pd(xi_131,xi_131,xi_131,xi_131));
-               const __m256d xi_165 = _mm256_mul_pd(xi_130,_mm256_set_pd(xi_164,xi_164,xi_164,xi_164));
-               const __m256d xi_166 = _mm256_add_pd(xi_127,xi_165);
-               const __m256d xi_175 = _mm256_mul_pd(xi_165,_mm256_set_pd(-1.0,-1.0,-1.0,-1.0));
-               const __m256d xi_176 = _mm256_add_pd(xi_128,xi_175);
-               const __m256d xi_191 = _mm256_add_pd(_mm256_add_pd(_mm256_mul_pd(xi_189,_mm256_set_pd(-1.0,-1.0,-1.0,-1.0)),xi_165),xi_190);
-               const __m256d xi_192 = _mm256_add_pd(_mm256_add_pd(_mm256_mul_pd(xi_190,_mm256_set_pd(-1.0,-1.0,-1.0,-1.0)),xi_175),xi_189);
-               const __m256d u_2 = _mm256_mul_pd(xi_11,_mm256_add_pd(_mm256_add_pd(_mm256_add_pd(vel2Term,xi_208),xi_27),xi_30));
-               const __m256d xi_44 = _mm256_mul_pd(u_2,xi_223);
-               const __m256d xi_45 = _mm256_mul_pd(xi_44,_mm256_set_pd(0.333333333333333,0.333333333333333,0.333333333333333,0.333333333333333));
-               const __m256d xi_46 = _mm256_mul_pd(_mm256_add_pd(_mm256_add_pd(xi_41,xi_43),xi_45),_mm256_set_pd(-omega_bulk + 2.0,-omega_bulk + 2.0,-omega_bulk + 2.0,-omega_bulk + 2.0));
-               const __m256d xi_49 = _mm256_add_pd(_mm256_add_pd(_mm256_mul_pd(xi_44,_mm256_set_pd(0.666666666666667,0.666666666666667,0.666666666666667,0.666666666666667)),xi_47),xi_48);
-               const __m256d xi_52 = _mm256_mul_pd(xi_45,_mm256_set_pd(-1.0,-1.0,-1.0,-1.0));
-               const __m256d xi_53 = _mm256_add_pd(_mm256_add_pd(_mm256_mul_pd(xi_42,_mm256_set_pd(0.666666666666667,0.666666666666667,0.666666666666667,0.666666666666667)),xi_47),xi_52);
-               const __m256d xi_54 = _mm256_add_pd(_mm256_add_pd(_mm256_mul_pd(xi_40,_mm256_set_pd(0.666666666666667,0.666666666666667,0.666666666666667,0.666666666666667)),xi_48),xi_52);
-               const __m256d xi_57 = _mm256_mul_pd(xi_49,_mm256_set_pd(xi_56,xi_56,xi_56,xi_56));
-               const __m256d xi_58 = _mm256_mul_pd(xi_57,_mm256_set_pd(-1.0,-1.0,-1.0,-1.0));
-               const __m256d xi_59 = _mm256_mul_pd(xi_54,_mm256_set_pd(xi_56,xi_56,xi_56,xi_56));
-               const __m256d xi_60 = _mm256_mul_pd(xi_59,_mm256_set_pd(-1.0,-1.0,-1.0,-1.0));
-               const __m256d xi_62 = _mm256_add_pd(_mm256_add_pd(_mm256_mul_pd(xi_53,_mm256_set_pd(xi_61,xi_61,xi_61,xi_61)),xi_58),xi_60);
-               const __m256d xi_64 = _mm256_mul_pd(xi_53,_mm256_set_pd(xi_56,xi_56,xi_56,xi_56));
-               const __m256d xi_65 = _mm256_mul_pd(xi_64,_mm256_set_pd(-1.0,-1.0,-1.0,-1.0));
-               const __m256d xi_66 = _mm256_add_pd(_mm256_add_pd(_mm256_mul_pd(xi_54,_mm256_set_pd(xi_61,xi_61,xi_61,xi_61)),xi_58),xi_65);
-               const __m256d xi_68 = _mm256_add_pd(_mm256_add_pd(_mm256_mul_pd(xi_49,_mm256_set_pd(xi_61,xi_61,xi_61,xi_61)),xi_60),xi_65);
-               const __m256d xi_75 = _mm256_add_pd(_mm256_mul_pd(xi_74,_mm256_set_pd(-1.0,-1.0,-1.0,-1.0)),xi_59);
-               const __m256d xi_77 = _mm256_mul_pd(_mm256_mul_pd(xi_49,_mm256_set_pd(-1.0,-1.0,-1.0,-1.0)),_mm256_set_pd(xi_76,xi_76,xi_76,xi_76));
-               const __m256d xi_79 = _mm256_mul_pd(xi_46,_mm256_set_pd(0.125,0.125,0.125,0.125));
-               const __m256d xi_80 = _mm256_add_pd(xi_64,xi_79);
-               const __m256d xi_81 = _mm256_add_pd(xi_78,xi_80);
-               const __m256d xi_82 = _mm256_add_pd(xi_77,xi_81);
-               const __m256d xi_83 = _mm256_add_pd(xi_59,xi_74);
-               const __m256d xi_84 = _mm256_add_pd(_mm256_mul_pd(xi_78,_mm256_set_pd(-1.0,-1.0,-1.0,-1.0)),xi_80);
-               const __m256d xi_85 = _mm256_add_pd(xi_77,xi_84);
-               const __m256d xi_86 = _mm256_mul_pd(_mm256_add_pd(_mm256_mul_pd(u_2,xi_70),_mm256_mul_pd(xi_223,xi_69)),_mm256_set_pd(xi_71,xi_71,xi_71,xi_71));
-               const __m256d xi_87 = _mm256_mul_pd(_mm256_mul_pd(xi_54,_mm256_set_pd(-1.0,-1.0,-1.0,-1.0)),_mm256_set_pd(xi_76,xi_76,xi_76,xi_76));
-               const __m256d xi_89 = _mm256_add_pd(xi_57,xi_88);
-               const __m256d xi_90 = _mm256_add_pd(xi_87,xi_89);
-               const __m256d xi_91 = _mm256_mul_pd(xi_86,_mm256_set_pd(-1.0,-1.0,-1.0,-1.0));
-               const __m256d xi_92 = _mm256_mul_pd(_mm256_add_pd(_mm256_mul_pd(_mm256_mul_pd(u_0,xi_223),_mm256_set_pd(0.5,0.5,0.5,0.5)),_mm256_mul_pd(_mm256_mul_pd(u_2,xi_216),_mm256_set_pd(0.5,0.5,0.5,0.5))),_mm256_set_pd(xi_71,xi_71,xi_71,xi_71));
-               const __m256d xi_93 = _mm256_mul_pd(xi_92,_mm256_set_pd(-1.0,-1.0,-1.0,-1.0));
-               const __m256d xi_94 = _mm256_mul_pd(_mm256_mul_pd(xi_53,_mm256_set_pd(-1.0,-1.0,-1.0,-1.0)),_mm256_set_pd(xi_76,xi_76,xi_76,xi_76));
-               const __m256d xi_95 = _mm256_add_pd(_mm256_add_pd(xi_79,xi_89),xi_94);
-               const __m256d xi_96 = _mm256_add_pd(_mm256_mul_pd(xi_88,_mm256_set_pd(-1.0,-1.0,-1.0,-1.0)),xi_57);
-               const __m256d xi_97 = _mm256_add_pd(xi_87,xi_96);
-               const __m256d xi_98 = _mm256_add_pd(_mm256_add_pd(xi_79,xi_94),xi_96);
-               const __m256d xi_106 = _mm256_mul_pd(rho,(_mm256_mul_pd(u_2,u_2)));
-               const __m256d xi_114 = _mm256_mul_pd(_mm256_add_pd(_mm256_add_pd(_mm256_add_pd(_mm256_add_pd(_mm256_add_pd(_mm256_add_pd(_mm256_add_pd(xi_105,xi_106),xi_108),xi_111),xi_113),xi_219),xi_24),xi_28),_mm256_set_pd(omega_bulk,omega_bulk,omega_bulk,omega_bulk));
-               const __m256d xi_134 = _mm256_add_pd(_mm256_add_pd(_mm256_mul_pd(xi_106,_mm256_set_pd(-1.0,-1.0,-1.0,-1.0)),xi_212),xi_222);
-               const __m256d xi_135 = _mm256_mul_pd(_mm256_add_pd(_mm256_add_pd(_mm256_add_pd(_mm256_add_pd(_mm256_add_pd(_mm256_add_pd(_mm256_mul_pd(xi_224,_mm256_set_pd(-1.0,-1.0,-1.0,-1.0)),xi_1),xi_111),xi_134),xi_18),xi_23),xi_31),_mm256_set_pd(omega_shear,omega_shear,omega_shear,omega_shear));
-               const __m256d xi_136 = _mm256_mul_pd(xi_135,_mm256_set_pd(0.125,0.125,0.125,0.125));
-               const __m256d xi_137 = _mm256_mul_pd(_mm256_add_pd(_mm256_add_pd(_mm256_add_pd(_mm256_add_pd(_mm256_add_pd(_mm256_add_pd(_mm256_add_pd(_mm256_add_pd(_mm256_add_pd(_mm256_add_pd(_mm256_mul_pd(xi_105,_mm256_set_pd(2.0,2.0,2.0,2.0)),_mm256_mul_pd(xi_110,_mm256_set_pd(-1.0,-1.0,-1.0,-1.0))),_mm256_mul_pd(xi_209,_mm256_set_pd(-2.0,-2.0,-2.0,-2.0))),_mm256_mul_pd(xi_227,_mm256_set_pd(-2.0,-2.0,-2.0,-2.0))),xi_102),xi_109),xi_113),xi_134),xi_20),xi_207),xi_224),_mm256_set_pd(omega_shear,omega_shear,omega_shear,omega_shear));
-               const __m256d xi_138 = _mm256_mul_pd(xi_137,_mm256_set_pd(-0.0416666666666667,-0.0416666666666667,-0.0416666666666667,-0.0416666666666667));
-               const __m256d xi_139 = _mm256_add_pd(_mm256_mul_pd(xi_101,_mm256_set_pd(-0.05,-0.05,-0.05,-0.05)),xi_138);
-               const __m256d xi_140 = _mm256_add_pd(_mm256_add_pd(_mm256_add_pd(_mm256_mul_pd(xi_104,_mm256_set_pd(0.0142857142857143,0.0142857142857143,0.0142857142857143,0.0142857142857143)),xi_133),xi_136),xi_139);
-               const __m256d xi_148 = _mm256_add_pd(_mm256_add_pd(_mm256_mul_pd(xi_104,_mm256_set_pd(-0.0357142857142857,-0.0357142857142857,-0.0357142857142857,-0.0357142857142857)),_mm256_mul_pd(xi_137,_mm256_set_pd(0.0833333333333333,0.0833333333333333,0.0833333333333333,0.0833333333333333))),xi_133);
-               const __m256d xi_156 = _mm256_add_pd(_mm256_add_pd(_mm256_add_pd(_mm256_add_pd(_mm256_add_pd(_mm256_add_pd(_mm256_mul_pd(rho,u_2),_mm256_mul_pd(vel2Term,_mm256_set_pd(-1.0,-1.0,-1.0,-1.0))),xi_10),xi_107),xi_112),xi_150),xi_214);
-               const __m256d xi_157 = _mm256_mul_pd(xi_156,_mm256_set_pd(xi_131,xi_131,xi_131,xi_131));
-               const __m256d xi_158 = _mm256_add_pd(_mm256_add_pd(_mm256_add_pd(_mm256_mul_pd(xi_104,_mm256_set_pd(-0.0214285714285714,-0.0214285714285714,-0.0214285714285714,-0.0214285714285714)),_mm256_mul_pd(xi_118,_mm256_set_pd(0.0158730158730159,0.0158730158730159,0.0158730158730159,0.0158730158730159))),_mm256_mul_pd(xi_136,_mm256_set_pd(-1.0,-1.0,-1.0,-1.0))),xi_139);
-               const __m256d xi_161 = _mm256_mul_pd(xi_135,_mm256_set_pd(0.0625,0.0625,0.0625,0.0625));
-               const __m256d xi_168 = _mm256_mul_pd(xi_114,_mm256_set_pd(0.0416666666666667,0.0416666666666667,0.0416666666666667,0.0416666666666667));
-               const __m256d xi_169 = _mm256_add_pd(_mm256_mul_pd(xi_137,_mm256_set_pd(0.0208333333333333,0.0208333333333333,0.0208333333333333,0.0208333333333333)),xi_168);
-               const __m256d xi_170 = _mm256_add_pd(_mm256_mul_pd(xi_167,_mm256_set_pd(-1.0,-1.0,-1.0,-1.0)),xi_169);
-               const __m256d xi_171 = _mm256_add_pd(xi_149,xi_170);
-               const __m256d xi_173 = _mm256_add_pd(xi_167,xi_169);
-               const __m256d xi_174 = _mm256_add_pd(xi_147,xi_173);
-               const __m256d xi_186 = _mm256_mul_pd(xi_156,_mm256_set_pd(xi_164,xi_164,xi_164,xi_164));
-               const __m256d xi_187 = _mm256_add_pd(xi_185,xi_186);
-               const __m256d xi_188 = _mm256_add_pd(_mm256_add_pd(_mm256_mul_pd(xi_182,_mm256_set_pd(-1.0,-1.0,-1.0,-1.0)),xi_184),xi_187);
-               const __m256d xi_195 = _mm256_mul_pd(xi_161,_mm256_set_pd(-1.0,-1.0,-1.0,-1.0));
-               const __m256d xi_198 = _mm256_add_pd(xi_154,xi_187);
-               const __m256d xi_201 = _mm256_add_pd(_mm256_add_pd(_mm256_mul_pd(xi_199,_mm256_set_pd(-1.0,-1.0,-1.0,-1.0)),xi_170),xi_200);
-               const __m256d xi_203 = _mm256_add_pd(_mm256_add_pd(_mm256_mul_pd(xi_200,_mm256_set_pd(-1.0,-1.0,-1.0,-1.0)),xi_173),xi_199);
-               const __m256d xi_204 = _mm256_add_pd(_mm256_mul_pd(xi_186,_mm256_set_pd(-1.0,-1.0,-1.0,-1.0)),xi_185);
-               const __m256d xi_205 = _mm256_add_pd(_mm256_add_pd(_mm256_mul_pd(xi_184,_mm256_set_pd(-1.0,-1.0,-1.0,-1.0)),xi_182),xi_204);
-               const __m256d xi_206 = _mm256_add_pd(xi_155,xi_204);
-               const __m256d p_0 = _mm256_add_pd(xi_2,xi_32);
-               const __m256d p_1 = xi_33;
-               const __m256d xi_160 = _mm256_mul_pd(_mm256_add_pd(_mm256_mul_pd(p_1,_mm256_set_pd(-1.0,-1.0,-1.0,-1.0)),_mm256_mul_pd(u_0,xi_129)),_mm256_set_pd(xi_159,xi_159,xi_159,xi_159));
-               const __m256d xi_163 = _mm256_add_pd(_mm256_add_pd(_mm256_mul_pd(xi_160,_mm256_set_pd(-1.0,-1.0,-1.0,-1.0)),xi_161),xi_162);
-               const __m256d xi_172 = _mm256_add_pd(_mm256_add_pd(xi_160,xi_161),xi_162);
-               const __m256d p_2 = xi_36;
-               const __m256d xi_194 = _mm256_mul_pd(_mm256_add_pd(_mm256_mul_pd(p_2,_mm256_set_pd(-1.0,-1.0,-1.0,-1.0)),_mm256_mul_pd(u_2,xi_141)),_mm256_set_pd(xi_159,xi_159,xi_159,xi_159));
-               const __m256d xi_197 = _mm256_add_pd(_mm256_add_pd(_mm256_mul_pd(xi_194,_mm256_set_pd(-1.0,-1.0,-1.0,-1.0)),xi_195),xi_196);
-               const __m256d xi_202 = _mm256_add_pd(_mm256_add_pd(xi_194,xi_195),xi_196);
-               const __m256d p_3 = xi_33;
-               const __m256d p_4 = _mm256_add_pd(_mm256_add_pd(xi_0,xi_37),xi_5);
-               const __m256d p_5 = xi_39;
-               const __m256d xi_178 = _mm256_mul_pd(_mm256_add_pd(_mm256_mul_pd(p_5,_mm256_set_pd(-1.0,-1.0,-1.0,-1.0)),_mm256_mul_pd(u_2,xi_129)),_mm256_set_pd(xi_159,xi_159,xi_159,xi_159));
-               const __m256d xi_180 = _mm256_add_pd(_mm256_add_pd(_mm256_add_pd(_mm256_add_pd(xi_138,xi_168),xi_177),xi_178),xi_179);
-               const __m256d xi_193 = _mm256_add_pd(_mm256_add_pd(_mm256_add_pd(_mm256_add_pd(_mm256_mul_pd(xi_178,_mm256_set_pd(-1.0,-1.0,-1.0,-1.0)),xi_138),xi_168),xi_177),xi_179);
-               const __m256d p_6 = xi_36;
-               const __m256d p_7 = xi_39;
-               const __m256d p_8 = _mm256_add_pd(_mm256_add_pd(_mm256_add_pd(_mm256_add_pd(xi_1,xi_10),xi_210),xi_3),xi_7);
-               const __m256d forceTerm_0 = _mm256_add_pd(_mm256_add_pd(_mm256_add_pd(_mm256_mul_pd(xi_46,_mm256_set_pd(-1.5,-1.5,-1.5,-1.5)),_mm256_mul_pd(_mm256_mul_pd(xi_49,_mm256_set_pd(-1.0,-1.0,-1.0,-1.0)),_mm256_set_pd(xi_51,xi_51,xi_51,xi_51))),_mm256_mul_pd(_mm256_mul_pd(xi_53,_mm256_set_pd(-1.0,-1.0,-1.0,-1.0)),_mm256_set_pd(xi_51,xi_51,xi_51,xi_51))),_mm256_mul_pd(_mm256_mul_pd(xi_54,_mm256_set_pd(-1.0,-1.0,-1.0,-1.0)),_mm256_set_pd(xi_51,xi_51,xi_51,xi_51)));
-               const __m256d forceTerm_1 = _mm256_add_pd(xi_55,xi_62);
-               const __m256d forceTerm_2 = _mm256_add_pd(_mm256_mul_pd(xi_55,_mm256_set_pd(-1.0,-1.0,-1.0,-1.0)),xi_62);
-               const __m256d forceTerm_3 = _mm256_add_pd(_mm256_mul_pd(xi_63,_mm256_set_pd(-1.0,-1.0,-1.0,-1.0)),xi_66);
-               const __m256d forceTerm_4 = _mm256_add_pd(xi_63,xi_66);
-               const __m256d forceTerm_5 = _mm256_add_pd(xi_67,xi_68);
-               const __m256d forceTerm_6 = _mm256_add_pd(_mm256_mul_pd(xi_67,_mm256_set_pd(-1.0,-1.0,-1.0,-1.0)),xi_68);
-               const __m256d forceTerm_7 = _mm256_add_pd(_mm256_add_pd(xi_73,xi_75),xi_82);
-               const __m256d forceTerm_8 = _mm256_add_pd(_mm256_add_pd(xi_72,xi_82),xi_83);
-               const __m256d forceTerm_9 = _mm256_add_pd(_mm256_add_pd(xi_72,xi_75),xi_85);
-               const __m256d forceTerm_10 = _mm256_add_pd(_mm256_add_pd(xi_73,xi_83),xi_85);
-               const __m256d forceTerm_11 = _mm256_add_pd(_mm256_add_pd(xi_81,xi_86),xi_90);
-               const __m256d forceTerm_12 = _mm256_add_pd(_mm256_add_pd(xi_84,xi_90),xi_91);
-               const __m256d forceTerm_13 = _mm256_add_pd(_mm256_add_pd(xi_75,xi_93),xi_95);
-               const __m256d forceTerm_14 = _mm256_add_pd(_mm256_add_pd(xi_83,xi_92),xi_95);
-               const __m256d forceTerm_15 = _mm256_add_pd(_mm256_add_pd(xi_81,xi_91),xi_97);
-               const __m256d forceTerm_16 = _mm256_add_pd(_mm256_add_pd(xi_84,xi_86),xi_97);
-               const __m256d forceTerm_17 = _mm256_add_pd(_mm256_add_pd(xi_75,xi_92),xi_98);
-               const __m256d forceTerm_18 = _mm256_add_pd(_mm256_add_pd(xi_83,xi_93),xi_98);
-               _mm256_storeu_pd(&_data_pdfs_20_30_10[ctr_0],_mm256_add_pd(_mm256_add_pd(_mm256_add_pd(_mm256_add_pd(_mm256_add_pd(_mm256_mul_pd(xi_101,_mm256_set_pd(0.1,0.1,0.1,0.1)),_mm256_mul_pd(xi_104,_mm256_set_pd(0.0428571428571429,0.0428571428571429,0.0428571428571429,0.0428571428571429))),_mm256_mul_pd(xi_114,_mm256_set_pd(-0.5,-0.5,-0.5,-0.5))),_mm256_mul_pd(xi_118,_mm256_set_pd(0.0238095238095238,0.0238095238095238,0.0238095238095238,0.0238095238095238))),forceTerm_0),xi_219));
-               _mm256_storeu_pd(&_data_pdfs_20_31_10[ctr_0],_mm256_add_pd(_mm256_add_pd(_mm256_add_pd(_mm256_add_pd(_mm256_add_pd(_mm256_mul_pd(xi_121,_mm256_set_pd(-1.0,-1.0,-1.0,-1.0)),forceTerm_1),xi_128),xi_132),xi_140),xi_224));
-               _mm256_storeu_pd(&_data_pdfs_20_32_10[ctr_0],_mm256_add_pd(_mm256_add_pd(_mm256_add_pd(_mm256_add_pd(_mm256_add_pd(_mm256_mul_pd(xi_132,_mm256_set_pd(-1.0,-1.0,-1.0,-1.0)),forceTerm_2),xi_121),xi_127),xi_140),xi_207));
-               _mm256_storeu_pd(&_data_pdfs_20_33_10[ctr_0],_mm256_add_pd(_mm256_add_pd(_mm256_add_pd(_mm256_add_pd(_mm256_add_pd(_mm256_mul_pd(xi_143,_mm256_set_pd(-1.0,-1.0,-1.0,-1.0)),forceTerm_3),xi_145),xi_147),xi_148),xi_227));
-               _mm256_storeu_pd(&_data_pdfs_20_34_10[ctr_0],_mm256_add_pd(_mm256_add_pd(_mm256_add_pd(_mm256_add_pd(_mm256_add_pd(_mm256_mul_pd(xi_145,_mm256_set_pd(-1.0,-1.0,-1.0,-1.0)),forceTerm_4),xi_143),xi_148),xi_149),xi_209));
-               _mm256_storeu_pd(&_data_pdfs_20_35_10[ctr_0],_mm256_add_pd(_mm256_add_pd(_mm256_add_pd(_mm256_add_pd(_mm256_add_pd(_mm256_mul_pd(xi_152,_mm256_set_pd(-1.0,-1.0,-1.0,-1.0)),forceTerm_5),xi_155),xi_157),xi_158),xi_222));
-               _mm256_storeu_pd(&_data_pdfs_20_36_10[ctr_0],_mm256_add_pd(_mm256_add_pd(_mm256_add_pd(_mm256_add_pd(_mm256_add_pd(_mm256_mul_pd(xi_157,_mm256_set_pd(-1.0,-1.0,-1.0,-1.0)),forceTerm_6),xi_152),xi_154),xi_158),xi_212));
-               _mm256_storeu_pd(&_data_pdfs_20_37_10[ctr_0],_mm256_add_pd(_mm256_add_pd(_mm256_add_pd(_mm256_add_pd(forceTerm_7,xi_163),xi_166),xi_171),xi_228));
-               _mm256_storeu_pd(&_data_pdfs_20_38_10[ctr_0],_mm256_add_pd(_mm256_add_pd(_mm256_add_pd(_mm256_add_pd(forceTerm_8,xi_166),xi_172),xi_174),xi_211));
-               _mm256_storeu_pd(&_data_pdfs_20_39_10[ctr_0],_mm256_add_pd(_mm256_add_pd(_mm256_add_pd(_mm256_add_pd(forceTerm_9,xi_171),xi_172),xi_176),xi_217));
-               _mm256_storeu_pd(&_data_pdfs_20_310_10[ctr_0],_mm256_add_pd(_mm256_add_pd(_mm256_add_pd(_mm256_add_pd(forceTerm_10,xi_163),xi_174),xi_176),xi_221));
-               _mm256_storeu_pd(&_data_pdfs_20_311_10[ctr_0],_mm256_add_pd(_mm256_add_pd(_mm256_add_pd(_mm256_add_pd(forceTerm_11,xi_180),xi_188),xi_191),xi_213));
-               _mm256_storeu_pd(&_data_pdfs_20_312_10[ctr_0],_mm256_add_pd(_mm256_add_pd(_mm256_add_pd(_mm256_add_pd(forceTerm_12,xi_188),xi_192),xi_193),xi_225));
-               _mm256_storeu_pd(&_data_pdfs_20_313_10[ctr_0],_mm256_add_pd(_mm256_add_pd(_mm256_add_pd(_mm256_add_pd(forceTerm_13,xi_197),xi_198),xi_201),xi_215));
-               _mm256_storeu_pd(&_data_pdfs_20_314_10[ctr_0],_mm256_add_pd(_mm256_add_pd(_mm256_add_pd(_mm256_add_pd(forceTerm_14,xi_198),xi_202),xi_203),xi_208));
-               _mm256_storeu_pd(&_data_pdfs_20_315_10[ctr_0],_mm256_add_pd(_mm256_add_pd(_mm256_add_pd(_mm256_add_pd(forceTerm_15,xi_191),xi_193),xi_205),xi_218));
-               _mm256_storeu_pd(&_data_pdfs_20_316_10[ctr_0],_mm256_add_pd(_mm256_add_pd(_mm256_add_pd(_mm256_add_pd(forceTerm_16,xi_180),xi_192),xi_205),xi_210));
-               _mm256_storeu_pd(&_data_pdfs_20_317_10[ctr_0],_mm256_add_pd(_mm256_add_pd(_mm256_add_pd(_mm256_add_pd(forceTerm_17,xi_201),xi_202),xi_206),xi_226));
-               _mm256_storeu_pd(&_data_pdfs_20_318_10[ctr_0],_mm256_add_pd(_mm256_add_pd(_mm256_add_pd(_mm256_add_pd(forceTerm_18,xi_197),xi_203),xi_206),xi_214));
-            }
-            for (int64_t ctr_0 = (int64_t)((_size_force_0) / (4)) * (4); ctr_0 < _size_force_0; ctr_0 += 1)
-            {
-               const double xi_207 = _data_pdfs_20_32_10[ctr_0];
-               const double xi_208 = _data_pdfs_20_314_10[ctr_0];
-               const double xi_209 = _data_pdfs_20_34_10[ctr_0];
-               const double xi_210 = _data_pdfs_20_316_10[ctr_0];
-               const double xi_211 = _data_pdfs_20_38_10[ctr_0];
-               const double xi_212 = _data_pdfs_20_36_10[ctr_0];
-               const double xi_213 = _data_pdfs_20_311_10[ctr_0];
-               const double xi_214 = _data_pdfs_20_318_10[ctr_0];
-               const double xi_215 = _data_pdfs_20_313_10[ctr_0];
-               const double xi_216 = _data_force_20_30_10[ctr_0];
-               const double xi_217 = _data_pdfs_20_39_10[ctr_0];
-               const double xi_218 = _data_pdfs_20_315_10[ctr_0];
-               const double xi_219 = _data_pdfs_20_30_10[ctr_0];
-               const double xi_220 = _data_force_20_31_10[ctr_0];
-               const double xi_221 = _data_pdfs_20_310_10[ctr_0];
-               const double xi_222 = _data_pdfs_20_35_10[ctr_0];
-               const double xi_223 = _data_force_20_32_10[ctr_0];
-               const double xi_224 = _data_pdfs_20_31_10[ctr_0];
-               const double xi_225 = _data_pdfs_20_312_10[ctr_0];
-               const double xi_226 = _data_pdfs_20_317_10[ctr_0];
-               const double xi_227 = _data_pdfs_20_33_10[ctr_0];
-               const double xi_228 = _data_pdfs_20_37_10[ctr_0];
-               const double xi_0 = xi_211 + xi_221;
-               const double xi_1 = xi_208 + xi_214;
-               const double xi_2 = xi_0 + xi_1 + xi_209;
-               const double xi_3 = xi_213 + xi_218;
-               const double xi_4 = xi_224 + xi_3;
-               const double xi_5 = xi_228 + xi_4;
-               const double xi_6 = xi_222 + xi_225;
-               const double xi_7 = xi_215 + xi_6;
-               const double xi_8 = xi_217 + xi_227;
-               const double xi_9 = xi_207 + xi_210;
-               const double xi_10 = xi_212 + xi_226;
-               const double xi_12 = -xi_226;
-               const double xi_13 = -xi_227;
-               const double xi_14 = xi_12 + xi_13;
-               const double xi_15 = -xi_215;
-               const double xi_16 = -xi_228;
-               const double xi_17 = -xi_217;
-               const double xi_18 = xi_16 + xi_17;
-               const double xi_19 = xi_15 + xi_18;
-               const double xi_20 = -xi_221;
-               const double xi_21 = xi_20 + xi_211;
-               const double xi_22 = -xi_225;
-               const double xi_23 = -xi_207;
-               const double xi_24 = -xi_210;
-               const double xi_25 = xi_22 + xi_23 + xi_24;
-               const double xi_26 = -xi_214;
-               const double xi_27 = xi_12 + xi_26;
-               const double xi_28 = -xi_218;
-               const double xi_29 = -xi_212;
-               const double xi_30 = xi_213 + xi_24 + xi_28 + xi_29;
-               const double xi_31 = xi_215 + xi_226;
-               const double xi_32 = xi_228 + xi_31 + xi_8;
-               const double xi_33 = xi_16 + xi_21 + xi_217;
-               const double xi_34 = xi_226 + xi_26;
-               const double xi_35 = xi_15 + xi_208;
-               const double xi_36 = xi_34 + xi_35;
-               const double xi_37 = xi_217 + xi_225 + xi_9;
-               const double xi_38 = xi_210 + xi_28;
-               const double xi_39 = xi_213 + xi_22 + xi_38;
-               const double xi_55 = xi_220*0.166666666666667;
-               const double xi_63 = xi_216*0.166666666666667;
-               const double xi_67 = xi_223*0.166666666666667;
-               const double xi_70 = xi_220*0.5;
-               const double xi_74 = xi_216*0.0833333333333333;
-               const double xi_78 = xi_220*0.0833333333333333;
-               const double xi_88 = xi_223*0.0833333333333333;
-               const double xi_99 = -xi_219;
-               const double xi_100 = xi_212*3.0 + xi_222*3.0 + xi_99;
-               const double xi_101 = omega_even*(xi_100 + xi_207*3.0 + xi_210*-3.0 + xi_213*-3.0 + xi_218*-3.0 + xi_224*3.0 + xi_225*-3.0);
-               const double xi_102 = xi_210*2.0 + xi_213*2.0 + xi_218*2.0 + xi_225*2.0;
-               const double xi_103 = xi_102 + xi_209*5.0 + xi_227*5.0;
-               const double xi_104 = omega_even*(xi_100 + xi_103 + xi_207*-2.0 + xi_208*-5.0 + xi_214*-5.0 + xi_215*-5.0 + xi_224*-2.0 + xi_226*-5.0);
-               const double xi_107 = -xi_213;
-               const double xi_108 = xi_107 + xi_22;
-               const double xi_109 = -xi_211;
-               const double xi_112 = -xi_208;
-               const double xi_113 = xi_112 + xi_19 + xi_27;
-               const double xi_115 = xi_215*2.0;
-               const double xi_116 = xi_208*2.0;
-               const double xi_117 = xi_214*2.0 + xi_226*2.0;
-               const double xi_118 = omega_even*(xi_103 + xi_115 + xi_116 + xi_117 + xi_207*5.0 + xi_211*-7.0 + xi_212*-4.0 + xi_217*-7.0 + xi_221*-7.0 + xi_222*-4.0 + xi_224*5.0 + xi_228*-7.0 + xi_99);
-               const double xi_119 = xi_107 + xi_224 + xi_225 + xi_23 + xi_38;
-               const double xi_121 = xi_119*xi_120;
-               const double xi_122 = xi_228*2.0;
-               const double xi_123 = xi_221*2.0;
-               const double xi_124 = xi_211*-2.0 + xi_217*2.0;
-               const double xi_125 = -xi_122 + xi_123 + xi_124 + xi_25 + xi_4;
-               const double xi_127 = xi_125*xi_126;
-               const double xi_128 = -xi_127;
-               const double xi_133 = xi_118*-0.0198412698412698;
-               const double xi_144 = xi_112 + xi_13 + xi_209 + xi_215 + xi_34;
-               const double xi_145 = xi_120*xi_144;
-               const double xi_146 = xi_122 - xi_123 + xi_124 + xi_14 + xi_209 + xi_214 + xi_35;
-               const double xi_147 = xi_126*xi_146;
-               const double xi_149 = -xi_147;
-               const double xi_150 = xi_210 + xi_218;
-               const double xi_151 = xi_108 + xi_150 + xi_222 + xi_29;
-               const double xi_152 = xi_120*xi_151;
-               const double xi_153 = -xi_115 - xi_116 + xi_117 + xi_30 + xi_6;
-               const double xi_154 = xi_126*xi_153;
-               const double xi_155 = -xi_154;
-               const double xi_162 = xi_118*0.0138888888888889;
-               const double xi_177 = xi_104*-0.00714285714285714;
-               const double xi_179 = xi_101*0.025;
-               const double xi_182 = xi_153*xi_181;
-               const double xi_184 = xi_151*xi_183;
-               const double xi_185 = xi_118*-0.00396825396825397;
-               const double xi_189 = xi_125*xi_181;
-               const double xi_190 = xi_119*xi_183;
-               const double xi_196 = xi_104*0.0178571428571429;
-               const double xi_199 = xi_144*xi_183;
-               const double xi_200 = xi_146*xi_181;
-               const double vel0Term = xi_2;
-               const double vel1Term = xi_5;
-               const double vel2Term = xi_7;
-               const double rho = vel0Term + vel1Term + vel2Term + xi_10 + xi_219 + xi_8 + xi_9;
-               const double xi_11 = 1 / (rho);
-               const double u_0 = xi_11*(vel0Term + xi_14 + xi_19);
-               const double xi_40 = u_0*xi_216;
-               const double xi_41 = xi_40*0.333333333333333;
-               const double xi_47 = -xi_41;
-               const double xi_105 = rho*(u_0*u_0);
-               const double xi_141 = rho*u_0;
-               const double xi_142 = -vel0Term + xi_141 + xi_32;
-               const double xi_143 = xi_131*xi_142;
-               const double xi_167 = xi_142*xi_164;
-               const double u_1 = xi_11*(vel1Term + xi_17 + xi_21 + xi_25);
-               const double xi_42 = u_1*xi_220;
-               const double xi_43 = xi_42*0.333333333333333;
-               const double xi_48 = -xi_43;
-               const double xi_69 = u_1*0.5;
-               const double xi_72 = xi_71*(u_0*xi_70 + xi_216*xi_69);
-               const double xi_73 = -xi_72;
-               const double xi_110 = rho*(u_1*u_1);
-               const double xi_111 = xi_109 + xi_110 + xi_20;
-               const double xi_129 = rho*u_1;
-               const double xi_130 = -vel1Term + xi_109 + xi_129 + xi_221 + xi_37;
-               const double xi_132 = xi_130*xi_131;
-               const double xi_165 = xi_130*xi_164;
-               const double xi_166 = xi_127 + xi_165;
-               const double xi_175 = -xi_165;
-               const double xi_176 = xi_128 + xi_175;
-               const double xi_191 = xi_165 - xi_189 + xi_190;
-               const double xi_192 = xi_175 + xi_189 - xi_190;
-               const double u_2 = xi_11*(vel2Term + xi_208 + xi_27 + xi_30);
-               const double xi_44 = u_2*xi_223;
-               const double xi_45 = xi_44*0.333333333333333;
-               const double xi_46 = (-omega_bulk + 2.0)*(xi_41 + xi_43 + xi_45);
-               const double xi_49 = xi_44*0.666666666666667 + xi_47 + xi_48;
-               const double xi_52 = -xi_45;
-               const double xi_53 = xi_42*0.666666666666667 + xi_47 + xi_52;
-               const double xi_54 = xi_40*0.666666666666667 + xi_48 + xi_52;
-               const double xi_57 = xi_49*xi_56;
-               const double xi_58 = -xi_57;
-               const double xi_59 = xi_54*xi_56;
-               const double xi_60 = -xi_59;
-               const double xi_62 = xi_53*xi_61 + xi_58 + xi_60;
-               const double xi_64 = xi_53*xi_56;
-               const double xi_65 = -xi_64;
-               const double xi_66 = xi_54*xi_61 + xi_58 + xi_65;
-               const double xi_68 = xi_49*xi_61 + xi_60 + xi_65;
-               const double xi_75 = xi_59 - xi_74;
-               const double xi_77 = -xi_49*xi_76;
-               const double xi_79 = xi_46*0.125;
-               const double xi_80 = xi_64 + xi_79;
-               const double xi_81 = xi_78 + xi_80;
-               const double xi_82 = xi_77 + xi_81;
-               const double xi_83 = xi_59 + xi_74;
-               const double xi_84 = -xi_78 + xi_80;
-               const double xi_85 = xi_77 + xi_84;
-               const double xi_86 = xi_71*(u_2*xi_70 + xi_223*xi_69);
-               const double xi_87 = -xi_54*xi_76;
-               const double xi_89 = xi_57 + xi_88;
-               const double xi_90 = xi_87 + xi_89;
-               const double xi_91 = -xi_86;
-               const double xi_92 = xi_71*(u_0*xi_223*0.5 + u_2*xi_216*0.5);
-               const double xi_93 = -xi_92;
-               const double xi_94 = -xi_53*xi_76;
-               const double xi_95 = xi_79 + xi_89 + xi_94;
-               const double xi_96 = xi_57 - xi_88;
-               const double xi_97 = xi_87 + xi_96;
-               const double xi_98 = xi_79 + xi_94 + xi_96;
-               const double xi_106 = rho*(u_2*u_2);
-               const double xi_114 = omega_bulk*(xi_105 + xi_106 + xi_108 + xi_111 + xi_113 + xi_219 + xi_24 + xi_28);
-               const double xi_134 = -xi_106 + xi_212 + xi_222;
-               const double xi_135 = omega_shear*(xi_1 + xi_111 + xi_134 + xi_18 - xi_224 + xi_23 + xi_31);
-               const double xi_136 = xi_135*0.125;
-               const double xi_137 = omega_shear*(xi_102 + xi_105*2.0 + xi_109 - xi_110 + xi_113 + xi_134 + xi_20 + xi_207 + xi_209*-2.0 + xi_224 + xi_227*-2.0);
-               const double xi_138 = xi_137*-0.0416666666666667;
-               const double xi_139 = xi_101*-0.05 + xi_138;
-               const double xi_140 = xi_104*0.0142857142857143 + xi_133 + xi_136 + xi_139;
-               const double xi_148 = xi_104*-0.0357142857142857 + xi_133 + xi_137*0.0833333333333333;
-               const double xi_156 = rho*u_2 - vel2Term + xi_10 + xi_107 + xi_112 + xi_150 + xi_214;
-               const double xi_157 = xi_131*xi_156;
-               const double xi_158 = xi_104*-0.0214285714285714 + xi_118*0.0158730158730159 - xi_136 + xi_139;
-               const double xi_161 = xi_135*0.0625;
-               const double xi_168 = xi_114*0.0416666666666667;
-               const double xi_169 = xi_137*0.0208333333333333 + xi_168;
-               const double xi_170 = -xi_167 + xi_169;
-               const double xi_171 = xi_149 + xi_170;
-               const double xi_173 = xi_167 + xi_169;
-               const double xi_174 = xi_147 + xi_173;
-               const double xi_186 = xi_156*xi_164;
-               const double xi_187 = xi_185 + xi_186;
-               const double xi_188 = -xi_182 + xi_184 + xi_187;
-               const double xi_195 = -xi_161;
-               const double xi_198 = xi_154 + xi_187;
-               const double xi_201 = xi_170 - xi_199 + xi_200;
-               const double xi_203 = xi_173 + xi_199 - xi_200;
-               const double xi_204 = xi_185 - xi_186;
-               const double xi_205 = xi_182 - xi_184 + xi_204;
-               const double xi_206 = xi_155 + xi_204;
-               const double p_0 = xi_2 + xi_32;
-               const double p_1 = xi_33;
-               const double xi_160 = xi_159*(-p_1 + u_0*xi_129);
-               const double xi_163 = -xi_160 + xi_161 + xi_162;
-               const double xi_172 = xi_160 + xi_161 + xi_162;
-               const double p_2 = xi_36;
-               const double xi_194 = xi_159*(-p_2 + u_2*xi_141);
-               const double xi_197 = -xi_194 + xi_195 + xi_196;
-               const double xi_202 = xi_194 + xi_195 + xi_196;
-               const double p_3 = xi_33;
-               const double p_4 = xi_0 + xi_37 + xi_5;
-               const double p_5 = xi_39;
-               const double xi_178 = xi_159*(-p_5 + u_2*xi_129);
-               const double xi_180 = xi_138 + xi_168 + xi_177 + xi_178 + xi_179;
-               const double xi_193 = xi_138 + xi_168 + xi_177 - xi_178 + xi_179;
-               const double p_6 = xi_36;
-               const double p_7 = xi_39;
-               const double p_8 = xi_1 + xi_10 + xi_210 + xi_3 + xi_7;
-               const double forceTerm_0 = xi_46*-1.5 - xi_49*xi_51 - xi_51*xi_53 - xi_51*xi_54;
-               const double forceTerm_1 = xi_55 + xi_62;
-               const double forceTerm_2 = -xi_55 + xi_62;
-               const double forceTerm_3 = -xi_63 + xi_66;
-               const double forceTerm_4 = xi_63 + xi_66;
-               const double forceTerm_5 = xi_67 + xi_68;
-               const double forceTerm_6 = -xi_67 + xi_68;
-               const double forceTerm_7 = xi_73 + xi_75 + xi_82;
-               const double forceTerm_8 = xi_72 + xi_82 + xi_83;
-               const double forceTerm_9 = xi_72 + xi_75 + xi_85;
-               const double forceTerm_10 = xi_73 + xi_83 + xi_85;
-               const double forceTerm_11 = xi_81 + xi_86 + xi_90;
-               const double forceTerm_12 = xi_84 + xi_90 + xi_91;
-               const double forceTerm_13 = xi_75 + xi_93 + xi_95;
-               const double forceTerm_14 = xi_83 + xi_92 + xi_95;
-               const double forceTerm_15 = xi_81 + xi_91 + xi_97;
-               const double forceTerm_16 = xi_84 + xi_86 + xi_97;
-               const double forceTerm_17 = xi_75 + xi_92 + xi_98;
-               const double forceTerm_18 = xi_83 + xi_93 + xi_98;
-               _data_pdfs_20_30_10[ctr_0] = forceTerm_0 + xi_101*0.1 + xi_104*0.0428571428571429 + xi_114*-0.5 + xi_118*0.0238095238095238 + xi_219;
-               _data_pdfs_20_31_10[ctr_0] = forceTerm_1 - xi_121 + xi_128 + xi_132 + xi_140 + xi_224;
-               _data_pdfs_20_32_10[ctr_0] = forceTerm_2 + xi_121 + xi_127 - xi_132 + xi_140 + xi_207;
-               _data_pdfs_20_33_10[ctr_0] = forceTerm_3 - xi_143 + xi_145 + xi_147 + xi_148 + xi_227;
-               _data_pdfs_20_34_10[ctr_0] = forceTerm_4 + xi_143 - xi_145 + xi_148 + xi_149 + xi_209;
-               _data_pdfs_20_35_10[ctr_0] = forceTerm_5 - xi_152 + xi_155 + xi_157 + xi_158 + xi_222;
-               _data_pdfs_20_36_10[ctr_0] = forceTerm_6 + xi_152 + xi_154 - xi_157 + xi_158 + xi_212;
-               _data_pdfs_20_37_10[ctr_0] = forceTerm_7 + xi_163 + xi_166 + xi_171 + xi_228;
-               _data_pdfs_20_38_10[ctr_0] = forceTerm_8 + xi_166 + xi_172 + xi_174 + xi_211;
-               _data_pdfs_20_39_10[ctr_0] = forceTerm_9 + xi_171 + xi_172 + xi_176 + xi_217;
-               _data_pdfs_20_310_10[ctr_0] = forceTerm_10 + xi_163 + xi_174 + xi_176 + xi_221;
-               _data_pdfs_20_311_10[ctr_0] = forceTerm_11 + xi_180 + xi_188 + xi_191 + xi_213;
-               _data_pdfs_20_312_10[ctr_0] = forceTerm_12 + xi_188 + xi_192 + xi_193 + xi_225;
-               _data_pdfs_20_313_10[ctr_0] = forceTerm_13 + xi_197 + xi_198 + xi_201 + xi_215;
-               _data_pdfs_20_314_10[ctr_0] = forceTerm_14 + xi_198 + xi_202 + xi_203 + xi_208;
-               _data_pdfs_20_315_10[ctr_0] = forceTerm_15 + xi_191 + xi_193 + xi_205 + xi_218;
-               _data_pdfs_20_316_10[ctr_0] = forceTerm_16 + xi_180 + xi_192 + xi_205 + xi_210;
-               _data_pdfs_20_317_10[ctr_0] = forceTerm_17 + xi_201 + xi_202 + xi_206 + xi_226;
-               _data_pdfs_20_318_10[ctr_0] = forceTerm_18 + xi_197 + xi_203 + xi_206 + xi_214;
-            }
+            const __m256d xi_207 = _mm256_load_pd(& _data_pdfs_20_38_10[ctr_0]);
+            const __m256d xi_208 = _mm256_load_pd(& _data_pdfs_20_31_10[ctr_0]);
+            const __m256d xi_209 = _mm256_load_pd(& _data_pdfs_20_35_10[ctr_0]);
+            const __m256d xi_210 = _mm256_load_pd(& _data_pdfs_20_318_10[ctr_0]);
+            const __m256d xi_211 = _mm256_load_pd(& _data_pdfs_20_30_10[ctr_0]);
+            const __m256d xi_212 = _mm256_load_pd(& _data_pdfs_20_311_10[ctr_0]);
+            const __m256d xi_213 = _mm256_load_pd(& _data_pdfs_20_310_10[ctr_0]);
+            const __m256d xi_214 = _mm256_load_pd(& _data_pdfs_20_34_10[ctr_0]);
+            const __m256d xi_215 = _mm256_load_pd(& _data_pdfs_20_36_10[ctr_0]);
+            const __m256d xi_216 = _mm256_load_pd(& _data_pdfs_20_33_10[ctr_0]);
+            const __m256d xi_217 = _mm256_load_pd(& _data_pdfs_20_37_10[ctr_0]);
+            const __m256d xi_218 = _mm256_load_pd(& _data_pdfs_20_315_10[ctr_0]);
+            const __m256d xi_219 = _mm256_load_pd(& _data_force_20_31_10[ctr_0]);
+            const __m256d xi_220 = _mm256_load_pd(& _data_pdfs_20_314_10[ctr_0]);
+            const __m256d xi_221 = _mm256_load_pd(& _data_force_20_32_10[ctr_0]);
+            const __m256d xi_222 = _mm256_load_pd(& _data_pdfs_20_39_10[ctr_0]);
+            const __m256d xi_223 = _mm256_load_pd(& _data_pdfs_20_313_10[ctr_0]);
+            const __m256d xi_224 = _mm256_load_pd(& _data_pdfs_20_317_10[ctr_0]);
+            const __m256d xi_225 = _mm256_load_pd(& _data_force_20_30_10[ctr_0]);
+            const __m256d xi_226 = _mm256_load_pd(& _data_pdfs_20_32_10[ctr_0]);
+            const __m256d xi_227 = _mm256_load_pd(& _data_pdfs_20_312_10[ctr_0]);
+            const __m256d xi_228 = _mm256_load_pd(& _data_pdfs_20_316_10[ctr_0]);
+            const __m256d xi_0 = _mm256_add_pd(xi_207,xi_213);
+            const __m256d xi_1 = _mm256_add_pd(xi_210,xi_220);
+            const __m256d xi_2 = _mm256_add_pd(_mm256_add_pd(xi_0,xi_1),xi_214);
+            const __m256d xi_3 = _mm256_add_pd(xi_212,xi_218);
+            const __m256d xi_4 = _mm256_add_pd(xi_208,xi_3);
+            const __m256d xi_5 = _mm256_add_pd(xi_217,xi_4);
+            const __m256d xi_6 = _mm256_add_pd(xi_209,xi_227);
+            const __m256d xi_7 = _mm256_add_pd(xi_223,xi_6);
+            const __m256d xi_8 = _mm256_add_pd(xi_216,xi_222);
+            const __m256d xi_9 = _mm256_add_pd(xi_226,xi_228);
+            const __m256d xi_10 = _mm256_add_pd(xi_215,xi_224);
+            const __m256d xi_12 = _mm256_mul_pd(xi_224,_mm256_set_pd(-1.0,-1.0,-1.0,-1.0));
+            const __m256d xi_13 = _mm256_mul_pd(xi_216,_mm256_set_pd(-1.0,-1.0,-1.0,-1.0));
+            const __m256d xi_14 = _mm256_add_pd(xi_12,xi_13);
+            const __m256d xi_15 = _mm256_mul_pd(xi_223,_mm256_set_pd(-1.0,-1.0,-1.0,-1.0));
+            const __m256d xi_16 = _mm256_mul_pd(xi_217,_mm256_set_pd(-1.0,-1.0,-1.0,-1.0));
+            const __m256d xi_17 = _mm256_mul_pd(xi_222,_mm256_set_pd(-1.0,-1.0,-1.0,-1.0));
+            const __m256d xi_18 = _mm256_add_pd(xi_16,xi_17);
+            const __m256d xi_19 = _mm256_add_pd(xi_15,xi_18);
+            const __m256d xi_20 = _mm256_mul_pd(xi_213,_mm256_set_pd(-1.0,-1.0,-1.0,-1.0));
+            const __m256d xi_21 = _mm256_add_pd(xi_20,xi_207);
+            const __m256d xi_22 = _mm256_mul_pd(xi_227,_mm256_set_pd(-1.0,-1.0,-1.0,-1.0));
+            const __m256d xi_23 = _mm256_mul_pd(xi_226,_mm256_set_pd(-1.0,-1.0,-1.0,-1.0));
+            const __m256d xi_24 = _mm256_mul_pd(xi_228,_mm256_set_pd(-1.0,-1.0,-1.0,-1.0));
+            const __m256d xi_25 = _mm256_add_pd(_mm256_add_pd(xi_22,xi_23),xi_24);
+            const __m256d xi_26 = _mm256_mul_pd(xi_210,_mm256_set_pd(-1.0,-1.0,-1.0,-1.0));
+            const __m256d xi_27 = _mm256_add_pd(xi_12,xi_26);
+            const __m256d xi_28 = _mm256_mul_pd(xi_218,_mm256_set_pd(-1.0,-1.0,-1.0,-1.0));
+            const __m256d xi_29 = _mm256_mul_pd(xi_215,_mm256_set_pd(-1.0,-1.0,-1.0,-1.0));
+            const __m256d xi_30 = _mm256_add_pd(_mm256_add_pd(_mm256_add_pd(xi_212,xi_24),xi_28),xi_29);
+            const __m256d xi_31 = _mm256_add_pd(xi_223,xi_224);
+            const __m256d xi_32 = _mm256_add_pd(_mm256_add_pd(xi_217,xi_31),xi_8);
+            const __m256d xi_33 = _mm256_add_pd(_mm256_add_pd(xi_16,xi_21),xi_222);
+            const __m256d xi_34 = _mm256_add_pd(xi_224,xi_26);
+            const __m256d xi_35 = _mm256_add_pd(xi_15,xi_220);
+            const __m256d xi_36 = _mm256_add_pd(xi_34,xi_35);
+            const __m256d xi_37 = _mm256_add_pd(_mm256_add_pd(xi_222,xi_227),xi_9);
+            const __m256d xi_38 = _mm256_add_pd(xi_228,xi_28);
+            const __m256d xi_39 = _mm256_add_pd(_mm256_add_pd(xi_212,xi_22),xi_38);
+            const __m256d xi_55 = _mm256_mul_pd(xi_219,_mm256_set_pd(0.166666666666667,0.166666666666667,0.166666666666667,0.166666666666667));
+            const __m256d xi_63 = _mm256_mul_pd(xi_225,_mm256_set_pd(0.166666666666667,0.166666666666667,0.166666666666667,0.166666666666667));
+            const __m256d xi_67 = _mm256_mul_pd(xi_221,_mm256_set_pd(0.166666666666667,0.166666666666667,0.166666666666667,0.166666666666667));
+            const __m256d xi_70 = _mm256_mul_pd(xi_219,_mm256_set_pd(0.5,0.5,0.5,0.5));
+            const __m256d xi_74 = _mm256_mul_pd(xi_225,_mm256_set_pd(0.0833333333333333,0.0833333333333333,0.0833333333333333,0.0833333333333333));
+            const __m256d xi_78 = _mm256_mul_pd(xi_219,_mm256_set_pd(0.0833333333333333,0.0833333333333333,0.0833333333333333,0.0833333333333333));
+            const __m256d xi_88 = _mm256_mul_pd(xi_221,_mm256_set_pd(0.0833333333333333,0.0833333333333333,0.0833333333333333,0.0833333333333333));
+            const __m256d xi_99 = _mm256_mul_pd(xi_211,_mm256_set_pd(-1.0,-1.0,-1.0,-1.0));
+            const __m256d xi_100 = _mm256_add_pd(_mm256_add_pd(_mm256_mul_pd(xi_209,_mm256_set_pd(3.0,3.0,3.0,3.0)),_mm256_mul_pd(xi_215,_mm256_set_pd(3.0,3.0,3.0,3.0))),xi_99);
+            const __m256d xi_101 = _mm256_mul_pd(_mm256_add_pd(_mm256_add_pd(_mm256_add_pd(_mm256_add_pd(_mm256_add_pd(_mm256_add_pd(_mm256_mul_pd(xi_208,_mm256_set_pd(3.0,3.0,3.0,3.0)),_mm256_mul_pd(xi_212,_mm256_set_pd(-3.0,-3.0,-3.0,-3.0))),_mm256_mul_pd(xi_218,_mm256_set_pd(-3.0,-3.0,-3.0,-3.0))),_mm256_mul_pd(xi_226,_mm256_set_pd(3.0,3.0,3.0,3.0))),_mm256_mul_pd(xi_227,_mm256_set_pd(-3.0,-3.0,-3.0,-3.0))),_mm256_mul_pd(xi_228,_mm256_set_pd(-3.0,-3.0,-3.0,-3.0))),xi_100),_mm256_set_pd(omega_even,omega_even,omega_even,omega_even));
+            const __m256d xi_102 = _mm256_add_pd(_mm256_add_pd(_mm256_add_pd(_mm256_mul_pd(xi_212,_mm256_set_pd(2.0,2.0,2.0,2.0)),_mm256_mul_pd(xi_218,_mm256_set_pd(2.0,2.0,2.0,2.0))),_mm256_mul_pd(xi_227,_mm256_set_pd(2.0,2.0,2.0,2.0))),_mm256_mul_pd(xi_228,_mm256_set_pd(2.0,2.0,2.0,2.0)));
+            const __m256d xi_103 = _mm256_add_pd(_mm256_add_pd(_mm256_mul_pd(xi_214,_mm256_set_pd(5.0,5.0,5.0,5.0)),_mm256_mul_pd(xi_216,_mm256_set_pd(5.0,5.0,5.0,5.0))),xi_102);
+            const __m256d xi_104 = _mm256_mul_pd(_mm256_add_pd(_mm256_add_pd(_mm256_add_pd(_mm256_add_pd(_mm256_add_pd(_mm256_add_pd(_mm256_add_pd(_mm256_mul_pd(xi_208,_mm256_set_pd(-2.0,-2.0,-2.0,-2.0)),_mm256_mul_pd(xi_210,_mm256_set_pd(-5.0,-5.0,-5.0,-5.0))),_mm256_mul_pd(xi_220,_mm256_set_pd(-5.0,-5.0,-5.0,-5.0))),_mm256_mul_pd(xi_223,_mm256_set_pd(-5.0,-5.0,-5.0,-5.0))),_mm256_mul_pd(xi_224,_mm256_set_pd(-5.0,-5.0,-5.0,-5.0))),_mm256_mul_pd(xi_226,_mm256_set_pd(-2.0,-2.0,-2.0,-2.0))),xi_100),xi_103),_mm256_set_pd(omega_even,omega_even,omega_even,omega_even));
+            const __m256d xi_107 = _mm256_mul_pd(xi_212,_mm256_set_pd(-1.0,-1.0,-1.0,-1.0));
+            const __m256d xi_108 = _mm256_add_pd(xi_107,xi_22);
+            const __m256d xi_109 = _mm256_mul_pd(xi_207,_mm256_set_pd(-1.0,-1.0,-1.0,-1.0));
+            const __m256d xi_112 = _mm256_mul_pd(xi_220,_mm256_set_pd(-1.0,-1.0,-1.0,-1.0));
+            const __m256d xi_113 = _mm256_add_pd(_mm256_add_pd(xi_112,xi_19),xi_27);
+            const __m256d xi_115 = _mm256_mul_pd(xi_223,_mm256_set_pd(2.0,2.0,2.0,2.0));
+            const __m256d xi_116 = _mm256_mul_pd(xi_220,_mm256_set_pd(2.0,2.0,2.0,2.0));
+            const __m256d xi_117 = _mm256_add_pd(_mm256_mul_pd(xi_210,_mm256_set_pd(2.0,2.0,2.0,2.0)),_mm256_mul_pd(xi_224,_mm256_set_pd(2.0,2.0,2.0,2.0)));
+            const __m256d xi_118 = _mm256_mul_pd(_mm256_add_pd(_mm256_add_pd(_mm256_add_pd(_mm256_add_pd(_mm256_add_pd(_mm256_add_pd(_mm256_add_pd(_mm256_add_pd(_mm256_add_pd(_mm256_add_pd(_mm256_add_pd(_mm256_add_pd(_mm256_mul_pd(xi_207,_mm256_set_pd(-7.0,-7.0,-7.0,-7.0)),_mm256_mul_pd(xi_208,_mm256_set_pd(5.0,5.0,5.0,5.0))),_mm256_mul_pd(xi_209,_mm256_set_pd(-4.0,-4.0,-4.0,-4.0))),_mm256_mul_pd(xi_213,_mm256_set_pd(-7.0,-7.0,-7.0,-7.0))),_mm256_mul_pd(xi_215,_mm256_set_pd(-4.0,-4.0,-4.0,-4.0))),_mm256_mul_pd(xi_217,_mm256_set_pd(-7.0,-7.0,-7.0,-7.0))),_mm256_mul_pd(xi_222,_mm256_set_pd(-7.0,-7.0,-7.0,-7.0))),_mm256_mul_pd(xi_226,_mm256_set_pd(5.0,5.0,5.0,5.0))),xi_103),xi_115),xi_116),xi_117),xi_99),_mm256_set_pd(omega_even,omega_even,omega_even,omega_even));
+            const __m256d xi_119 = _mm256_add_pd(_mm256_add_pd(_mm256_add_pd(_mm256_add_pd(xi_107,xi_208),xi_227),xi_23),xi_38);
+            const __m256d xi_121 = _mm256_mul_pd(xi_119,_mm256_set_pd(xi_120,xi_120,xi_120,xi_120));
+            const __m256d xi_122 = _mm256_mul_pd(xi_217,_mm256_set_pd(2.0,2.0,2.0,2.0));
+            const __m256d xi_123 = _mm256_mul_pd(xi_213,_mm256_set_pd(2.0,2.0,2.0,2.0));
+            const __m256d xi_124 = _mm256_add_pd(_mm256_mul_pd(xi_207,_mm256_set_pd(-2.0,-2.0,-2.0,-2.0)),_mm256_mul_pd(xi_222,_mm256_set_pd(2.0,2.0,2.0,2.0)));
+            const __m256d xi_125 = _mm256_add_pd(_mm256_add_pd(_mm256_add_pd(_mm256_add_pd(_mm256_mul_pd(xi_122,_mm256_set_pd(-1.0,-1.0,-1.0,-1.0)),xi_123),xi_124),xi_25),xi_4);
+            const __m256d xi_127 = _mm256_mul_pd(xi_125,_mm256_set_pd(xi_126,xi_126,xi_126,xi_126));
+            const __m256d xi_128 = _mm256_mul_pd(xi_127,_mm256_set_pd(-1.0,-1.0,-1.0,-1.0));
+            const __m256d xi_133 = _mm256_mul_pd(xi_118,_mm256_set_pd(-0.0198412698412698,-0.0198412698412698,-0.0198412698412698,-0.0198412698412698));
+            const __m256d xi_144 = _mm256_add_pd(_mm256_add_pd(_mm256_add_pd(_mm256_add_pd(xi_112,xi_13),xi_214),xi_223),xi_34);
+            const __m256d xi_145 = _mm256_mul_pd(xi_144,_mm256_set_pd(xi_120,xi_120,xi_120,xi_120));
+            const __m256d xi_146 = _mm256_add_pd(_mm256_add_pd(_mm256_add_pd(_mm256_add_pd(_mm256_add_pd(_mm256_add_pd(_mm256_mul_pd(xi_123,_mm256_set_pd(-1.0,-1.0,-1.0,-1.0)),xi_122),xi_124),xi_14),xi_210),xi_214),xi_35);
+            const __m256d xi_147 = _mm256_mul_pd(xi_146,_mm256_set_pd(xi_126,xi_126,xi_126,xi_126));
+            const __m256d xi_149 = _mm256_mul_pd(xi_147,_mm256_set_pd(-1.0,-1.0,-1.0,-1.0));
+            const __m256d xi_150 = _mm256_add_pd(xi_218,xi_228);
+            const __m256d xi_151 = _mm256_add_pd(_mm256_add_pd(_mm256_add_pd(xi_108,xi_150),xi_209),xi_29);
+            const __m256d xi_152 = _mm256_mul_pd(xi_151,_mm256_set_pd(xi_120,xi_120,xi_120,xi_120));
+            const __m256d xi_153 = _mm256_add_pd(_mm256_add_pd(_mm256_add_pd(_mm256_add_pd(_mm256_mul_pd(xi_115,_mm256_set_pd(-1.0,-1.0,-1.0,-1.0)),_mm256_mul_pd(xi_116,_mm256_set_pd(-1.0,-1.0,-1.0,-1.0))),xi_117),xi_30),xi_6);
+            const __m256d xi_154 = _mm256_mul_pd(xi_153,_mm256_set_pd(xi_126,xi_126,xi_126,xi_126));
+            const __m256d xi_155 = _mm256_mul_pd(xi_154,_mm256_set_pd(-1.0,-1.0,-1.0,-1.0));
+            const __m256d xi_162 = _mm256_mul_pd(xi_118,_mm256_set_pd(0.0138888888888889,0.0138888888888889,0.0138888888888889,0.0138888888888889));
+            const __m256d xi_177 = _mm256_mul_pd(xi_104,_mm256_set_pd(-0.00714285714285714,-0.00714285714285714,-0.00714285714285714,-0.00714285714285714));
+            const __m256d xi_179 = _mm256_mul_pd(xi_101,_mm256_set_pd(0.025,0.025,0.025,0.025));
+            const __m256d xi_182 = _mm256_mul_pd(xi_153,_mm256_set_pd(xi_181,xi_181,xi_181,xi_181));
+            const __m256d xi_184 = _mm256_mul_pd(xi_151,_mm256_set_pd(xi_183,xi_183,xi_183,xi_183));
+            const __m256d xi_185 = _mm256_mul_pd(xi_118,_mm256_set_pd(-0.00396825396825397,-0.00396825396825397,-0.00396825396825397,-0.00396825396825397));
+            const __m256d xi_189 = _mm256_mul_pd(xi_125,_mm256_set_pd(xi_181,xi_181,xi_181,xi_181));
+            const __m256d xi_190 = _mm256_mul_pd(xi_119,_mm256_set_pd(xi_183,xi_183,xi_183,xi_183));
+            const __m256d xi_196 = _mm256_mul_pd(xi_104,_mm256_set_pd(0.0178571428571429,0.0178571428571429,0.0178571428571429,0.0178571428571429));
+            const __m256d xi_199 = _mm256_mul_pd(xi_144,_mm256_set_pd(xi_183,xi_183,xi_183,xi_183));
+            const __m256d xi_200 = _mm256_mul_pd(xi_146,_mm256_set_pd(xi_181,xi_181,xi_181,xi_181));
+            const __m256d vel0Term = xi_2;
+            const __m256d vel1Term = xi_5;
+            const __m256d vel2Term = xi_7;
+            const __m256d rho = _mm256_add_pd(_mm256_add_pd(_mm256_add_pd(_mm256_add_pd(_mm256_add_pd(_mm256_add_pd(vel0Term,vel1Term),vel2Term),xi_10),xi_211),xi_8),xi_9);
+            const __m256d xi_11 = _mm256_div_pd(_mm256_set_pd(1.0,1.0,1.0,1.0),rho);
+            const __m256d u_0 = _mm256_mul_pd(xi_11,_mm256_add_pd(_mm256_add_pd(vel0Term,xi_14),xi_19));
+            const __m256d xi_40 = _mm256_mul_pd(u_0,xi_225);
+            const __m256d xi_41 = _mm256_mul_pd(xi_40,_mm256_set_pd(0.333333333333333,0.333333333333333,0.333333333333333,0.333333333333333));
+            const __m256d xi_47 = _mm256_mul_pd(xi_41,_mm256_set_pd(-1.0,-1.0,-1.0,-1.0));
+            const __m256d xi_105 = _mm256_mul_pd(rho,(_mm256_mul_pd(u_0,u_0)));
+            const __m256d xi_141 = _mm256_mul_pd(rho,u_0);
+            const __m256d xi_142 = _mm256_add_pd(_mm256_add_pd(_mm256_mul_pd(vel0Term,_mm256_set_pd(-1.0,-1.0,-1.0,-1.0)),xi_141),xi_32);
+            const __m256d xi_143 = _mm256_mul_pd(xi_142,_mm256_set_pd(xi_131,xi_131,xi_131,xi_131));
+            const __m256d xi_167 = _mm256_mul_pd(xi_142,_mm256_set_pd(xi_164,xi_164,xi_164,xi_164));
+            const __m256d u_1 = _mm256_mul_pd(xi_11,_mm256_add_pd(_mm256_add_pd(_mm256_add_pd(vel1Term,xi_17),xi_21),xi_25));
+            const __m256d xi_42 = _mm256_mul_pd(u_1,xi_219);
+            const __m256d xi_43 = _mm256_mul_pd(xi_42,_mm256_set_pd(0.333333333333333,0.333333333333333,0.333333333333333,0.333333333333333));
+            const __m256d xi_48 = _mm256_mul_pd(xi_43,_mm256_set_pd(-1.0,-1.0,-1.0,-1.0));
+            const __m256d xi_69 = _mm256_mul_pd(u_1,_mm256_set_pd(0.5,0.5,0.5,0.5));
+            const __m256d xi_72 = _mm256_mul_pd(_mm256_add_pd(_mm256_mul_pd(u_0,xi_70),_mm256_mul_pd(xi_225,xi_69)),_mm256_set_pd(xi_71,xi_71,xi_71,xi_71));
+            const __m256d xi_73 = _mm256_mul_pd(xi_72,_mm256_set_pd(-1.0,-1.0,-1.0,-1.0));
+            const __m256d xi_110 = _mm256_mul_pd(rho,(_mm256_mul_pd(u_1,u_1)));
+            const __m256d xi_111 = _mm256_add_pd(_mm256_add_pd(xi_109,xi_110),xi_20);
+            const __m256d xi_129 = _mm256_mul_pd(rho,u_1);
+            const __m256d xi_130 = _mm256_add_pd(_mm256_add_pd(_mm256_add_pd(_mm256_add_pd(_mm256_mul_pd(vel1Term,_mm256_set_pd(-1.0,-1.0,-1.0,-1.0)),xi_109),xi_129),xi_213),xi_37);
+            const __m256d xi_132 = _mm256_mul_pd(xi_130,_mm256_set_pd(xi_131,xi_131,xi_131,xi_131));
+            const __m256d xi_165 = _mm256_mul_pd(xi_130,_mm256_set_pd(xi_164,xi_164,xi_164,xi_164));
+            const __m256d xi_166 = _mm256_add_pd(xi_127,xi_165);
+            const __m256d xi_175 = _mm256_mul_pd(xi_165,_mm256_set_pd(-1.0,-1.0,-1.0,-1.0));
+            const __m256d xi_176 = _mm256_add_pd(xi_128,xi_175);
+            const __m256d xi_191 = _mm256_add_pd(_mm256_add_pd(_mm256_mul_pd(xi_189,_mm256_set_pd(-1.0,-1.0,-1.0,-1.0)),xi_165),xi_190);
+            const __m256d xi_192 = _mm256_add_pd(_mm256_add_pd(_mm256_mul_pd(xi_190,_mm256_set_pd(-1.0,-1.0,-1.0,-1.0)),xi_175),xi_189);
+            const __m256d u_2 = _mm256_mul_pd(xi_11,_mm256_add_pd(_mm256_add_pd(_mm256_add_pd(vel2Term,xi_220),xi_27),xi_30));
+            const __m256d xi_44 = _mm256_mul_pd(u_2,xi_221);
+            const __m256d xi_45 = _mm256_mul_pd(xi_44,_mm256_set_pd(0.333333333333333,0.333333333333333,0.333333333333333,0.333333333333333));
+            const __m256d xi_46 = _mm256_mul_pd(_mm256_add_pd(_mm256_add_pd(xi_41,xi_43),xi_45),_mm256_set_pd(-omega_bulk + 2.0,-omega_bulk + 2.0,-omega_bulk + 2.0,-omega_bulk + 2.0));
+            const __m256d xi_49 = _mm256_add_pd(_mm256_add_pd(_mm256_mul_pd(xi_44,_mm256_set_pd(0.666666666666667,0.666666666666667,0.666666666666667,0.666666666666667)),xi_47),xi_48);
+            const __m256d xi_52 = _mm256_mul_pd(xi_45,_mm256_set_pd(-1.0,-1.0,-1.0,-1.0));
+            const __m256d xi_53 = _mm256_add_pd(_mm256_add_pd(_mm256_mul_pd(xi_42,_mm256_set_pd(0.666666666666667,0.666666666666667,0.666666666666667,0.666666666666667)),xi_47),xi_52);
+            const __m256d xi_54 = _mm256_add_pd(_mm256_add_pd(_mm256_mul_pd(xi_40,_mm256_set_pd(0.666666666666667,0.666666666666667,0.666666666666667,0.666666666666667)),xi_48),xi_52);
+            const __m256d xi_57 = _mm256_mul_pd(xi_49,_mm256_set_pd(xi_56,xi_56,xi_56,xi_56));
+            const __m256d xi_58 = _mm256_mul_pd(xi_57,_mm256_set_pd(-1.0,-1.0,-1.0,-1.0));
+            const __m256d xi_59 = _mm256_mul_pd(xi_54,_mm256_set_pd(xi_56,xi_56,xi_56,xi_56));
+            const __m256d xi_60 = _mm256_mul_pd(xi_59,_mm256_set_pd(-1.0,-1.0,-1.0,-1.0));
+            const __m256d xi_62 = _mm256_add_pd(_mm256_add_pd(_mm256_mul_pd(xi_53,_mm256_set_pd(xi_61,xi_61,xi_61,xi_61)),xi_58),xi_60);
+            const __m256d xi_64 = _mm256_mul_pd(xi_53,_mm256_set_pd(xi_56,xi_56,xi_56,xi_56));
+            const __m256d xi_65 = _mm256_mul_pd(xi_64,_mm256_set_pd(-1.0,-1.0,-1.0,-1.0));
+            const __m256d xi_66 = _mm256_add_pd(_mm256_add_pd(_mm256_mul_pd(xi_54,_mm256_set_pd(xi_61,xi_61,xi_61,xi_61)),xi_58),xi_65);
+            const __m256d xi_68 = _mm256_add_pd(_mm256_add_pd(_mm256_mul_pd(xi_49,_mm256_set_pd(xi_61,xi_61,xi_61,xi_61)),xi_60),xi_65);
+            const __m256d xi_75 = _mm256_add_pd(_mm256_mul_pd(xi_74,_mm256_set_pd(-1.0,-1.0,-1.0,-1.0)),xi_59);
+            const __m256d xi_77 = _mm256_mul_pd(_mm256_mul_pd(xi_49,_mm256_set_pd(-1.0,-1.0,-1.0,-1.0)),_mm256_set_pd(xi_76,xi_76,xi_76,xi_76));
+            const __m256d xi_79 = _mm256_mul_pd(xi_46,_mm256_set_pd(0.125,0.125,0.125,0.125));
+            const __m256d xi_80 = _mm256_add_pd(xi_64,xi_79);
+            const __m256d xi_81 = _mm256_add_pd(xi_78,xi_80);
+            const __m256d xi_82 = _mm256_add_pd(xi_77,xi_81);
+            const __m256d xi_83 = _mm256_add_pd(xi_59,xi_74);
+            const __m256d xi_84 = _mm256_add_pd(_mm256_mul_pd(xi_78,_mm256_set_pd(-1.0,-1.0,-1.0,-1.0)),xi_80);
+            const __m256d xi_85 = _mm256_add_pd(xi_77,xi_84);
+            const __m256d xi_86 = _mm256_mul_pd(_mm256_add_pd(_mm256_mul_pd(u_2,xi_70),_mm256_mul_pd(xi_221,xi_69)),_mm256_set_pd(xi_71,xi_71,xi_71,xi_71));
+            const __m256d xi_87 = _mm256_mul_pd(_mm256_mul_pd(xi_54,_mm256_set_pd(-1.0,-1.0,-1.0,-1.0)),_mm256_set_pd(xi_76,xi_76,xi_76,xi_76));
+            const __m256d xi_89 = _mm256_add_pd(xi_57,xi_88);
+            const __m256d xi_90 = _mm256_add_pd(xi_87,xi_89);
+            const __m256d xi_91 = _mm256_mul_pd(xi_86,_mm256_set_pd(-1.0,-1.0,-1.0,-1.0));
+            const __m256d xi_92 = _mm256_mul_pd(_mm256_add_pd(_mm256_mul_pd(_mm256_mul_pd(u_0,xi_221),_mm256_set_pd(0.5,0.5,0.5,0.5)),_mm256_mul_pd(_mm256_mul_pd(u_2,xi_225),_mm256_set_pd(0.5,0.5,0.5,0.5))),_mm256_set_pd(xi_71,xi_71,xi_71,xi_71));
+            const __m256d xi_93 = _mm256_mul_pd(xi_92,_mm256_set_pd(-1.0,-1.0,-1.0,-1.0));
+            const __m256d xi_94 = _mm256_mul_pd(_mm256_mul_pd(xi_53,_mm256_set_pd(-1.0,-1.0,-1.0,-1.0)),_mm256_set_pd(xi_76,xi_76,xi_76,xi_76));
+            const __m256d xi_95 = _mm256_add_pd(_mm256_add_pd(xi_79,xi_89),xi_94);
+            const __m256d xi_96 = _mm256_add_pd(_mm256_mul_pd(xi_88,_mm256_set_pd(-1.0,-1.0,-1.0,-1.0)),xi_57);
+            const __m256d xi_97 = _mm256_add_pd(xi_87,xi_96);
+            const __m256d xi_98 = _mm256_add_pd(_mm256_add_pd(xi_79,xi_94),xi_96);
+            const __m256d xi_106 = _mm256_mul_pd(rho,(_mm256_mul_pd(u_2,u_2)));
+            const __m256d xi_114 = _mm256_mul_pd(_mm256_add_pd(_mm256_add_pd(_mm256_add_pd(_mm256_add_pd(_mm256_add_pd(_mm256_add_pd(_mm256_add_pd(xi_105,xi_106),xi_108),xi_111),xi_113),xi_211),xi_24),xi_28),_mm256_set_pd(omega_bulk,omega_bulk,omega_bulk,omega_bulk));
+            const __m256d xi_134 = _mm256_add_pd(_mm256_add_pd(_mm256_mul_pd(xi_106,_mm256_set_pd(-1.0,-1.0,-1.0,-1.0)),xi_209),xi_215);
+            const __m256d xi_135 = _mm256_mul_pd(_mm256_add_pd(_mm256_add_pd(_mm256_add_pd(_mm256_add_pd(_mm256_add_pd(_mm256_add_pd(_mm256_mul_pd(xi_208,_mm256_set_pd(-1.0,-1.0,-1.0,-1.0)),xi_1),xi_111),xi_134),xi_18),xi_23),xi_31),_mm256_set_pd(omega_shear,omega_shear,omega_shear,omega_shear));
+            const __m256d xi_136 = _mm256_mul_pd(xi_135,_mm256_set_pd(0.125,0.125,0.125,0.125));
+            const __m256d xi_137 = _mm256_mul_pd(_mm256_add_pd(_mm256_add_pd(_mm256_add_pd(_mm256_add_pd(_mm256_add_pd(_mm256_add_pd(_mm256_add_pd(_mm256_add_pd(_mm256_add_pd(_mm256_add_pd(_mm256_mul_pd(xi_105,_mm256_set_pd(2.0,2.0,2.0,2.0)),_mm256_mul_pd(xi_110,_mm256_set_pd(-1.0,-1.0,-1.0,-1.0))),_mm256_mul_pd(xi_214,_mm256_set_pd(-2.0,-2.0,-2.0,-2.0))),_mm256_mul_pd(xi_216,_mm256_set_pd(-2.0,-2.0,-2.0,-2.0))),xi_102),xi_109),xi_113),xi_134),xi_20),xi_208),xi_226),_mm256_set_pd(omega_shear,omega_shear,omega_shear,omega_shear));
+            const __m256d xi_138 = _mm256_mul_pd(xi_137,_mm256_set_pd(-0.0416666666666667,-0.0416666666666667,-0.0416666666666667,-0.0416666666666667));
+            const __m256d xi_139 = _mm256_add_pd(_mm256_mul_pd(xi_101,_mm256_set_pd(-0.05,-0.05,-0.05,-0.05)),xi_138);
+            const __m256d xi_140 = _mm256_add_pd(_mm256_add_pd(_mm256_add_pd(_mm256_mul_pd(xi_104,_mm256_set_pd(0.0142857142857143,0.0142857142857143,0.0142857142857143,0.0142857142857143)),xi_133),xi_136),xi_139);
+            const __m256d xi_148 = _mm256_add_pd(_mm256_add_pd(_mm256_mul_pd(xi_104,_mm256_set_pd(-0.0357142857142857,-0.0357142857142857,-0.0357142857142857,-0.0357142857142857)),_mm256_mul_pd(xi_137,_mm256_set_pd(0.0833333333333333,0.0833333333333333,0.0833333333333333,0.0833333333333333))),xi_133);
+            const __m256d xi_156 = _mm256_add_pd(_mm256_add_pd(_mm256_add_pd(_mm256_add_pd(_mm256_add_pd(_mm256_add_pd(_mm256_mul_pd(rho,u_2),_mm256_mul_pd(vel2Term,_mm256_set_pd(-1.0,-1.0,-1.0,-1.0))),xi_10),xi_107),xi_112),xi_150),xi_210);
+            const __m256d xi_157 = _mm256_mul_pd(xi_156,_mm256_set_pd(xi_131,xi_131,xi_131,xi_131));
+            const __m256d xi_158 = _mm256_add_pd(_mm256_add_pd(_mm256_add_pd(_mm256_mul_pd(xi_104,_mm256_set_pd(-0.0214285714285714,-0.0214285714285714,-0.0214285714285714,-0.0214285714285714)),_mm256_mul_pd(xi_118,_mm256_set_pd(0.0158730158730159,0.0158730158730159,0.0158730158730159,0.0158730158730159))),_mm256_mul_pd(xi_136,_mm256_set_pd(-1.0,-1.0,-1.0,-1.0))),xi_139);
+            const __m256d xi_161 = _mm256_mul_pd(xi_135,_mm256_set_pd(0.0625,0.0625,0.0625,0.0625));
+            const __m256d xi_168 = _mm256_mul_pd(xi_114,_mm256_set_pd(0.0416666666666667,0.0416666666666667,0.0416666666666667,0.0416666666666667));
+            const __m256d xi_169 = _mm256_add_pd(_mm256_mul_pd(xi_137,_mm256_set_pd(0.0208333333333333,0.0208333333333333,0.0208333333333333,0.0208333333333333)),xi_168);
+            const __m256d xi_170 = _mm256_add_pd(_mm256_mul_pd(xi_167,_mm256_set_pd(-1.0,-1.0,-1.0,-1.0)),xi_169);
+            const __m256d xi_171 = _mm256_add_pd(xi_149,xi_170);
+            const __m256d xi_173 = _mm256_add_pd(xi_167,xi_169);
+            const __m256d xi_174 = _mm256_add_pd(xi_147,xi_173);
+            const __m256d xi_186 = _mm256_mul_pd(xi_156,_mm256_set_pd(xi_164,xi_164,xi_164,xi_164));
+            const __m256d xi_187 = _mm256_add_pd(xi_185,xi_186);
+            const __m256d xi_188 = _mm256_add_pd(_mm256_add_pd(_mm256_mul_pd(xi_182,_mm256_set_pd(-1.0,-1.0,-1.0,-1.0)),xi_184),xi_187);
+            const __m256d xi_195 = _mm256_mul_pd(xi_161,_mm256_set_pd(-1.0,-1.0,-1.0,-1.0));
+            const __m256d xi_198 = _mm256_add_pd(xi_154,xi_187);
+            const __m256d xi_201 = _mm256_add_pd(_mm256_add_pd(_mm256_mul_pd(xi_199,_mm256_set_pd(-1.0,-1.0,-1.0,-1.0)),xi_170),xi_200);
+            const __m256d xi_203 = _mm256_add_pd(_mm256_add_pd(_mm256_mul_pd(xi_200,_mm256_set_pd(-1.0,-1.0,-1.0,-1.0)),xi_173),xi_199);
+            const __m256d xi_204 = _mm256_add_pd(_mm256_mul_pd(xi_186,_mm256_set_pd(-1.0,-1.0,-1.0,-1.0)),xi_185);
+            const __m256d xi_205 = _mm256_add_pd(_mm256_add_pd(_mm256_mul_pd(xi_184,_mm256_set_pd(-1.0,-1.0,-1.0,-1.0)),xi_182),xi_204);
+            const __m256d xi_206 = _mm256_add_pd(xi_155,xi_204);
+            const __m256d p_0 = _mm256_add_pd(xi_2,xi_32);
+            const __m256d p_1 = xi_33;
+            const __m256d xi_160 = _mm256_mul_pd(_mm256_add_pd(_mm256_mul_pd(p_1,_mm256_set_pd(-1.0,-1.0,-1.0,-1.0)),_mm256_mul_pd(u_0,xi_129)),_mm256_set_pd(xi_159,xi_159,xi_159,xi_159));
+            const __m256d xi_163 = _mm256_add_pd(_mm256_add_pd(_mm256_mul_pd(xi_160,_mm256_set_pd(-1.0,-1.0,-1.0,-1.0)),xi_161),xi_162);
+            const __m256d xi_172 = _mm256_add_pd(_mm256_add_pd(xi_160,xi_161),xi_162);
+            const __m256d p_2 = xi_36;
+            const __m256d xi_194 = _mm256_mul_pd(_mm256_add_pd(_mm256_mul_pd(p_2,_mm256_set_pd(-1.0,-1.0,-1.0,-1.0)),_mm256_mul_pd(u_2,xi_141)),_mm256_set_pd(xi_159,xi_159,xi_159,xi_159));
+            const __m256d xi_197 = _mm256_add_pd(_mm256_add_pd(_mm256_mul_pd(xi_194,_mm256_set_pd(-1.0,-1.0,-1.0,-1.0)),xi_195),xi_196);
+            const __m256d xi_202 = _mm256_add_pd(_mm256_add_pd(xi_194,xi_195),xi_196);
+            const __m256d p_3 = xi_33;
+            const __m256d p_4 = _mm256_add_pd(_mm256_add_pd(xi_0,xi_37),xi_5);
+            const __m256d p_5 = xi_39;
+            const __m256d xi_178 = _mm256_mul_pd(_mm256_add_pd(_mm256_mul_pd(p_5,_mm256_set_pd(-1.0,-1.0,-1.0,-1.0)),_mm256_mul_pd(u_2,xi_129)),_mm256_set_pd(xi_159,xi_159,xi_159,xi_159));
+            const __m256d xi_180 = _mm256_add_pd(_mm256_add_pd(_mm256_add_pd(_mm256_add_pd(xi_138,xi_168),xi_177),xi_178),xi_179);
+            const __m256d xi_193 = _mm256_add_pd(_mm256_add_pd(_mm256_add_pd(_mm256_add_pd(_mm256_mul_pd(xi_178,_mm256_set_pd(-1.0,-1.0,-1.0,-1.0)),xi_138),xi_168),xi_177),xi_179);
+            const __m256d p_6 = xi_36;
+            const __m256d p_7 = xi_39;
+            const __m256d p_8 = _mm256_add_pd(_mm256_add_pd(_mm256_add_pd(_mm256_add_pd(xi_1,xi_10),xi_228),xi_3),xi_7);
+            const __m256d forceTerm_0 = _mm256_add_pd(_mm256_add_pd(_mm256_add_pd(_mm256_mul_pd(xi_46,_mm256_set_pd(-1.5,-1.5,-1.5,-1.5)),_mm256_mul_pd(_mm256_mul_pd(xi_49,_mm256_set_pd(-1.0,-1.0,-1.0,-1.0)),_mm256_set_pd(xi_51,xi_51,xi_51,xi_51))),_mm256_mul_pd(_mm256_mul_pd(xi_53,_mm256_set_pd(-1.0,-1.0,-1.0,-1.0)),_mm256_set_pd(xi_51,xi_51,xi_51,xi_51))),_mm256_mul_pd(_mm256_mul_pd(xi_54,_mm256_set_pd(-1.0,-1.0,-1.0,-1.0)),_mm256_set_pd(xi_51,xi_51,xi_51,xi_51)));
+            const __m256d forceTerm_1 = _mm256_add_pd(xi_55,xi_62);
+            const __m256d forceTerm_2 = _mm256_add_pd(_mm256_mul_pd(xi_55,_mm256_set_pd(-1.0,-1.0,-1.0,-1.0)),xi_62);
+            const __m256d forceTerm_3 = _mm256_add_pd(_mm256_mul_pd(xi_63,_mm256_set_pd(-1.0,-1.0,-1.0,-1.0)),xi_66);
+            const __m256d forceTerm_4 = _mm256_add_pd(xi_63,xi_66);
+            const __m256d forceTerm_5 = _mm256_add_pd(xi_67,xi_68);
+            const __m256d forceTerm_6 = _mm256_add_pd(_mm256_mul_pd(xi_67,_mm256_set_pd(-1.0,-1.0,-1.0,-1.0)),xi_68);
+            const __m256d forceTerm_7 = _mm256_add_pd(_mm256_add_pd(xi_73,xi_75),xi_82);
+            const __m256d forceTerm_8 = _mm256_add_pd(_mm256_add_pd(xi_72,xi_82),xi_83);
+            const __m256d forceTerm_9 = _mm256_add_pd(_mm256_add_pd(xi_72,xi_75),xi_85);
+            const __m256d forceTerm_10 = _mm256_add_pd(_mm256_add_pd(xi_73,xi_83),xi_85);
+            const __m256d forceTerm_11 = _mm256_add_pd(_mm256_add_pd(xi_81,xi_86),xi_90);
+            const __m256d forceTerm_12 = _mm256_add_pd(_mm256_add_pd(xi_84,xi_90),xi_91);
+            const __m256d forceTerm_13 = _mm256_add_pd(_mm256_add_pd(xi_75,xi_93),xi_95);
+            const __m256d forceTerm_14 = _mm256_add_pd(_mm256_add_pd(xi_83,xi_92),xi_95);
+            const __m256d forceTerm_15 = _mm256_add_pd(_mm256_add_pd(xi_81,xi_91),xi_97);
+            const __m256d forceTerm_16 = _mm256_add_pd(_mm256_add_pd(xi_84,xi_86),xi_97);
+            const __m256d forceTerm_17 = _mm256_add_pd(_mm256_add_pd(xi_75,xi_92),xi_98);
+            const __m256d forceTerm_18 = _mm256_add_pd(_mm256_add_pd(xi_83,xi_93),xi_98);
+            _mm256_store_pd(&_data_pdfs_20_30_10[ctr_0],_mm256_add_pd(_mm256_add_pd(_mm256_add_pd(_mm256_add_pd(_mm256_add_pd(_mm256_mul_pd(xi_101,_mm256_set_pd(0.1,0.1,0.1,0.1)),_mm256_mul_pd(xi_104,_mm256_set_pd(0.0428571428571429,0.0428571428571429,0.0428571428571429,0.0428571428571429))),_mm256_mul_pd(xi_114,_mm256_set_pd(-0.5,-0.5,-0.5,-0.5))),_mm256_mul_pd(xi_118,_mm256_set_pd(0.0238095238095238,0.0238095238095238,0.0238095238095238,0.0238095238095238))),forceTerm_0),xi_211));
+            _mm256_store_pd(&_data_pdfs_20_31_10[ctr_0],_mm256_add_pd(_mm256_add_pd(_mm256_add_pd(_mm256_add_pd(_mm256_add_pd(_mm256_mul_pd(xi_121,_mm256_set_pd(-1.0,-1.0,-1.0,-1.0)),forceTerm_1),xi_128),xi_132),xi_140),xi_208));
+            _mm256_store_pd(&_data_pdfs_20_32_10[ctr_0],_mm256_add_pd(_mm256_add_pd(_mm256_add_pd(_mm256_add_pd(_mm256_add_pd(_mm256_mul_pd(xi_132,_mm256_set_pd(-1.0,-1.0,-1.0,-1.0)),forceTerm_2),xi_121),xi_127),xi_140),xi_226));
+            _mm256_store_pd(&_data_pdfs_20_33_10[ctr_0],_mm256_add_pd(_mm256_add_pd(_mm256_add_pd(_mm256_add_pd(_mm256_add_pd(_mm256_mul_pd(xi_143,_mm256_set_pd(-1.0,-1.0,-1.0,-1.0)),forceTerm_3),xi_145),xi_147),xi_148),xi_216));
+            _mm256_store_pd(&_data_pdfs_20_34_10[ctr_0],_mm256_add_pd(_mm256_add_pd(_mm256_add_pd(_mm256_add_pd(_mm256_add_pd(_mm256_mul_pd(xi_145,_mm256_set_pd(-1.0,-1.0,-1.0,-1.0)),forceTerm_4),xi_143),xi_148),xi_149),xi_214));
+            _mm256_store_pd(&_data_pdfs_20_35_10[ctr_0],_mm256_add_pd(_mm256_add_pd(_mm256_add_pd(_mm256_add_pd(_mm256_add_pd(_mm256_mul_pd(xi_152,_mm256_set_pd(-1.0,-1.0,-1.0,-1.0)),forceTerm_5),xi_155),xi_157),xi_158),xi_209));
+            _mm256_store_pd(&_data_pdfs_20_36_10[ctr_0],_mm256_add_pd(_mm256_add_pd(_mm256_add_pd(_mm256_add_pd(_mm256_add_pd(_mm256_mul_pd(xi_157,_mm256_set_pd(-1.0,-1.0,-1.0,-1.0)),forceTerm_6),xi_152),xi_154),xi_158),xi_215));
+            _mm256_store_pd(&_data_pdfs_20_37_10[ctr_0],_mm256_add_pd(_mm256_add_pd(_mm256_add_pd(_mm256_add_pd(forceTerm_7,xi_163),xi_166),xi_171),xi_217));
+            _mm256_store_pd(&_data_pdfs_20_38_10[ctr_0],_mm256_add_pd(_mm256_add_pd(_mm256_add_pd(_mm256_add_pd(forceTerm_8,xi_166),xi_172),xi_174),xi_207));
+            _mm256_store_pd(&_data_pdfs_20_39_10[ctr_0],_mm256_add_pd(_mm256_add_pd(_mm256_add_pd(_mm256_add_pd(forceTerm_9,xi_171),xi_172),xi_176),xi_222));
+            _mm256_store_pd(&_data_pdfs_20_310_10[ctr_0],_mm256_add_pd(_mm256_add_pd(_mm256_add_pd(_mm256_add_pd(forceTerm_10,xi_163),xi_174),xi_176),xi_213));
+            _mm256_store_pd(&_data_pdfs_20_311_10[ctr_0],_mm256_add_pd(_mm256_add_pd(_mm256_add_pd(_mm256_add_pd(forceTerm_11,xi_180),xi_188),xi_191),xi_212));
+            _mm256_store_pd(&_data_pdfs_20_312_10[ctr_0],_mm256_add_pd(_mm256_add_pd(_mm256_add_pd(_mm256_add_pd(forceTerm_12,xi_188),xi_192),xi_193),xi_227));
+            _mm256_store_pd(&_data_pdfs_20_313_10[ctr_0],_mm256_add_pd(_mm256_add_pd(_mm256_add_pd(_mm256_add_pd(forceTerm_13,xi_197),xi_198),xi_201),xi_223));
+            _mm256_store_pd(&_data_pdfs_20_314_10[ctr_0],_mm256_add_pd(_mm256_add_pd(_mm256_add_pd(_mm256_add_pd(forceTerm_14,xi_198),xi_202),xi_203),xi_220));
+            _mm256_store_pd(&_data_pdfs_20_315_10[ctr_0],_mm256_add_pd(_mm256_add_pd(_mm256_add_pd(_mm256_add_pd(forceTerm_15,xi_191),xi_193),xi_205),xi_218));
+            _mm256_store_pd(&_data_pdfs_20_316_10[ctr_0],_mm256_add_pd(_mm256_add_pd(_mm256_add_pd(_mm256_add_pd(forceTerm_16,xi_180),xi_192),xi_205),xi_228));
+            _mm256_store_pd(&_data_pdfs_20_317_10[ctr_0],_mm256_add_pd(_mm256_add_pd(_mm256_add_pd(_mm256_add_pd(forceTerm_17,xi_201),xi_202),xi_206),xi_224));
+            _mm256_store_pd(&_data_pdfs_20_318_10[ctr_0],_mm256_add_pd(_mm256_add_pd(_mm256_add_pd(_mm256_add_pd(forceTerm_18,xi_197),xi_203),xi_206),xi_210));
          }
-=======
-static FUNC_PREFIX void
-kernel_collide(double *RESTRICT const _data_force, double *RESTRICT _data_pdfs,
-               int64_t const _size_force_0, int64_t const _size_force_1,
-               int64_t const _size_force_2, int64_t const _stride_force_1,
-               int64_t const _stride_force_2, int64_t const _stride_force_3,
-               int64_t const _stride_pdfs_1, int64_t const _stride_pdfs_2,
-               int64_t const _stride_pdfs_3, double omega_bulk,
-               double omega_even, double omega_odd, double omega_shear) {
-  const double xi_35 = -omega_shear + 2.0;
-  const double xi_36 = xi_35 * 0.5;
-  const double xi_41 = xi_35 * 0.0833333333333333;
-  const double xi_46 = xi_35 * 0.166666666666667;
-  const double xi_56 = xi_35 * 0.25;
-  const double xi_61 = xi_35 * 0.0416666666666667;
-  const double xi_106 = omega_odd * 0.25;
-  const double xi_112 = omega_odd * 0.0833333333333333;
-  const double xi_149 = omega_shear * 0.25;
-  const double xi_172 = omega_odd * 0.0416666666666667;
-  const double xi_174 = omega_odd * 0.125;
-  const int64_t rr_0 = 0.0;
-  const double xi_118 = rr_0 * 0.166666666666667;
-  const double xi_154 = rr_0 * 0.0833333333333333;
-  for (int64_t ctr_2 = 0; ctr_2 < _size_force_2; ctr_2 += 1) {
-    double *RESTRICT _data_force_20_31 =
-        _data_force + _stride_force_2 * ctr_2 + _stride_force_3;
-    double *RESTRICT _data_force_20_30 = _data_force + _stride_force_2 * ctr_2;
-    double *RESTRICT _data_pdfs_20_33 =
-        _data_pdfs + _stride_pdfs_2 * ctr_2 + 3 * _stride_pdfs_3;
-    double *RESTRICT _data_pdfs_20_313 =
-        _data_pdfs + _stride_pdfs_2 * ctr_2 + 13 * _stride_pdfs_3;
-    double *RESTRICT _data_pdfs_20_316 =
-        _data_pdfs + _stride_pdfs_2 * ctr_2 + 16 * _stride_pdfs_3;
-    double *RESTRICT _data_pdfs_20_311 =
-        _data_pdfs + _stride_pdfs_2 * ctr_2 + 11 * _stride_pdfs_3;
-    double *RESTRICT _data_pdfs_20_310 =
-        _data_pdfs + _stride_pdfs_2 * ctr_2 + 10 * _stride_pdfs_3;
-    double *RESTRICT _data_pdfs_20_38 =
-        _data_pdfs + _stride_pdfs_2 * ctr_2 + 8 * _stride_pdfs_3;
-    double *RESTRICT _data_pdfs_20_312 =
-        _data_pdfs + _stride_pdfs_2 * ctr_2 + 12 * _stride_pdfs_3;
-    double *RESTRICT _data_pdfs_20_34 =
-        _data_pdfs + _stride_pdfs_2 * ctr_2 + 4 * _stride_pdfs_3;
-    double *RESTRICT _data_pdfs_20_314 =
-        _data_pdfs + _stride_pdfs_2 * ctr_2 + 14 * _stride_pdfs_3;
-    double *RESTRICT _data_pdfs_20_315 =
-        _data_pdfs + _stride_pdfs_2 * ctr_2 + 15 * _stride_pdfs_3;
-    double *RESTRICT _data_pdfs_20_35 =
-        _data_pdfs + _stride_pdfs_2 * ctr_2 + 5 * _stride_pdfs_3;
-    double *RESTRICT _data_pdfs_20_37 =
-        _data_pdfs + _stride_pdfs_2 * ctr_2 + 7 * _stride_pdfs_3;
-    double *RESTRICT _data_pdfs_20_30 = _data_pdfs + _stride_pdfs_2 * ctr_2;
-    double *RESTRICT _data_pdfs_20_32 =
-        _data_pdfs + _stride_pdfs_2 * ctr_2 + 2 * _stride_pdfs_3;
-    double *RESTRICT _data_force_20_32 =
-        _data_force + _stride_force_2 * ctr_2 + 2 * _stride_force_3;
-    double *RESTRICT _data_pdfs_20_31 =
-        _data_pdfs + _stride_pdfs_2 * ctr_2 + _stride_pdfs_3;
-    double *RESTRICT _data_pdfs_20_39 =
-        _data_pdfs + _stride_pdfs_2 * ctr_2 + 9 * _stride_pdfs_3;
-    double *RESTRICT _data_pdfs_20_36 =
-        _data_pdfs + _stride_pdfs_2 * ctr_2 + 6 * _stride_pdfs_3;
-    double *RESTRICT _data_pdfs_20_317 =
-        _data_pdfs + _stride_pdfs_2 * ctr_2 + 17 * _stride_pdfs_3;
-    double *RESTRICT _data_pdfs_20_318 =
-        _data_pdfs + _stride_pdfs_2 * ctr_2 + 18 * _stride_pdfs_3;
-    for (int64_t ctr_1 = 0; ctr_1 < _size_force_1; ctr_1 += 1) {
-      double *RESTRICT _data_force_20_31_10 =
-          _stride_force_1 * ctr_1 + _data_force_20_31;
-      double *RESTRICT _data_force_20_30_10 =
-          _stride_force_1 * ctr_1 + _data_force_20_30;
-      double *RESTRICT _data_pdfs_20_33_10 =
-          _stride_pdfs_1 * ctr_1 + _data_pdfs_20_33;
-      double *RESTRICT _data_pdfs_20_313_10 =
-          _stride_pdfs_1 * ctr_1 + _data_pdfs_20_313;
-      double *RESTRICT _data_pdfs_20_316_10 =
-          _stride_pdfs_1 * ctr_1 + _data_pdfs_20_316;
-      double *RESTRICT _data_pdfs_20_311_10 =
-          _stride_pdfs_1 * ctr_1 + _data_pdfs_20_311;
-      double *RESTRICT _data_pdfs_20_310_10 =
-          _stride_pdfs_1 * ctr_1 + _data_pdfs_20_310;
-      double *RESTRICT _data_pdfs_20_38_10 =
-          _stride_pdfs_1 * ctr_1 + _data_pdfs_20_38;
-      double *RESTRICT _data_pdfs_20_312_10 =
-          _stride_pdfs_1 * ctr_1 + _data_pdfs_20_312;
-      double *RESTRICT _data_pdfs_20_34_10 =
-          _stride_pdfs_1 * ctr_1 + _data_pdfs_20_34;
-      double *RESTRICT _data_pdfs_20_314_10 =
-          _stride_pdfs_1 * ctr_1 + _data_pdfs_20_314;
-      double *RESTRICT _data_pdfs_20_315_10 =
-          _stride_pdfs_1 * ctr_1 + _data_pdfs_20_315;
-      double *RESTRICT _data_pdfs_20_35_10 =
-          _stride_pdfs_1 * ctr_1 + _data_pdfs_20_35;
-      double *RESTRICT _data_pdfs_20_37_10 =
-          _stride_pdfs_1 * ctr_1 + _data_pdfs_20_37;
-      double *RESTRICT _data_pdfs_20_30_10 =
-          _stride_pdfs_1 * ctr_1 + _data_pdfs_20_30;
-      double *RESTRICT _data_pdfs_20_32_10 =
-          _stride_pdfs_1 * ctr_1 + _data_pdfs_20_32;
-      double *RESTRICT _data_force_20_32_10 =
-          _stride_force_1 * ctr_1 + _data_force_20_32;
-      double *RESTRICT _data_pdfs_20_31_10 =
-          _stride_pdfs_1 * ctr_1 + _data_pdfs_20_31;
-      double *RESTRICT _data_pdfs_20_39_10 =
-          _stride_pdfs_1 * ctr_1 + _data_pdfs_20_39;
-      double *RESTRICT _data_pdfs_20_36_10 =
-          _stride_pdfs_1 * ctr_1 + _data_pdfs_20_36;
-      double *RESTRICT _data_pdfs_20_317_10 =
-          _stride_pdfs_1 * ctr_1 + _data_pdfs_20_317;
-      double *RESTRICT _data_pdfs_20_318_10 =
-          _stride_pdfs_1 * ctr_1 + _data_pdfs_20_318;
-      for (int64_t ctr_0 = 0;
-           ctr_0 < ((_size_force_0) % (4) == 0
-                        ? _size_force_0
-                        : ((int64_t)((_size_force_0) / (4)) + 1) * (4));
-           ctr_0 += 4) {
-        const __m256d xi_198 = _mm256_load_pd(&_data_force_20_31_10[ctr_0]);
-        const __m256d xi_199 = _mm256_load_pd(&_data_force_20_30_10[ctr_0]);
-        const __m256d xi_200 = _mm256_load_pd(&_data_pdfs_20_33_10[ctr_0]);
-        const __m256d xi_201 = _mm256_load_pd(&_data_pdfs_20_313_10[ctr_0]);
-        const __m256d xi_202 = _mm256_load_pd(&_data_pdfs_20_316_10[ctr_0]);
-        const __m256d xi_203 = _mm256_load_pd(&_data_pdfs_20_311_10[ctr_0]);
-        const __m256d xi_204 = _mm256_load_pd(&_data_pdfs_20_310_10[ctr_0]);
-        const __m256d xi_205 = _mm256_load_pd(&_data_pdfs_20_38_10[ctr_0]);
-        const __m256d xi_206 = _mm256_load_pd(&_data_pdfs_20_312_10[ctr_0]);
-        const __m256d xi_207 = _mm256_load_pd(&_data_pdfs_20_34_10[ctr_0]);
-        const __m256d xi_208 = _mm256_load_pd(&_data_pdfs_20_314_10[ctr_0]);
-        const __m256d xi_209 = _mm256_load_pd(&_data_pdfs_20_315_10[ctr_0]);
-        const __m256d xi_210 = _mm256_load_pd(&_data_pdfs_20_35_10[ctr_0]);
-        const __m256d xi_211 = _mm256_load_pd(&_data_pdfs_20_37_10[ctr_0]);
-        const __m256d xi_212 = _mm256_load_pd(&_data_pdfs_20_30_10[ctr_0]);
-        const __m256d xi_213 = _mm256_load_pd(&_data_pdfs_20_32_10[ctr_0]);
-        const __m256d xi_214 = _mm256_load_pd(&_data_force_20_32_10[ctr_0]);
-        const __m256d xi_215 = _mm256_load_pd(&_data_pdfs_20_31_10[ctr_0]);
-        const __m256d xi_216 = _mm256_load_pd(&_data_pdfs_20_39_10[ctr_0]);
-        const __m256d xi_217 = _mm256_load_pd(&_data_pdfs_20_36_10[ctr_0]);
-        const __m256d xi_218 = _mm256_load_pd(&_data_pdfs_20_317_10[ctr_0]);
-        const __m256d xi_219 = _mm256_load_pd(&_data_pdfs_20_318_10[ctr_0]);
-        const __m256d xi_0 = _mm256_add_pd(xi_208, xi_219);
-        const __m256d xi_1 = _mm256_add_pd(xi_0, xi_207);
-        const __m256d xi_2 =
-            _mm256_add_pd(_mm256_add_pd(xi_203, xi_209), xi_215);
-        const __m256d xi_3 = _mm256_add_pd(xi_206, xi_210);
-        const __m256d xi_4 = _mm256_add_pd(xi_200, xi_216);
-        const __m256d xi_5 = _mm256_add_pd(xi_202, xi_213);
-        const __m256d xi_6 = _mm256_add_pd(xi_217, xi_218);
-        const __m256d xi_8 =
-            _mm256_mul_pd(xi_216, _mm256_set_pd(-1.0, -1.0, -1.0, -1.0));
-        const __m256d xi_9 = _mm256_add_pd(
-            _mm256_mul_pd(xi_211, _mm256_set_pd(-1.0, -1.0, -1.0, -1.0)), xi_8);
-        const __m256d xi_10 =
-            _mm256_mul_pd(xi_218, _mm256_set_pd(-1.0, -1.0, -1.0, -1.0));
-        const __m256d xi_11 =
-            _mm256_mul_pd(xi_201, _mm256_set_pd(-1.0, -1.0, -1.0, -1.0));
-        const __m256d xi_12 =
-            _mm256_mul_pd(xi_200, _mm256_set_pd(-1.0, -1.0, -1.0, -1.0));
-        const __m256d xi_13 = _mm256_add_pd(_mm256_add_pd(xi_10, xi_11), xi_12);
-        const __m256d xi_14 =
-            _mm256_mul_pd(xi_213, _mm256_set_pd(-1.0, -1.0, -1.0, -1.0));
-        const __m256d xi_15 =
-            _mm256_mul_pd(xi_204, _mm256_set_pd(-1.0, -1.0, -1.0, -1.0));
-        const __m256d xi_16 = _mm256_add_pd(xi_14, xi_15);
-        const __m256d xi_17 =
-            _mm256_mul_pd(xi_202, _mm256_set_pd(-1.0, -1.0, -1.0, -1.0));
-        const __m256d xi_18 =
-            _mm256_mul_pd(xi_206, _mm256_set_pd(-1.0, -1.0, -1.0, -1.0));
-        const __m256d xi_19 = _mm256_add_pd(xi_17, xi_18);
-        const __m256d xi_20 =
-            _mm256_mul_pd(xi_219, _mm256_set_pd(-1.0, -1.0, -1.0, -1.0));
-        const __m256d xi_21 = _mm256_add_pd(xi_10, xi_20);
-        const __m256d xi_22 =
-            _mm256_mul_pd(xi_209, _mm256_set_pd(-1.0, -1.0, -1.0, -1.0));
-        const __m256d xi_23 =
-            _mm256_mul_pd(xi_217, _mm256_set_pd(-1.0, -1.0, -1.0, -1.0));
-        const __m256d xi_24 = _mm256_add_pd(
-            _mm256_add_pd(_mm256_add_pd(xi_17, xi_203), xi_22), xi_23);
-        const __m256d xi_40 = _mm256_mul_pd(
-            xi_198, _mm256_set_pd(0.166666666666667, 0.166666666666667,
-                                  0.166666666666667, 0.166666666666667));
-        const __m256d xi_48 = _mm256_mul_pd(
-            xi_199, _mm256_set_pd(0.166666666666667, 0.166666666666667,
-                                  0.166666666666667, 0.166666666666667));
-        const __m256d xi_52 = _mm256_mul_pd(
-            xi_214, _mm256_set_pd(0.166666666666667, 0.166666666666667,
-                                  0.166666666666667, 0.166666666666667));
-        const __m256d xi_55 =
-            _mm256_mul_pd(xi_198, _mm256_set_pd(0.5, 0.5, 0.5, 0.5));
-        const __m256d xi_59 = _mm256_mul_pd(
-            xi_199, _mm256_set_pd(0.0833333333333333, 0.0833333333333333,
-                                  0.0833333333333333, 0.0833333333333333));
-        const __m256d xi_63 = _mm256_mul_pd(
-            xi_198, _mm256_set_pd(0.0833333333333333, 0.0833333333333333,
-                                  0.0833333333333333, 0.0833333333333333));
-        const __m256d xi_73 = _mm256_mul_pd(
-            xi_214, _mm256_set_pd(0.0833333333333333, 0.0833333333333333,
-                                  0.0833333333333333, 0.0833333333333333));
-        const __m256d xi_84 =
-            _mm256_mul_pd(xi_212, _mm256_set_pd(-1.0, -1.0, -1.0, -1.0));
-        const __m256d xi_85 = _mm256_add_pd(
-            _mm256_add_pd(
-                _mm256_mul_pd(xi_210, _mm256_set_pd(3.0, 3.0, 3.0, 3.0)),
-                _mm256_mul_pd(xi_217, _mm256_set_pd(3.0, 3.0, 3.0, 3.0))),
-            xi_84);
-        const __m256d xi_86 = _mm256_mul_pd(
-            _mm256_add_pd(
-                _mm256_add_pd(
-                    _mm256_add_pd(
-                        _mm256_add_pd(
-                            _mm256_add_pd(
-                                _mm256_add_pd(
-                                    _mm256_mul_pd(
-                                        xi_202,
-                                        _mm256_set_pd(-3.0, -3.0, -3.0, -3.0)),
-                                    _mm256_mul_pd(
-                                        xi_203,
-                                        _mm256_set_pd(-3.0, -3.0, -3.0, -3.0))),
-                                _mm256_mul_pd(
-                                    xi_206,
-                                    _mm256_set_pd(-3.0, -3.0, -3.0, -3.0))),
-                            _mm256_mul_pd(
-                                xi_209, _mm256_set_pd(-3.0, -3.0, -3.0, -3.0))),
-                        _mm256_mul_pd(xi_213,
-                                      _mm256_set_pd(3.0, 3.0, 3.0, 3.0))),
-                    _mm256_mul_pd(xi_215, _mm256_set_pd(3.0, 3.0, 3.0, 3.0))),
-                xi_85),
-            _mm256_set_pd(omega_even, omega_even, omega_even, omega_even));
-        const __m256d xi_87 = _mm256_add_pd(
-            _mm256_add_pd(
-                _mm256_add_pd(
-                    _mm256_mul_pd(xi_202, _mm256_set_pd(2.0, 2.0, 2.0, 2.0)),
-                    _mm256_mul_pd(xi_203, _mm256_set_pd(2.0, 2.0, 2.0, 2.0))),
-                _mm256_mul_pd(xi_206, _mm256_set_pd(2.0, 2.0, 2.0, 2.0))),
-            _mm256_mul_pd(xi_209, _mm256_set_pd(2.0, 2.0, 2.0, 2.0)));
-        const __m256d xi_88 = _mm256_add_pd(
-            _mm256_add_pd(
-                _mm256_mul_pd(xi_200, _mm256_set_pd(5.0, 5.0, 5.0, 5.0)),
-                _mm256_mul_pd(xi_207, _mm256_set_pd(5.0, 5.0, 5.0, 5.0))),
-            xi_87);
-        const __m256d xi_89 = _mm256_mul_pd(
-            _mm256_add_pd(
-                _mm256_add_pd(
-                    _mm256_add_pd(
-                        _mm256_add_pd(
-                            _mm256_add_pd(
-                                _mm256_add_pd(
-                                    _mm256_add_pd(
-                                        _mm256_mul_pd(
-                                            xi_201, _mm256_set_pd(-5.0, -5.0,
-                                                                  -5.0, -5.0)),
-                                        _mm256_mul_pd(
-                                            xi_208, _mm256_set_pd(-5.0, -5.0,
-                                                                  -5.0, -5.0))),
-                                    _mm256_mul_pd(
-                                        xi_213,
-                                        _mm256_set_pd(-2.0, -2.0, -2.0, -2.0))),
-                                _mm256_mul_pd(
-                                    xi_215,
-                                    _mm256_set_pd(-2.0, -2.0, -2.0, -2.0))),
-                            _mm256_mul_pd(
-                                xi_218, _mm256_set_pd(-5.0, -5.0, -5.0, -5.0))),
-                        _mm256_mul_pd(xi_219,
-                                      _mm256_set_pd(-5.0, -5.0, -5.0, -5.0))),
-                    xi_85),
-                xi_88),
-            _mm256_set_pd(omega_even, omega_even, omega_even, omega_even));
-        const __m256d xi_92 =
-            _mm256_mul_pd(xi_203, _mm256_set_pd(-1.0, -1.0, -1.0, -1.0));
-        const __m256d xi_93 = _mm256_add_pd(xi_18, xi_92);
-        const __m256d xi_94 =
-            _mm256_mul_pd(xi_205, _mm256_set_pd(-1.0, -1.0, -1.0, -1.0));
-        const __m256d xi_97 =
-            _mm256_mul_pd(xi_208, _mm256_set_pd(-1.0, -1.0, -1.0, -1.0));
-        const __m256d xi_98 = _mm256_add_pd(
-            _mm256_add_pd(_mm256_add_pd(xi_11, xi_15), xi_21), xi_97);
-        const __m256d xi_100 =
-            _mm256_mul_pd(xi_201, _mm256_set_pd(2.0, 2.0, 2.0, 2.0));
-        const __m256d xi_101 =
-            _mm256_mul_pd(xi_208, _mm256_set_pd(2.0, 2.0, 2.0, 2.0));
-        const __m256d xi_102 = _mm256_add_pd(
-            _mm256_mul_pd(xi_218, _mm256_set_pd(2.0, 2.0, 2.0, 2.0)),
-            _mm256_mul_pd(xi_219, _mm256_set_pd(2.0, 2.0, 2.0, 2.0)));
-        const __m256d xi_103 = _mm256_mul_pd(
-            _mm256_add_pd(
-                _mm256_add_pd(
-                    _mm256_add_pd(
-                        _mm256_add_pd(
-                            _mm256_add_pd(
-                                _mm256_add_pd(
-                                    _mm256_add_pd(
-                                        _mm256_add_pd(
-                                            _mm256_add_pd(
-                                                _mm256_add_pd(
-                                                    _mm256_add_pd(
-                                                        _mm256_add_pd(
-                                                            _mm256_mul_pd(
-                                                                xi_204,
-                                                                _mm256_set_pd(
-                                                                    -7.0, -7.0,
-                                                                    -7.0,
-                                                                    -7.0)),
-                                                            _mm256_mul_pd(
-                                                                xi_205,
-                                                                _mm256_set_pd(
-                                                                    -7.0, -7.0,
-                                                                    -7.0,
-                                                                    -7.0))),
-                                                        _mm256_mul_pd(
-                                                            xi_210,
-                                                            _mm256_set_pd(
-                                                                -4.0, -4.0,
-                                                                -4.0, -4.0))),
-                                                    _mm256_mul_pd(
-                                                        xi_211,
-                                                        _mm256_set_pd(
-                                                            -7.0, -7.0, -7.0,
-                                                            -7.0))),
-                                                _mm256_mul_pd(
-                                                    xi_213,
-                                                    _mm256_set_pd(5.0, 5.0, 5.0,
-                                                                  5.0))),
-                                            _mm256_mul_pd(
-                                                xi_215,
-                                                _mm256_set_pd(5.0, 5.0, 5.0,
-                                                              5.0))),
-                                        _mm256_mul_pd(
-                                            xi_216, _mm256_set_pd(-7.0, -7.0,
-                                                                  -7.0, -7.0))),
-                                    _mm256_mul_pd(
-                                        xi_217,
-                                        _mm256_set_pd(-4.0, -4.0, -4.0, -4.0))),
-                                xi_100),
-                            xi_101),
-                        xi_102),
-                    xi_84),
-                xi_88),
-            _mm256_set_pd(omega_even, omega_even, omega_even, omega_even));
-        const __m256d xi_104 = _mm256_add_pd(xi_206, xi_92);
-        const __m256d xi_105 = _mm256_add_pd(
-            _mm256_add_pd(_mm256_add_pd(_mm256_add_pd(xi_104, xi_14), xi_202),
-                          xi_215),
-            xi_22);
-        const __m256d xi_107 = _mm256_mul_pd(
-            xi_105, _mm256_set_pd(xi_106, xi_106, xi_106, xi_106));
-        const __m256d xi_108 =
-            _mm256_mul_pd(xi_211, _mm256_set_pd(2.0, 2.0, 2.0, 2.0));
-        const __m256d xi_109 =
-            _mm256_mul_pd(xi_204, _mm256_set_pd(2.0, 2.0, 2.0, 2.0));
-        const __m256d xi_110 = _mm256_add_pd(
-            _mm256_mul_pd(xi_205, _mm256_set_pd(-2.0, -2.0, -2.0, -2.0)),
-            _mm256_mul_pd(xi_216, _mm256_set_pd(2.0, 2.0, 2.0, 2.0)));
-        const __m256d xi_111 = _mm256_add_pd(
-            _mm256_add_pd(
-                _mm256_add_pd(
-                    _mm256_add_pd(
-                        _mm256_add_pd(
-                            _mm256_mul_pd(
-                                xi_108, _mm256_set_pd(-1.0, -1.0, -1.0, -1.0)),
-                            xi_109),
-                        xi_110),
-                    xi_14),
-                xi_19),
-            xi_2);
-        const __m256d xi_113 = _mm256_mul_pd(
-            xi_111, _mm256_set_pd(xi_112, xi_112, xi_112, xi_112));
-        const __m256d xi_114 =
-            _mm256_mul_pd(xi_113, _mm256_set_pd(-1.0, -1.0, -1.0, -1.0));
-        const __m256d xi_116 = _mm256_add_pd(xi_204, xi_94);
-        const __m256d xi_120 = _mm256_add_pd(xi_201, xi_218);
-        const __m256d xi_124 = _mm256_mul_pd(
-            xi_103, _mm256_set_pd(-0.0198412698412698, -0.0198412698412698,
-                                  -0.0198412698412698, -0.0198412698412698));
-        const __m256d xi_132 = _mm256_add_pd(xi_201, xi_97);
-        const __m256d xi_133 = _mm256_add_pd(
-            _mm256_add_pd(_mm256_add_pd(_mm256_add_pd(xi_12, xi_132), xi_20),
-                          xi_207),
-            xi_218);
-        const __m256d xi_134 = _mm256_mul_pd(
-            xi_133, _mm256_set_pd(xi_106, xi_106, xi_106, xi_106));
-        const __m256d xi_135 = _mm256_add_pd(
-            _mm256_add_pd(
-                _mm256_add_pd(
-                    _mm256_add_pd(
-                        _mm256_mul_pd(xi_109,
-                                      _mm256_set_pd(-1.0, -1.0, -1.0, -1.0)),
-                        xi_1),
-                    xi_108),
-                xi_110),
-            xi_13);
-        const __m256d xi_136 = _mm256_mul_pd(
-            xi_135, _mm256_set_pd(xi_112, xi_112, xi_112, xi_112));
-        const __m256d xi_138 =
-            _mm256_mul_pd(xi_136, _mm256_set_pd(-1.0, -1.0, -1.0, -1.0));
-        const __m256d xi_139 = _mm256_add_pd(xi_202, xi_209);
-        const __m256d xi_140 = _mm256_add_pd(
-            _mm256_add_pd(_mm256_add_pd(xi_139, xi_210), xi_23), xi_93);
-        const __m256d xi_141 = _mm256_mul_pd(
-            xi_140, _mm256_set_pd(xi_106, xi_106, xi_106, xi_106));
-        const __m256d xi_144 = _mm256_add_pd(
-            _mm256_add_pd(
-                _mm256_add_pd(
-                    _mm256_add_pd(
-                        _mm256_mul_pd(xi_100,
-                                      _mm256_set_pd(-1.0, -1.0, -1.0, -1.0)),
-                        _mm256_mul_pd(xi_101,
-                                      _mm256_set_pd(-1.0, -1.0, -1.0, -1.0))),
-                    xi_102),
-                xi_24),
-            xi_3);
-        const __m256d xi_145 = _mm256_mul_pd(
-            xi_144, _mm256_set_pd(xi_112, xi_112, xi_112, xi_112));
-        const __m256d xi_146 =
-            _mm256_mul_pd(xi_145, _mm256_set_pd(-1.0, -1.0, -1.0, -1.0));
-        const __m256d xi_148 = xi_145;
-        const __m256d xi_152 = _mm256_mul_pd(
-            xi_103, _mm256_set_pd(0.0138888888888889, 0.0138888888888889,
-                                  0.0138888888888889, 0.0138888888888889));
-        const __m256d xi_168 = _mm256_mul_pd(
-            xi_89, _mm256_set_pd(-0.00714285714285714, -0.00714285714285714,
-                                 -0.00714285714285714, -0.00714285714285714));
-        const __m256d xi_170 =
-            _mm256_mul_pd(xi_86, _mm256_set_pd(0.025, 0.025, 0.025, 0.025));
-        const __m256d xi_173 = _mm256_mul_pd(
-            xi_144, _mm256_set_pd(xi_172, xi_172, xi_172, xi_172));
-        const __m256d xi_175 = _mm256_mul_pd(
-            xi_140, _mm256_set_pd(xi_174, xi_174, xi_174, xi_174));
-        const __m256d xi_176 = _mm256_mul_pd(
-            xi_103, _mm256_set_pd(-0.00396825396825397, -0.00396825396825397,
-                                  -0.00396825396825397, -0.00396825396825397));
-        const __m256d xi_180 = _mm256_mul_pd(
-            xi_111, _mm256_set_pd(xi_172, xi_172, xi_172, xi_172));
-        const __m256d xi_181 = _mm256_mul_pd(
-            xi_105, _mm256_set_pd(xi_174, xi_174, xi_174, xi_174));
-        const __m256d xi_187 = _mm256_mul_pd(
-            xi_89, _mm256_set_pd(0.0178571428571429, 0.0178571428571429,
-                                 0.0178571428571429, 0.0178571428571429));
-        const __m256d xi_190 = _mm256_mul_pd(
-            xi_133, _mm256_set_pd(xi_174, xi_174, xi_174, xi_174));
-        const __m256d xi_191 = _mm256_mul_pd(
-            xi_135, _mm256_set_pd(xi_172, xi_172, xi_172, xi_172));
-        const __m256d vel0Term =
-            _mm256_add_pd(_mm256_add_pd(xi_1, xi_204), xi_205);
-        const __m256d vel1Term = _mm256_add_pd(xi_2, xi_211);
-        const __m256d vel2Term = _mm256_add_pd(xi_201, xi_3);
-        const __m256d rho = _mm256_add_pd(
-            _mm256_add_pd(
-                _mm256_add_pd(
-                    _mm256_add_pd(
-                        _mm256_add_pd(_mm256_add_pd(vel0Term, vel1Term),
-                                      vel2Term),
-                        xi_212),
-                    xi_4),
-                xi_5),
-            xi_6);
-        const __m256d xi_7 =
-            _mm256_div_pd(_mm256_set_pd(1.0, 1.0, 1.0, 1.0), rho);
-        const __m256d u_0 = _mm256_mul_pd(
-            xi_7, _mm256_add_pd(_mm256_add_pd(vel0Term, xi_13), xi_9));
-        const __m256d xi_25 = _mm256_mul_pd(u_0, xi_199);
-        const __m256d xi_26 = _mm256_mul_pd(
-            xi_25, _mm256_set_pd(0.333333333333333, 0.333333333333333,
-                                 0.333333333333333, 0.333333333333333));
-        const __m256d xi_32 =
-            _mm256_mul_pd(xi_26, _mm256_set_pd(-1.0, -1.0, -1.0, -1.0));
-        const __m256d xi_90 = _mm256_mul_pd(rho, (_mm256_mul_pd(u_0, u_0)));
-        const __m256d xi_129 = _mm256_mul_pd(rho, u_0);
-        const __m256d xi_130 = _mm256_add_pd(
-            _mm256_add_pd(
-                _mm256_add_pd(
-                    _mm256_add_pd(
-                        _mm256_mul_pd(vel0Term,
-                                      _mm256_set_pd(-1.0, -1.0, -1.0, -1.0)),
-                        xi_120),
-                    xi_129),
-                xi_211),
-            xi_4);
-        const __m256d xi_131 = _mm256_mul_pd(
-            xi_130, _mm256_set_pd(xi_118, xi_118, xi_118, xi_118));
-        const __m256d xi_158 = _mm256_mul_pd(
-            xi_130, _mm256_set_pd(xi_154, xi_154, xi_154, xi_154));
-        const __m256d u_1 = _mm256_mul_pd(
-            xi_7, _mm256_add_pd(
-                      _mm256_add_pd(
-                          _mm256_add_pd(_mm256_add_pd(vel1Term, xi_16), xi_19),
-                          xi_205),
-                      xi_8));
-        const __m256d xi_27 = _mm256_mul_pd(u_1, xi_198);
-        const __m256d xi_28 = _mm256_mul_pd(
-            xi_27, _mm256_set_pd(0.333333333333333, 0.333333333333333,
-                                 0.333333333333333, 0.333333333333333));
-        const __m256d xi_33 =
-            _mm256_mul_pd(xi_28, _mm256_set_pd(-1.0, -1.0, -1.0, -1.0));
-        const __m256d xi_54 =
-            _mm256_mul_pd(u_1, _mm256_set_pd(0.5, 0.5, 0.5, 0.5));
-        const __m256d xi_57 =
-            _mm256_mul_pd(_mm256_add_pd(_mm256_mul_pd(u_0, xi_55),
-                                        _mm256_mul_pd(xi_199, xi_54)),
-                          _mm256_set_pd(xi_56, xi_56, xi_56, xi_56));
-        const __m256d xi_58 =
-            _mm256_mul_pd(xi_57, _mm256_set_pd(-1.0, -1.0, -1.0, -1.0));
-        const __m256d xi_95 = _mm256_mul_pd(rho, (_mm256_mul_pd(u_1, u_1)));
-        const __m256d xi_96 = _mm256_add_pd(_mm256_add_pd(xi_9, xi_94), xi_95);
-        const __m256d xi_115 = _mm256_mul_pd(rho, u_1);
-        const __m256d xi_117 = _mm256_add_pd(
-            _mm256_add_pd(
-                _mm256_add_pd(
-                    _mm256_add_pd(
-                        _mm256_add_pd(
-                            _mm256_mul_pd(vel1Term, _mm256_set_pd(-1.0, -1.0,
-                                                                  -1.0, -1.0)),
-                            xi_115),
-                        xi_116),
-                    xi_206),
-                xi_216),
-            xi_5);
-        const __m256d xi_119 = _mm256_mul_pd(
-            xi_117, _mm256_set_pd(xi_118, xi_118, xi_118, xi_118));
-        const __m256d xi_150 = _mm256_mul_pd(
-            _mm256_add_pd(
-                _mm256_add_pd(_mm256_add_pd(_mm256_mul_pd(u_0, xi_115), xi_116),
-                              xi_211),
-                xi_8),
-            _mm256_set_pd(xi_149, xi_149, xi_149, xi_149));
-        const __m256d xi_155 = _mm256_mul_pd(
-            xi_117, _mm256_set_pd(xi_154, xi_154, xi_154, xi_154));
-        const __m256d xi_156 = xi_155;
-        const __m256d xi_157 = _mm256_add_pd(xi_113, xi_156);
-        const __m256d xi_166 =
-            _mm256_mul_pd(xi_155, _mm256_set_pd(-1.0, -1.0, -1.0, -1.0));
-        const __m256d xi_167 = _mm256_add_pd(xi_114, xi_166);
-        const __m256d xi_182 = _mm256_add_pd(
-            _mm256_add_pd(
-                _mm256_mul_pd(xi_180, _mm256_set_pd(-1.0, -1.0, -1.0, -1.0)),
-                xi_156),
-            xi_181);
-        const __m256d xi_183 = _mm256_add_pd(
-            _mm256_add_pd(
-                _mm256_mul_pd(xi_181, _mm256_set_pd(-1.0, -1.0, -1.0, -1.0)),
-                xi_166),
-            xi_180);
-        const __m256d u_2 = _mm256_mul_pd(
-            xi_7,
-            _mm256_add_pd(_mm256_add_pd(_mm256_add_pd(vel2Term, xi_208), xi_21),
-                          xi_24));
-        const __m256d xi_29 = _mm256_mul_pd(u_2, xi_214);
-        const __m256d xi_30 = _mm256_mul_pd(
-            xi_29, _mm256_set_pd(0.333333333333333, 0.333333333333333,
-                                 0.333333333333333, 0.333333333333333));
-        const __m256d xi_31 =
-            _mm256_mul_pd(_mm256_add_pd(_mm256_add_pd(xi_26, xi_28), xi_30),
-                          _mm256_set_pd(-omega_bulk + 2.0, -omega_bulk + 2.0,
-                                        -omega_bulk + 2.0, -omega_bulk + 2.0));
-        const __m256d xi_34 = _mm256_add_pd(
-            _mm256_add_pd(
-                _mm256_mul_pd(
-                    xi_29, _mm256_set_pd(0.666666666666667, 0.666666666666667,
-                                         0.666666666666667, 0.666666666666667)),
-                xi_32),
-            xi_33);
-        const __m256d xi_37 =
-            _mm256_mul_pd(xi_30, _mm256_set_pd(-1.0, -1.0, -1.0, -1.0));
-        const __m256d xi_38 = _mm256_add_pd(
-            _mm256_add_pd(
-                _mm256_mul_pd(
-                    xi_27, _mm256_set_pd(0.666666666666667, 0.666666666666667,
-                                         0.666666666666667, 0.666666666666667)),
-                xi_32),
-            xi_37);
-        const __m256d xi_39 = _mm256_add_pd(
-            _mm256_add_pd(
-                _mm256_mul_pd(
-                    xi_25, _mm256_set_pd(0.666666666666667, 0.666666666666667,
-                                         0.666666666666667, 0.666666666666667)),
-                xi_33),
-            xi_37);
-        const __m256d xi_42 =
-            _mm256_mul_pd(xi_34, _mm256_set_pd(xi_41, xi_41, xi_41, xi_41));
-        const __m256d xi_43 =
-            _mm256_mul_pd(xi_42, _mm256_set_pd(-1.0, -1.0, -1.0, -1.0));
-        const __m256d xi_44 =
-            _mm256_mul_pd(xi_39, _mm256_set_pd(xi_41, xi_41, xi_41, xi_41));
-        const __m256d xi_45 =
-            _mm256_mul_pd(xi_44, _mm256_set_pd(-1.0, -1.0, -1.0, -1.0));
-        const __m256d xi_47 = _mm256_add_pd(
-            _mm256_add_pd(
-                _mm256_mul_pd(xi_38, _mm256_set_pd(xi_46, xi_46, xi_46, xi_46)),
-                xi_43),
-            xi_45);
-        const __m256d xi_49 =
-            _mm256_mul_pd(xi_38, _mm256_set_pd(xi_41, xi_41, xi_41, xi_41));
-        const __m256d xi_50 =
-            _mm256_mul_pd(xi_49, _mm256_set_pd(-1.0, -1.0, -1.0, -1.0));
-        const __m256d xi_51 = _mm256_add_pd(
-            _mm256_add_pd(
-                _mm256_mul_pd(xi_39, _mm256_set_pd(xi_46, xi_46, xi_46, xi_46)),
-                xi_43),
-            xi_50);
-        const __m256d xi_53 = _mm256_add_pd(
-            _mm256_add_pd(
-                _mm256_mul_pd(xi_34, _mm256_set_pd(xi_46, xi_46, xi_46, xi_46)),
-                xi_45),
-            xi_50);
-        const __m256d xi_60 = _mm256_add_pd(
-            _mm256_mul_pd(xi_59, _mm256_set_pd(-1.0, -1.0, -1.0, -1.0)), xi_44);
-        const __m256d xi_62 = _mm256_mul_pd(
-            _mm256_mul_pd(xi_34, _mm256_set_pd(-1.0, -1.0, -1.0, -1.0)),
-            _mm256_set_pd(xi_61, xi_61, xi_61, xi_61));
-        const __m256d xi_64 =
-            _mm256_mul_pd(xi_31, _mm256_set_pd(0.125, 0.125, 0.125, 0.125));
-        const __m256d xi_65 = _mm256_add_pd(xi_49, xi_64);
-        const __m256d xi_66 = _mm256_add_pd(xi_63, xi_65);
-        const __m256d xi_67 = _mm256_add_pd(xi_62, xi_66);
-        const __m256d xi_68 = _mm256_add_pd(xi_44, xi_59);
-        const __m256d xi_69 = _mm256_add_pd(
-            _mm256_mul_pd(xi_63, _mm256_set_pd(-1.0, -1.0, -1.0, -1.0)), xi_65);
-        const __m256d xi_70 = _mm256_add_pd(xi_62, xi_69);
-        const __m256d xi_71 =
-            _mm256_mul_pd(_mm256_add_pd(_mm256_mul_pd(u_2, xi_55),
-                                        _mm256_mul_pd(xi_214, xi_54)),
-                          _mm256_set_pd(xi_56, xi_56, xi_56, xi_56));
-        const __m256d xi_72 = _mm256_mul_pd(
-            _mm256_mul_pd(xi_39, _mm256_set_pd(-1.0, -1.0, -1.0, -1.0)),
-            _mm256_set_pd(xi_61, xi_61, xi_61, xi_61));
-        const __m256d xi_74 = _mm256_add_pd(xi_42, xi_73);
-        const __m256d xi_75 = _mm256_add_pd(xi_72, xi_74);
-        const __m256d xi_76 =
-            _mm256_mul_pd(xi_71, _mm256_set_pd(-1.0, -1.0, -1.0, -1.0));
-        const __m256d xi_77 = _mm256_mul_pd(
-            _mm256_add_pd(_mm256_mul_pd(_mm256_mul_pd(u_0, xi_214),
-                                        _mm256_set_pd(0.5, 0.5, 0.5, 0.5)),
-                          _mm256_mul_pd(_mm256_mul_pd(u_2, xi_199),
-                                        _mm256_set_pd(0.5, 0.5, 0.5, 0.5))),
-            _mm256_set_pd(xi_56, xi_56, xi_56, xi_56));
-        const __m256d xi_78 =
-            _mm256_mul_pd(xi_77, _mm256_set_pd(-1.0, -1.0, -1.0, -1.0));
-        const __m256d xi_79 = _mm256_mul_pd(
-            _mm256_mul_pd(xi_38, _mm256_set_pd(-1.0, -1.0, -1.0, -1.0)),
-            _mm256_set_pd(xi_61, xi_61, xi_61, xi_61));
-        const __m256d xi_80 = _mm256_add_pd(_mm256_add_pd(xi_64, xi_74), xi_79);
-        const __m256d xi_81 = _mm256_add_pd(
-            _mm256_mul_pd(xi_73, _mm256_set_pd(-1.0, -1.0, -1.0, -1.0)), xi_42);
-        const __m256d xi_82 = _mm256_add_pd(xi_72, xi_81);
-        const __m256d xi_83 = _mm256_add_pd(_mm256_add_pd(xi_64, xi_79), xi_81);
-        const __m256d xi_91 = _mm256_mul_pd(rho, (_mm256_mul_pd(u_2, u_2)));
-        const __m256d xi_99 = _mm256_mul_pd(
-            _mm256_add_pd(
-                _mm256_add_pd(
-                    _mm256_add_pd(
-                        _mm256_add_pd(
-                            _mm256_add_pd(
-                                _mm256_add_pd(_mm256_add_pd(xi_17, xi_212),
-                                              xi_22),
-                                xi_90),
-                            xi_91),
-                        xi_93),
-                    xi_96),
-                xi_98),
-            _mm256_set_pd(omega_bulk, omega_bulk, omega_bulk, omega_bulk));
-        const __m256d xi_121 = _mm256_add_pd(
-            _mm256_add_pd(
-                _mm256_mul_pd(xi_91, _mm256_set_pd(-1.0, -1.0, -1.0, -1.0)),
-                xi_210),
-            xi_217);
-        const __m256d xi_122 = _mm256_mul_pd(
-            _mm256_add_pd(
-                _mm256_add_pd(
-                    _mm256_add_pd(
-                        _mm256_add_pd(
-                            _mm256_add_pd(
-                                _mm256_mul_pd(
-                                    xi_215,
-                                    _mm256_set_pd(-1.0, -1.0, -1.0, -1.0)),
-                                xi_0),
-                            xi_120),
-                        xi_121),
-                    xi_16),
-                xi_96),
-            _mm256_set_pd(omega_shear, omega_shear, omega_shear, omega_shear));
-        const __m256d xi_123 =
-            _mm256_mul_pd(xi_122, _mm256_set_pd(0.125, 0.125, 0.125, 0.125));
-        const __m256d xi_125 = _mm256_mul_pd(
-            _mm256_add_pd(
-                _mm256_add_pd(
-                    _mm256_add_pd(
-                        _mm256_add_pd(
-                            _mm256_add_pd(
-                                _mm256_add_pd(
-                                    _mm256_add_pd(
-                                        _mm256_add_pd(
-                                            _mm256_add_pd(
-                                                _mm256_add_pd(
-                                                    _mm256_mul_pd(
-                                                        xi_200,
-                                                        _mm256_set_pd(
-                                                            -2.0, -2.0, -2.0,
-                                                            -2.0)),
-                                                    _mm256_mul_pd(
-                                                        xi_207,
-                                                        _mm256_set_pd(
-                                                            -2.0, -2.0, -2.0,
-                                                            -2.0))),
-                                                _mm256_mul_pd(
-                                                    xi_90,
-                                                    _mm256_set_pd(2.0, 2.0, 2.0,
-                                                                  2.0))),
-                                            _mm256_mul_pd(
-                                                xi_95,
-                                                _mm256_set_pd(-1.0, -1.0, -1.0,
-                                                              -1.0))),
-                                        xi_121),
-                                    xi_213),
-                                xi_215),
-                            xi_87),
-                        xi_9),
-                    xi_94),
-                xi_98),
-            _mm256_set_pd(omega_shear, omega_shear, omega_shear, omega_shear));
-        const __m256d xi_126 = _mm256_mul_pd(
-            xi_125, _mm256_set_pd(-0.0416666666666667, -0.0416666666666667,
-                                  -0.0416666666666667, -0.0416666666666667));
-        const __m256d xi_127 = _mm256_add_pd(
-            _mm256_mul_pd(xi_86, _mm256_set_pd(-0.05, -0.05, -0.05, -0.05)),
-            xi_126);
-        const __m256d xi_128 = _mm256_add_pd(
-            _mm256_add_pd(
-                _mm256_add_pd(
-                    _mm256_mul_pd(xi_89, _mm256_set_pd(0.0142857142857143,
-                                                       0.0142857142857143,
-                                                       0.0142857142857143,
-                                                       0.0142857142857143)),
-                    xi_123),
-                xi_124),
-            xi_127);
-        const __m256d xi_137 = _mm256_add_pd(
-            _mm256_add_pd(
-                _mm256_mul_pd(xi_125, _mm256_set_pd(0.0833333333333333,
-                                                    0.0833333333333333,
-                                                    0.0833333333333333,
-                                                    0.0833333333333333)),
-                _mm256_mul_pd(xi_89, _mm256_set_pd(-0.0357142857142857,
-                                                   -0.0357142857142857,
-                                                   -0.0357142857142857,
-                                                   -0.0357142857142857))),
-            xi_124);
-        const __m256d xi_142 = _mm256_add_pd(
-            _mm256_add_pd(
-                _mm256_add_pd(
-                    _mm256_add_pd(
-                        _mm256_add_pd(
-                            _mm256_add_pd(
-                                _mm256_mul_pd(rho, u_2),
-                                _mm256_mul_pd(
-                                    vel2Term,
-                                    _mm256_set_pd(-1.0, -1.0, -1.0, -1.0))),
-                            xi_139),
-                        xi_219),
-                    xi_6),
-                xi_92),
-            xi_97);
-        const __m256d xi_143 = _mm256_mul_pd(
-            xi_142, _mm256_set_pd(xi_118, xi_118, xi_118, xi_118));
-        const __m256d xi_147 = _mm256_add_pd(
-            _mm256_add_pd(
-                _mm256_add_pd(
-                    _mm256_mul_pd(xi_103, _mm256_set_pd(0.0158730158730159,
-                                                        0.0158730158730159,
-                                                        0.0158730158730159,
-                                                        0.0158730158730159)),
-                    _mm256_mul_pd(xi_123,
-                                  _mm256_set_pd(-1.0, -1.0, -1.0, -1.0))),
-                _mm256_mul_pd(xi_89, _mm256_set_pd(-0.0214285714285714,
-                                                   -0.0214285714285714,
-                                                   -0.0214285714285714,
-                                                   -0.0214285714285714))),
-            xi_127);
-        const __m256d xi_151 = _mm256_mul_pd(
-            xi_122, _mm256_set_pd(0.0625, 0.0625, 0.0625, 0.0625));
-        const __m256d xi_153 = _mm256_add_pd(
-            _mm256_add_pd(
-                _mm256_mul_pd(xi_150, _mm256_set_pd(-1.0, -1.0, -1.0, -1.0)),
-                xi_151),
-            xi_152);
-        const __m256d xi_159 = _mm256_mul_pd(
-            xi_99, _mm256_set_pd(0.0416666666666667, 0.0416666666666667,
-                                 0.0416666666666667, 0.0416666666666667));
-        const __m256d xi_160 = _mm256_add_pd(
-            _mm256_mul_pd(
-                xi_125, _mm256_set_pd(0.0208333333333333, 0.0208333333333333,
-                                      0.0208333333333333, 0.0208333333333333)),
-            xi_159);
-        const __m256d xi_161 = _mm256_add_pd(
-            _mm256_mul_pd(xi_158, _mm256_set_pd(-1.0, -1.0, -1.0, -1.0)),
-            xi_160);
-        const __m256d xi_162 = _mm256_add_pd(xi_138, xi_161);
-        const __m256d xi_163 =
-            _mm256_add_pd(_mm256_add_pd(xi_150, xi_151), xi_152);
-        const __m256d xi_164 = _mm256_add_pd(xi_158, xi_160);
-        const __m256d xi_165 = _mm256_add_pd(xi_136, xi_164);
-        const __m256d xi_169 = _mm256_mul_pd(
-            _mm256_add_pd(
-                _mm256_add_pd(_mm256_add_pd(_mm256_mul_pd(u_2, xi_115), xi_104),
-                              xi_17),
-                xi_209),
-            _mm256_set_pd(xi_149, xi_149, xi_149, xi_149));
-        const __m256d xi_171 = _mm256_add_pd(
-            _mm256_add_pd(_mm256_add_pd(_mm256_add_pd(xi_126, xi_159), xi_168),
-                          xi_169),
-            xi_170);
-        const __m256d xi_177 = _mm256_mul_pd(
-            xi_142, _mm256_set_pd(xi_154, xi_154, xi_154, xi_154));
-        const __m256d xi_178 = _mm256_add_pd(xi_176, xi_177);
-        const __m256d xi_179 = _mm256_add_pd(
-            _mm256_add_pd(
-                _mm256_mul_pd(xi_173, _mm256_set_pd(-1.0, -1.0, -1.0, -1.0)),
-                xi_175),
-            xi_178);
-        const __m256d xi_184 = _mm256_add_pd(
-            _mm256_add_pd(
-                _mm256_add_pd(
-                    _mm256_add_pd(
-                        _mm256_mul_pd(xi_169,
-                                      _mm256_set_pd(-1.0, -1.0, -1.0, -1.0)),
-                        xi_126),
-                    xi_159),
-                xi_168),
-            xi_170);
-        const __m256d xi_185 = _mm256_mul_pd(
-            _mm256_add_pd(
-                _mm256_add_pd(_mm256_add_pd(_mm256_mul_pd(u_2, xi_129), xi_10),
-                              xi_132),
-                xi_219),
-            _mm256_set_pd(xi_149, xi_149, xi_149, xi_149));
-        const __m256d xi_186 =
-            _mm256_mul_pd(xi_151, _mm256_set_pd(-1.0, -1.0, -1.0, -1.0));
-        const __m256d xi_188 = _mm256_add_pd(
-            _mm256_add_pd(
-                _mm256_mul_pd(xi_185, _mm256_set_pd(-1.0, -1.0, -1.0, -1.0)),
-                xi_186),
-            xi_187);
-        const __m256d xi_189 = _mm256_add_pd(xi_148, xi_178);
-        const __m256d xi_192 = _mm256_add_pd(
-            _mm256_add_pd(
-                _mm256_mul_pd(xi_190, _mm256_set_pd(-1.0, -1.0, -1.0, -1.0)),
-                xi_161),
-            xi_191);
-        const __m256d xi_193 =
-            _mm256_add_pd(_mm256_add_pd(xi_185, xi_186), xi_187);
-        const __m256d xi_194 = _mm256_add_pd(
-            _mm256_add_pd(
-                _mm256_mul_pd(xi_191, _mm256_set_pd(-1.0, -1.0, -1.0, -1.0)),
-                xi_164),
-            xi_190);
-        const __m256d xi_195 = _mm256_add_pd(
-            _mm256_mul_pd(xi_177, _mm256_set_pd(-1.0, -1.0, -1.0, -1.0)),
-            xi_176);
-        const __m256d xi_196 = _mm256_add_pd(
-            _mm256_add_pd(
-                _mm256_mul_pd(xi_175, _mm256_set_pd(-1.0, -1.0, -1.0, -1.0)),
-                xi_173),
-            xi_195);
-        const __m256d xi_197 = _mm256_add_pd(xi_146, xi_195);
-        const __m256d forceTerm_0 = _mm256_add_pd(
-            _mm256_add_pd(
-                _mm256_add_pd(
-                    _mm256_mul_pd(xi_31, _mm256_set_pd(-1.5, -1.5, -1.5, -1.5)),
-                    _mm256_mul_pd(
-                        _mm256_mul_pd(xi_34,
-                                      _mm256_set_pd(-1.0, -1.0, -1.0, -1.0)),
-                        _mm256_set_pd(xi_36, xi_36, xi_36, xi_36))),
-                _mm256_mul_pd(
-                    _mm256_mul_pd(xi_38, _mm256_set_pd(-1.0, -1.0, -1.0, -1.0)),
-                    _mm256_set_pd(xi_36, xi_36, xi_36, xi_36))),
-            _mm256_mul_pd(
-                _mm256_mul_pd(xi_39, _mm256_set_pd(-1.0, -1.0, -1.0, -1.0)),
-                _mm256_set_pd(xi_36, xi_36, xi_36, xi_36)));
-        const __m256d forceTerm_1 = _mm256_add_pd(xi_40, xi_47);
-        const __m256d forceTerm_2 = _mm256_add_pd(
-            _mm256_mul_pd(xi_40, _mm256_set_pd(-1.0, -1.0, -1.0, -1.0)), xi_47);
-        const __m256d forceTerm_3 = _mm256_add_pd(
-            _mm256_mul_pd(xi_48, _mm256_set_pd(-1.0, -1.0, -1.0, -1.0)), xi_51);
-        const __m256d forceTerm_4 = _mm256_add_pd(xi_48, xi_51);
-        const __m256d forceTerm_5 = _mm256_add_pd(xi_52, xi_53);
-        const __m256d forceTerm_6 = _mm256_add_pd(
-            _mm256_mul_pd(xi_52, _mm256_set_pd(-1.0, -1.0, -1.0, -1.0)), xi_53);
-        const __m256d forceTerm_7 =
-            _mm256_add_pd(_mm256_add_pd(xi_58, xi_60), xi_67);
-        const __m256d forceTerm_8 =
-            _mm256_add_pd(_mm256_add_pd(xi_57, xi_67), xi_68);
-        const __m256d forceTerm_9 =
-            _mm256_add_pd(_mm256_add_pd(xi_57, xi_60), xi_70);
-        const __m256d forceTerm_10 =
-            _mm256_add_pd(_mm256_add_pd(xi_58, xi_68), xi_70);
-        const __m256d forceTerm_11 =
-            _mm256_add_pd(_mm256_add_pd(xi_66, xi_71), xi_75);
-        const __m256d forceTerm_12 =
-            _mm256_add_pd(_mm256_add_pd(xi_69, xi_75), xi_76);
-        const __m256d forceTerm_13 =
-            _mm256_add_pd(_mm256_add_pd(xi_60, xi_78), xi_80);
-        const __m256d forceTerm_14 =
-            _mm256_add_pd(_mm256_add_pd(xi_68, xi_77), xi_80);
-        const __m256d forceTerm_15 =
-            _mm256_add_pd(_mm256_add_pd(xi_66, xi_76), xi_82);
-        const __m256d forceTerm_16 =
-            _mm256_add_pd(_mm256_add_pd(xi_69, xi_71), xi_82);
-        const __m256d forceTerm_17 =
-            _mm256_add_pd(_mm256_add_pd(xi_60, xi_77), xi_83);
-        const __m256d forceTerm_18 =
-            _mm256_add_pd(_mm256_add_pd(xi_68, xi_78), xi_83);
-        _mm256_store_pd(
-            &_data_pdfs_20_30_10[ctr_0],
-            _mm256_add_pd(
-                _mm256_add_pd(
-                    _mm256_add_pd(
-                        _mm256_add_pd(
-                            _mm256_add_pd(
-                                _mm256_mul_pd(
-                                    xi_103, _mm256_set_pd(0.0238095238095238,
-                                                          0.0238095238095238,
-                                                          0.0238095238095238,
-                                                          0.0238095238095238)),
-                                _mm256_mul_pd(
-                                    xi_86, _mm256_set_pd(0.1, 0.1, 0.1, 0.1))),
-                            _mm256_mul_pd(xi_89,
-                                          _mm256_set_pd(0.0428571428571429,
-                                                        0.0428571428571429,
-                                                        0.0428571428571429,
-                                                        0.0428571428571429))),
-                        _mm256_mul_pd(xi_99,
-                                      _mm256_set_pd(-0.5, -0.5, -0.5, -0.5))),
-                    forceTerm_0),
-                xi_212));
-        _mm256_store_pd(
-            &_data_pdfs_20_31_10[ctr_0],
-            _mm256_add_pd(
-                _mm256_add_pd(
-                    _mm256_add_pd(
-                        _mm256_add_pd(
-                            _mm256_add_pd(
-                                _mm256_mul_pd(
-                                    xi_107,
-                                    _mm256_set_pd(-1.0, -1.0, -1.0, -1.0)),
-                                forceTerm_1),
-                            xi_114),
-                        xi_119),
-                    xi_128),
-                xi_215));
-        _mm256_store_pd(
-            &_data_pdfs_20_32_10[ctr_0],
-            _mm256_add_pd(
-                _mm256_add_pd(
-                    _mm256_add_pd(
-                        _mm256_add_pd(
-                            _mm256_add_pd(
-                                _mm256_mul_pd(
-                                    xi_119,
-                                    _mm256_set_pd(-1.0, -1.0, -1.0, -1.0)),
-                                forceTerm_2),
-                            xi_107),
-                        xi_113),
-                    xi_128),
-                xi_213));
-        _mm256_store_pd(
-            &_data_pdfs_20_33_10[ctr_0],
-            _mm256_add_pd(
-                _mm256_add_pd(
-                    _mm256_add_pd(
-                        _mm256_add_pd(
-                            _mm256_add_pd(
-                                _mm256_mul_pd(
-                                    xi_131,
-                                    _mm256_set_pd(-1.0, -1.0, -1.0, -1.0)),
-                                forceTerm_3),
-                            xi_134),
-                        xi_136),
-                    xi_137),
-                xi_200));
-        _mm256_store_pd(
-            &_data_pdfs_20_34_10[ctr_0],
-            _mm256_add_pd(
-                _mm256_add_pd(
-                    _mm256_add_pd(
-                        _mm256_add_pd(
-                            _mm256_add_pd(
-                                _mm256_mul_pd(
-                                    xi_134,
-                                    _mm256_set_pd(-1.0, -1.0, -1.0, -1.0)),
-                                forceTerm_4),
-                            xi_131),
-                        xi_137),
-                    xi_138),
-                xi_207));
-        _mm256_store_pd(
-            &_data_pdfs_20_35_10[ctr_0],
-            _mm256_add_pd(
-                _mm256_add_pd(
-                    _mm256_add_pd(
-                        _mm256_add_pd(
-                            _mm256_add_pd(
-                                _mm256_mul_pd(
-                                    xi_141,
-                                    _mm256_set_pd(-1.0, -1.0, -1.0, -1.0)),
-                                forceTerm_5),
-                            xi_143),
-                        xi_146),
-                    xi_147),
-                xi_210));
-        _mm256_store_pd(
-            &_data_pdfs_20_36_10[ctr_0],
-            _mm256_add_pd(
-                _mm256_add_pd(
-                    _mm256_add_pd(
-                        _mm256_add_pd(
-                            _mm256_add_pd(
-                                _mm256_mul_pd(
-                                    xi_143,
-                                    _mm256_set_pd(-1.0, -1.0, -1.0, -1.0)),
-                                forceTerm_6),
-                            xi_141),
-                        xi_147),
-                    xi_148),
-                xi_217));
-        _mm256_store_pd(
-            &_data_pdfs_20_37_10[ctr_0],
-            _mm256_add_pd(
-                _mm256_add_pd(
-                    _mm256_add_pd(_mm256_add_pd(forceTerm_7, xi_153), xi_157),
-                    xi_162),
-                xi_211));
-        _mm256_store_pd(
-            &_data_pdfs_20_38_10[ctr_0],
-            _mm256_add_pd(
-                _mm256_add_pd(
-                    _mm256_add_pd(_mm256_add_pd(forceTerm_8, xi_157), xi_163),
-                    xi_165),
-                xi_205));
-        _mm256_store_pd(
-            &_data_pdfs_20_39_10[ctr_0],
-            _mm256_add_pd(
-                _mm256_add_pd(
-                    _mm256_add_pd(_mm256_add_pd(forceTerm_9, xi_162), xi_163),
-                    xi_167),
-                xi_216));
-        _mm256_store_pd(
-            &_data_pdfs_20_310_10[ctr_0],
-            _mm256_add_pd(
-                _mm256_add_pd(
-                    _mm256_add_pd(_mm256_add_pd(forceTerm_10, xi_153), xi_165),
-                    xi_167),
-                xi_204));
-        _mm256_store_pd(
-            &_data_pdfs_20_311_10[ctr_0],
-            _mm256_add_pd(
-                _mm256_add_pd(
-                    _mm256_add_pd(_mm256_add_pd(forceTerm_11, xi_171), xi_179),
-                    xi_182),
-                xi_203));
-        _mm256_store_pd(
-            &_data_pdfs_20_312_10[ctr_0],
-            _mm256_add_pd(
-                _mm256_add_pd(
-                    _mm256_add_pd(_mm256_add_pd(forceTerm_12, xi_179), xi_183),
-                    xi_184),
-                xi_206));
-        _mm256_store_pd(
-            &_data_pdfs_20_313_10[ctr_0],
-            _mm256_add_pd(
-                _mm256_add_pd(
-                    _mm256_add_pd(_mm256_add_pd(forceTerm_13, xi_188), xi_189),
-                    xi_192),
-                xi_201));
-        _mm256_store_pd(
-            &_data_pdfs_20_314_10[ctr_0],
-            _mm256_add_pd(
-                _mm256_add_pd(
-                    _mm256_add_pd(_mm256_add_pd(forceTerm_14, xi_189), xi_193),
-                    xi_194),
-                xi_208));
-        _mm256_store_pd(
-            &_data_pdfs_20_315_10[ctr_0],
-            _mm256_add_pd(
-                _mm256_add_pd(
-                    _mm256_add_pd(_mm256_add_pd(forceTerm_15, xi_182), xi_184),
-                    xi_196),
-                xi_209));
-        _mm256_store_pd(
-            &_data_pdfs_20_316_10[ctr_0],
-            _mm256_add_pd(
-                _mm256_add_pd(
-                    _mm256_add_pd(_mm256_add_pd(forceTerm_16, xi_171), xi_183),
-                    xi_196),
-                xi_202));
-        _mm256_store_pd(
-            &_data_pdfs_20_317_10[ctr_0],
-            _mm256_add_pd(
-                _mm256_add_pd(
-                    _mm256_add_pd(_mm256_add_pd(forceTerm_17, xi_192), xi_193),
-                    xi_197),
-                xi_218));
-        _mm256_store_pd(
-            &_data_pdfs_20_318_10[ctr_0],
-            _mm256_add_pd(
-                _mm256_add_pd(
-                    _mm256_add_pd(_mm256_add_pd(forceTerm_18, xi_188), xi_194),
-                    xi_197),
-                xi_219));
->>>>>>> d2c97dc8
       }
    }
 }
 }
 namespace internal_kernel_stream {
-<<<<<<< HEAD
 static FUNC_PREFIX void kernel_stream(double * RESTRICT const _data_pdfs, double * RESTRICT _data_pdfs_tmp, int64_t const _size_pdfs_0, int64_t const _size_pdfs_1, int64_t const _size_pdfs_2, int64_t const _stride_pdfs_1, int64_t const _stride_pdfs_2, int64_t const _stride_pdfs_3, int64_t const _stride_pdfs_tmp_1, int64_t const _stride_pdfs_tmp_2, int64_t const _stride_pdfs_tmp_3)
 {
    for (int64_t ctr_2 = 1; ctr_2 < _size_pdfs_2 - 1; ctr_2 += 1)
@@ -3744,259 +832,28 @@
          double * RESTRICT _data_pdfs_21_317_10 = _stride_pdfs_1*ctr_1 + _data_pdfs_21_317;
          double * RESTRICT _data_pdfs_tmp_20_318_10 = _stride_pdfs_tmp_1*ctr_1 + _data_pdfs_tmp_20_318;
          double * RESTRICT _data_pdfs_21_318_10 = _stride_pdfs_1*ctr_1 + _data_pdfs_21_318;
+         for (int64_t ctr_0 = 1; ctr_0 < ((_size_pdfs_0 - 2) % (4) == 0 ? _size_pdfs_0 - 2 : ((int64_t)((_size_pdfs_0 - 2) / (4))+1) * (4)) + 1; ctr_0 += 4)
          {
-            for (int64_t ctr_0 = 1; ctr_0 < (int64_t)((_size_pdfs_0 - 2) / (4)) * (4) + 1; ctr_0 += 4)
-            {
-               _mm256_storeu_pd(&_data_pdfs_tmp_20_30_10[ctr_0],_mm256_loadu_pd(& _data_pdfs_20_30_10[ctr_0]));
-               _mm256_storeu_pd(&_data_pdfs_tmp_20_31_10[ctr_0],_mm256_loadu_pd(& _data_pdfs_20_31_1m1[ctr_0]));
-               _mm256_storeu_pd(&_data_pdfs_tmp_20_32_10[ctr_0],_mm256_loadu_pd(& _data_pdfs_20_32_11[ctr_0]));
-               _mm256_storeu_pd(&_data_pdfs_tmp_20_33_10[ctr_0],_mm256_loadu_pd(& _data_pdfs_20_33_10[ctr_0 + 1]));
-               _mm256_storeu_pd(&_data_pdfs_tmp_20_34_10[ctr_0],_mm256_loadu_pd(& _data_pdfs_20_34_10[ctr_0 - 1]));
-               _mm256_storeu_pd(&_data_pdfs_tmp_20_35_10[ctr_0],_mm256_loadu_pd(& _data_pdfs_2m1_35_10[ctr_0]));
-               _mm256_storeu_pd(&_data_pdfs_tmp_20_36_10[ctr_0],_mm256_loadu_pd(& _data_pdfs_21_36_10[ctr_0]));
-               _mm256_storeu_pd(&_data_pdfs_tmp_20_37_10[ctr_0],_mm256_loadu_pd(& _data_pdfs_20_37_1m1[ctr_0 + 1]));
-               _mm256_storeu_pd(&_data_pdfs_tmp_20_38_10[ctr_0],_mm256_loadu_pd(& _data_pdfs_20_38_1m1[ctr_0 - 1]));
-               _mm256_storeu_pd(&_data_pdfs_tmp_20_39_10[ctr_0],_mm256_loadu_pd(& _data_pdfs_20_39_11[ctr_0 + 1]));
-               _mm256_storeu_pd(&_data_pdfs_tmp_20_310_10[ctr_0],_mm256_loadu_pd(& _data_pdfs_20_310_11[ctr_0 - 1]));
-               _mm256_storeu_pd(&_data_pdfs_tmp_20_311_10[ctr_0],_mm256_loadu_pd(& _data_pdfs_2m1_311_1m1[ctr_0]));
-               _mm256_storeu_pd(&_data_pdfs_tmp_20_312_10[ctr_0],_mm256_loadu_pd(& _data_pdfs_2m1_312_11[ctr_0]));
-               _mm256_storeu_pd(&_data_pdfs_tmp_20_313_10[ctr_0],_mm256_loadu_pd(& _data_pdfs_2m1_313_10[ctr_0 + 1]));
-               _mm256_storeu_pd(&_data_pdfs_tmp_20_314_10[ctr_0],_mm256_loadu_pd(& _data_pdfs_2m1_314_10[ctr_0 - 1]));
-               _mm256_storeu_pd(&_data_pdfs_tmp_20_315_10[ctr_0],_mm256_loadu_pd(& _data_pdfs_21_315_1m1[ctr_0]));
-               _mm256_storeu_pd(&_data_pdfs_tmp_20_316_10[ctr_0],_mm256_loadu_pd(& _data_pdfs_21_316_11[ctr_0]));
-               _mm256_storeu_pd(&_data_pdfs_tmp_20_317_10[ctr_0],_mm256_loadu_pd(& _data_pdfs_21_317_10[ctr_0 + 1]));
-               _mm256_storeu_pd(&_data_pdfs_tmp_20_318_10[ctr_0],_mm256_loadu_pd(& _data_pdfs_21_318_10[ctr_0 - 1]));
-            }
-            for (int64_t ctr_0 = (int64_t)((_size_pdfs_0 - 2) / (4)) * (4) + 1; ctr_0 < _size_pdfs_0 - 1; ctr_0 += 1)
-            {
-               _data_pdfs_tmp_20_30_10[ctr_0] = _data_pdfs_20_30_10[ctr_0];
-               _data_pdfs_tmp_20_31_10[ctr_0] = _data_pdfs_20_31_1m1[ctr_0];
-               _data_pdfs_tmp_20_32_10[ctr_0] = _data_pdfs_20_32_11[ctr_0];
-               _data_pdfs_tmp_20_33_10[ctr_0] = _data_pdfs_20_33_10[ctr_0 + 1];
-               _data_pdfs_tmp_20_34_10[ctr_0] = _data_pdfs_20_34_10[ctr_0 - 1];
-               _data_pdfs_tmp_20_35_10[ctr_0] = _data_pdfs_2m1_35_10[ctr_0];
-               _data_pdfs_tmp_20_36_10[ctr_0] = _data_pdfs_21_36_10[ctr_0];
-               _data_pdfs_tmp_20_37_10[ctr_0] = _data_pdfs_20_37_1m1[ctr_0 + 1];
-               _data_pdfs_tmp_20_38_10[ctr_0] = _data_pdfs_20_38_1m1[ctr_0 - 1];
-               _data_pdfs_tmp_20_39_10[ctr_0] = _data_pdfs_20_39_11[ctr_0 + 1];
-               _data_pdfs_tmp_20_310_10[ctr_0] = _data_pdfs_20_310_11[ctr_0 - 1];
-               _data_pdfs_tmp_20_311_10[ctr_0] = _data_pdfs_2m1_311_1m1[ctr_0];
-               _data_pdfs_tmp_20_312_10[ctr_0] = _data_pdfs_2m1_312_11[ctr_0];
-               _data_pdfs_tmp_20_313_10[ctr_0] = _data_pdfs_2m1_313_10[ctr_0 + 1];
-               _data_pdfs_tmp_20_314_10[ctr_0] = _data_pdfs_2m1_314_10[ctr_0 - 1];
-               _data_pdfs_tmp_20_315_10[ctr_0] = _data_pdfs_21_315_1m1[ctr_0];
-               _data_pdfs_tmp_20_316_10[ctr_0] = _data_pdfs_21_316_11[ctr_0];
-               _data_pdfs_tmp_20_317_10[ctr_0] = _data_pdfs_21_317_10[ctr_0 + 1];
-               _data_pdfs_tmp_20_318_10[ctr_0] = _data_pdfs_21_318_10[ctr_0 - 1];
-            }
+            _mm256_store_pd(&_data_pdfs_tmp_20_30_10[ctr_0],_mm256_load_pd(& _data_pdfs_20_30_10[ctr_0]));
+            _mm256_store_pd(&_data_pdfs_tmp_20_31_10[ctr_0],_mm256_load_pd(& _data_pdfs_20_31_1m1[ctr_0]));
+            _mm256_store_pd(&_data_pdfs_tmp_20_32_10[ctr_0],_mm256_load_pd(& _data_pdfs_20_32_11[ctr_0]));
+            _mm256_store_pd(&_data_pdfs_tmp_20_33_10[ctr_0],_mm256_loadu_pd(& _data_pdfs_20_33_10[ctr_0 + 1]));
+            _mm256_store_pd(&_data_pdfs_tmp_20_34_10[ctr_0],_mm256_loadu_pd(& _data_pdfs_20_34_10[ctr_0 - 1]));
+            _mm256_store_pd(&_data_pdfs_tmp_20_35_10[ctr_0],_mm256_load_pd(& _data_pdfs_2m1_35_10[ctr_0]));
+            _mm256_store_pd(&_data_pdfs_tmp_20_36_10[ctr_0],_mm256_load_pd(& _data_pdfs_21_36_10[ctr_0]));
+            _mm256_store_pd(&_data_pdfs_tmp_20_37_10[ctr_0],_mm256_loadu_pd(& _data_pdfs_20_37_1m1[ctr_0 + 1]));
+            _mm256_store_pd(&_data_pdfs_tmp_20_38_10[ctr_0],_mm256_loadu_pd(& _data_pdfs_20_38_1m1[ctr_0 - 1]));
+            _mm256_store_pd(&_data_pdfs_tmp_20_39_10[ctr_0],_mm256_loadu_pd(& _data_pdfs_20_39_11[ctr_0 + 1]));
+            _mm256_store_pd(&_data_pdfs_tmp_20_310_10[ctr_0],_mm256_loadu_pd(& _data_pdfs_20_310_11[ctr_0 - 1]));
+            _mm256_store_pd(&_data_pdfs_tmp_20_311_10[ctr_0],_mm256_load_pd(& _data_pdfs_2m1_311_1m1[ctr_0]));
+            _mm256_store_pd(&_data_pdfs_tmp_20_312_10[ctr_0],_mm256_load_pd(& _data_pdfs_2m1_312_11[ctr_0]));
+            _mm256_store_pd(&_data_pdfs_tmp_20_313_10[ctr_0],_mm256_loadu_pd(& _data_pdfs_2m1_313_10[ctr_0 + 1]));
+            _mm256_store_pd(&_data_pdfs_tmp_20_314_10[ctr_0],_mm256_loadu_pd(& _data_pdfs_2m1_314_10[ctr_0 - 1]));
+            _mm256_store_pd(&_data_pdfs_tmp_20_315_10[ctr_0],_mm256_load_pd(& _data_pdfs_21_315_1m1[ctr_0]));
+            _mm256_store_pd(&_data_pdfs_tmp_20_316_10[ctr_0],_mm256_load_pd(& _data_pdfs_21_316_11[ctr_0]));
+            _mm256_store_pd(&_data_pdfs_tmp_20_317_10[ctr_0],_mm256_loadu_pd(& _data_pdfs_21_317_10[ctr_0 + 1]));
+            _mm256_store_pd(&_data_pdfs_tmp_20_318_10[ctr_0],_mm256_loadu_pd(& _data_pdfs_21_318_10[ctr_0 - 1]));
          }
-=======
-static FUNC_PREFIX void
-kernel_stream(double *RESTRICT const _data_pdfs,
-              double *RESTRICT _data_pdfs_tmp, int64_t const _size_pdfs_0,
-              int64_t const _size_pdfs_1, int64_t const _size_pdfs_2,
-              int64_t const _stride_pdfs_1, int64_t const _stride_pdfs_2,
-              int64_t const _stride_pdfs_3, int64_t const _stride_pdfs_tmp_1,
-              int64_t const _stride_pdfs_tmp_2,
-              int64_t const _stride_pdfs_tmp_3) {
-  for (int64_t ctr_2 = 1; ctr_2 < _size_pdfs_2 - 1; ctr_2 += 1) {
-    double *RESTRICT _data_pdfs_tmp_20_30 =
-        _data_pdfs_tmp + _stride_pdfs_tmp_2 * ctr_2;
-    double *RESTRICT _data_pdfs_20_30 = _data_pdfs + _stride_pdfs_2 * ctr_2;
-    double *RESTRICT _data_pdfs_tmp_20_31 =
-        _data_pdfs_tmp + _stride_pdfs_tmp_2 * ctr_2 + _stride_pdfs_tmp_3;
-    double *RESTRICT _data_pdfs_20_31 =
-        _data_pdfs + _stride_pdfs_2 * ctr_2 + _stride_pdfs_3;
-    double *RESTRICT _data_pdfs_tmp_20_32 =
-        _data_pdfs_tmp + _stride_pdfs_tmp_2 * ctr_2 + 2 * _stride_pdfs_tmp_3;
-    double *RESTRICT _data_pdfs_20_32 =
-        _data_pdfs + _stride_pdfs_2 * ctr_2 + 2 * _stride_pdfs_3;
-    double *RESTRICT _data_pdfs_tmp_20_33 =
-        _data_pdfs_tmp + _stride_pdfs_tmp_2 * ctr_2 + 3 * _stride_pdfs_tmp_3;
-    double *RESTRICT _data_pdfs_20_33 =
-        _data_pdfs + _stride_pdfs_2 * ctr_2 + 3 * _stride_pdfs_3;
-    double *RESTRICT _data_pdfs_tmp_20_34 =
-        _data_pdfs_tmp + _stride_pdfs_tmp_2 * ctr_2 + 4 * _stride_pdfs_tmp_3;
-    double *RESTRICT _data_pdfs_20_34 =
-        _data_pdfs + _stride_pdfs_2 * ctr_2 + 4 * _stride_pdfs_3;
-    double *RESTRICT _data_pdfs_tmp_20_35 =
-        _data_pdfs_tmp + _stride_pdfs_tmp_2 * ctr_2 + 5 * _stride_pdfs_tmp_3;
-    double *RESTRICT _data_pdfs_2m1_35 = _data_pdfs + _stride_pdfs_2 * ctr_2 -
-                                         _stride_pdfs_2 + 5 * _stride_pdfs_3;
-    double *RESTRICT _data_pdfs_tmp_20_36 =
-        _data_pdfs_tmp + _stride_pdfs_tmp_2 * ctr_2 + 6 * _stride_pdfs_tmp_3;
-    double *RESTRICT _data_pdfs_21_36 = _data_pdfs + _stride_pdfs_2 * ctr_2 +
-                                        _stride_pdfs_2 + 6 * _stride_pdfs_3;
-    double *RESTRICT _data_pdfs_tmp_20_37 =
-        _data_pdfs_tmp + _stride_pdfs_tmp_2 * ctr_2 + 7 * _stride_pdfs_tmp_3;
-    double *RESTRICT _data_pdfs_20_37 =
-        _data_pdfs + _stride_pdfs_2 * ctr_2 + 7 * _stride_pdfs_3;
-    double *RESTRICT _data_pdfs_tmp_20_38 =
-        _data_pdfs_tmp + _stride_pdfs_tmp_2 * ctr_2 + 8 * _stride_pdfs_tmp_3;
-    double *RESTRICT _data_pdfs_20_38 =
-        _data_pdfs + _stride_pdfs_2 * ctr_2 + 8 * _stride_pdfs_3;
-    double *RESTRICT _data_pdfs_tmp_20_39 =
-        _data_pdfs_tmp + _stride_pdfs_tmp_2 * ctr_2 + 9 * _stride_pdfs_tmp_3;
-    double *RESTRICT _data_pdfs_20_39 =
-        _data_pdfs + _stride_pdfs_2 * ctr_2 + 9 * _stride_pdfs_3;
-    double *RESTRICT _data_pdfs_tmp_20_310 =
-        _data_pdfs_tmp + _stride_pdfs_tmp_2 * ctr_2 + 10 * _stride_pdfs_tmp_3;
-    double *RESTRICT _data_pdfs_20_310 =
-        _data_pdfs + _stride_pdfs_2 * ctr_2 + 10 * _stride_pdfs_3;
-    double *RESTRICT _data_pdfs_tmp_20_311 =
-        _data_pdfs_tmp + _stride_pdfs_tmp_2 * ctr_2 + 11 * _stride_pdfs_tmp_3;
-    double *RESTRICT _data_pdfs_2m1_311 = _data_pdfs + _stride_pdfs_2 * ctr_2 -
-                                          _stride_pdfs_2 + 11 * _stride_pdfs_3;
-    double *RESTRICT _data_pdfs_tmp_20_312 =
-        _data_pdfs_tmp + _stride_pdfs_tmp_2 * ctr_2 + 12 * _stride_pdfs_tmp_3;
-    double *RESTRICT _data_pdfs_2m1_312 = _data_pdfs + _stride_pdfs_2 * ctr_2 -
-                                          _stride_pdfs_2 + 12 * _stride_pdfs_3;
-    double *RESTRICT _data_pdfs_tmp_20_313 =
-        _data_pdfs_tmp + _stride_pdfs_tmp_2 * ctr_2 + 13 * _stride_pdfs_tmp_3;
-    double *RESTRICT _data_pdfs_2m1_313 = _data_pdfs + _stride_pdfs_2 * ctr_2 -
-                                          _stride_pdfs_2 + 13 * _stride_pdfs_3;
-    double *RESTRICT _data_pdfs_tmp_20_314 =
-        _data_pdfs_tmp + _stride_pdfs_tmp_2 * ctr_2 + 14 * _stride_pdfs_tmp_3;
-    double *RESTRICT _data_pdfs_2m1_314 = _data_pdfs + _stride_pdfs_2 * ctr_2 -
-                                          _stride_pdfs_2 + 14 * _stride_pdfs_3;
-    double *RESTRICT _data_pdfs_tmp_20_315 =
-        _data_pdfs_tmp + _stride_pdfs_tmp_2 * ctr_2 + 15 * _stride_pdfs_tmp_3;
-    double *RESTRICT _data_pdfs_21_315 = _data_pdfs + _stride_pdfs_2 * ctr_2 +
-                                         _stride_pdfs_2 + 15 * _stride_pdfs_3;
-    double *RESTRICT _data_pdfs_tmp_20_316 =
-        _data_pdfs_tmp + _stride_pdfs_tmp_2 * ctr_2 + 16 * _stride_pdfs_tmp_3;
-    double *RESTRICT _data_pdfs_21_316 = _data_pdfs + _stride_pdfs_2 * ctr_2 +
-                                         _stride_pdfs_2 + 16 * _stride_pdfs_3;
-    double *RESTRICT _data_pdfs_tmp_20_317 =
-        _data_pdfs_tmp + _stride_pdfs_tmp_2 * ctr_2 + 17 * _stride_pdfs_tmp_3;
-    double *RESTRICT _data_pdfs_21_317 = _data_pdfs + _stride_pdfs_2 * ctr_2 +
-                                         _stride_pdfs_2 + 17 * _stride_pdfs_3;
-    double *RESTRICT _data_pdfs_tmp_20_318 =
-        _data_pdfs_tmp + _stride_pdfs_tmp_2 * ctr_2 + 18 * _stride_pdfs_tmp_3;
-    double *RESTRICT _data_pdfs_21_318 = _data_pdfs + _stride_pdfs_2 * ctr_2 +
-                                         _stride_pdfs_2 + 18 * _stride_pdfs_3;
-    for (int64_t ctr_1 = 1; ctr_1 < _size_pdfs_1 - 1; ctr_1 += 1) {
-      double *RESTRICT _data_pdfs_tmp_20_30_10 =
-          _stride_pdfs_tmp_1 * ctr_1 + _data_pdfs_tmp_20_30;
-      double *RESTRICT _data_pdfs_20_30_10 =
-          _stride_pdfs_1 * ctr_1 + _data_pdfs_20_30;
-      double *RESTRICT _data_pdfs_tmp_20_31_10 =
-          _stride_pdfs_tmp_1 * ctr_1 + _data_pdfs_tmp_20_31;
-      double *RESTRICT _data_pdfs_20_31_1m1 =
-          _stride_pdfs_1 * ctr_1 - _stride_pdfs_1 + _data_pdfs_20_31;
-      double *RESTRICT _data_pdfs_tmp_20_32_10 =
-          _stride_pdfs_tmp_1 * ctr_1 + _data_pdfs_tmp_20_32;
-      double *RESTRICT _data_pdfs_20_32_11 =
-          _stride_pdfs_1 * ctr_1 + _stride_pdfs_1 + _data_pdfs_20_32;
-      double *RESTRICT _data_pdfs_tmp_20_33_10 =
-          _stride_pdfs_tmp_1 * ctr_1 + _data_pdfs_tmp_20_33;
-      double *RESTRICT _data_pdfs_20_33_10 =
-          _stride_pdfs_1 * ctr_1 + _data_pdfs_20_33;
-      double *RESTRICT _data_pdfs_tmp_20_34_10 =
-          _stride_pdfs_tmp_1 * ctr_1 + _data_pdfs_tmp_20_34;
-      double *RESTRICT _data_pdfs_20_34_10 =
-          _stride_pdfs_1 * ctr_1 + _data_pdfs_20_34;
-      double *RESTRICT _data_pdfs_tmp_20_35_10 =
-          _stride_pdfs_tmp_1 * ctr_1 + _data_pdfs_tmp_20_35;
-      double *RESTRICT _data_pdfs_2m1_35_10 =
-          _stride_pdfs_1 * ctr_1 + _data_pdfs_2m1_35;
-      double *RESTRICT _data_pdfs_tmp_20_36_10 =
-          _stride_pdfs_tmp_1 * ctr_1 + _data_pdfs_tmp_20_36;
-      double *RESTRICT _data_pdfs_21_36_10 =
-          _stride_pdfs_1 * ctr_1 + _data_pdfs_21_36;
-      double *RESTRICT _data_pdfs_tmp_20_37_10 =
-          _stride_pdfs_tmp_1 * ctr_1 + _data_pdfs_tmp_20_37;
-      double *RESTRICT _data_pdfs_20_37_1m1 =
-          _stride_pdfs_1 * ctr_1 - _stride_pdfs_1 + _data_pdfs_20_37;
-      double *RESTRICT _data_pdfs_tmp_20_38_10 =
-          _stride_pdfs_tmp_1 * ctr_1 + _data_pdfs_tmp_20_38;
-      double *RESTRICT _data_pdfs_20_38_1m1 =
-          _stride_pdfs_1 * ctr_1 - _stride_pdfs_1 + _data_pdfs_20_38;
-      double *RESTRICT _data_pdfs_tmp_20_39_10 =
-          _stride_pdfs_tmp_1 * ctr_1 + _data_pdfs_tmp_20_39;
-      double *RESTRICT _data_pdfs_20_39_11 =
-          _stride_pdfs_1 * ctr_1 + _stride_pdfs_1 + _data_pdfs_20_39;
-      double *RESTRICT _data_pdfs_tmp_20_310_10 =
-          _stride_pdfs_tmp_1 * ctr_1 + _data_pdfs_tmp_20_310;
-      double *RESTRICT _data_pdfs_20_310_11 =
-          _stride_pdfs_1 * ctr_1 + _stride_pdfs_1 + _data_pdfs_20_310;
-      double *RESTRICT _data_pdfs_tmp_20_311_10 =
-          _stride_pdfs_tmp_1 * ctr_1 + _data_pdfs_tmp_20_311;
-      double *RESTRICT _data_pdfs_2m1_311_1m1 =
-          _stride_pdfs_1 * ctr_1 - _stride_pdfs_1 + _data_pdfs_2m1_311;
-      double *RESTRICT _data_pdfs_tmp_20_312_10 =
-          _stride_pdfs_tmp_1 * ctr_1 + _data_pdfs_tmp_20_312;
-      double *RESTRICT _data_pdfs_2m1_312_11 =
-          _stride_pdfs_1 * ctr_1 + _stride_pdfs_1 + _data_pdfs_2m1_312;
-      double *RESTRICT _data_pdfs_tmp_20_313_10 =
-          _stride_pdfs_tmp_1 * ctr_1 + _data_pdfs_tmp_20_313;
-      double *RESTRICT _data_pdfs_2m1_313_10 =
-          _stride_pdfs_1 * ctr_1 + _data_pdfs_2m1_313;
-      double *RESTRICT _data_pdfs_tmp_20_314_10 =
-          _stride_pdfs_tmp_1 * ctr_1 + _data_pdfs_tmp_20_314;
-      double *RESTRICT _data_pdfs_2m1_314_10 =
-          _stride_pdfs_1 * ctr_1 + _data_pdfs_2m1_314;
-      double *RESTRICT _data_pdfs_tmp_20_315_10 =
-          _stride_pdfs_tmp_1 * ctr_1 + _data_pdfs_tmp_20_315;
-      double *RESTRICT _data_pdfs_21_315_1m1 =
-          _stride_pdfs_1 * ctr_1 - _stride_pdfs_1 + _data_pdfs_21_315;
-      double *RESTRICT _data_pdfs_tmp_20_316_10 =
-          _stride_pdfs_tmp_1 * ctr_1 + _data_pdfs_tmp_20_316;
-      double *RESTRICT _data_pdfs_21_316_11 =
-          _stride_pdfs_1 * ctr_1 + _stride_pdfs_1 + _data_pdfs_21_316;
-      double *RESTRICT _data_pdfs_tmp_20_317_10 =
-          _stride_pdfs_tmp_1 * ctr_1 + _data_pdfs_tmp_20_317;
-      double *RESTRICT _data_pdfs_21_317_10 =
-          _stride_pdfs_1 * ctr_1 + _data_pdfs_21_317;
-      double *RESTRICT _data_pdfs_tmp_20_318_10 =
-          _stride_pdfs_tmp_1 * ctr_1 + _data_pdfs_tmp_20_318;
-      double *RESTRICT _data_pdfs_21_318_10 =
-          _stride_pdfs_1 * ctr_1 + _data_pdfs_21_318;
-      for (int64_t ctr_0 = 1;
-           ctr_0 < ((_size_pdfs_0 - 2) % (4) == 0
-                        ? _size_pdfs_0 - 2
-                        : ((int64_t)((_size_pdfs_0 - 2) / (4)) + 1) * (4)) +
-                       1;
-           ctr_0 += 4) {
-        _mm256_store_pd(&_data_pdfs_tmp_20_30_10[ctr_0],
-                        _mm256_load_pd(&_data_pdfs_20_30_10[ctr_0]));
-        _mm256_store_pd(&_data_pdfs_tmp_20_31_10[ctr_0],
-                        _mm256_load_pd(&_data_pdfs_20_31_1m1[ctr_0]));
-        _mm256_store_pd(&_data_pdfs_tmp_20_32_10[ctr_0],
-                        _mm256_load_pd(&_data_pdfs_20_32_11[ctr_0]));
-        _mm256_store_pd(&_data_pdfs_tmp_20_33_10[ctr_0],
-                        _mm256_loadu_pd(&_data_pdfs_20_33_10[ctr_0 + 1]));
-        _mm256_store_pd(&_data_pdfs_tmp_20_34_10[ctr_0],
-                        _mm256_loadu_pd(&_data_pdfs_20_34_10[ctr_0 - 1]));
-        _mm256_store_pd(&_data_pdfs_tmp_20_35_10[ctr_0],
-                        _mm256_load_pd(&_data_pdfs_2m1_35_10[ctr_0]));
-        _mm256_store_pd(&_data_pdfs_tmp_20_36_10[ctr_0],
-                        _mm256_load_pd(&_data_pdfs_21_36_10[ctr_0]));
-        _mm256_store_pd(&_data_pdfs_tmp_20_37_10[ctr_0],
-                        _mm256_loadu_pd(&_data_pdfs_20_37_1m1[ctr_0 + 1]));
-        _mm256_store_pd(&_data_pdfs_tmp_20_38_10[ctr_0],
-                        _mm256_loadu_pd(&_data_pdfs_20_38_1m1[ctr_0 - 1]));
-        _mm256_store_pd(&_data_pdfs_tmp_20_39_10[ctr_0],
-                        _mm256_loadu_pd(&_data_pdfs_20_39_11[ctr_0 + 1]));
-        _mm256_store_pd(&_data_pdfs_tmp_20_310_10[ctr_0],
-                        _mm256_loadu_pd(&_data_pdfs_20_310_11[ctr_0 - 1]));
-        _mm256_store_pd(&_data_pdfs_tmp_20_311_10[ctr_0],
-                        _mm256_load_pd(&_data_pdfs_2m1_311_1m1[ctr_0]));
-        _mm256_store_pd(&_data_pdfs_tmp_20_312_10[ctr_0],
-                        _mm256_load_pd(&_data_pdfs_2m1_312_11[ctr_0]));
-        _mm256_store_pd(&_data_pdfs_tmp_20_313_10[ctr_0],
-                        _mm256_loadu_pd(&_data_pdfs_2m1_313_10[ctr_0 + 1]));
-        _mm256_store_pd(&_data_pdfs_tmp_20_314_10[ctr_0],
-                        _mm256_loadu_pd(&_data_pdfs_2m1_314_10[ctr_0 - 1]));
-        _mm256_store_pd(&_data_pdfs_tmp_20_315_10[ctr_0],
-                        _mm256_load_pd(&_data_pdfs_21_315_1m1[ctr_0]));
-        _mm256_store_pd(&_data_pdfs_tmp_20_316_10[ctr_0],
-                        _mm256_load_pd(&_data_pdfs_21_316_11[ctr_0]));
-        _mm256_store_pd(&_data_pdfs_tmp_20_317_10[ctr_0],
-                        _mm256_loadu_pd(&_data_pdfs_21_317_10[ctr_0 + 1]));
-        _mm256_store_pd(&_data_pdfs_tmp_20_318_10[ctr_0],
-                        _mm256_loadu_pd(&_data_pdfs_21_318_10[ctr_0 - 1]));
->>>>>>> d2c97dc8
       }
    }
 }
@@ -4025,14 +882,13 @@
     }
 
 
-<<<<<<< HEAD
     auto & lm = dynamic_cast< lbm::PdfField<MRTLatticeModelAvx> * > (pdfs)->latticeModel();
     WALBERLA_ASSERT_EQUAL( *(lm.blockId_), block->getId() );
 
+    auto & force = lm.force_;
     auto & omega_even = lm.omega_even_;
+    auto & omega_odd = lm.omega_odd_;
     auto & omega_shear = lm.omega_shear_;
-    auto & force = lm.force_;
-    auto & omega_odd = lm.omega_odd_;
     auto & omega_bulk = lm.omega_bulk_;
     WALBERLA_ASSERT_GREATER_EQUAL(-cell_idx_c(numberOfGhostLayersToInclude) - 1, -int_c(force->nrOfGhostLayers()));
     double * RESTRICT const _data_force = force->dataAt(-cell_idx_c(numberOfGhostLayersToInclude) - 1, -cell_idx_c(numberOfGhostLayersToInclude) - 1, -cell_idx_c(numberOfGhostLayersToInclude) - 1, 0);
@@ -4058,68 +914,6 @@
     internal_kernel_streamCollide::kernel_streamCollide(_data_force, _data_pdfs, _data_pdfs_tmp, _size_force_0, _size_force_1, _size_force_2, _stride_force_1, _stride_force_2, _stride_force_3, _stride_pdfs_1, _stride_pdfs_2, _stride_pdfs_3, _stride_pdfs_tmp_1, _stride_pdfs_tmp_2, _stride_pdfs_tmp_3, omega_bulk, omega_even, omega_odd, omega_shear);
     pdfs->swapDataPointers(pdfs_tmp);
 
-=======
-  auto &force = lm.force_;
-  auto &omega_even = lm.omega_even_;
-  auto &omega_shear = lm.omega_shear_;
-  auto &omega_odd = lm.omega_odd_;
-  auto &omega_bulk = lm.omega_bulk_;
-  WALBERLA_ASSERT_GREATER_EQUAL(-cell_idx_c(numberOfGhostLayersToInclude) - 1,
-                                -int_c(force->nrOfGhostLayers()));
-  double *RESTRICT const _data_force =
-      force->dataAt(-cell_idx_c(numberOfGhostLayersToInclude) - 1,
-                    -cell_idx_c(numberOfGhostLayersToInclude) - 1,
-                    -cell_idx_c(numberOfGhostLayersToInclude) - 1, 0);
-  WALBERLA_ASSERT_GREATER_EQUAL(-cell_idx_c(numberOfGhostLayersToInclude) - 1,
-                                -int_c(pdfs->nrOfGhostLayers()));
-  double *RESTRICT const _data_pdfs =
-      pdfs->dataAt(-cell_idx_c(numberOfGhostLayersToInclude) - 1,
-                   -cell_idx_c(numberOfGhostLayersToInclude) - 1,
-                   -cell_idx_c(numberOfGhostLayersToInclude) - 1, 0);
-  WALBERLA_ASSERT_GREATER_EQUAL(-cell_idx_c(numberOfGhostLayersToInclude) - 1,
-                                -int_c(pdfs_tmp->nrOfGhostLayers()));
-  double *RESTRICT _data_pdfs_tmp =
-      pdfs_tmp->dataAt(-cell_idx_c(numberOfGhostLayersToInclude) - 1,
-                       -cell_idx_c(numberOfGhostLayersToInclude) - 1,
-                       -cell_idx_c(numberOfGhostLayersToInclude) - 1, 0);
-  WALBERLA_ASSERT_GREATER_EQUAL(
-      force->xSizeWithGhostLayer(),
-      int64_t(cell_idx_c(force->xSize()) +
-              2 * cell_idx_c(numberOfGhostLayersToInclude) + 2));
-  const int64_t _size_force_0 =
-      int64_t(cell_idx_c(force->xSize()) +
-              2 * cell_idx_c(numberOfGhostLayersToInclude) + 2);
-  WALBERLA_ASSERT_GREATER_EQUAL(
-      force->ySizeWithGhostLayer(),
-      int64_t(cell_idx_c(force->ySize()) +
-              2 * cell_idx_c(numberOfGhostLayersToInclude) + 2));
-  const int64_t _size_force_1 =
-      int64_t(cell_idx_c(force->ySize()) +
-              2 * cell_idx_c(numberOfGhostLayersToInclude) + 2);
-  WALBERLA_ASSERT_GREATER_EQUAL(
-      force->zSizeWithGhostLayer(),
-      int64_t(cell_idx_c(force->zSize()) +
-              2 * cell_idx_c(numberOfGhostLayersToInclude) + 2));
-  const int64_t _size_force_2 =
-      int64_t(cell_idx_c(force->zSize()) +
-              2 * cell_idx_c(numberOfGhostLayersToInclude) + 2);
-  const int64_t _stride_force_1 = int64_t(force->yStride());
-  const int64_t _stride_force_2 = int64_t(force->zStride());
-  const int64_t _stride_force_3 = int64_t(1 * int64_t(force->fStride()));
-  const int64_t _stride_pdfs_1 = int64_t(pdfs->yStride());
-  const int64_t _stride_pdfs_2 = int64_t(pdfs->zStride());
-  const int64_t _stride_pdfs_3 = int64_t(1 * int64_t(pdfs->fStride()));
-  const int64_t _stride_pdfs_tmp_1 = int64_t(pdfs_tmp->yStride());
-  const int64_t _stride_pdfs_tmp_2 = int64_t(pdfs_tmp->zStride());
-  const int64_t _stride_pdfs_tmp_3 = int64_t(1 * int64_t(pdfs_tmp->fStride()));
-  internal_kernel_streamCollide::kernel_streamCollide(
-      _data_force, _data_pdfs, _data_pdfs_tmp, _size_force_0, _size_force_1,
-      _size_force_2, _stride_force_1, _stride_force_2, _stride_force_3,
-      _stride_pdfs_1, _stride_pdfs_2, _stride_pdfs_3, _stride_pdfs_tmp_1,
-      _stride_pdfs_tmp_2, _stride_pdfs_tmp_3, omega_bulk, omega_even, omega_odd,
-      omega_shear);
-  pdfs->swapDataPointers(pdfs_tmp);
->>>>>>> d2c97dc8
 }
 
 void MRTLatticeModelAvx::Sweep::collide( IBlock * block, const uint_t numberOfGhostLayersToInclude )
@@ -4127,14 +921,13 @@
    auto pdfs = block->getData< field::GhostLayerField<double, 19> >(pdfsID);
 
 
-<<<<<<< HEAD
     auto & lm = dynamic_cast< lbm::PdfField<MRTLatticeModelAvx> * > (pdfs)->latticeModel();
     WALBERLA_ASSERT_EQUAL( *(lm.blockId_), block->getId() );
 
+    auto & force = lm.force_;
     auto & omega_even = lm.omega_even_;
+    auto & omega_odd = lm.omega_odd_;
     auto & omega_shear = lm.omega_shear_;
-    auto & force = lm.force_;
-    auto & omega_odd = lm.omega_odd_;
     auto & omega_bulk = lm.omega_bulk_;
     WALBERLA_ASSERT_GREATER_EQUAL(-cell_idx_c(numberOfGhostLayersToInclude), -int_c(force->nrOfGhostLayers()));
     double * RESTRICT const _data_force = force->dataAt(-cell_idx_c(numberOfGhostLayersToInclude), -cell_idx_c(numberOfGhostLayersToInclude), -cell_idx_c(numberOfGhostLayersToInclude), 0);
@@ -4153,57 +946,6 @@
     const int64_t _stride_pdfs_2 = int64_t(pdfs->zStride());
     const int64_t _stride_pdfs_3 = int64_t(1 * int64_t(pdfs->fStride()));
     internal_kernel_collide::kernel_collide(_data_force, _data_pdfs, _size_force_0, _size_force_1, _size_force_2, _stride_force_1, _stride_force_2, _stride_force_3, _stride_pdfs_1, _stride_pdfs_2, _stride_pdfs_3, omega_bulk, omega_even, omega_odd, omega_shear);
-=======
-  auto &force = lm.force_;
-  auto &omega_even = lm.omega_even_;
-  auto &omega_shear = lm.omega_shear_;
-  auto &omega_odd = lm.omega_odd_;
-  auto &omega_bulk = lm.omega_bulk_;
-  WALBERLA_ASSERT_GREATER_EQUAL(-cell_idx_c(numberOfGhostLayersToInclude),
-                                -int_c(force->nrOfGhostLayers()));
-  double *RESTRICT const _data_force =
-      force->dataAt(-cell_idx_c(numberOfGhostLayersToInclude),
-                    -cell_idx_c(numberOfGhostLayersToInclude),
-                    -cell_idx_c(numberOfGhostLayersToInclude), 0);
-  WALBERLA_ASSERT_GREATER_EQUAL(-cell_idx_c(numberOfGhostLayersToInclude),
-                                -int_c(pdfs->nrOfGhostLayers()));
-  double *RESTRICT _data_pdfs =
-      pdfs->dataAt(-cell_idx_c(numberOfGhostLayersToInclude),
-                   -cell_idx_c(numberOfGhostLayersToInclude),
-                   -cell_idx_c(numberOfGhostLayersToInclude), 0);
-  WALBERLA_ASSERT_GREATER_EQUAL(
-      force->xSizeWithGhostLayer(),
-      int64_t(cell_idx_c(force->xSize()) +
-              2 * cell_idx_c(numberOfGhostLayersToInclude)));
-  const int64_t _size_force_0 =
-      int64_t(cell_idx_c(force->xSize()) +
-              2 * cell_idx_c(numberOfGhostLayersToInclude));
-  WALBERLA_ASSERT_GREATER_EQUAL(
-      force->ySizeWithGhostLayer(),
-      int64_t(cell_idx_c(force->ySize()) +
-              2 * cell_idx_c(numberOfGhostLayersToInclude)));
-  const int64_t _size_force_1 =
-      int64_t(cell_idx_c(force->ySize()) +
-              2 * cell_idx_c(numberOfGhostLayersToInclude));
-  WALBERLA_ASSERT_GREATER_EQUAL(
-      force->zSizeWithGhostLayer(),
-      int64_t(cell_idx_c(force->zSize()) +
-              2 * cell_idx_c(numberOfGhostLayersToInclude)));
-  const int64_t _size_force_2 =
-      int64_t(cell_idx_c(force->zSize()) +
-              2 * cell_idx_c(numberOfGhostLayersToInclude));
-  const int64_t _stride_force_1 = int64_t(force->yStride());
-  const int64_t _stride_force_2 = int64_t(force->zStride());
-  const int64_t _stride_force_3 = int64_t(1 * int64_t(force->fStride()));
-  const int64_t _stride_pdfs_1 = int64_t(pdfs->yStride());
-  const int64_t _stride_pdfs_2 = int64_t(pdfs->zStride());
-  const int64_t _stride_pdfs_3 = int64_t(1 * int64_t(pdfs->fStride()));
-  internal_kernel_collide::kernel_collide(
-      _data_force, _data_pdfs, _size_force_0, _size_force_1, _size_force_2,
-      _stride_force_1, _stride_force_2, _stride_force_3, _stride_pdfs_1,
-      _stride_pdfs_2, _stride_pdfs_3, omega_bulk, omega_even, omega_odd,
-      omega_shear);
->>>>>>> d2c97dc8
 }
 
 
