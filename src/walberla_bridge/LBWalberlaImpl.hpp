--- conflicted
+++ resolved
@@ -382,7 +382,9 @@
     const LatticeModel_T *m_lm;
   };
 
-<<<<<<< HEAD
+  // Boundary sweep
+  std::shared_ptr<UBB> m_boundary;
+
   class LeesEdwardsUpdate {
   public:
     LeesEdwardsUpdate(const std::shared_ptr<StructuredBlockForest> &blocks,
@@ -413,7 +415,7 @@
           uint_t ind1 = uint_c(floor(x - offset)) % dimension_x;
           uint_t ind2 = uint_c(ceil(x - offset)) % dimension_x;
 
-          for (uint_t q = 0; q < LatticeModel::Stencil::Q; ++q) {
+          for (uint_t q = 0; q < Stencil::Q; ++q) {
             pdf_field->get(*cell, 0) =
                 (1 - weight) *
                     pdf_field->get(cell_idx_c(ind1), cell->y(), cell->z(), q) +
@@ -440,7 +442,7 @@
           uint_t ind1 = uint_c(floor(x + offset)) % dimension_x;
           uint_t ind2 = uint_c(ceil(x + offset)) % dimension_x;
 
-          for (uint_t q = 0; q < LatticeModel::Stencil::Q; ++q) {
+          for (uint_t q = 0; q < Stencil::Q; ++q) {
             pdf_field->get(*cell, 0) =
                 (1 - weight) *
                     pdf_field->get(cell_idx_c(ind1), cell->y(), cell->z(), q) +
@@ -460,31 +462,21 @@
   // Lees-Edwards sweep
   std::shared_ptr<LeesEdwardsUpdate> m_lees_edwards_sweep;
   boost::optional<LeesEdwardsCallbacks> m_lees_edwards_callbacks;
-=======
-  // Boundary sweep
-  std::shared_ptr<UBB> m_boundary;
 
   [[nodiscard]] std::size_t stencil_size() const override {
     return static_cast<std::size_t>(Stencil::Size);
   }
->>>>>>> a02782e8
 
 public:
   LBWalberlaImpl(double viscosity, double density,
                  const Utils::Vector3i &grid_dimensions,
                  const Utils::Vector3i &node_grid, int n_ghost_layers,
-<<<<<<< HEAD
                  double kT, unsigned int seed,
                  boost::optional<LeesEdwardsCallbacks> &&lees_edwards_callbacks)
-      : m_grid_dimensions(grid_dimensions), m_n_ghost_layers(n_ghost_layers),
-        m_viscosity(viscosity), m_kT(kT), m_seed(seed),
-        m_lees_edwards_callbacks(std::move(lees_edwards_callbacks)) {
-=======
-                 double kT, unsigned int seed)
       : m_grid_dimensions(grid_dimensions),
         m_n_ghost_layers(static_cast<unsigned int>(n_ghost_layers)),
-        m_viscosity(viscosity), m_density(density), m_kT(kT), m_seed(seed) {
->>>>>>> a02782e8
+        m_viscosity(viscosity), m_density(density), m_kT(kT), m_seed(seed),
+        m_lees_edwards_callbacks(std::move(lees_edwards_callbacks)) {
 
     if (n_ghost_layers <= 0)
       throw std::runtime_error("At least one ghost layer must be used");
