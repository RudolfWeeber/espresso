--- conflicted
+++ resolved
@@ -86,14 +86,9 @@
     }
   };
 
-<<<<<<< HEAD
   [[nodiscard]] inline auto get_flag_field_and_flag(IBlock *block) const {
-    auto const flag_field = block->template getData<FlagField>(m_flag_field_id);
-=======
-  inline auto get_flag_field_and_flag(IBlock *block) const {
     auto const flag_field =
         block->template uncheckedFastGetData<FlagField>(m_flag_field_id);
->>>>>>> a55c736e
     auto const boundary_flag = flag_field->getFlag(Boundary_flag);
     return std::make_tuple(flag_field, boundary_flag);
   }
