/*
 * Copyright (C) 2019-2020 The ESPResSo project
 *
 * This file is part of ESPResSo.
 *
 * ESPResSo is free software: you can redistribute it and/or modify
 * it under the terms of the GNU General Public License as published by
 * the Free Software Foundation, either version 3 of the License, or
 * (at your option) any later version.
 *
 * ESPResSo is distributed in the hope that it will be useful,
 * but WITHOUT ANY WARRANTY; without even the implied warranty of
 * MERCHANTABILITY or FITNESS FOR A PARTICULAR PURPOSE.  See the
 * GNU General Public License for more details.
 *
 * You should have received a copy of the GNU General Public License
 * along with this program.  If not, see <http://www.gnu.org/licenses/>.
 */

#include "lb_walberla_init.hpp"

#include "LBWalberlaBase.hpp"
#include "LBWalberlaImpl.hpp"

#include "core/mpi/Environment.h"

#include <utils/Vector.hpp>

#include <boost/optional.hpp>

void walberla_mpi_init() {
  int argc = 0;
  char **argv = nullptr;
  static walberla::mpi::Environment m_env =
      walberla::mpi::Environment(argc, argv);
}

LBWalberlaBase *new_lb_walberla(
    double viscosity, double density, const Utils::Vector3i &grid_dimensions,
    const Utils::Vector3i &node_grid, double kT, unsigned int seed,
    boost::optional<LeesEdwardsCallbacks> &&lees_edwards_callbacks) {

<<<<<<< HEAD
  LBWalberlaBase *lb_walberla_instance;
  if (kT == 0.) { // un-thermalized LB
    lb_walberla_instance =
        new walberla::LBWalberlaImpl<UnthermalizedCollisionModel>(
            viscosity, density, grid_dimensions, node_grid, 1, kT, seed,
            std::move(lees_edwards_callbacks));
  } else { // thermalized LB
    lb_walberla_instance =
        new walberla::LBWalberlaImpl<ThermalizedCollisionModel>(
            viscosity, density, grid_dimensions, node_grid, 1, kT, seed,
            std::move(lees_edwards_callbacks));
  }
=======
  LBWalberlaBase *lb_walberla_instance = new walberla::LBWalberlaImpl(
      viscosity, density, grid_dimensions, node_grid, 1u, kT, seed);
>>>>>>> e88a05f0
  return lb_walberla_instance;
}<|MERGE_RESOLUTION|>--- conflicted
+++ resolved
@@ -40,22 +40,8 @@
     const Utils::Vector3i &node_grid, double kT, unsigned int seed,
     boost::optional<LeesEdwardsCallbacks> &&lees_edwards_callbacks) {
 
-<<<<<<< HEAD
-  LBWalberlaBase *lb_walberla_instance;
-  if (kT == 0.) { // un-thermalized LB
-    lb_walberla_instance =
-        new walberla::LBWalberlaImpl<UnthermalizedCollisionModel>(
-            viscosity, density, grid_dimensions, node_grid, 1, kT, seed,
-            std::move(lees_edwards_callbacks));
-  } else { // thermalized LB
-    lb_walberla_instance =
-        new walberla::LBWalberlaImpl<ThermalizedCollisionModel>(
-            viscosity, density, grid_dimensions, node_grid, 1, kT, seed,
-            std::move(lees_edwards_callbacks));
-  }
-=======
   LBWalberlaBase *lb_walberla_instance = new walberla::LBWalberlaImpl(
-      viscosity, density, grid_dimensions, node_grid, 1u, kT, seed);
->>>>>>> e88a05f0
+      viscosity, density, grid_dimensions, node_grid, 1u, kT, seed,
+      std::move(lees_edwards_callbacks));
   return lb_walberla_instance;
 }