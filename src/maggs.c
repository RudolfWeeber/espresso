--- conflicted
+++ resolved
@@ -1329,9 +1329,6 @@
   int index = 0;
   double invasq, tmp_field=0.0;
   double sqrE, gsqrE, gavgEx, gavgEy, gavgEz;
-#ifdef MAGGS_DEBUG
-  double goldE;
-#endif
   double qz, qy, qx, avgEx, avgEy, avgEz;
   double Eall[SPACE_DIM], gEall[SPACE_DIM];
   double maxcurl;
@@ -1558,11 +1555,7 @@
 #endif
   do {
 #ifdef MAGGS_DEBUG
-<<<<<<< HEAD
-    goldE = gsqrE;
-=======
     double goldE = gsqrE;
->>>>>>> 85a75ac2
 #endif
     sqrE = 0.;
     maggs_minimize_transverse_field();
