--- conflicted
+++ resolved
@@ -1156,7 +1156,6 @@
     if(node_neighbors[s_dir] != this_node) {
       for(evenodd=0; evenodd<2;evenodd++) {
 	if((node_pos[s_dir/2]+evenodd)%2==0) {
-<<<<<<< HEAD
 	  if(p3m.sm.s_size[s_dir]>0) 
 	    MPI_Send(p3m.send_grid, p3m.sm.s_size[s_dir], MPI_DOUBLE, 
 		     node_neighbors[s_dir], REQ_P3M_GATHER, comm_cart);
@@ -1164,15 +1163,6 @@
 	else {
 	  if(p3m.sm.r_size[r_dir]>0) 
 	    MPI_Recv(p3m.recv_grid, p3m.sm.r_size[r_dir], MPI_DOUBLE, 
-=======
-	  if(sm.s_size[s_dir]>0) 
-	    MPI_Send(send_grid, sm.s_size[s_dir], MPI_DOUBLE, 
-		     node_neighbors[s_dir], REQ_P3M_GATHER, comm_cart);
-	}
-	else {
-	  if(sm.r_size[r_dir]>0) 
-	    MPI_Recv(recv_grid, sm.r_size[r_dir], MPI_DOUBLE, 
->>>>>>> e0a4e35a
 		     node_neighbors[r_dir], REQ_P3M_GATHER, comm_cart, &status); 	    
 	}
       }
@@ -1208,7 +1198,6 @@
     if(node_neighbors[r_dir] != this_node) {
       for(evenodd=0; evenodd<2;evenodd++) {
 	if((node_pos[r_dir/2]+evenodd)%2==0) {
-<<<<<<< HEAD
 	  if(p3m.sm.r_size[r_dir]>0) 
 	    MPI_Send(p3m.send_grid, p3m.sm.r_size[r_dir], MPI_DOUBLE, 
 		     node_neighbors[r_dir], REQ_P3M_SPREAD, comm_cart);
@@ -1216,15 +1205,6 @@
 	else {
 	  if(p3m.sm.s_size[s_dir]>0) 
 	    MPI_Recv(p3m.recv_grid, p3m.sm.s_size[s_dir], MPI_DOUBLE, 
-=======
-	  if(sm.r_size[r_dir]>0) 
-	    MPI_Send(send_grid, sm.r_size[r_dir], MPI_DOUBLE, 
-		     node_neighbors[r_dir], REQ_P3M_SPREAD, comm_cart);
-   	}
-	else {
-	  if(sm.s_size[s_dir]>0) 
-	    MPI_Recv(recv_grid, sm.s_size[s_dir], MPI_DOUBLE, 
->>>>>>> e0a4e35a
 		     node_neighbors[s_dir], REQ_P3M_SPREAD, comm_cart, &status); 	    
 	}
       }
@@ -1985,15 +1965,9 @@
   }
   
   MPI_Allreduce(node_sums, tot_sums, 3, MPI_DOUBLE, MPI_SUM, comm_cart);
-<<<<<<< HEAD
   p3m.sum_qpart    = (int)(tot_sums[0]+0.1);
   p3m.sum_q2       = tot_sums[1];
   p3m.square_sum_q = SQR(tot_sums[2]);
-=======
-  p3m_sum_qpart    = (int)(tot_sums[0]+0.1);
-  p3m_sum_q2       = tot_sums[1];
-  p3m_square_sum_q = SQR(tot_sums[2]);
->>>>>>> e0a4e35a
   
   P3M_TRACE(fprintf(stderr, "%d: p3m.sum_qpart: %d, p3m.sum_q2: %lf, total_charge %lf\n", this_node, p3m.sum_qpart, p3m.sum_q2, sqrt(p3m.square_sum_q)));
 }
@@ -2244,17 +2218,10 @@
       /* two step communication: first all even positions than all odd */
       for(evenodd=0; evenodd<2;evenodd++) {
 	if((node_pos[i/2]+evenodd)%2==0)
-<<<<<<< HEAD
 	  MPI_Send(&(p3m.local_mesh.margin[i]), 1, MPI_INT, 
 		   node_neighbors[i],REQ_P3M_INIT,comm_cart);
 	else
 	  MPI_Recv(&(p3m.local_mesh.r_margin[j]), 1, MPI_INT,
-=======
-	  MPI_Send(&(lm.margin[i]), 1, MPI_INT, 
-		   node_neighbors[i],REQ_P3M_INIT,comm_cart);
-	else
-	  MPI_Recv(&(lm.r_margin[j]), 1, MPI_INT,
->>>>>>> e0a4e35a
 		   node_neighbors[j],REQ_P3M_INIT,comm_cart,&status);    
       }
     }
