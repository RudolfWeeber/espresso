--- conflicted
+++ resolved
@@ -1435,17 +1435,11 @@
 
 #define P3M_TUNE_MAX_CUTS 50
 
-<<<<<<< HEAD
-/** get the minimal error for this combination of parameters. In fact, the real space error is tuned such that it
-    contributes half of the total error, and then the Fourier space error is calculated. Returns the error and the
-    optimal alpha, or 0 if this combination does not work at all */
-=======
 /** get the minimal error for this combination of parameters. In fact,
     the real space error is tuned such that it contributes half of the
     total error, and then the Fourier space error is
     calculated. Returns the error and the optimal alpha, or 0 if this
     combination does not work at all */
->>>>>>> 66ab74c8
 static double p3m_get_accuracy(int mesh[3], int cao, double r_cut_iL, double *_alpha_L, double *_rs_err, double *_ks_err)
 {
    double rs_err, ks_err;
