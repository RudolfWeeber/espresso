/*
  Copyright (C) 2010,2011,2012,2013,2014 The ESPResSo project
  Copyright (C) 2002,2003,2004,2005,2006,2007,2008,2009,2010
  Max-Planck-Institute for Polymer Research, Theory Group

  This file is part of ESPResSo.

  ESPResSo is free software: you can redistribute it and/or modify
  it under the terms of the GNU General Public License as published by
  the Free Software Foundation, either version 3 of the License, or
  (at your option) any later version.

  ESPResSo is distributed in the hope that it will be useful,
  but WITHOUT ANY WARRANTY; without even the implied warranty of
  MERCHANTABILITY or FITNESS FOR A PARTICULAR PURPOSE.  See the
  GNU General Public License for more details.

  You should have received a copy of the GNU General Public License
  along with this program.  If not, see <http://www.gnu.org/licenses/>.
*/

#ifndef SCRIPT_INTERFACE_COLLISION_DETECTION_COLLISION_DETECTION_HPP
#define SCRIPT_INTERFACE_COLLISION_DETECTION_COLLISION_DETECTION_HPP

#include "core/collision.hpp"
#include "../ScriptInterfaceBase.hpp"

#ifdef COLLISION_DETECTION

namespace ScriptInterface {
namespace CollisionDetection {

class CollisionDetection : public AutoParameters {
public:
  CollisionDetection() {
    add_parameters({
      {"mode", collision_params.mode},
      {"exception_on_collision", collision_params.exception_on_collision},
      
      {"bond_centers",collision_params.bond_centers},
      {"bond_vs",collision_params.bond_vs},
      {"bond_three_particles",collision_params.bond_three_particles},
      {"three_particle_binding_angle_resolution",collision_params.three_particle_angle_resolution},

      {"distance",collision_params.distance},
      {"distance_glued_particle_to_vs",collision_params.dist_glued_part_to_vs},
      {"vs_placement", collision_params.vs_placement},

      {"part_type_vs",collision_params.vs_particle_type},
      {"part_type_to_be_glued",collision_params.part_type_to_be_glued},
      {"part_type_to_attach_vs_to",collision_params.part_type_to_attach_vs_to},
      {"part_type_after_glueing",collision_params.part_type_after_glueing},
      {"collision_probability",collision_params.collision_probability},
      {"ignore_time",collision_params.ignore_time}
    });
  };
  Variant call_method(const std::string& name, const VariantMap& params) override {
      if (name == "validate") {
          return validate_collision_parameters();
      };
<<<<<<< HEAD
    return false;
=======
    return none;
>>>>>>> fe24ec0e
  };
};

} /* namespace CollisionDetection */
} /* namespace ScriptInterface */

#endif
#endif<|MERGE_RESOLUTION|>--- conflicted
+++ resolved
@@ -58,11 +58,7 @@
       if (name == "validate") {
           return validate_collision_parameters();
       };
-<<<<<<< HEAD
-    return false;
-=======
     return none;
->>>>>>> fe24ec0e
   };
 };
 
