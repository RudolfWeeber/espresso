--- conflicted
+++ resolved
@@ -30,34 +30,6 @@
 #include "Variant.hpp"
 
 namespace ScriptInterface {
-<<<<<<< HEAD
-
-template < typename T >
-typename std::enable_if<!traits::is_vector<T>::value, T>::type
-get_value(Variant const& v) { return boost::get<T>(v); }
-
-template < typename T >
-inline typename std::enable_if<traits::is_vector<T>::value, T>::type
-get_value(Variant const& v) { return T(boost::get<std::vector<double>>(v)); }
-
-/**
- * @brief Tries to extract a value with the type of MEMBER_NAME from the
- * Variant.
- *
- * This will fail at compile time if the type of MEMBER_NAME is not one of the
- * possible types of Variant, and at runtime if the current type of the variant
- * is not that of MEMBER_NAME.
- * remove_reference ensures that this also works with member access by reference
- * for example as returned by a function.
- */
-#define SET_PARAMETER_HELPER(PARAMETER_NAME, MEMBER_NAME)                      \
-  if (name == PARAMETER_NAME) {                                                \
-    MEMBER_NAME =                                                              \
-        get_value<std::remove_reference<decltype(MEMBER_NAME)>::type>(value);  \
-  }
-
-=======
->>>>>>> 203f5ba2
 /**
  * Convinience typedefs.
  */
