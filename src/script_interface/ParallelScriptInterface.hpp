--- conflicted
+++ resolved
@@ -58,15 +58,11 @@
   std::shared_ptr<T> m_p;
 
   ParallelScriptInterface() : m_p(ScriptInterfaceBase::make_shared<T>()) {
-<<<<<<< HEAD
-    call(static_cast<int>(CallbackAction::SET_ID), m_p->id());
-=======
     call(static_cast<int>(CallbackAction::SET_ID));
 
     ObjectId global_id{m_p->id()};
 
     boost::mpi::broadcast(Communication::mpiCallbacks().comm(), global_id, 0);
->>>>>>> 98fb7f1f
   }
 
   std::shared_ptr<ScriptInterfaceBase> get_underlying_object() const override {
@@ -111,12 +107,8 @@
 
       /* and return the id of the underlying object */
       auto underlying_object = po_ptr->get_underlying_object();
-<<<<<<< HEAD
-      return OId(underlying_object->id());
-=======
 
       return underlying_object->id();
->>>>>>> 98fb7f1f
     } else {
       throw std::runtime_error(
           "Parameters passed to Parallel entities must also be parallel.");
