--- conflicted
+++ resolved
@@ -86,12 +86,7 @@
   void collect_garbage();
 
   /* Data members */
-<<<<<<< HEAD
-  Communication::CallbackHandle<ParallelScriptInterfaceSlave::CallbackAction>
-      m_callback_id;
-=======
   Communication::CallbackHandle<CallbackAction> m_callback_id;
->>>>>>> 31292d64
   /* Payload object */
   std::shared_ptr<ScriptInterfaceBase> m_p;
   map_t obj_map;
