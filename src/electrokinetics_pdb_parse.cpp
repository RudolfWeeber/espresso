--- conflicted
+++ resolved
@@ -173,17 +173,6 @@
       galloc( (void**) &atom_data->pdb_array_ATOM , (atom_data->pdb_n_particles+1)*sizeof(pdb_ATOM) );
       pdb_ATOM* a = &atom_data->pdb_array_ATOM[atom_data->pdb_n_particles];
       // See http://deposit.rcsb.org/adit/docs/pdb_atom_format.html#ATOM for the meaning of the format string
-<<<<<<< HEAD
-//  #    sscanf(pdb_line,"ATOM %6d %*4s%*c%*4s%*c%*4d%*c %8f %8f %8f %*6f %*6f %*4s%*2s%*2s",&a->i,&a->x,&a->y,&a->z);
-    std::istringstream str(pdb_line);
-
-    std::string tmp;   
- 
-    str.ignore(246,' ');
-    str >> a->i;
-    str >> tmp >> tmp >> tmp >> tmp;    
-    str >> a->x >> a->y >> a->z;
-=======
       // sscanf(pdb_line,"ATOM %6d %*4s%*c%*4s%*c%*4d%*c %8f %8f %8f %*6f %*6f %*4s%*2s%*2s",&a->i,&a->x,&a->y,&a->z);
       std::istringstream str(pdb_line);
 
@@ -193,7 +182,6 @@
       str >> a->i;
       str >> tmp >> tmp >> tmp >> tmp;    
       str >> a->x >> a->y >> a->z;
->>>>>>> f04fc95b
 
       a->x /= 10.0;
       a->y /= 10.0;
