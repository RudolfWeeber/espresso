from __future__ import print_function
from espressomd import *
from espressomd.shapes import *
from espressomd.visualization_opengl import *
from threading import Thread
import numpy

box_l = 50
<<<<<<< HEAD
system = espressomd.System(box_l=[box_l] * 3)
=======
system = espressomd.System(box_l=[50.0] * 3)
>>>>>>> df1b285d


system.time_step = 0.0001
system.cell_system.skin = 0.3

visualizer = openGLLive(system, background_color=[1, 1, 1], drag_enabled=True, rasterize_resolution=50.0,
                        rasterize_pointsize=5, camera_position=[150, 25, 25], camera_right=[0, 0, -1])

# Wall
system.constraints.add(shape=Wall(dist=20, normal=[0.1, 0.0, 1]), particle_type=0, penetrable=1)

# Sphere
#system.constraints.add(shape=Sphere(center=[25, 25, 25], radius=15, direction=1), particle_type=0, penetrable=1)

# Ellipsoid
#system.constraints.add(shape=Ellipsoid(center=[25, 25, 25], a=25, b=15, direction=1), particle_type=0, penetrable=1)

# Cylinder
#system.constraints.add(shape=Cylinder(center=[25, 25, 25], axis=[1, 0, 0], direction=1, radius=10, length=30), particle_type=0, penetrable=1)

# SpheroCylinder
#system.constraints.add(shape=SpheroCylinder(center=[25, 25, 25], axis=[1, 0, 0], direction=1, radius=10, length=30), particle_type=0, penetrable=1)

# Maze
#system.constraints.add(shape=Maze(cylrad=3, dim=2, nsphere=2, sphrad=8), particle_type=0, penetrable=1)

# Stomatocyte
#system.constraints.add(shape=Stomatocyte(inner_radius=3, outer_radius=7, orientation=[1.0, 0.0, 0.0], position=[25, 25, 25], layer_width=3, direction=1), particle_type=0, penetrable=1)

# SimplePore
#system.constraints.add(shape=SimplePore(center=[25, 25, 25], axis=[1, 0, 0], length=15, radius=12.5, smoothing_radius=2), particle_type=0, penetrable=1)

# Slitpore
#system.constraints.add(shape=Slitpore(channel_width=15, lower_smoothing_radius=3, upper_smoothing_radius=3, pore_length=20, pore_mouth=30, pore_width=5), particle_type=0, penetrable=1)

# HollowCone
#system.constraints.add(shape=HollowCone(inner_radius=5, outer_radius=20, opening_angle=np.pi/4.0, orientation=[1.0, 0.0, 0.0], position=[25, 25, 25], width=2, direction=1), particle_type=0, penetrable=1)


system.thermostat.set_langevin(kT=10.0, gamma=10)

for i in range(100):
    rpos = numpy.random.random(3) * box_l
    system.part.add(pos=rpos, type=1)

system.non_bonded_inter[1, 1].lennard_jones.set_params(
    epsilon=1.0, sigma=5.0,
    cutoff=15.0, shift="auto")

system.non_bonded_inter[0, 1].lennard_jones.set_params(
    epsilon=200.0, sigma=5.0,
    cutoff=20.0, shift="auto")

system.force_cap = 1000.0


def main():

    while True:
        system.integrator.run(1)
        visualizer.update()

# Start simulation in seperate thread
t = Thread(target=main)
t.daemon = True
t.start()

# Start blocking visualizer
visualizer.start()<|MERGE_RESOLUTION|>--- conflicted
+++ resolved
@@ -6,11 +6,7 @@
 import numpy
 
 box_l = 50
-<<<<<<< HEAD
-system = espressomd.System(box_l=[box_l] * 3)
-=======
 system = espressomd.System(box_l=[50.0] * 3)
->>>>>>> df1b285d
 
 
 system.time_step = 0.0001
