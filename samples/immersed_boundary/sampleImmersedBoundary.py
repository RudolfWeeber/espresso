# Copyright (C) 2010-2019 The ESPResSo project
#
# This file is part of ESPResSo.
#
# ESPResSo is free software: you can redistribute it and/or modify
# it under the terms of the GNU General Public License as published by
# the Free Software Foundation, either version 3 of the License, or
# (at your option) any later version.
#
# ESPResSo is distributed in the hope that it will be useful,
# but WITHOUT ANY WARRANTY; without even the implied warranty of
# MERCHANTABILITY or FITNESS FOR A PARTICULAR PURPOSE.  See the
# GNU General Public License for more details.
#
# You should have received a copy of the GNU General Public License
# along with this program.  If not, see <http://www.gnu.org/licenses/>.
"""
Simulate the motion of a spherical red blood cell-like particle advected
in a planar Poiseuille flow, with or without volume conservation. For more
details, see :ref:`Immersed Boundary Method for soft elastic objects`.
"""
from addSoft import AddSoft
import os
import argparse
import writeVTK

import espressomd
import espressomd.lb
import espressomd.shapes
import espressomd.virtual_sites

<<<<<<< HEAD
required_features = ["VIRTUAL_SITES_INERTIALESS_TRACERS",
                     "LB_WALBERLA", "EXPERIMENTAL_FEATURES"]
=======
required_features = ["LB_BOUNDARIES", "VIRTUAL_SITES_INERTIALESS_TRACERS"]
>>>>>>> d1e0be5f
espressomd.assert_features(required_features)

parser = argparse.ArgumentParser()
parser.add_argument(
    "--no-volcons", action="store_const", dest="volcons",
    const=False, help="Disable volume conservation", default=True)
parser.add_argument(
    "--no-bending", action="store_const", dest="bending",
    const=False, help="Disable bending", default=True)
args = parser.parse_args()
if args.volcons and not args.bending:
    print('Note: removing bending will also remove volume conservation')
    args.volcons = False

# System setup
boxZ = 20
system = espressomd.System(box_l=(20, 20, boxZ))
system.time_step = 1 / 6.
system.cell_system.skin = 0.1
system.virtual_sites = espressomd.virtual_sites.VirtualSitesInertialessTracers()
print(f"Parallelization: {system.cell_system.node_grid}")

force = 0.001
k1 = 0.1
k2 = 1
AddSoft(system, 10, 10, 10, k1, k2)

# case without bending and volCons
outputDir = "outputPure"

# case with bending
if args.bending:
    from addBending import AddBending
    kb = 1
    AddBending(system, kb)
    outputDir = "outputBendPara"

# case with bending and volCons
if args.volcons:
    from addVolCons import AddVolCons
    kV = 10
    AddVolCons(system, kV)
    outputDir = "outputVolParaCUDA"

# Add LB Fluid
lbf = espressomd.lb.LBFluidWalberla(
    agrid=1, density=1, viscosity=1, tau=system.time_step, ext_force_density=[force, 0, 0])
system.actors.add(lbf)

system.thermostat.set_lb(LB_fluid=lbf, gamma=1.0, act_on_virtual=False)

# Setup boundaries
wall_shapes = [None] * 2
wall_shapes[0] = espressomd.shapes.Wall(normal=[0, 0, 1], dist=0.5)
wall_shapes[1] = espressomd.shapes.Wall(normal=[0, 0, -1], dist=-boxZ + 0.5)

for wall_shape in wall_shapes:
    lbf.add_boundary_from_shape(wall_shape)

# make directory
os.makedirs(outputDir)
print('Saving data to ' + outputDir)

# Perform integration
writeVTK.WriteVTK(system, os.path.join(outputDir, f"cell_{0}.vtk"))

stepSize = 1000
numSteps = 20

for i in range(numSteps):
    system.integrator.run(stepSize)
    writeVTK.WriteVTK(system, os.path.join(outputDir, f"cell_{i + 1}.vtk"))
    print(f"Done {i + 1} out of {numSteps} steps.")<|MERGE_RESOLUTION|>--- conflicted
+++ resolved
@@ -29,12 +29,7 @@
 import espressomd.shapes
 import espressomd.virtual_sites
 
-<<<<<<< HEAD
-required_features = ["VIRTUAL_SITES_INERTIALESS_TRACERS",
-                     "LB_WALBERLA", "EXPERIMENTAL_FEATURES"]
-=======
-required_features = ["LB_BOUNDARIES", "VIRTUAL_SITES_INERTIALESS_TRACERS"]
->>>>>>> d1e0be5f
+required_features = ["VIRTUAL_SITES_INERTIALESS_TRACERS", "LB_WALBERLA"]
 espressomd.assert_features(required_features)
 
 parser = argparse.ArgumentParser()
