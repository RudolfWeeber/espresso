% Copyright (C) 2012 The ESPResSo project
%  
% This file is part of ESPResSo.
%   
% ESPResSo is free software: you can redistribute it and/or modify it
% under the terms of the GNU General Public License as published by the
% Free Software Foundation, either version 3 of the License, or (at your
% option) any later version.
%  
% ESPResSo is distributed in the hope that it will be useful, but
% WITHOUT ANY WARRANTY; without even the implied warranty of
% MERCHANTABILITY or FITNESS FOR A PARTICULAR PURPOSE.  See the GNU
% General Public License for more details.
%  
% You should have received a copy of the GNU General Public License
% along with this program.  If not, see <http://www.gnu.org/licenses/>.
%
\newcommand{\taumax}{\tau_{\mathrm{max}}}
\newcommand{\taumin}{\tau_{\mathrm{min}}}

\chapter{Analysis in the core}
\label{chap:analysis-core}
\index{Analysis in the Core}

Analysis in the core is a new concept introduced in \es since version
3.1.  It was motivated by the fact, that sometimes it is desirable
that the analysis functions do more than just return a value to the
scripting interface.  For some observables it is desirable to be
sampled every few integrations steps. In addition, it should be
possible to pass the observable values to other functions which
compute history-dependent quantitites, such as correlation functions.
All this should be done without the need to interrupt the integration
by passing the control to the script level and back, which produces a
significant overhead when performed too often.

Some observables in the core have their corresponding counterparts in
the Tcl observables of the \verb!analyze! command described in
Chapter~\ref{chap:analysis}.  However, only the core-observables can
be used on the fly with the toolbox of the correlator and on the fly
analysis of time series.  Similarly, some special cases of using the
correlator have their redundant counterparts in the analysis in Tcl
(Chapter~\ref{chap:analysis}), but the correlator provides a general
and versatile toolbox which can be used with any implemented
core-observables. The only trick to bridge the gap between TCL based 
analysis and core analysis is the tclcommand observable that allows
use the return value of arbitrary TCL functions (also self-written) 
as input for the core analysis. See more below.

\section{Observables}
\index{Observables}

\newescommand{observable}

\subsection{Introduction}
The first step of the core analysis is to tell \es to create an observable.
An observable in the sense of the core analysis can be considered as 
a rule how to compute a certain set of numbers from a given state of the system.
It does not refer to the numbers itself.

Creating an observable means just allocating the corresponding memory, assigning a function 
to compute the observable value and reserving an \var{id} which will be used to refer 
to the observable. 
In addition to the possibility to  print the observable value 
(return the observable value to the script interface), 
the \var{id} of a core-observable can be passed to another analysis function. 
The observable value is computed from the current state of the system
at the moment when it is needed, \ie when requested explicitly by the 
user calling the \verb!observable print! function or when requested
automatically by some other analysis function.

Not all observables are implemented in parallel. When performing a parallel
computation, too frequent updates to observables which are not implemented
in parallel may produce a significant slowdown.

\subsection{Creating an observable}
To create a new observable, use
\begin{essyntax}
  observable new \var{name} \opt{\var{parameters+}}
\end{essyntax}
  
Upon this call, \es allocates the necessary amount of memory and returns 
an integer \var{id} which will be used later to refer to the observable. 
The parameter \var{name} and further arguments have to correspond to one of the
observables described below.

\subsubsection{Available observables}
Currently the following observables are implemented.
Particle specifications (see section~\ref{sec:PartSpec} below)
define a group of particles, from which the observable should be calculated. 
They are generic to all observables and are described after the list of observables.

\todo{Missing descriptions of parameters of several observables}
  \begin{itemize}
    \item \lit{particle_positions} \var{particle\_specifications}\\
          Positions of the particles, in the format 
          $x_1,\ y_1,\ z_1,\ x_2,\ y_2,\ z_2,\ \dots\ x_n,\ y_n,\ z_n$. 
          The particles are ordered ascending according to their ids.
    \item \lit{particle_velocities} \var{particle\_specifications}\\
          Velocities of the particles, in the format\\ 
          $v^x_1,\ v^y_1,\ v^z_1,\ v^x_2,\ v^y_2,\ v^z_2,\ 
          \dots\ v^x_n,\ v^y_n,\ v^z_n$. 
          The particles are ordered ascending according to their ids.
    \item \lit{particle_forces} \var{particle\_specifications}\\
          Forces on the particles, in the format\\ 
          $f^x_1,\ f^y_1,\ f^z_1,\ f^x_2,\ f^y_2,\ f^z_2,\ 
          \dots\ f^x_n,\ f^y_n,\ f^z_n$. 
          The particles are ordered ascending according to their ids.
    \item \lit{com_position} \var{particle\_specifications} \opt{blocked \var{size}}\\
          Position of the centre of mass. 
          If \lit{blocked \var{size}} is specified,
          the particles are subdivided into blocks of size \var{size} and the centre
          of mass position is calculated for each block separately.
    \item \lit{com_velocity} \var{particle\_specifications} \opt{blocked \var{size}}\\
          Velocity of the centre of mass. 
          If \lit{blocked \var{size}} is specified,
          the particles are subdivided into blocks of size \var{size} and the centre
          of mass velocity is calculated for each block separately.
    \item \lit{com_force} \var{particle\_specifications} \opt{blocked \var{size}}\\
          Total force on the specified particles. 
          If \lit{blocked \var{size}} is specified,
          the particles are subdivided into blocks of size \var{size} and the total
          force is calculated for each block separately.
    \item \lit{stress_tensor} \\
          The stress tensor. It only works with all particles. 
          It is returned as a 9-dimensional array:\\
          $ \{\ \sigma_{xx},\ \sigma_{xy},\ \sigma_{xz},\ \sigma_{yx},\ \sigma_{yy},\
          \sigma_{yz},\ \sigma_{zx},\ \sigma_{zy},\ \sigma_{zz}\ \} $
    \item \lit{stress_tensor_acf_obs} \\
          The observable for computation of the Stress tensor autocorrelation function. 
          Similarly to the stress tensor, it only works with all particles.
          \todo{any suggestion for a more suitable name?}
          It is returned as a 6-dimensional array:\\
          $ \{\ \sigma_{xy},\ \sigma_{yz},\ \sigma_{zx},\ 
          ( \sigma_{xx} - \sigma_{yy}),\ 
          ( \sigma_{xx} - \sigma_{zz}),\ 
          ( \sigma_{yy} - \sigma_{zz})\  
          \} $ \\
          where $\sigma_{ij}$ are the components of the stress tensor.
    \item \lit{particle_currents} \var{particle\_specifications}\\
          Electric currents due to individual particles. For a particle $i$:
          $j_i^x = q_i v_i^x / \Delta t$
          where $\Delta t$ is the simulation time step.
          Required feature: \required{ELECTROSTATICS}
    \item \lit{currents} \var{particle\_specifications}\\
          Electric currents averaged over all particles: 
          $j^x = \sum_i q_i v_i^x / \Delta t$
          where $\Delta t$ is the simulation time step.
          Required feature: \required{ELECTROSTATICS}
    \item \lit{dipole_moment} \var{particle\_specifications}\\
          The dipole moment of the specified group of particles:
          $\mu^x = \sum_i q_i r_i^x$
          Required feature: \required{ELECTROSTATICS}
%    \item \lit{structure_factor} \var{order} \var{particle\_specifications}\\
%          Structure factor of the specified particles. Meaning of the parameter
%          \var{order} and the output formate are the same as 
%          \lit{analyze structurefactor} described in section~\ref{sed:analysis}.
%          \todo{implementation not finished}
% FIXME When changing the observable concept, the structure factor was not fully ported. Looks
% like nobody complained until now.
    \item \lit{interacts_with} \var{particle\_specifications1} \var{particle\_specifications2} \var{cutoff} \\
          For each particle belonging to \var{particle\_specifications1} 
          the observable is unity if a neighbour of a type from 
          \var{particle\_specifications2} is found within the distance 
          defined by the \var{cutoff}. If no such neighbour is found, the 
          observable is zero. The observable has one dimension per each 
          particle of \var{particle\_specifications_1}
    \item \lit{density_profile}  \var{particle\_specifications} \var{profile_specifications} \\
          Compute the density profile within the specified cube.
          For profile specifications, see section~\ref{sec:DensProfSpec}.

    \item \lit{lb_velocity_profile}  \var{particle\_specifications} \var{profile_specifications} \\
          Compute the Lattice-Boltzmann velocity profile within the specified cube.
          For profile specifications, see section~\ref{sec:DensProfSpec}.

    \item \lit{flux_density_profile}  \var{particle\_specifications} \var{profile_specifications} \\
          Compute the flux denisty within the specified cube.
          For profile specifications, see section~\ref{sec:DensProfSpec}.
<<<<<<< HEAD

%    \item \lit{radial_density_profile}
%    \item \lit{radial_flux_density_profile}
%    \item \lit{lb_radial_velocity_profile}
  \item \lit{tclcommand \var{dimQ} \var{command}} \\
      An arbitrary Tcl command that returns a list of floating point numbers of fixed size
      \var{dimQ} can be specified. Althought its execution might be slow, it allows 
      to protoype new observables without a lot of trouble.
=======
    \item \lit{radial_density_profile}
        Compute the density profile in cylindrical coordinates.
          For profile specifications, see section~\ref{sec:DensProfSpec}.
    \item \lit{radial_flux_density_profile}
        Compute the flux density profile in cylindrical coordinates.
          For profile specifications, see section~\ref{sec:DensProfSpec}.
    \item \lit{lb_radial_velocity_profile}
        Compute the Lattice-Boltzmann velocity profile in cylindrical coordinates.
          For profile specifications, see section~\ref{sec:DensProfSpec}.
    \item \lit{textfile \var{textfilename} \opt{\var{column\_1} \dots \var{column\_n} }}
      This option allows to read data from an arbitrary text file, organized in columns.
      The name of the textfile is 
      \todo{Texfile input observable not fully supported yet!}
  \item \lit{tclcommand \var{dimQ} \var{command}} An arbitrary Tcl function that returns a list of floating point numbers of fixed size
      dimQ can be specified. Althought its execution might be slow, it allows to protoype new observables without a lot of trouble.
>>>>>>> ee8bdae0
      Many existing analysis commands can be made to cooperate with the core analysis that way.
  \end{itemize}

\subsection{Printing an observable}
\begin{essyntax}
observable \var{id} print \opt{formatted}
\end{essyntax}
Prints the value of the observable with a given $id$. If the observable
refers to the current state of the system, its value is updated before printing.
\todo{Formatted printing is not fully supported yet.}

\subsection{Passing an observable to an analysis function}
Currently the only analysis function which uses the core observables
is the correlator (section~\ref{sec:Correlations}).

\subsection{Deleting an observable to an analysis function}
\begin{essyntax}
observable \var{id} delete
\end{essyntax}
Deletes the observable, \ie frees the allocated memory
and makes the $id$ free for a new observable.
\todo{Does not work yet}


\subsection{Particle specifications}
\label{sec:PartSpec}
You can specify from which particles the observable should be computed in one of 
the following ways. In all cases, particle specifications refer to the current
state of espresso. Any later changes to particles (additions, deletions, changes
of types) will not be automatically reflected in the observable.
  \begin{itemize}
    \item \lit{all} \\
          Requests observable calculation based on all particles in the system.
    \item \lit{types} \var{ type\_list } \\
          Restricts observable calculation to a given particle type(s). The type
	  list is a tcl list of existing particle types.
    \item \lit{id} \var{ id\_list } \\
          Restricts observable calculation to a given list of particle id(s). The id 
	  list is a tcl list of existing particle ids.
% The following two particle specifications have not been implemented yet
%    \item \lit{blocks} \var{ m } \\
%          From an $n$-dimensional observable craeates an $n/m$-dimensional one by 
%	  averaging over $m$ neighbouring entries in the data array.
%      \todo{Not fully supported yet!}
%    \item \lit{strides} \var{ m } \\
%          From an $n$-dimensional observable craeates an $n/m$-dimensional one by 
%	  averaging over entries which are separated by $m$ in the data array.
%      \todo{Not fully supported yet!}
  \end{itemize}

\subsection{Profile specifications}
\label{sec:DensProfSpec}
Profiles are specified by giving the spacial area that is to be profiled and
the number of bins in each spacial direction. The area to be analyzed is characterized
by \var{minx}/\var{maxx} \var{miny}/\var{maxy} and \var{minz}/\var{maxz}. The defaults
correspond to the box size when the observable is created.
The bin size in each direction defaults to 1, and can be change with the parameter 
\var{xbins}/\var{ybins}/\var{zbins}. Changeing one, two or three of them to 
a value $>1$ with thus create a one-, two- or threedimensional map of the desired quantity.
The full syntax thus reads as:
\begin{essyntax}
    observable new needs\_profile\_specs \opt{\var{other\_parameters}} 
    \opt{ minx \var{minx}  }
    \opt{ maxx \var{maxx}  }
    \opt{ miny \var{miny}  }
    \opt{ maxy \var{maxy}  }
    \opt{ minz \var{minz}  }
    \opt{ maxz \var{maxz}  }
    \opt{ xbins \var{xbins}  }
    \opt{ ybins \var{ybins}  }
    \opt{ zbins \var{zbins}  }
\end{essyntax}

Radial profiles allow to do the same as usual profiles, except the coordinate system is a cylindrical
one and the binning is done in the cylindrical coordinates (defined with the axis in z-direction). 
This is very helpful if the symmetry of the
system is cylindrical. The spacial are is characterized by a center (default to the center of the box)
a maximum radial position \var{maxr} (defaults to the smaller value of the box lengths in x and y directions)
and a minimum and maximum value of $z$. It is possible to also resolve different polar angles, thus using it
as a full 3D mapping tool, but this will only rarely be used. The full syntax is:
\begin{essyntax}
    observable new needs\_radial\_profile\_specs \opt{\var{other\_parameters}} 
    \opt{ \var{center} <cx> <cy> <cx> }
    \opt{ maxr \var{maxr}  }
    \opt{ minz \var{minz}  }
    \opt{ maxz \var{maxz}  }
    \opt{ rbins \var{rbins}  }
    \opt{ phibins \var{phibins}  }
    \opt{ zbins \var{zbins}  }
\end{essyntax}


\section{Correlations}
\index{Correlations}
\label{sec:Correlations}

\subsection{Introduction}
Time correlation functions are ubiquitous in statistical mechanics and molecular
simulations when dynamical properties of many-body systems are concerned.
A prominent example is the velocity autocorrelation function,  
$ \left< \mathbf{v}(t) \cdot \mathbf{v}(t+\tau) \right> $ 
which is used in the Green-Kubo relations.
In general, time correlation functions are of the form
\begin{equation}
C(\tau) = \left<A\left(t\right) \otimes B\left(t+\tau\right)\right>\,,
\label{eq:corr.def}
\end{equation}
where $t$ is time, $\tau$ is the lag time (time difference) between 
the measurements of (vector) observables $A$ and $B$, and $\otimes$ is an
operator which produces the vector quantity $C$ from $A$ and $B$. 
The ensemble average $\left< \cdot \right>$ is taken over all time origins~$t$. 
Correlation functions describing dynamics of large and complex molecules 
such as polymers span many orders of magnitude, ranging from MD time step
up to the total simulation time. 

\es uses a fast correlation algorithm (see section~\ref{sec:multipleTau})
which enables efficient computation of correlation functions spanning
many orders of magnitude in the lag time. 

The generic correlation interface of \es may process either observables
defined in the kernel, or data which it reads from an external file
or values entered through the scripting interface. 
\todo{Processing data from Tcl input or from input files is not
  fully supported yet.}
Thus, apart from
data processing on the fly, it can also be used as an efficient correlator
for stored data. In all cases it produces a matrix of 
$n+2$ columns. The first two columns are the values of lag times $\tau$ and 
the number of samples taken for a particular value of $\tau$. The
remaining ones are the elements of the $n$-dimensional vector $C(\tau)$.

The \lit{uwerr} command for computing averages and error estimates 
of a time series of observables relies on estimates of autocorrelation
functions and the respective autocorrelation times.
The correlator provides the same functionality as a by-product of comupting
the correlation function (see section~\ref{ssec:CorrError}.

An example of the usage of observables and correlations is provided 
in the script \lit{correlation.tcl} in the samples directory.


\subsection{Creating a correlation}
\newescommand{correlation}

Correlation first has to be defined by saying which observables 
are to be correlated, what should be the correlation operation, sampling
frequency, etc. When a correlation is defined, its id is returned which is
used further to do other operations with the correlation.
The correlation can be either updated automatically on the fly without
direct user intervention, or by an explicit user call for an update.

\begin{essyntax}
correlation new obs1 \var{id1} \opt{obs2 \var{id2}} corr_operation \var{operation} dt \var{dt} tau_max \var{tau\_max} \opt{tau_lin \var{tau\_lin}} \opt{compress1 \var{name} \opt{compress2 \var{name}} }
\end{essyntax}

Defines a new correlation and returns an integer
\var{id} which has been assigned to it. 
Its further arguments are described below.

\begin{arguments}
\item \lit{obs1} and \lit{obs2} \\ 
  are ids of the observables A and B that are to correlated. The ids have to refer to existing 
  observables which have been previously defined by the \lit{observable} command.
  Some observables are already implemented, and others can be easily added. This can be done
  with very limited \es{} knowledge just by following the implementations that are already
  in. If \lit{obs2} is omitted, autocorrelation of \lit{obs1} is calculated by default.
\item \lit{corr_operation} \\
  The operation that is performed on $A(t)$ and $B(t+\tau)$ to obtain $C(\tau)$. 
  The following operations are currently is available:
  \begin{itemize}
    \item \lit{scalar_product} \\
    Scalar product of $A$ and $B$, \ie $C=\sum\limits_{i} A_i B_i$
    \item \lit{componentwise_product} \\
    Comnponentwise product of $A$ and $B$, \ie $C_i = A_i B_i$
    \item \lit{square_distance_componentwise} \\
    Each component of the correlation vector is the square of the difference between the 
    corresponding components of the observables, \ie $C_i = (A_i-B_i)^2$. 
    Example: when $A$ is \lit{particle_positions}, it produces the mean square displacement
    (for each componnent separately).
    \item \lit{complex_conjugate_product}
    %\item List them here! \todo{write the list}
  \end{itemize}
\item \lit{dt} \\
  The time interval of sampling data points. When autoupdate is used, \var{dt} has
  to be a multiple of timestep. It is also used to produce time axis in real units.
  \textit{Warning: if \var{dt} is close to the timestep, autoupdate is strongly recommended.
  Otherwise cpu time is wasted on passing the control between the script and kernel.}
\item \lit{tau_max} \\
  This is the maximum value of $\tau$ for which the correlation should be computed.
  \textit{Warning: Unless you are using the multiple tau correlator, choosing \var{tau\_max}
  of more than 100\var{dt} will result in a huge computational overhead.
  In a multiple tau correlator with reasonable parameters, 
  \var{tau\_max} can span the entire simulation without
  too much additional cpu time.}
\item \lit{tau_lin} \\
  The number of datapoints for which the results are linearly spaced
  in tau.  This is a parameter of the multiple tau correlator. If you
  want to use it, make sure that you know how it works. By default, it
  is set equal to \var{tau\_max} which results in the trivial linear
  correlator. By setting \var{tau\_lin} < \var{tau\_max} the multiple
  tau correlator is switched on. In many cases, \var{tau\_lin}=16 is a
  good choice but this may strongly depend on the observables you are
  correlating.  For more information, we recommend to read
  Ref.~\cite{ramirez10a} or to perform your own tests.
\item \lit{compress1} and \lit{compress2} \\
  Are functions used to compress the data when going to the next level
  of the multiple tau correlator. Different compression functions for
  different observables can be specified if desired, otherwise the
  same function is used for both.  Default is \lit{discard} which
  takes one of the observable values and discards the other one. This
  is safe for all observables but produces poor statistics in the
  tail. For some observables, \lit{linear} compression can be used
  which makes an average of two neighbouring values but produces
  systematic errors.  Depending on the observable, the systematic
  error can be anything between harmless and disastrous. For more
  information, we recommend to read Ref.~\cite{ramirez10a} or to
  perform your own tests.
\end{arguments}

\subsection{Inquiring about already existing correlations}
\begin{essyntax}
\variant{1} correlation 
\variant{2} correlation n_corr
\end{essyntax}

Variant \variant{1} returns a tcl list of the defined correlations
including their parameters.  \todo{Maybe not all parameters are
  printed.}  

Variant \variant{2} returns the number of currently
defined correlations.  
  
\subsection{Collecting time series data for the correlation}

\begin{essyntax}
\variant{1} correlation \var{id} autoupdate \{ start | stop\} 
\variant{2} correlation \var{id} update 
\variant{3} correlation \var{id} finalize
\end{essyntax}

Variant \variant{1} is the recommended way of updating the correlations.
By specifying \lit{start} or \lit{stop} it starts or stops automatically
updating the correlation estimates. The automatic updates are done
within the integration loop without furhter user interventin.
The update frequency is adjusted based based on the value of \var{dt} 
provided when defining the correlation.  

Variant \variant{2} is an explicit call for an instantaneous 
update of the correlation estimates, using the current system
state. It is only possible to use \variant{2} if the correlation
is not being autoupdated. However, it is possible to use it
after autoupdate has been stopped. When updating by an explicit
call, \es does not check if the lag time between two updates
corresponds the value of \var{dt} specified when creating the 
correlation.

Variant \variant{3} correlates all data from history which are left in
the buffers. Once this has been done, the history is lost and no
further updates are possible. 
When a new observable value is passed to a correlation,
level 0 of the compression buffers of the multiple tau
correlator (see section~\ref{sec:multipleTau} for details) 
is updated immediately. Higher levels are
updated only when the lower level buffers are filled and
there is a need to push some values one level up. When the
updating is stopped, a number of observable values have not
reached the higher level, especially when \var{tau_max} 
is comparable to the total simulation time
and if there are many compression levels. In such case,
variant \variant{3} is very useful. If \var{tau\_max} 
is much shorter, it does not have a big effect.


\subsection{Printing out the correlation and related quantities}
\label{ssec:CorrError}
\begin{essyntax}
\variant{1} correlation \var{id} write_to_file \var{filname}
\variant{2} correlation \var{id} print 
\variant{3a} correlation \var{id} print \opt{ average1 | variance1 | correlation_time } 
\variant{3b} correlation \var{id} print \opt{ avarage_errorbars }
\end{essyntax}

Variant \variant{1} writes the current status of the correlation
estimate to the specified filename. If the file exists, its contents will
be owerwritten.

\minisec{Output format} 
The output looks as follows:
\begin{code}
tau1 n_samples C1 C2 ... Cn
tau2 n_samples C1 C2 ... Cn
\end{code}
Where each line corresponds to a given value of \lit{tau}, \lit{n_samples} is the number
of samples which contributed to the correlation at this level and $C_i$ are the individual
components of the correlation.

Variant \variant{2} returns the current status of the correlation
estimate as a Tcl variable. 
\minisec{Output format} 
The output looks as follows:
\begin{code}
{ tau1 n_samples C1 C2 ... Cn }
{ tau2 n_samples C1 C2 ... Cn }
\end{code}

Variants \variant{3a} and \variant{3b} return the corresponding
estimate of the statistical property as a Tcl variable.             \\
\lit{average1} prints the average of observable1.                   \\
\lit{variance1} prints the variance of observable1.                 \\
\lit{correlation_time} prints the estimate of the correlation time. \\
\lit{average_errorbars} prints the estimate of the error of the average based
on the method according to~\cite{wolff04a} (same as 
used by the \lit{uwerr} comamnd). 


\subsection{The correlation algorithm: multiple tau correlator}
\label{sec:multipleTau}
\index{Multiple tau correlator}

Here we briefly describe the multiple tau correlator which is implemented in \es.
For a more detailed description and discussion of its behaviour with respect to
statistical and systematic errores, please read the cited literature.
This type of correlator has been in use for years in the analysis of
dynamic light scattering~\cite{schatzel88a}. About a decade later it found its way
to the Fluorescence Correlation Spectroscopy (FCS)~\cite{magatti01a}.
The book of Frenkel and Smit~\cite{frenkel02b} describes its application
for the special case of the velocity autocorrelation function.

\begin{figure}[ht]
\begin{center} 
\includegraphics[width=0.9\textwidth]{figures/correlator_scheme}
\end{center} 
\caption{Schematic representation of buffers in the correlator.}
\label{fig:dataSet}
\end{figure}

Let us consider a set of $N$ observable values as schematically shown
in Figures~\ref{fig:dataSet}, where a value of index $i$ was measured
in time $i\delta t$. We are interested in computing the correlation 
function according to Equation~\ref{eq:CtauDef} for a range lag times
$\tau = (i-j)\delta t$ between the measurements $i$ and $j$.
To simplify the notation, we further drop $\delta t$
when refering to observables and lag times. 

The trivial implementation takes all possible pairs of values
corresponding to lag times $\tau \in [\taumin:\taumax]$. 
Without loss of generality, let us further consider $\taumin=0$.
The computational effort for such an algorithm scales
as ${\cal O} \bigl(\taumax^2\bigr)$.
As a rule of thumb, this is feasible if $\taumax < 10^3$.
The multiple tau correlator provides a solution to compute the
correlation functions for arbitrary range of the lag times by
coarse-graining the high $\tau$ values. It applies the naive algorithm
to a relatively small range of lag times $\tau \in [0:p-1]$. This we refer
to as compression level 0. To compute the correlations for lag times
$\tau \in [p:2(p-1)]$, the original data are first coarse-grained, so
that $m$ values of the original data are compressed to produce a single
data point in the higher compression level. Thus the lag time between
the neighbouring values in the higher compression level increases
by a factor of $m$, while the number of stored values decreases by
the same factor and the number of correlation operations at this level
reduces by a factor of $m^2$. Correlations for lag times 
$\tau \in [2p:4(p-1)]$ are computed at compression level 2, which is created
in an analogous manner from level 1. This can continue hierarchically
up to an arbitrary level for which enough data is available. Due to the
hierarchical reduction of the data, the algorithm scales as 
${\cal O} \bigl( p^2 \log(\taumax) \bigr)$. Thus an additional order
of magnitude in $\taumax$ costs just a constant extra effort.

The speedup is gained at the expense of statistical accuracy.
The loss of accuracy occurs at the compression step.
In principle one can use any value of $m$ and $p$ to tune the algorithm
performance. However, it turns out that using a high $m$ dilutes the
data at high $\tau$. Therefore $m=2$ is hardcoded in the \es correlator
and cannot be modified by user. The value of $p$ remains an adjustable
parameter which can be modified by user by setting \lit{tau_lin}
when defining a correlation. In genral, one should choose $p \gg m$
to avoid loss of statistical accuracy. Choosing $p=16$ seems to be
safe but it may depend on the properties of the analyzed
corerlation functions. A detailed analysis has been performed
in Ref.~\cite{ramirez10a}.

The choice of the compression function also influences the statistical
accuracy and can even lead to systematic errors. The default compression 
function is \lit{discard2} which discards the second fo the compressed 
values and pushes the first one to the higher level. This is robust and 
can be applied universally to any combination of observables and
correlation operation. On the other hand, it reduces the
statistical accuracy as the compression level increases.
In many cases, the \lit{average} compression operation
can be applied, which averages the two neighbouring values
and the average then enters the higher level, preserving
almost the full statistical accuracy of the original data. 
In general, if averaging can be safely used or not, depends on the 
properties of the difference
\begin{equation} 
\frac{1}{2} (A_i \otimes B_{i+p} + A_{i+1} \otimes B_{i+p+1} ) - 
\frac{1}{2} (A_i + A_{i+1} ) \otimes \frac{1}{2} (B_{i+p} +  B_{i+p+1})
\label{eq:difference}
\end{equation} 
For example in the case of velocity autocorrelation function, the
above-mentioned difference has a small value and a random sign, \ie\ 
different contributions cancel each other. On the other hand, in the
of the case of mean square displacmenent the difference is always positive,
resulting in a non-negligible systematic error. A more general
discussion is presented in Ref.~\cite{ramirez10a}.<|MERGE_RESOLUTION|>--- conflicted
+++ resolved
@@ -175,16 +175,6 @@
     \item \lit{flux_density_profile}  \var{particle\_specifications} \var{profile_specifications} \\
           Compute the flux denisty within the specified cube.
           For profile specifications, see section~\ref{sec:DensProfSpec}.
-<<<<<<< HEAD
-
-%    \item \lit{radial_density_profile}
-%    \item \lit{radial_flux_density_profile}
-%    \item \lit{lb_radial_velocity_profile}
-  \item \lit{tclcommand \var{dimQ} \var{command}} \\
-      An arbitrary Tcl command that returns a list of floating point numbers of fixed size
-      \var{dimQ} can be specified. Althought its execution might be slow, it allows 
-      to protoype new observables without a lot of trouble.
-=======
     \item \lit{radial_density_profile}
         Compute the density profile in cylindrical coordinates.
           For profile specifications, see section~\ref{sec:DensProfSpec}.
@@ -195,13 +185,14 @@
         Compute the Lattice-Boltzmann velocity profile in cylindrical coordinates.
           For profile specifications, see section~\ref{sec:DensProfSpec}.
     \item \lit{textfile \var{textfilename} \opt{\var{column\_1} \dots \var{column\_n} }}
-      This option allows to read data from an arbitrary text file, organized in columns.
-      The name of the textfile is 
-      \todo{Texfile input observable not fully supported yet!}
-  \item \lit{tclcommand \var{dimQ} \var{command}} An arbitrary Tcl function that returns a list of floating point numbers of fixed size
-      dimQ can be specified. Althought its execution might be slow, it allows to protoype new observables without a lot of trouble.
->>>>>>> ee8bdae0
-      Many existing analysis commands can be made to cooperate with the core analysis that way.
+        This option allows to read data from an arbitrary text file, organized in columns.
+        The name of the textfile is 
+        \todo{Texfile input observable not fully supported yet!}
+    \item \lit{tclcommand \var{dimQ} \var{command}} \\
+        An arbitrary Tcl function that returns a list of floating point numbers of fixed size
+        \var{dimQ} can be specified. Althought its execution might be slow, it allows 
+        to protoype new observables without a lot of trouble.
+        Many existing analysis commands can be made to cooperate with the core analysis that way.
   \end{itemize}
 
 \subsection{Printing an observable}
