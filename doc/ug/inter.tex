--- conflicted
+++ resolved
@@ -1055,7 +1055,6 @@
     \variant{3} inter \var{bondid}
     tabulated dihedral \var{filename}
 \end{essyntax}
-<<<<<<< HEAD
 \begin{pysyntax}
   \object{
     espressomd.interactions
@@ -1069,8 +1068,6 @@
   }
 \end{pysyntax}
 
-=======
->>>>>>> 2a107479
 This creates a bond type with identificator \var{bondid} with a
 two-body bond length (variant \variant{1}), three-body angle (variant
 \variant{2}) or four-body dihedral (variant \variant{3}) tabulated
