{
 "cells": [
  {
   "cell_type": "markdown",
   "metadata": {},
   "source": [
    "# Raspberry Electrophoresis"
   ]
  },
  {
   "cell_type": "markdown",
   "metadata": {},
   "source": [
    "## Introduction\n",
    "\n",
    "Welcome to the raspberry electrophoresis **ESPResSo** tutorial! This tutorial assumes some basic knowledge of **ESPResSo**.\n",
    "\n",
    "Electrophoresis denotes the process when charged colloids or macromolecules move through a fluid in an electric field. Charged colloids with a total surface charge $q$ are surrounded by a diffuse layer of ions whith equal but opposite charge $\\approx -q$, as shown in Fig. 1. The colloid's overall charge including the ion shell is therefore close to zero. An external electric field of magnitude $E$ pulls the colloid and its surrounding ion shell in opposite directions, so that the overall force on the colloid is much smaller than one would intuitively expect, i.e. $F \\ll |qE|$. Instead, the electric field causes the colloid and the ion shell to move relative to each other, allowing the colloid to *slip* through the surrounding ion shell. Hydrodynamic friction resists the relative motion of the colloid and the ion shell. Modelling electrophoresis therefore requires not only electrostatic interactions but also hydrodynamic interactions.\n",
    "\n",
    "The first step is compiling **ESPResSo** with the appropriate flags, as listed in Sec. 2.\n",
    "The tutorial starts by discussing how to build a colloid out of several MD beads. These particles typically\n",
    "resemble a raspberry as can be seen in Fig. 1. After covering the construction of a raspberry colloid, we then\n",
    "briefly discuss the inclusion of hydrodynamic interactions via a lattice-Boltzmann fluid. Finally we will cover\n",
    "including ions via the restrictive primitive model (hard sphere ions) and the addition of an electric field\n",
    "to measure the electrokinetic properties. This script will run a raspberry electrophoresis simulation and write the time and position of the colloid out to a file named <tt>posVsTime.dat</tt> in the same directory.\n",
    "A sample set of data is included in the file <tt>posVsTime_sample.dat</tt>."
   ]
  },
  {
   "cell_type": "markdown",
   "metadata": {},
   "source": [
    "## Compiling ESPResSo for this tutorial\n",
    "\n",
    "To run this tutorial, you will need to enable the following features in the `myconfig.hpp` file when compiling **ESPResSo**:\n",
    "\n",
    "```c++\n",
    "#define ELECTROSTATICS\n",
    "#define ROTATION\n",
    "#define ROTATIONAL_INERTIA\n",
    "#define EXTERNAL_FORCES\n",
    "#define MASS\n",
    "#define VIRTUAL_SITES_RELATIVE\n",
    "#define LENNARD_JONES\n",
    "```\n",
    "\n",
    "These features are enabled in the default configuration, so if you have not created your own `myconfig.hpp`, all of these options should already be active. To be able to use the GPU accelerated lattice-Boltzmann algorithm, CUDA should be activated, as explained in the [user guide](https://espressomd.github.io/doc/installation.html#options-and-variables)."
   ]
  },
  {
   "cell_type": "markdown",
   "metadata": {},
   "source": [
    "## Global MD variables\n",
    "\n",
    "The first thing to do in any **ESPResSo** simulation is to import our espressomd features and set a few global simulation parameters:"
   ]
  },
  {
   "cell_type": "code",
   "execution_count": null,
   "metadata": {},
   "outputs": [],
   "source": [
    "import espressomd\n",
    "import espressomd.interactions\n",
    "import espressomd.electrostatics\n",
    "import espressomd.lb\n",
    "import espressomd.virtual_sites\n",
    "\n",
    "import sys\n",
    "import tqdm\n",
    "import logging\n",
    "logging.basicConfig(level=logging.INFO, stream=sys.stdout)\n",
    "\n",
    "espressomd.assert_features([\"ELECTROSTATICS\", \"ROTATION\", \"ROTATIONAL_INERTIA\", \"EXTERNAL_FORCES\",\n",
    "                            \"MASS\", \"VIRTUAL_SITES_RELATIVE\", \"LENNARD_JONES\"])\n",
    "\n",
    "import numpy as np\n",
    "%matplotlib inline\n",
    "import matplotlib.pyplot as plt\n",
    "plt.rcParams.update({'font.size': 18})\n",
    "\n",
    "# System parameters\n",
    "#############################################################\n",
    "box_l = 40.  # size of the simulation box\n",
    "\n",
    "skin = 0.3  # Skin parameter for the Verlet lists\n",
    "time_step = 0.01\n",
    "\n",
    "integ_steps = 150\n",
    "\n",
    "temperature = 1.0\n",
    "\n",
    "# Interaction parameters (Lennard-Jones for raspberry)\n",
    "#############################################################\n",
    "radius_col = 3.\n",
    "harmonic_radius = 3.0\n",
    "\n",
    "# the subscript c is for colloid and s is for salt (also used for the surface beads)\n",
    "eps_ss = 1.   # LJ epsilon between the colloid's surface particles.\n",
    "sig_ss = 1.   # LJ sigma between the colloid's surface particles.\n",
    "eps_cs = 48.  # LJ epsilon between the colloid's central particle and surface particles.\n",
    "sig_cs = radius_col  # LJ sigma between the colloid's central particle and surface particles (colloid's radius).\n",
    "a_eff = 0.32  # effective hydrodynamic radius of a bead due to the discreteness of LB.\n",
    "\n",
    "# Ion types\n",
    "#############################################################\n",
    "TYPE_CENTRAL = 0\n",
    "TYPE_SURFACE = 1\n",
    "TYPE_CATIONS = 2\n",
    "TYPE_ANIONS  = 3\n",
    "\n",
    "# System setup\n",
    "#############################################################\n",
    "system = espressomd.System(box_l=[box_l] * 3)\n",
    "system.time_step = time_step"
   ]
  },
  {
   "cell_type": "markdown",
   "metadata": {},
   "source": [
    "The parameter <tt>box_l</tt> sets the size of the simulation box. In general, one should check for finite\n",
    "size effects which can be surprisingly large in simulations using hydrodynamic interactions. They\n",
    "also generally scale as <tt>box_l</tt>$^{-1}$ or <tt>box_l</tt>$^{-3}$ depending on the transport mechanism\n",
    "which sometimes allows for the infinite box limit to be extrapolated to, instead of using an\n",
    "excessively large simulation box. As a rule of thumb, the box size should be five times greater than the characteristic\n",
    "length scale of the object. Note that this example uses a small box \n",
    "to provide a shorter simulation time.\n",
    "\n"
   ]
  },
  {
   "cell_type": "code",
   "execution_count": null,
   "metadata": {},
   "outputs": [],
   "source": [
    "system.cell_system.skin = skin"
   ]
  },
  {
   "cell_type": "markdown",
   "metadata": {},
   "source": [
    "The skin is used for constructing\n",
    "the Verlet lists and is purely an optimization parameter. Whatever value provides the fastest\n",
    "integration speed should be used. For the type of simulations covered in this tutorial, this value turns out\n",
    "to be <tt>skin</tt>$\\ \\approx 0.3$."
   ]
  },
  {
   "cell_type": "code",
   "execution_count": null,
   "metadata": {},
   "outputs": [],
   "source": [
    "system.periodicity = [True, True, True]"
   ]
  },
  {
   "cell_type": "markdown",
   "metadata": {},
   "source": [
    "The <tt>periodicity</tt> parameter indicates that the system is periodic in all three\n",
    "dimensions. Note that the lattice-Boltzmann algorithm requires periodicity in all three directions (although\n",
    "this can be modified using boundaries, a topic not covered in this tutorial). "
   ]
  },
  {
   "cell_type": "markdown",
   "metadata": {},
   "source": [
    "## Setting up the raspberry\n",
    "\n",
    "Setting up the raspberry is a non-trivial task. The main problem lies in creating a relatively\n",
    "uniform distribution of beads on the surface of the colloid. In general one should take about 1 bead per lattice-Boltzmann grid\n",
    "point on the surface to ensure that there are no holes in the surface. The behavior of the colloid can be further improved by placing\n",
    "beads inside the colloid, though this is not done in this example script (for further reading see <a href='#[1]'>[1]</a>). In our example\n",
    "we first define a harmonic interaction causing the surface beads to be attracted\n",
    "to the center, and a Lennard-Jones interaction preventing the beads from entering the colloid. There is also a Lennard-Jones\n",
    "potential between the surface beads to get them to distribute evenly on the surface. \n"
   ]
  },
  {
   "cell_type": "code",
   "execution_count": null,
   "metadata": {},
   "outputs": [],
   "source": [
    "# the LJ potential with the central bead keeps all the beads from simply collapsing into the center\n",
    "system.non_bonded_inter[TYPE_SURFACE, TYPE_CENTRAL].wca.set_params(epsilon=eps_cs, sigma=sig_cs)\n",
    "# the LJ potential (WCA potential) between surface beads causes them to be roughly equidistant on the\n",
    "# colloid surface\n",
    "system.non_bonded_inter[TYPE_SURFACE, TYPE_SURFACE].wca.set_params(epsilon=eps_ss, sigma=sig_ss)\n",
    "\n",
    "# the harmonic potential pulls surface beads towards the central colloid bead\n",
    "col_center_surface_bond = espressomd.interactions.HarmonicBond(k=3000., r_0=harmonic_radius)\n",
    "system.bonded_inter.add(col_center_surface_bond)"
   ]
  },
  {
   "cell_type": "markdown",
   "metadata": {},
   "source": [
    "We set up the central bead and the other beads are initialized at random positions on the surface of the colloid. The beads are then allowed to relax using\n",
    "an integration loop where the forces between the beads are capped. \n"
   ]
  },
  {
   "cell_type": "code",
   "execution_count": null,
   "metadata": {},
   "outputs": [],
   "source": [
    "center = system.box_l / 2\n",
    "colPos = center\n",
    "\n",
    "# Charge of the colloid\n",
    "q_col = -40\n",
    "# Number of particles making up the raspberry (surface particles + the central particle).\n",
    "n_col_part = int(4 * np.pi * np.power(radius_col, 2) + 1)\n",
    "logging.info(f\"Number of colloid beads = {n_col_part}\")\n",
    "\n",
    "# Place the central particle\n",
    "central_part = system.part.add(pos=colPos, type=TYPE_CENTRAL, q=q_col,\n",
    "                               fix=(True, True, True), rotation=(True, True, True))"
   ]
  },
  {
   "cell_type": "markdown",
   "metadata": {
    "solution2": "hidden",
    "solution2_first": true
   },
   "source": [
    "#### Exercise\n",
    "Add `n_col_part-1` particles of type `TYPE_SURFACE` to the system and store the returned particle slice in `surface_parts` (see the [user guide](https://espressomd.github.io/doc/particles.html#adding-particles) section on how to add several particles at once). The particles shall be at random positions with a distance of exactly `radius_col` from the colloid's center at `col_pos`."
   ]
  },
  {
   "cell_type": "markdown",
   "metadata": {
    "solution2": "hidden"
   },
   "source": [
    "```python\n",
    "# Create surface beads uniformly distributed over the surface of the central particle\n",
    "colSurfPos = np.random.uniform(low=-1, high=1, size=(n_col_part - 1, 3))\n",
    "colSurfPos = colSurfPos / np.linalg.norm(colSurfPos, axis=1)[:, np.newaxis] * radius_col + colPos\n",
    "colSurfTypes = np.full(n_col_part - 1, TYPE_SURFACE)\n",
    "surface_parts = system.part.add(pos=colSurfPos, type=colSurfTypes)\n",
    "```"
   ]
  },
  {
   "cell_type": "code",
   "execution_count": null,
   "metadata": {},
   "outputs": [],
   "source": []
  },
  {
   "cell_type": "code",
   "execution_count": null,
   "metadata": {},
   "outputs": [],
   "source": [
    "# Relax bead positions. The LJ potential with the central bead combined with the\n",
    "# harmonic bond keep the monomers roughly radius_col away from the central bead. The LJ\n",
    "# between the surface beads cause them to distribute more or less evenly on the surface.\n",
    "# We use a gradient descent algorithm with an additional constraint for surface particles.\n",
    "system.integrator.set_steepest_descent(f_max=0, gamma=30, max_displacement=0.01 * sig_ss)\n",
    "\n",
    "def constrain_surface_particles():\n",
    "    # This loop moves the surface beads such that they are once again exactly radius_col\n",
    "    # away from the center. For the scalar distance, we use system.distance() which\n",
    "    # considers periodic boundaries and the minimum image convention\n",
    "    colPos = central_part.pos\n",
    "    for p in surface_parts:\n",
    "        p.pos = (p.pos - colPos) / np.linalg.norm(system.distance(p, central_part)) * radius_col + colPos\n",
    "        p.pos = (p.pos - colPos) / np.linalg.norm(p.pos - colPos) * radius_col + colPos\n",
    "\n",
    "logging.info(\"Relaxation of the raspberry surface particles\")\n",
    "for _ in range(100):\n",
    "    system.integrator.run(50)\n",
    "    constrain_surface_particles()\n",
    "    force_max = np.max(np.linalg.norm(system.part.all().f, axis=1))\n",
    "    logging.info(f\"maximal force: {force_max:.1f}\")\n",
    "    if force_max < 10.:\n",
    "        break\n",
    "\n",
    "system.integrator.set_vv()"
   ]
  },
  {
   "cell_type": "markdown",
   "metadata": {},
   "source": [
    "The best way to ensure a relatively uniform distribution\n",
    "of the beads on the surface is to simply take a look at a VMD snapshot of the system after this integration. Such a snapshot is shown in Fig. 1."
   ]
  },
  {
   "cell_type": "markdown",
   "metadata": {},
   "source": [
    "<figure>\n",
    "    <img src='figures/raspberry_snapshot.png' alt='missing' style=\"width: 600px;\"/>\n",
    "    <center>\n",
    "    <figcaption>Figure 1: A snapshot of the simulation consisting of positive salt ions (yellow spheres), negative salt ions (grey spheres) and surface beads (blue spheres). There is also a central bead in the middle of the colloid bearing a large negative  charge.</figcaption>\n",
    "    </center>\n",
    "</figure>"
   ]
  },
  {
   "cell_type": "markdown",
   "metadata": {},
   "source": [
    "Now that the beads are arranged in the shape of a raspberry, the surface beads are made virtual particles\n",
    "using the `VirtualSitesRelative` scheme. This converts the raspberry to a rigid body\n",
    "in which the surface particles follow the translation and rotation of the central particle.\n",
    "Newton's equations of motion are only integrated for the central particle.\n",
    "It is given an appropriate mass and moment of inertia tensor (note that the inertia tensor\n",
    "is given in the frame in which it is diagonal.)"
   ]
  },
  {
   "cell_type": "markdown",
   "metadata": {
    "solution2": "hidden",
    "solution2_first": true
   },
   "source": [
    "#### Exercise\n",
    "Activate the `VirtualSitesRelative` implementation in **ESPResSo**. See the [documentation](https://espressomd.github.io/doc/particles.html#virtual-sites) for help."
   ]
  },
  {
   "cell_type": "markdown",
   "metadata": {
    "solution2": "hidden"
   },
   "source": [
    "```python\n",
    "# Select the desired implementation for virtual sites\n",
    "system.virtual_sites = espressomd.virtual_sites.VirtualSitesRelative()\n",
    "```"
   ]
  },
  {
   "cell_type": "code",
   "execution_count": null,
   "metadata": {},
   "outputs": [],
   "source": []
  },
  {
   "cell_type": "code",
   "execution_count": null,
   "metadata": {},
   "outputs": [],
   "source": [
    "# Setting min_global_cut is necessary when there is no interaction defined with a range larger than\n",
    "# the colloid such that the virtual particles are able to communicate their forces to the real particle\n",
    "# at the center of the colloid\n",
    "system.min_global_cut = radius_col"
   ]
  },
  {
   "cell_type": "markdown",
   "metadata": {
    "solution2": "hidden",
    "solution2_first": true
   },
   "source": [
    "#### Exercise\n",
    "* Compute the center of mass of all particles in `surface_parts` and store its position in the variable `com`.\n",
    "* Compute the moment of inertia of the particles in `surface_parts` using the previously computed `com`, and store it in the variable `momI`. *Hint:* we assume that the colloid is spherically symmetric. Therefore it suffices to compute a scalar value. Each particle has a mass of 1."
   ]
  },
  {
   "cell_type": "markdown",
   "metadata": {
    "solution2": "hidden"
   },
   "source": [
    "```python\n",
    "# Calculate the center of mass position (com) and the moment of inertia (momI) of the colloid\n",
    "com = np.average(surface_parts.pos, 0)  # surface_parts.pos returns an n-by-3 array\n",
    "momI = 0\n",
    "for p in surface_parts:\n",
    "    momI += np.power(np.linalg.norm(com - p.pos), 2)\n",
    "```"
   ]
  },
  {
   "cell_type": "code",
   "execution_count": null,
   "metadata": {},
   "outputs": [],
   "source": []
  },
  {
   "cell_type": "code",
   "execution_count": null,
   "metadata": {},
   "outputs": [],
   "source": [
    "# note that the real particle must be at the center of mass of the colloid because of the integrator\n",
    "logging.info(f\"Moving central particle from {central_part.pos} to {com}\")\n",
    "central_part.fix = [False, False, False]\n",
    "central_part.pos = com\n",
    "central_part.mass = n_col_part\n",
    "central_part.rinertia = np.ones(3) * momI\n",
    "\n",
    "# Convert the surface particles to virtual sites related to the central particle\n",
    "# The id of the central particles is 0, the ids of the surface particles start at 1.\n",
    "for p in surface_parts:\n",
    "    p.vs_auto_relate_to(central_part)"
   ]
  },
  {
   "cell_type": "markdown",
   "metadata": {},
   "source": [
    "## Inserting counterions and salt ions\n",
    "\n",
    "Next we insert enough ions at random positions (outside the radius of the colloid) with opposite charge to the colloid such that the system is electro-neutral. In addition, ions\n",
    "of both signs are added to represent the salt in the solution."
   ]
  },
  {
   "cell_type": "code",
   "execution_count": null,
   "metadata": {},
   "outputs": [],
   "source": [
    "salt_rho = 0.001  # Number density of ions\n",
    "volume = system.volume()\n",
    "N_counter_ions = int(round(volume * salt_rho + abs(q_col)))\n",
    "\n",
    "i = 0\n",
    "while i < N_counter_ions:\n",
    "    pos = np.random.random(3) * system.box_l\n",
    "    # make sure the ion is placed outside of the colloid\n",
    "    if np.linalg.norm(pos - center) > radius_col + 1:\n",
    "        system.part.add(pos=pos, type=TYPE_CATIONS, q=1)\n",
    "        i += 1\n",
    "\n",
    "logging.info(f\"Added {N_counter_ions} positive ions\")\n",
    "\n",
    "N_co_ions = N_counter_ions - abs(q_col)\n",
    "i = 0\n",
    "while i < N_co_ions:\n",
    "    pos = np.random.random(3) * system.box_l\n",
    "    # make sure the ion is placed outside of the colloid\n",
    "    if np.linalg.norm(pos - center) > radius_col + 1:\n",
    "        system.part.add(pos=pos, type=TYPE_ANIONS, q=-1)\n",
    "        i += 1\n",
    "\n",
    "logging.info(f\"Added {N_co_ions} negative ions\")"
   ]
  },
  {
   "cell_type": "markdown",
   "metadata": {},
   "source": [
    "We then check that charge neutrality is maintained"
   ]
  },
  {
   "cell_type": "code",
   "execution_count": null,
   "metadata": {},
   "outputs": [],
   "source": [
    "# Check charge neutrality\n",
    "assert np.abs(np.sum(system.part.all().q)) < 1E-10"
   ]
  },
  {
   "cell_type": "markdown",
   "metadata": {},
   "source": [
    "A WCA potential acts between all of the ions. This potential represents a purely repulsive\n",
    "version of the Lennard-Jones potential, which approximates hard spheres of diameter $\\sigma$. The ions also interact through a WCA potential\n",
    "with the central bead of the colloid, using an offset of around $\\mathrm{radius\\_col}-\\sigma +a_{\\mathrm{grid}}/2$. This makes\n",
    "the colloid appear as a hard sphere of radius roughly $\\mathrm{radius\\_col}+a_{\\mathrm{grid}}/2$ to the ions, which is approximately equal to the\n",
    "hydrodynamic radius of the colloid"
   ]
  },
  {
   "cell_type": "code",
   "execution_count": null,
   "metadata": {},
   "outputs": [],
   "source": [
    "# WCA interactions for the ions, essentially giving them a finite volume\n",
    "system.non_bonded_inter[TYPE_CENTRAL, TYPE_CATIONS].lennard_jones.set_params(\n",
    "    epsilon=eps_ss, sigma=sig_ss,\n",
    "    cutoff=sig_ss * pow(2., 1. / 6.), shift=\"auto\", offset=sig_cs - 1 + a_eff)\n",
    "system.non_bonded_inter[TYPE_CENTRAL, TYPE_ANIONS].lennard_jones.set_params(\n",
    "    epsilon=eps_ss, sigma=sig_ss,\n",
    "    cutoff=sig_ss * pow(2., 1. / 6.), shift=\"auto\", offset=sig_cs - 1 + a_eff)\n",
    "system.non_bonded_inter[TYPE_CATIONS, TYPE_CATIONS].wca.set_params(epsilon=eps_ss, sigma=sig_ss)\n",
    "system.non_bonded_inter[TYPE_CATIONS, TYPE_ANIONS].wca.set_params(epsilon=eps_ss, sigma=sig_ss)\n",
    "system.non_bonded_inter[TYPE_ANIONS,  TYPE_ANIONS].wca.set_params(epsilon=eps_ss, sigma=sig_ss)"
   ]
  },
  {
   "cell_type": "markdown",
   "metadata": {},
   "source": [
    "After inserting the ions, again a short integration is performed with a force cap to\n",
    "prevent strong overlaps between the ions."
   ]
  },
  {
   "cell_type": "code",
   "execution_count": null,
   "metadata": {},
   "outputs": [],
   "source": [
    "# Langevin thermostat for warmup before turning on the LB.\n",
    "system.time_step = time_step / 10\n",
    "system.thermostat.set_langevin(kT=temperature, gamma=1., seed=42)\n",
    "\n",
    "logging.info(\"Removing overlap between ions\")\n",
    "ljcap = 100\n",
    "for _ in range(100):\n",
    "    system.force_cap = ljcap\n",
    "    system.integrator.run(integ_steps)\n",
    "    ljcap += 5\n",
    "\n",
    "system.force_cap = 0\n",
    "system.time_step = time_step"
   ]
  },
  {
   "cell_type": "markdown",
   "metadata": {},
   "source": [
    "## Electrostatics\n",
    "\n",
    "Electrostatics are simulated using the Particle-Particle Particle-Mesh (P3M) algorithm. In **ESPResSo** this can be added to the simulation rather trivially:"
   ]
  },
  {
   "cell_type": "code",
   "execution_count": null,
   "metadata": {},
   "outputs": [],
   "source": [
    "# Turning on the electrostatics\n",
    "# Note: Production runs would typically use a target accuracy of 10^-4\n",
    "logging.info(\"Tuning P3M parameters...\")\n",
    "bjerrum = 2.\n",
    "p3m = espressomd.electrostatics.P3M(prefactor=bjerrum * temperature, accuracy=0.001)\n",
    "system.actors.add(p3m)\n",
    "logging.info(\"Tuning complete\")"
   ]
  },
  {
   "cell_type": "markdown",
   "metadata": {},
   "source": [
    "Generally a Bjerrum length of $2$ is appropriate when using WCA interactions with $\\sigma=1$, since a typical ion has a radius of $0.35\\ \\mathrm{nm}$, while the Bjerrum\n",
    "length in water is around $0.7\\ \\mathrm{nm}$.\n",
    "\n",
    "The external electric field is simulated by simply adding a constant force equal to the simulated field times the particle charge. Generally the electric field is set to $0.1$ in MD units,\n",
    "which is the maximum field before the response becomes nonlinear. Smaller fields are also possible, but the required simulation time is considerably larger. Sometimes, Green-Kubo methods\n",
    "are also used, but these are generally only feasible in cases where there is either no salt or a very low salt concentration."
   ]
  },
  {
   "cell_type": "markdown",
   "metadata": {
    "solution2": "hidden",
    "solution2_first": true
   },
   "source": [
    "#### Exercise\n",
    "Add an external force $F=q\\vec{E}$ to every particle according to its charge, where the electric field is $\\vec{E}=\\begin{pmatrix} 0.1 \\\\ 0 \\\\ 0 \\end{pmatrix}$."
   ]
  },
  {
   "cell_type": "markdown",
   "metadata": {
    "solution2": "hidden"
   },
   "source": [
    "```python\n",
    "E = 0.1  # an electric field of 0.1 is the upper limit of the linear response regime for this model\n",
    "Efield = np.array([E, 0, 0])\n",
    "for p in system.part:\n",
    "    p.ext_force = p.q * Efield\n",
    "```"
   ]
  },
  {
   "cell_type": "code",
   "execution_count": null,
   "metadata": {},
   "outputs": [],
   "source": []
  },
  {
   "cell_type": "markdown",
   "metadata": {},
   "source": [
    "## Lattice-Boltzmann\n",
    "\n",
    "Before creating the LB fluid it is a good idea to set all of the particle velocities to zero.\n",
    "This is necessary to set the total momentum of the system to zero. Failing to do so will lead to an unphysical drift of the system, which\n",
    "will change the values of the measured velocities."
   ]
  },
  {
   "cell_type": "code",
   "execution_count": null,
   "metadata": {},
   "outputs": [],
   "source": [
    "system.part.all().v = (0, 0, 0)"
   ]
  },
  {
   "cell_type": "markdown",
   "metadata": {},
   "source": [
    "The important parameters for the LB fluid are the density, the viscosity, the time step,\n",
    "and the friction coefficient used to couple the particle motion to the fluid.\n",
    "The time step should generally be comparable to the MD time step. While\n",
    "large time steps are possible, a time step of $0.01$ turns out to provide more reasonable values for the root mean squared particle velocities. Both density and viscosity\n",
    "should be around $1$, while the friction should be set around $20$. The grid spacing should be comparable to the ions' size."
   ]
  },
  {
   "cell_type": "code",
   "execution_count": null,
   "metadata": {},
   "outputs": [],
   "source": [
<<<<<<< HEAD
    "lb = espressomd.lb.LBFluidWalberla(kT=temperature, seed=42,\n",
    "                                   density=1., kinematic_viscosity=3.,\n",
    "                                   agrid=1., tau=system.time_step)"
=======
    "lb = espressomd.lb.LBFluidGPU(kT=temperature, seed=42, dens=1., visc=3., agrid=1., tau=system.time_step)\n"
>>>>>>> f9361c8c
   ]
  },
  {
   "cell_type": "markdown",
   "metadata": {},
   "source": [
    "A logical way of picking a specific set of parameters is to choose them such that the hydrodynamic radius of an ion roughly matches its physical radius determined by the\n",
    "WCA potential ($R=0.5\\sigma$). Using the following equation:\n",
    "\n",
    "\\begin{equation}\n",
    "\\frac{1}{\\Gamma}=\\frac{1}{6\\pi \\eta R_{\\mathrm{H0}}}=\\frac{1}{\\Gamma_0} \n",
    "+\\frac{1}{g\\eta a} \n",
    "\\end{equation}\n",
    "\n",
    "one can see that the set of parameters grid spacing $a=1\\sigma$, fluid density $\\rho=1$, a \n",
    "kinematic viscosity of $\\nu=3 $ and a friction of $\\Gamma_0=50$ leads to a hydrodynamic radius\n",
    "of approximately $0.5\\sigma$.\n",
    "\n",
    "The last step is to first turn off all other thermostats, followed by turning on the LB thermostat. The temperature is typically set to 1, which is equivalent to setting\n",
    "$k_\\mathrm{B}T=1$ in molecular dynamics units."
   ]
  },
  {
   "cell_type": "code",
   "execution_count": null,
   "metadata": {},
   "outputs": [],
   "source": [
    "system.thermostat.turn_off()\n",
    "system.actors.add(lb)\n",
    "system.thermostat.set_lb(LB_fluid=lb, seed=123, gamma=20.0)"
   ]
  },
  {
   "cell_type": "markdown",
   "metadata": {},
   "source": [
    "## Simulating electrophoresis\n",
    "\n",
    "Now the main simulation can begin! The only important thing is to make sure the system has enough time to equilibrate. There are two separate equilibration times: 1) the time for the ion distribution to stabilize, and 2) the time\n",
    "needed for the fluid flow profile to equilibrate. In general, the ion distribution equilibrates fast, so the needed warmup time is largely determined by the fluid relaxation time, which can be calculated via $\\tau_\\mathrm{relax} = \\mathrm{box\\_length}^2/\\nu$. This means for a box of size 40 with a kinematic viscosity of 3 as in our example script, the relaxation time is $\\tau_\\mathrm{relax} = 40^2/3 = 533 \\tau_\\mathrm{MD}$, or 53300 integration steps. In general it is a good idea to run for many relaxation times before starting to use the simulation results for averaging observables. To be on the safe side $10^6$ integration steps is a reasonable equilibration time. Please feel free to modify the provided script and try and get some interesting results!"
   ]
  },
  {
   "cell_type": "code",
   "execution_count": null,
   "metadata": {},
   "outputs": [],
   "source": [
    "# Reset the simulation clock\n",
    "system.time = 0\n",
    "initial_pos = central_part.pos\n",
    "num_iterations = 1000\n",
    "num_steps_per_iteration = 1000\n",
    "with open('posVsTime.dat', 'w') as f:  # file where the raspberry trajectory will be written to\n",
    "    for _ in tqdm.tqdm(range(num_iterations)):\n",
    "        system.integrator.run(num_steps_per_iteration)\n",
    "        pos = central_part.pos - initial_pos\n",
    "        f.write(f\"{system.time:.2f} {pos[0]:.4f} {pos[1]:.4f} {pos[2]:.4f}\\n\")\n",
    "\n",
    "logging.info(\"Finished\")"
   ]
  },
  {
   "cell_type": "markdown",
   "metadata": {},
   "source": [
    "The above code cell saves the trajectory of the raspberry into the file `posVsTime.dat`. For this purpose, the particle's `pos` member should be used, as opposed to its `pos_folded` member, which returns the particle's position folded back into the simulation box. In systems with periodic boundary conditions, particles can \"leave\" the simulation box. When a particle leaves the box, one of its periodic images enters the box from the opposite side, so it might appear that the particle never leaves the box. The truth, however, is that particles *can* leave the simulation box and therefore, their coordinates can end up outside of it. `pos` returns these \"true\" coordinates. On the other hand, `pos_folded` returns the position folded back into the simulation box, which is used to compute interactions between particles, and also for visualization of the simulation box.\n",
    "Since the process of folding the particle position back into the simulation box destroys the information on how far it has actually travelled, `pos` needs to be used to obtain a particle's trajectory.\n",
    "\n",
    "Finally, we plot the raspberry trajectory with <tt>matplotlib</tt>:"
   ]
  },
  {
   "cell_type": "code",
   "execution_count": null,
   "metadata": {},
   "outputs": [],
   "source": [
    "from mpl_toolkits.mplot3d import Axes3D\n",
    "\n",
    "trajectory_file = 'posVsTime.dat'\n",
    "trajectory = np.loadtxt(trajectory_file)[:, 1:4]\n",
    "# optional: trajectory smoothing with a running average\n",
    "N = 6\n",
    "trajectory = np.array(\n",
    "    [np.convolve(trajectory[:, i], np.ones((N,)) / N, mode='valid') for i in range(3)])\n",
    "# calculate bounding box (cubic box to preserve scaling)\n",
    "trajectory_range = np.max(trajectory, axis=1) - np.min(trajectory, axis=1)\n",
    "mid_range = np.median(trajectory, axis=1)\n",
    "max_range = 1.01 * np.max(np.abs(trajectory_range))\n",
    "bbox = np.array([mid_range - max_range / 2, mid_range + max_range / 2])\n",
    "# 3D plot\n",
    "fig = plt.figure(figsize=(9, 6))\n",
    "ax = fig.add_subplot(111, projection='3d')\n",
    "ax.set_xlabel('X axis')\n",
    "ax.set_ylabel('Y axis')\n",
    "ax.set_zlabel('Z axis')\n",
    "ax.set_xlim(*bbox[:, 0])\n",
    "ax.set_ylim(*bbox[:, 1])\n",
    "ax.set_zlim(*bbox[:, 2])\n",
    "ax.text(*trajectory[:, 0], '\\u2190 start', 'y')\n",
    "ax.scatter(*trajectory[:, 0])\n",
    "ax.plot(*trajectory)\n",
    "plt.tight_layout()\n",
    "plt.rcParams.update({'font.size': 14})"
   ]
  },
  {
   "cell_type": "markdown",
   "metadata": {},
   "source": [
    "## References\n",
    "<a id='[1]'></a>[1] Lukas P. Fischer et al. <a href=\"https://doi.org/10.1063/1.4928502\">The raspberry model for hydrodynamic interactions revisited. I. Periodic arrays of spheres and dumbbells</a>, J. Chem. Phys. **143**, 084107 (2015)"
   ]
  }
 ],
 "metadata": {
  "kernelspec": {
   "display_name": "Python 3",
   "language": "python",
   "name": "python3"
  },
  "language_info": {
   "codemirror_mode": {
    "name": "ipython",
    "version": 3
   },
   "file_extension": ".py",
   "mimetype": "text/x-python",
   "name": "python",
   "nbconvert_exporter": "python",
   "pygments_lexer": "ipython3",
   "version": "3.8.10"
  }
 },
 "nbformat": 4,
 "nbformat_minor": 1
}<|MERGE_RESOLUTION|>--- conflicted
+++ resolved
@@ -643,13 +643,9 @@
    "metadata": {},
    "outputs": [],
    "source": [
-<<<<<<< HEAD
     "lb = espressomd.lb.LBFluidWalberla(kT=temperature, seed=42,\n",
     "                                   density=1., kinematic_viscosity=3.,\n",
     "                                   agrid=1., tau=system.time_step)"
-=======
-    "lb = espressomd.lb.LBFluidGPU(kT=temperature, seed=42, dens=1., visc=3., agrid=1., tau=system.time_step)\n"
->>>>>>> f9361c8c
    ]
   },
   {
