#
# Copyright (C) 2010-2018 The ESPResSo project
# Copyright (C) 2002,2003,2004,2005,2006,2007,2008,2009,2010
#   Max-Planck-Institute for Polymer Research, Theory Group
#
# This file is part of ESPResSo.
#
# ESPResSo is free software: you can redistribute it and/or modify
# it under the terms of the GNU General Public License as published by
# the Free Software Foundation, either version 3 of the License, or
# (at your option) any later version.
#
# ESPResSo is distributed in the hope that it will be useful,
# but WITHOUT ANY WARRANTY; without even the implied warranty of
# MERCHANTABILITY or FITNESS FOR A PARTICULAR PURPOSE.  See the
# GNU General Public License for more details.
#
# You should have received a copy of the GNU General Public License
# along with this program.  If not, see <http://www.gnu.org/licenses/>.
#
import espressomd
<<<<<<< HEAD
from espressomd import assert_features, electrostatics, electrostatic_extensions
=======
from espressomd import electrostatics, electrostatic_extensions, assert_features
>>>>>>> 67539413
from espressomd.shapes import Wall
import numpy

assert_features(["ELECTROSTATICS", "MASS", "LENNARD_JONES"])

system = espressomd.System(box_l=[1.0, 1.0, 1.0])
system.seed = system.cell_system.get_state()['n_nodes'] * [1234]
numpy.random.seed(system.seed)

print("\n--->Setup system")

# System parameters
n_part = 500
n_ionpairs = n_part / 2
density = 1.1138
time_step = 0.001823
temp = 1198.3
gamma = 50
#l_bjerrum = 0.885^2 * e^2/(4*pi*epsilon_0*k_B*T)
l_bjerrum = 130878.0 / temp

num_steps_equilibration = 3000
num_configs = 500
integ_steps_per_config = 100

# Particle parameters
types = {"Cl": 0, "Na": 1, "Electrode": 2}
numbers = {"Cl": n_ionpairs, "Na": n_ionpairs}
charges = {"Cl": -1.0, "Na": 1.0}
lj_sigmas = {"Cl": 3.85, "Na": 2.52, "Electrode": 3.37}
lj_epsilons = {"Cl": 192.45, "Na": 17.44, "Electrode": 24.72}

lj_cuts = {"Cl": 3.0 * lj_sigmas["Cl"],
           "Na": 3.0 * lj_sigmas["Na"],
           "Electrode": 3.0 * lj_sigmas["Electrode"]}

masses = {"Cl": 35.453, "Na": 22.99, "Electrode": 12.01}

# Setup System
box_l = (n_ionpairs * sum(masses.values()) / density)**(1. / 3.)
box_z = box_l + 2.0 * (lj_sigmas["Electrode"])
box_volume = box_l * box_l * box_z
elc_gap = box_z * 0.15
system.box_l = [box_l, box_l, box_z + elc_gap]
system.periodicity = [1, 1, 1]
system.time_step = time_step
system.cell_system.skin = 0.3
system.thermostat.set_langevin(kT=temp, gamma=gamma)

# Uniform electric field between two parallel plates
# E = V/d in units of V/m
# E = V/d/k_b*e in units of eV/m
Ez = 15 / (8.61733e-5 * box_z)  # in units of eV/m

# Walls
system.constraints.add(shape=Wall(dist=0, normal=[0, 0, 1]),
                       particle_type=types["Electrode"])
system.constraints.add(shape=Wall(dist=-box_z, normal=[0, 0, -1]),
                       particle_type=types["Electrode"])

# Place particles
for i in range(int(n_ionpairs)):
    p = numpy.random.random(3) * box_l
    p[2] += lj_sigmas["Electrode"]
    system.part.add(id=len(system.part), type=types["Cl"],
                    pos=p, q=charges["Cl"], mass=masses["Cl"])
for i in range(int(n_ionpairs)):
    p = numpy.random.random(3) * box_l
    p[2] += lj_sigmas["Electrode"]
    system.part.add(id=len(system.part), type=types["Na"],
                    pos=p, q=charges["Na"], mass=masses["Na"])

# Lennard-Jones interactions parameters


def combination_rule_epsilon(rule, eps1, eps2):
    if rule == "Lorentz":
        return (eps1 * eps2)**0.5
    else:
        return ValueError("No combination rule defined")


def combination_rule_sigma(rule, sig1, sig2):
    if rule == "Berthelot":
        return (sig1 + sig2) * 0.5
    else:
        return ValueError("No combination rule defined")


for s in [["Cl", "Na"], ["Cl", "Cl"], ["Na", "Na"], ["Na", "Electrode"], ["Cl", "Electrode"]]:
    lj_sig = combination_rule_sigma(
        "Berthelot", lj_sigmas[s[0]], lj_sigmas[s[1]])
    lj_cut = combination_rule_sigma("Berthelot", lj_cuts[s[0]], lj_cuts[s[1]])
    lj_eps = combination_rule_epsilon(
        "Lorentz", lj_epsilons[s[0]], lj_epsilons[s[1]])

    system.non_bonded_inter[types[s[0]], types[s[1]]].lennard_jones.set_params(
        epsilon=lj_eps, sigma=lj_sig, cutoff=lj_cut, shift="auto")


energy = system.analysis.energy()
print("Before Minimization: E_total=", energy['total'])
system.minimize_energy.init(
    f_max=10, gamma=50.0, max_steps=1000, max_displacement=0.2)
system.minimize_energy.minimize()
energy = system.analysis.energy()
print("After Minimization: E_total=", energy['total'])

print("\n--->Tuning Electrostatics")
p3m = electrostatics.P3M(prefactor=l_bjerrum, accuracy=1e-2)
system.actors.add(p3m)
elc = electrostatic_extensions.ELC(gap_size=elc_gap, maxPWerror=1e-3)
system.actors.add(elc)

for p in system.part:
    p.ext_force = [0, 0, p.q * Ez]

print("\n--->Temperature Equilibration")
system.time = 0.0
for i in range(int(num_steps_equilibration / 100)):
    energy = system.analysis.energy()
    temp_measured = energy['kinetic'] / ((3.0 / 2.0) * n_part)
    print("t={0:.1f}, E_total={1:.2f}, E_coulomb={2:.2f}, T_cur={3:.4f}"
          .format(system.time, energy['total'], energy['coulomb'],
                  temp_measured))
    system.integrator.run(100)


print("\n--->Integration")
bins = 100
z_dens_na = numpy.zeros(bins)
z_dens_cl = numpy.zeros(bins)
system.time = 0.0
cnt = 0

for i in range(num_configs):
    temp_measured = system.analysis.energy()['kinetic'] / ((3. / 2.) * n_part)
    print("t={0:.1f}, E_total={1:.2f}, E_coulomb={2:.2f}, T_cur={3:.4f}"
          .format(system.time, system.analysis.energy()['total'],
                  system.analysis.energy()['coulomb'], temp_measured))
    system.integrator.run(integ_steps_per_config)

    for p in system.part:
        bz = int(p.pos[2] / box_z * bins)
        if p.type == types["Na"]:
            z_dens_na[bz] += 1.0
        elif p.type == types["Cl"]:
            z_dens_cl[bz] += 1.0
    cnt += 1

print("\n--->Analysis")
# Average / Normalize with Volume
z_dens_na /= (cnt * box_volume / bins)
z_dens_cl /= (cnt * box_volume / bins)
z_values = numpy.linspace(0, box_l, num=bins)
res = numpy.column_stack((z_values, z_dens_na, z_dens_cl))
numpy.savetxt("z_density.data", res, header="#z rho_na(z) rho_cl(z)")
print("\n--->Written z_density.data")
print("\n--->Done")<|MERGE_RESOLUTION|>--- conflicted
+++ resolved
@@ -19,11 +19,7 @@
 # along with this program.  If not, see <http://www.gnu.org/licenses/>.
 #
 import espressomd
-<<<<<<< HEAD
-from espressomd import assert_features, electrostatics, electrostatic_extensions
-=======
 from espressomd import electrostatics, electrostatic_extensions, assert_features
->>>>>>> 67539413
 from espressomd.shapes import Wall
 import numpy
 
