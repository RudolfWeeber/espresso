<<<<<<< HEAD
=======
################################################################################
#                                                                              #
# Copyright (C) 2010-2017 The ESPResSo project                                 #
#                                                                              #
# This file is part of ESPResSo.                                               #
#                                                                              #
# ESPResSo is free software: you can redistribute it and/or modify             #
# it under the terms of the GNU General Public License as published by         #
# the Free Software Foundation, either version 3 of the License, or            #
# (at your option) any later version.                                          #
#                                                                              #
# ESPResSo is distributed in the hope that it will be useful,                  #
# but WITHOUT ANY WARRANTY; without even the implied warranty of               #
# MERCHANTABILITY or FITNESS FOR A PARTICULAR PURPOSE.  See the                #
# GNU General Public License for more details.                                 #
#                                                                              #
# You should have received a copy of the GNU General Public License            #
# along with this program.  If not, see <http://www.gnu.org/licenses/>.        #
#                                                                              #
################################################################################
#                                                                              #
#                  Active Matter: Enhanced Diffusion Tutorial                  #
#                                                                              #
##########################################################################

>>>>>>> 210fba01
from __future__ import print_function

import numpy as np
import os
import sys
import time

import espressomd
from espressomd import assert_features
from espressomd.observables import ParticlePositions, ParticleVelocities, ParticleAngularVelocities
from espressomd.accumulators import Correlator

required_features = ["ENGINE", "ROTATION"]
assert_features(required_features)

# create an output folder

outdir = "./RESULTS_ENHANCED_DIFFUSION/"
try:
    os.makedirs(outdir)
except:
    print("INFO: Directory \"{}\" exists".format(outdir))

##########################################################################

# Read in the active velocity from the command prompt

if len(sys.argv) != 2:
    print("Usage:", sys.argv[0], "<vel> (0 <= vel < 10.0)")
    exit()

vel = float(sys.argv[1])

# Set the basic simulation parameters

sampsteps = 5000
samplength = 1000
tstep = 0.01

system = espressomd.System(box_l=[10.0, 10.0, 10.0])
system.cell_system.skin = 0.3
system.time_step = tstep

################################################################################
#
# To obtain accurate statistics, you will need to run the simulation
# several times, which is accomplished by this loop. Do not increase
# this number too much, as it will slow down the simulation.
#
##########################################################################

for run in range(5):
    # Set up a random seed (a new one for each run)

    system.seed = np.random.randint(0, 2**31 - 1)

    # Use the Langevin thermostat (no hydrodynamics)

    system.thermostat.set_langevin(kT=1.0, gamma=1.0)

    # Place a single active particle (that can rotate freely! rotation=[1,1,1])

    system.part.add(pos=[5.0, 5.0, 5.0], swimming={
                    'v_swim': vel}, rotation=[1, 1, 1])

    # Initialize the mean squared displacement (MSD) correlator

    tmax = tstep * sampsteps

    pos_id = ParticlePositions(ids=[0])
    msd = Correlator(obs1=pos_id,
                     corr_operation="square_distance_componentwise",
<<<<<<< HEAD
                     delta_N=1,
                     tau_max=tmax,
                     tau_lin=16)
    system.auto_update_accumulators.add(msd)
=======
                     dt=tstep,
                     tau_max=tmax,
                     tau_lin=16)
    system.auto_update_correlators.add(msd)
>>>>>>> 210fba01

    # Initialize the velocity auto-correlation function (VACF) correlator

    vel_id = ParticleVelocities(ids=[0])
    vacf = Correlator(obs1=vel_id,
                      corr_operation="scalar_product",
<<<<<<< HEAD
                      delta_N=1,
                      tau_max=tmax,
                      tau_lin=16)
    system.auto_update_accumulators.add(vacf)
=======
                      dt=tstep,
                      tau_max=tmax,
                      tau_lin=16)
    system.auto_update_correlators.add(vacf)
>>>>>>> 210fba01

    # Initialize the angular velocity auto-correlation function (AVACF)
    # correlator

    ang_id = ParticleAngularVelocities(ids=[0])
    avacf = Correlator(obs1=ang_id,
                       corr_operation="scalar_product",
<<<<<<< HEAD
                       delta_N=1,
                       tau_max=tmax,
                       tau_lin=16)
    system.auto_update_accumulators.add(avacf)
=======
                       dt=tstep,
                       tau_max=tmax,
                       tau_lin=16)
    system.auto_update_correlators.add(avacf)
>>>>>>> 210fba01

    # Integrate 5,000,000 steps. This can be done in one go as well.

    for i in range(sampsteps):
        system.integrator.run(samplength)

    # Finalize the accumulators and write to disk

    system.auto_update_accumulators.remove(msd)
    msd.finalize()
    np.savetxt("{}/msd_{}_{}.dat".format(outdir, vel, run), msd.result())

    system.auto_update_accumulators.remove(vacf)
    vacf.finalize()
    np.savetxt("{}/vacf_{}_{}.dat".format(outdir, vel, run), vacf.result())

    system.auto_update_accumulators.remove(avacf)
    avacf.finalize()
    np.savetxt("{}/avacf_{}_{}.dat".format(outdir, vel, run), avacf.result())<|MERGE_RESOLUTION|>--- conflicted
+++ resolved
@@ -1,5 +1,3 @@
-<<<<<<< HEAD
-=======
 ################################################################################
 #                                                                              #
 # Copyright (C) 2010-2017 The ESPResSo project                                 #
@@ -25,7 +23,6 @@
 #                                                                              #
 ##########################################################################
 
->>>>>>> 210fba01
 from __future__ import print_function
 
 import numpy as np
@@ -98,34 +95,20 @@
     pos_id = ParticlePositions(ids=[0])
     msd = Correlator(obs1=pos_id,
                      corr_operation="square_distance_componentwise",
-<<<<<<< HEAD
                      delta_N=1,
                      tau_max=tmax,
                      tau_lin=16)
     system.auto_update_accumulators.add(msd)
-=======
-                     dt=tstep,
-                     tau_max=tmax,
-                     tau_lin=16)
-    system.auto_update_correlators.add(msd)
->>>>>>> 210fba01
 
     # Initialize the velocity auto-correlation function (VACF) correlator
 
     vel_id = ParticleVelocities(ids=[0])
     vacf = Correlator(obs1=vel_id,
                       corr_operation="scalar_product",
-<<<<<<< HEAD
                       delta_N=1,
                       tau_max=tmax,
                       tau_lin=16)
     system.auto_update_accumulators.add(vacf)
-=======
-                      dt=tstep,
-                      tau_max=tmax,
-                      tau_lin=16)
-    system.auto_update_correlators.add(vacf)
->>>>>>> 210fba01
 
     # Initialize the angular velocity auto-correlation function (AVACF)
     # correlator
@@ -133,17 +116,10 @@
     ang_id = ParticleAngularVelocities(ids=[0])
     avacf = Correlator(obs1=ang_id,
                        corr_operation="scalar_product",
-<<<<<<< HEAD
                        delta_N=1,
                        tau_max=tmax,
                        tau_lin=16)
     system.auto_update_accumulators.add(avacf)
-=======
-                       dt=tstep,
-                       tau_max=tmax,
-                       tau_lin=16)
-    system.auto_update_correlators.add(avacf)
->>>>>>> 210fba01
 
     # Integrate 5,000,000 steps. This can be done in one go as well.
 
