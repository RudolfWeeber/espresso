% Encoding: US-ASCII
@article{ahlrichs99a,
author = {Ahlrichs, Patrick and D\"{u}nweg, Burkhard},
title = {Simulation of a single polymer chain in solution by combining lattice {B}oltzmann and molecular dynamics},
journal = {The Journal of Chemical Physics},
volume = {111},
number = {17},
pages = {8225--8239},
year = {1999},
doi = {10.1063/1.480156}
}

@ARTICLE{andersen83a,
  author = {Andersen, Hans C.},
  title = {Rattle: A "Velocity" Version of the Shake Algorithm for Molecular
	Dynamics Calculations},
  journal = {J. Comput. Phys.},
  year = {1983},
  volume = {51},
  doi = {10.1016/0021-9991(83)90014-1},
  pages = {24--34}
}

@ARTICLE{arnold02b,
  author = {Axel Arnold and Christian Holm},
  title = {A novel method for calculating electrostatic interactions in 2{D}
	periodic slab geometries},
  journal = {Chem. Phys. Lett.},
  year = {2002},
  volume = {354},
  pages = {324--330},
  doi = {10.1016/S0009-2614(02)00131-8},
}

@ARTICLE{arnold02c,
  author = {A. Arnold and J. de Joannis and C. Holm},
  title = {Electrostatics in Periodic Slab Geometries {I}},
  journal = {J. Chem. Phys.},
  year = {2002},
  volume = {117},
  pages = {2496--2502},
  doi = {10.1063/1.1491955},
}

@ARTICLE{arnold02d,
  title = {Electrostatics in Periodic Slab Geometries {II}},
  author = {A. Arnold and J. de Joannis and C. Holm},
  journal = {J. Chem. Phys.},
  year = {2002},
  volume = {117},
  pages = {2503--2512},
  doi = {10.1063/1.1491954},
}

@ARTICLE{ballenegger09a,
  author = {V. Ballenegger and A. Arnold and J. J. Cerda},
  title = {Simulations of non-neutral slab systems with long-range electrostatic
	interactions in two-dimensional periodic boundary conditions},
  journal = {J. Chem. Phys.},
  year = {2009},
  volume = {131},
  pages = {094107},
  number = {9},
  eid = {094107},
  doi = {10.1063/1.3216473},
  numpages = {10},
  publisher = {AIP},
}

<<<<<<< HEAD
@InProceedings{bauer19a,
author = {Bauer, Martin and H\"{o}tzer, Johannes and Ernst, Dominik and Hammer, Julian and Seiz, Marco and Hierl, Henrik and H\"{o}nig, Jan and K\"{o}stler, Harald and Wellein, Gerhard and Nestler, Britta and R\"{u}de, Ulrich},
title = {Code Generation for Massively Parallel Phase-Field Simulations},
year = {2019},
publisher = {Association for Computing Machinery},
address = {New York},
doi = {10.1145/3295500.3356186},
isbn = {9781450362290},
booktitle = {Proceedings of the International Conference for High Performance Computing, Networking, Storage and Analysis},
location = {Denver, Colorado},
}

@Article{bauer21a,
author = {Martin Bauer and Sebastian Eibl and Christian Godenschwager and Nils Kohl and Michael Kuron and Christoph Rettinger and Florian Schornbaum and Christoph Schwarzmeier and Dominik Th\"{o}nnes and Harald K\"{o}stler and Ulrich R\"{u}de},
title = {{waLBerla}: A block-structured high-performance framework for multiphysics simulations},
journal = {Computers \& Mathematics with Applications},
year = {2021},
issn = {0898-1221},
doi = {10.1016/j.camwa.2020.01.007},
pages = {478--501},
volume = {81},
}

@Article{bauer21b,
author = {Bauer, Martin and K\"{o}stler, Harald and R\"{u}de, Ulrich},
title = {{lbmpy}: Automatic code generation for efficient parallel lattice {Boltzmann} methods},
journal = {Journal of Computational Science},
volume = {49},
pages = {101269},
year = {2021},
issn = {1877-7503},
doi = {10.1016/j.jocs.2020.101269},
}

@article{beenakker86a,
   author = {Beenakker, C. W. J.},
   title = {{E}wald sum of the {R}otne--{P}rager tensor},
   journal = {J. Chem. Phys.},
   year = {1986},
   volume = {85},
   number = {3},
   pages = {1581-1582},
   doi = {10.1063/1.451199}
}

@ARTICLE{bereau15,
  author = {Tristan Bereau},
  title = {Multi-timestep integrator for the modified Andersen barostat},
  journal = {Physics Procedia},
  year = {2015},
  volume = {68},
  pages = {7--15},
}

@ARTICLE{berendsen84a,
  author = {Berendsen, H. J. C. and Postma, J. P. M. and {van Gunsteren}, W. F. and {DiNola}, A. and Haak, J. R.},
  title = {Molecular dynamics with coupling to an external bath},
  journal = {J. Chem. Phys.},
  year = {1984},
  volume = {81},
  number = {8},
  pages = {3684--3690},
  doi = {10.1063/1.448118},
}

=======
>>>>>>> 72a9a17d
@ARTICLE{brodka04a,
  author = {Br\'{o}dka, A.},
  title = {{E}wald summation method with electrostatic layer correction for interactions
	of point dipoles in slab geometry},
  journal = {Chem. Phys. Lett.},
  year = {2004},
  volume = {400},
  doi = {10.1016/j.cplett.2004.10.086},
  pages = {62--67}
}

@ARTICLE{cimrak12a,
	author = {Cimr\'{a}k, I. and Gusenbauer, M. and Schrefl, T.},
	title = {Modelling and simulation of processes in microfluidic devices for biomedical applications},
	journal = {Computers \&{} Mathematics with Applications},
	year = {2012},
	number = {3},
	volume = {64},
	doi = {10.1016/j.camwa.2012.01.062},
	pages = {278--288}
}

@ARTICLE{cimrak14a,
  author = {I. Cimr\'{a}k and M. Gusenbauer and I. Jan\v{c}igov\'{a}},
  title = {An {ESPResSo} implementation of elastic objects immersed in a fluid},
  journal = {Computer Physics Communications},
  year = {2014},
  volume = {185},
  pages = {900--907},
  doi = {10.1016/j.cpc.2013.12.013},
  number = {3}
}


@article{crowl10a,
author = {Crowl, Lindsay M. and Fogelson, Aaron L.},
title = {Computational model of whole blood exhibiting lateral platelet motion induced by red blood cells},
journal = {International Journal for Numerical Methods in Biomedical Engineering},
year = {2010},
volume = {26},
number = {3-4},
pages = {471--487},
doi = {10.1002/cnm.1274},
}

@article{debuyl18a,
  author = {de Buyl, Pierre},
  title = {{tidynamics}: {A} tiny package to compute the dynamics of stochastic and molecular simulations},
  journal = {Journal of Open Source Software},
  volume = {3},
  number = {28},
  pages = {877},
  year = {2018},
  doi = {10.21105/joss.00877},
}

@ARTICLE{degraaf16a,
  author = {de Graaf, Joost and Menke, Henri and Mathijssen, Arnold J.T.M. and Fabritius, Marc and Holm, Christian and Shendruk, Tyler N.},
  title = {Lattice-{B}oltzmann Hydrodynamics of Anisotropic Active Matter},
  journal = {The Journal of Chemical Physics},
  volume = {144},
  pages = {134106},
  year = {2016},
  doi = {10.1063/1.4944962},
}

@InProceedings{deserno00e,
  title = {How to mesh up {E}wald sums.},
  booktitle = {Molecular Dynamics on Parallel Computers},
  publisher = {World Scientific, Singapore},
  year = {2000},
  author = {M. Deserno and C. Holm and H. J. Limbach},
  editor = {R. Esser and P. Grassberger and J. Grotendorst and M. Lewerenz},
  doi = {10.1142/9789812793768_0023},
}

@PHDTHESIS{deserno00b,
  author = {M. Deserno},
  title = {Counterion condensation for rigid linear polyelectrolytes},
  school = {Universit\"{a}t Mainz},
  year = {2000},
  doi = {10.25358/openscience-1411},
}

@ARTICLE{deserno98a,
  author = {M. Deserno and C. Holm},
  title = {How to mesh up {E}wald sums. {I.} {A} theoretical and numerical comparison of various particle mesh routines},
  journal = {J. Chem. Phys.},
  year = {1998},
  pages = {7678},
  volume = {109},
  doi = {10.1063/1.477414},
}

@ARTICLE{deserno98b,
  author = {M. Deserno and C. Holm},
  title = {How to mesh up {E}wald sums. {II.} {A}n accurate error estimate for the {P}article-{P}article-{P}article-{M}esh algorithm},
  journal = {J. Chem. Phys.},
  year = {1998},
  pages = {7694},
  volume = {109},
  doi = {10.1063/1.477415},
}

@BOOK{doi86a,
  title = {The theory of polymer dynamics},
  publisher = {Oxford Science Publications},
  year = {1986},
  author = {M Doi and S F Edwards},
}

@incollection{duenweg08a,
  year={2008},
  booktitle={Lattice {B}oltzmann Simulations of Soft Matter Systems},
  author = {D\"{u}nweg, Burkhard and Ladd, Anthony J.C.},
  doi = {10.1007/978-3-540-87706-6_2},
  language = {English},
  pages = {1--78},
  publisher = {Springer Berlin Heidelberg},
  series = {Advances in Polymer Science},
  title = {Lattice {B}oltzmann Simulations of Soft Matter Systems},
}

@ARTICLE{dupin07a,
  author = {Dupin, Michael M. and Halliday, Ian and Care, Chris M. and Alboul, Lyuba and Munn, Lance L.},
  title = {Modeling the flow of dense suspensions of deformable particles in
	three dimensions},
  journal = {Physical Review E},
  year = {2007},
  volume = {75},
  pages = {066707},
  publisher = {American Physical Society},
  doi = {10.1103/PhysRevE.75.066707},
}

@ARTICLE{limbach06a,
  author = {H. J. Limbach and A. Arnold and B. A. Mann and C. Holm},
  title = {{ESPResSo} -- An Extensible Simulation Package for Research
	   on Soft Matter Systems},
  journal = {Comput. Phys. Commun.},
  year = {2006},
  volume = {174},
  pages = {704--727},
  number = {9},
  doi = {10.1016/j.cpc.2005.10.005},
}

@INCOLLECTION{arnold13a,
  author = {A. Arnold and O. Lenz and S. Kesselheim and R. Weeber and F. Fahrenberger and D. R\"{o}hm and P. Ko\v{s}ovan and C. Holm},
  title = {{ESPResSo}~3.1 --- Molecular Dynamics Software for Coarse-Grained Models},
  booktitle = {Meshfree Methods for Partial Differential Equations {VI}},
  publisher = {Springer Berlin Heidelberg},
  year = {2013},
  editor = {M. Griebel and M. A. Schweitzer},
  series = {Lecture Notes in Computational Science and Engineering},
  pages = {1--23},
  volume = {89},
  doi = {10.1007/978-3-642-32979-1_1},
}

@ARTICLE{ewald21a,
  author = {P. P. Ewald},
  title = {Die {B}erechnung optischer und elektrostatischer {G}itterpotentiale},
  journal = {Annalen der Physik},
  year = {1921},
  volume = {64},
  pages = {253--287},
  doi = {10.1002/andp.19213690304},
}

@BOOK{frenkel02b,
  title = {Understanding Molecular Simulation},
  publisher = {Academic Press},
  year = {2002},
  author = {Daan Frenkel and Berend Smit},
  address = {San Diego},
  edition = {Second},
}

@Article{gay81a,
  title = {Modification of the overlap potential to mimic a linear site-site potential},
  author = {Gay, J. G. and Berne, B. J.},
  journal = {Journal of Chemical Physics},
  year = {1981},
  number = {6},
  pages = {3316--3319},
  volume = {74},
  doi = {10.1063/1.441483},
}

<<<<<<< HEAD
@InProceedings{godenschwager13a,
  title                    = {A framework for hybrid parallel flow simulations with a trillion cells in complex geometries},
  author                   = {Godenschwager, Christian and Schornbaum, Florian and Bauer, Martin and K{\"o}stler, Harald and R{\"u}de, Ulrich},
  booktitle                = {Proceedings of the International Conference on High Performance Computing, Networking, Storage and Analysis},
  year                     = {2013},
  publisher                = {Association for Computing Machinery},
  address                  = {New York},
  doi                      = {10.1145/2503210.2503273},
  isbn                     = {9781450323789},
}

@article{Gompper1996,
author = {Gompper, G and Kroll, D M},
title = {{Random surface discretizations and the renormalization of the bending rigidity}},
journal = {Journal de Physique I},
year = {1996},
volume = {6},
pages = {1305--1320}
}

=======
>>>>>>> 72a9a17d
@article{guckenberger17a,
author = {Achim Guckenberger and Stephan Gekle},
title = {Theory and Algorithms to Compute {H}elfrich Bending Forces: {A} Review},
journal = {Journal of Physics: Condensed Matter},
doi = {10.1088/1361-648x/aa6313},
year = {2017},
volume = {29},
number = {20},
pages = {203001},
}

@ARTICLE{hickey10a,
  author = {Hickey, Owen A. and Holm, Christian and Harden, James L. and Slater,
	Gary W.},
  title = {Implicit Method for Simulating Electrohydrodynamics of Polyelectrolytes},
  journal = {Phys. Rev. Lett.},
  year = {2010},
  volume = {105},
  number = {14},
  doi = {10.1103/PhysRevLett.105.148301}
}

@BOOK{hockney88,
  title = {Computer Simulation Using Particles},
  publisher = {IOP},
  year = {1988},
  author = {R. W. Hockney and J. W. Eastwood},
}

@ARTICLE{humphrey96a,
  author = {W. Humphrey and A. Dalke and K. Schulten},
  title = {{VMD}: Visual Molecular Dynamics},
  journal = {J. Mol. Graph.},
  year = {1996},
  volume = {14},
  pages = {33--38},
  doi = {10.1016/0263-7855(96)00018-5},
}

@ARTICLE{tyagi08a,
  author = {Sandeep Tyagi and Axel Arnold and Christian Holm},
  title = {Electrostatic layer correction with image charges: A linear scaling
	method to treat slab 2{D} + h systems with dielectric interfaces},
  journal = {J. Chem. Phys.},
  year = {2008},
  volume = {129},
  pages = {204102},
  doi = {10.1063/1.3021064},
  number = {20}
}

@ARTICLE{tyagi07a,
  author = {S. Tyagi and A. Arnold and C. Holm},
  title = {{ICMMM2D}: An accurate method to include planar dielectric interfaces
	via image charge summation},
  journal = {J. Chem. Phys.},
  year = {2007},
  volume = {127},
  doi = {10.1063/1.2790428},
  pages = {154723}
}

@ARTICLE{kesselheim11a,
  author = {Stefan Kesselheim and Marcello Sega and Christian Holm},
  title = {Applying {ICC}* to {DNA} translocation. {E}ffect of dielectric boundaries},
  journal = {Comput. Phys. Commun.},
  year = {2011},
  volume = {182},
  pages = {33--35},
  number = {1},
  doi = {10.1016/j.cpc.2010.08.014},
  issn = {0010-4655},
}

@ARTICLE{kolafa92a,
  author = {Jiri Kolafa and John W. Perram},
  title = {Cutoff Errors in the {E}wald Summation Formulae for Point Charge Systems},
  journal = {Molecular Simulation},
  year = {1992},
  volume = {9},
  pages = {351--368},
  number = {5},
  doi = {10.1080/08927029208049126},
}

@ARTICLE{kolb99a,
  author = {A. Kolb and B. D\"{u}nweg},
  title = {Optimized constant pressure stochastic dynamics},
  journal = {J. Chem. Phys.},
  year = {1999},
  volume = {111},
  pages = {4453--59},
  number = {10},
}

@PHDTHESIS{kruger11a,
author = {Kr\"{u}ger, Timm},
title = {Computer simulation study of collective phenomena in dense suspensions of red blood cells under shear},
school = {Universit\"{a}t Bochum},
year = {2011}
}

@Book{kruger12a,
author={Kr\"{u}ger, Timm},
title={Computer simulation study of collective phenomena in dense suspensions of red blood cells under shear},
year={2012},
publisher={Vieweg+Teubner Verlag},
address={Wiesbaden},
isbn={978-3-8348-2376-2},
doi={10.1007/978-3-8348-2376-2},
}

@Article{landsgesell17b,
title                      = {Simulation of weak polyelectrolytes: {A} comparison between the constant p{H} and the reaction ensemble method},
author                     = {Landsgesell, Jonas and Holm, Christian and Smiatek, Jens},
journal                    = {Eur. Phys. J. Special Topics},
year                       = {2017},
doi                        = {10.1140/epjst/e2016-60324-3}
}

<<<<<<< HEAD
@ARTICLE{lees72,
  author = {A. W. Lees and S. F. Edwards},
  title = {The computer study of transport processes under extreme conditions},
  journal = {Journal of Physics C: Solid State Physic},
  year = {1972},
  volume = {5},
  pages = {1921-1928},
  doi = {10.1088/0022-3719/5/15/006}
}

@PHDTHESIS{limbach01,
  author = {Hans J\"{o}rg Limbach},
  title = {Struktur und Eigenschaften von Polyelektrolyten im schlechten L\"{o}sungsmittel},
  school = {Universit\"{a}t Mainz},
  year = {2001},
}

@ARTICLE{limbach03a,
  author = {H. J. Limbach and C. Holm},
  title = {Single-Chain Properties of Polyelectrolytes in Poor Solvent},
  journal = {J. Phys. Chem. B},
  year = {2003},
  volume = {107},
  pages = {8041--8055},
  number = {32},
  doi = {10.1021/jp027606p},
=======
@Article{rohm12a,
  author = {Roehm, D. and Arnold, A.},
  title = {Lattice {B}oltzmann simulations on {GPU}s with {ESPResSo}},
  journal = {Eur. Phys. J. Special Topics},
  year = {2012},
  volume = {210},
  doi = {10.1140/epjst/e2012-01639-6},
  pages = {89--100},
>>>>>>> 72a9a17d
}

@ARTICLE{magatti01a,
  author = {Magatti, D and Ferri, F},
  title = {Fast multi-tau real-time software correlator for dynamic light scattering},
  journal = {Applied Optics},
  year = {2001},
  volume = {40},
  pages = {4011--4021},
  number = {24},
  doi = {10.1364/AO.40.004011},
  issn = {0003-6935},
}

@ARTICLE{arnold05a,
  author = {A. Arnold and C. Holm},
  title = {{MMM1D}: {A} method for calculating electrostatic interactions in
	one-dimensional periodic geometries},
  journal = {J. Chem. Phys.},
  year = {2005},
  volume = {123},
  pages = {144103},
  doi = {10.1063/1.2052647},
  number = {12}
}

@ARTICLE{arnold02a,
  author = {Axel Arnold and Christian Holm},
  title = {{MMM2D}: A fast and accurate summation method for electrostatic
	interactions in {2D} slab geometries},
  journal = {Comput. Phys. Commun.},
  year = {2002},
  volume = {148},
  pages = {327--348},
  number = {3},
  doi = {10.1016/S0010-4655(02)00586-6},
}

@article{omelyan98a,
author = {Omelyan, Igor P.},
title = {On the numerical integration of motion for rigid polyatomics: The modified quaternion approach},
journal = {Computers in Physics},
volume = {12},
number = {1},
pages = {97--103},
year = {1998},
doi = {10.1063/1.168642},
}

@book{allen17a,
  title={Computer simulation of liquids},
  author={Allen, Michael P. and Tildesley, Dominic J.},
  year={2017},
  publisher={Oxford University Press},
  doi={10.1093/oso/9780198803195.001.0001},
  isbn={9780198803195},
  edition={2nd},
}

@Article{peskin02a,
author = {Peskin, Charles S.},
title = {The immersed boundary method},
journal = {Acta Numerica},
year = {2002},
volume = {11},
doi = {10.1017/S0962492902000077},
pages = {479--517}
}

@ARTICLE{polyakov13a,
author = {Polyakov, A. Yu. and Lyutyy, T. V. and Denisov, S. and Reva, V. V. and H\"{a}nggi, P.},
title = {Large-scale ferrofluid simulations on graphics processing units},
journal = {Computer Physics Communications},
year = {2013},
volume = {184},
doi = {10.1016/j.cpc.2013.01.016},
pages = {1483--1489}
}

@ARTICLE{ramirez10a,
  author = {Ramirez, Jorge and Sukumaran, Sathish K. and Vorselaars, Bart and
	Likhtman, Alexei E.},
  title = {Efficient on the fly calculation of time correlation functions in
	computer simulations},
  journal = {J. Chem. Phys.},
  year = {2010},
  volume = {133},
  pages = {154103},
  number = {15},
  doi = {10.1063/1.3491098},
  issn = {0021-9606},
}

@book{rapaport04a,
 author = {Rapaport, D. C.},
 title = {The Art of Molecular Dynamics Simulation},
 year = {2004},
 isbn = {9780511816581},
 doi = {10.1017/CBO9780511816581},
 edition = {2nd},
 publisher = {Cambridge University Press},
 address = {New York, NY, USA},
}

@article{reed92a,
  title={{M}onte {C}arlo study of titration of linear polyelectrolytes},
  author={Reed, Christopher E and Reed, Wayne F},
  journal={J. Chem. Phys.},
  volume={96},
  number={2},
  pages={1609--1620},
  year={1992},
  doi={10.1063/1.462145},
  publisher={AIP Publishing}
}

@BOOK{rubinstein03a,
  title = {Polymer Physics},
  publisher = {Oxford University Press},
  year = {2003},
  author = {Michael Rubinstein and Ralph H. Colby},
  address = {Oxford, UK},
}

@ARTICLE{schatzel88a,
  author = {Sch\"{a}tzel, K. and Drewel, M. and Stimac, S},
  title = {Photon Correlation Measurements at Large Lag Times: Improving Statistical Accuracy},
  journal = {Journal of Modern Optics},
  year = {1988},
  volume = {35},
  pages = {711--718},
  number = {4},
  doi = {10.1080/09500348814550731},
  issn = {0950-0340},
}

@ARTICLE{smith81a,
  author = {E. R. Smith},
  title = {Electrostatic energy in ionic crystals},
  journal = {Proc. R. Soc. Lond. A},
  year = {1981},
  volume = {375},
  pages = {475--505},
  doi = {10.1098/rspa.1981.0064},
}

@article{smith94c,
  title={The reaction ensemble method for the computer simulation of chemical and phase equilibria. {I.} {T}heory and basic examples},
  author={Smith, WR and Triska, B},
  journal={J. Chem. Phys.},
  volume={100},
  number={4},
  pages={3019--3027},
  year={1994},
  doi={10.1063/1.466443},
  publisher={AIP Publishing}
}

@ARTICLE{soddeman01a,
  author = {T. Soddemann and B. D\"{u}nweg and K. Kremer},
  title = {A generic computer model for amphiphilic systems},
  journal = {Eur. Phys. J. E},
  year = {2001},
  volume = {6},
  doi = {10.1007/s10189-001-8054-4},
  pages = {409--419}
}

@ARTICLE{soddeman03a,
  author = {T. Soddemann and B. D\"{u}nweg and K. Kremer},
  title = {Dissipative particle dynamics: A useful thermostat for equilibrium
	and nonequilibrium molecular dynamics simulations},
  journal = {Phys. Rev. E},
  year = {2003},
  volume = {68},
  pages = {046702}
}

@PHDTHESIS{strebel99a,
  author = {R. Strebel},
  title = {Pieces of software for the {C}oulombic m body problem},
  school = {ETH Z\"{u}rich},
  year = {1999},
  type = {Dissertation},
  institution = {ETH Z\"{u}rich},
  number = {13504},
  doi = {10.3929/ethz-a-003856704}
}

@BOOK{succi01a,
  title = {The lattice {B}oltzmann equation for fluid dynamics and beyond},
  publisher = {Oxford University Press, USA},
  year = {2001},
  author = {Succi, S.},
}

@ARTICLE{thompson09a,
  author = {Thompson, A. P. and Plimpton, S. J. and Mattson, W.},
  title = {General formulation of pressure and stress tensor for arbitrary many-body
	interaction potentials under periodic boundary conditions},
  journal = {J. Chem. Phys.},
  year = {2009},
  volume = {131},
  number = {15},
  doi = {10.1063/1.3245303},
  pages = {154107},
}

@Article{tironi95a,
  author    = {Tironi, Ilario G. and Sperb, Ren\'{e} and Smith, Paul E. and van Gunsteren, Wilfred F.},
  title     = {A generalized Reaction Field Method for Molecular-Dynamics Simulations},
  journal   = {The Journal of Chemical Physics},
  year      = {1995},
  volume    = {102},
  number    = {13},
  pages     = {5451--5459},
  doi       = {10.1063/1.469273},
}

@article{turner08a,
  title={Simulation of chemical reaction equilibria by the reaction ensemble {M}onte {C}arlo method: {A} review},
  author={Heath Turner, C. and Brennan, John K. and L\'{i}sal, Martin and Smith, William R. and Karl Johnson, J. and Gubbins, Keith E.},
  journal={Molecular Simulation},
  volume={34},
  number={2},
  pages={119--146},
  year={2008},
  doi={10.1080/08927020801986564},
  publisher={Taylor \&{} Francis Group}
}

@ARTICLE{tyagi10a,
  author = {Tyagi, C. and S\"{u}zen, M. and Sega, M. and Barbosa, M. and Kantorovich,
	S. S. and Holm, C.},
  title = {An iterative, fast, linear-scaling method for computing induced charges
	on arbitrary dielectric boundaries},
  journal = {J. Chem. Phys.},
  year = {2010},
  volume = {132},
  pages = {154112},
  doi = {10.1063/1.3376011},
}

@article{wagner02,
  author = {Alexander J. Wagner and Ignacio Pagonabarraga},
  title = {{Lees--Edwards} boundary conditions for lattice {B}oltzmann},
  journal = {J. Stat. Phys.},
  year = {2002},
  volume = {107},
  pages = {521--537},
  doi = {10.1023/A:1014595628808}
}

@book{schlick10a,
address = {New York, NY},
author = {Schlick, Tamar},
doi = {10.1007/978-1-4419-6351-2},
isbn = {978-1-4419-6350-5},
publisher = {Springer New York},
series = {Interdisciplinary Applied Mathematics},
title = {Molecular Modeling and Simulation: {A}n Interdisciplinary Guide},
volume = {21},
year = {2010},
}

@article{ermak78a,
  title={Brownian dynamics with hydrodynamic interactions},
  author={Ermak, Donald L and McCammon, J Andrew},
  journal={J. Chem. Phys.},
  volume={69},
  number={4},
  pages={1352--1360},
  year={1978},
  publisher={AIP},
  doi={10.1063/1.436761},
}

@Article{cerda08d,
  title                    = {{P3M} algorithm for dipolar interactions.},
  author                   = {Juan J. Cerd\`{a} and V. Ballenegger and O. Lenz and Ch. Holm},
  journal                  = {J. Chem. Phys.},
  year                     = {2008},
  pages                    = {234104},
  volume                   = {129},
  doi                      = {10.1063/1.3000389},
}

@article{essmann95a,
  title={A smooth particle mesh {E}wald method},
  author={Essmann, Ulrich and Perera, Lalith and Berkowitz, Max L and Darden, Tom and Lee, Hsing and Pedersen, Lee G},
  journal={J. Chem. Phys.},
  volume={103},
  number={19},
  pages={8577--8593},
  year={1995},
  doi={10.1063/1.470117},
  publisher={AIP}
}

@article{brown95a,
  title={A general pressure tensor calculation for molecular dynamics simulations},
  author={Brown, David and Neyertz, Sylvie},
  journal={Mol. Phys.},
  volume={84},
  number={3},
  pages={577--595},
  year={1995},
  doi={10.1080/00268979500100371},
  publisher={Taylor \&{} Francis}
}

@Article{hofling11a,
  title = {Anomalous transport resolved in space and time by fluorescence correlation spectroscopy},
  author = {Felix H\"{o}fling and Karl-Ulrich Bamberg and Thomas Franosch},
  journal = {Soft Matter},
  year = {2011},
  pages = {1358},
  volume = {7},
  doi = {10.1039/C0SM00718H},
}

@Article{weik19a,
  author    = {Weik, Florian and Weeber, Rudolf and Szuttor, Kai and Breitsprecher, Konrad and de Graaf, Joost and Kuron, Michael and Landsgesell, Jonas and Menke, Henri and Sean, David and Holm, Christian},
  title     = {{ESPResSo} 4.0 -- An Extensible Software Package for Simulating Soft Matter Systems},
  journal   = {The European Physical Journal Special Topics},
  year      = {2019},
  volume    = {227},
  number    = {14},
  pages     = {1789--1816},
  doi       = {10.1140/epjst/e2019-800186-9},
}

@article{yaghoubi2015a,
  title={New modified weight function for the dissipative force in the {DPD} method to increase the {S}chmidt number},
  author={Yaghoubi, S and Shirani, E and Pishevar, AR and Afshar, Yaser},
  journal={EPL (Europhysics Letters)},
  volume={110},
  number={2},
  pages={24002},
  year={2015},
  doi={10.1209/0295-5075/110/24002},
  publisher={IOP Publishing}
}

@Article{durlofsky87a,
  author  = {L. Durlofsky and J. F. Brady and G. Bossis},
  title   = {{Dynamic simulation of hydrodynamically interacting particles}},
  journal = {Journal of Fluid Mechanics},
  year    = {1987},
  volume  = {180},
  pages   = {21--49},
  doi     = {10.1017/S002211208700171X},
}<|MERGE_RESOLUTION|>--- conflicted
+++ resolved
@@ -67,7 +67,6 @@
   publisher = {AIP},
 }
 
-<<<<<<< HEAD
 @InProceedings{bauer19a,
 author = {Bauer, Martin and H\"{o}tzer, Johannes and Ernst, Dominik and Hammer, Julian and Seiz, Marco and Hierl, Henrik and H\"{o}nig, Jan and K\"{o}stler, Harald and Wellein, Gerhard and Nestler, Britta and R\"{u}de, Ulrich},
 title = {Code Generation for Massively Parallel Phase-Field Simulations},
@@ -102,39 +101,6 @@
 doi = {10.1016/j.jocs.2020.101269},
 }
 
-@article{beenakker86a,
-   author = {Beenakker, C. W. J.},
-   title = {{E}wald sum of the {R}otne--{P}rager tensor},
-   journal = {J. Chem. Phys.},
-   year = {1986},
-   volume = {85},
-   number = {3},
-   pages = {1581-1582},
-   doi = {10.1063/1.451199}
-}
-
-@ARTICLE{bereau15,
-  author = {Tristan Bereau},
-  title = {Multi-timestep integrator for the modified Andersen barostat},
-  journal = {Physics Procedia},
-  year = {2015},
-  volume = {68},
-  pages = {7--15},
-}
-
-@ARTICLE{berendsen84a,
-  author = {Berendsen, H. J. C. and Postma, J. P. M. and {van Gunsteren}, W. F. and {DiNola}, A. and Haak, J. R.},
-  title = {Molecular dynamics with coupling to an external bath},
-  journal = {J. Chem. Phys.},
-  year = {1984},
-  volume = {81},
-  number = {8},
-  pages = {3684--3690},
-  doi = {10.1063/1.448118},
-}
-
-=======
->>>>>>> 72a9a17d
 @ARTICLE{brodka04a,
   author = {Br\'{o}dka, A.},
   title = {{E}wald summation method with electrostatic layer correction for interactions
@@ -325,7 +291,6 @@
   doi = {10.1063/1.441483},
 }
 
-<<<<<<< HEAD
 @InProceedings{godenschwager13a,
   title                    = {A framework for hybrid parallel flow simulations with a trillion cells in complex geometries},
   author                   = {Godenschwager, Christian and Schornbaum, Florian and Bauer, Martin and K{\"o}stler, Harald and R{\"u}de, Ulrich},
@@ -337,17 +302,6 @@
   isbn                     = {9781450323789},
 }
 
-@article{Gompper1996,
-author = {Gompper, G and Kroll, D M},
-title = {{Random surface discretizations and the renormalization of the bending rigidity}},
-journal = {Journal de Physique I},
-year = {1996},
-volume = {6},
-pages = {1305--1320}
-}
-
-=======
->>>>>>> 72a9a17d
 @article{guckenberger17a,
 author = {Achim Guckenberger and Stephan Gekle},
 title = {Theory and Algorithms to Compute {H}elfrich Bending Forces: {A} Review},
@@ -468,45 +422,6 @@
 doi                        = {10.1140/epjst/e2016-60324-3}
 }
 
-<<<<<<< HEAD
-@ARTICLE{lees72,
-  author = {A. W. Lees and S. F. Edwards},
-  title = {The computer study of transport processes under extreme conditions},
-  journal = {Journal of Physics C: Solid State Physic},
-  year = {1972},
-  volume = {5},
-  pages = {1921-1928},
-  doi = {10.1088/0022-3719/5/15/006}
-}
-
-@PHDTHESIS{limbach01,
-  author = {Hans J\"{o}rg Limbach},
-  title = {Struktur und Eigenschaften von Polyelektrolyten im schlechten L\"{o}sungsmittel},
-  school = {Universit\"{a}t Mainz},
-  year = {2001},
-}
-
-@ARTICLE{limbach03a,
-  author = {H. J. Limbach and C. Holm},
-  title = {Single-Chain Properties of Polyelectrolytes in Poor Solvent},
-  journal = {J. Phys. Chem. B},
-  year = {2003},
-  volume = {107},
-  pages = {8041--8055},
-  number = {32},
-  doi = {10.1021/jp027606p},
-=======
-@Article{rohm12a,
-  author = {Roehm, D. and Arnold, A.},
-  title = {Lattice {B}oltzmann simulations on {GPU}s with {ESPResSo}},
-  journal = {Eur. Phys. J. Special Topics},
-  year = {2012},
-  volume = {210},
-  doi = {10.1140/epjst/e2012-01639-6},
-  pages = {89--100},
->>>>>>> 72a9a17d
-}
-
 @ARTICLE{magatti01a,
   author = {Magatti, D and Ferri, F},
   title = {Fast multi-tau real-time software correlator for dynamic light scattering},
