% Encoding: US-ASCII
@article{ahlrichs99a,
author = {Ahlrichs, Patrick and D\"{u}nweg, Burkhard},
title = {Simulation of a single polymer chain in solution by combining lattice {B}oltzmann and molecular dynamics},
journal = {The Journal of Chemical Physics},
volume = {111},
number = {17},
pages = {8225--8239},
year = {1999},
doi = {10.1063/1.480156}
}

@ARTICLE{andersen83a,
  author = {Andersen, Hans C.},
  title = {Rattle: A "Velocity" Version of the Shake Algorithm for Molecular
	Dynamics Calculations},
  journal = {J. Comput. Phys.},
  year = {1983},
  volume = {51},
  doi = {10.1016/0021-9991(83)90014-1},
  pages = {24--34}
}

@ARTICLE{arnold02b,
  author = {Axel Arnold and Christian Holm},
  title = {A novel method for calculating electrostatic interactions in 2{D}
	periodic slab geometries},
  journal = {Chem. Phys. Lett.},
  year = {2002},
  volume = {354},
  pages = {324--330},
  doi = {10.1016/S0009-2614(02)00131-8},
}

@ARTICLE{arnold02c,
  author = {A. Arnold and J. de Joannis and C. Holm},
  title = {Electrostatics in Periodic Slab Geometries {I}},
  journal = {J. Chem. Phys.},
  year = {2002},
  volume = {117},
  pages = {2496--2502},
  doi = {10.1063/1.1491955},
}

@ARTICLE{arnold02d,
  title = {Electrostatics in Periodic Slab Geometries {II}},
  author = {A. Arnold and J. de Joannis and C. Holm},
  journal = {J. Chem. Phys.},
  year = {2002},
  volume = {117},
  pages = {2503--2512},
  doi = {10.1063/1.1491954},
}

@ARTICLE{ballenegger09a,
  author = {V. Ballenegger and A. Arnold and J. J. Cerda},
  title = {Simulations of non-neutral slab systems with long-range electrostatic
	interactions in two-dimensional periodic boundary conditions},
  journal = {J. Chem. Phys.},
  year = {2009},
  volume = {131},
  pages = {094107},
  number = {9},
  eid = {094107},
  doi = {10.1063/1.3216473},
  numpages = {10},
  publisher = {AIP},
}

<<<<<<< HEAD
@InProceedings{bauer19a,
author = {Bauer, Martin and H\"{o}tzer, Johannes and Ernst, Dominik and Hammer, Julian and Seiz, Marco and Hierl, Henrik and H\"{o}nig, Jan and K\"{o}stler, Harald and Wellein, Gerhard and Nestler, Britta and R\"{u}de, Ulrich},
title = {Code Generation for Massively Parallel Phase-Field Simulations},
year = {2019},
publisher = {Association for Computing Machinery},
address = {New York},
doi = {10.1145/3295500.3356186},
isbn = {9781450362290},
booktitle = {Proceedings of the International Conference for High Performance Computing, Networking, Storage and Analysis},
location = {Denver, Colorado},
}

@Article{bauer21a,
author = {Martin Bauer and Sebastian Eibl and Christian Godenschwager and Nils Kohl and Michael Kuron and Christoph Rettinger and Florian Schornbaum and Christoph Schwarzmeier and Dominik Th\"{o}nnes and Harald K\"{o}stler and Ulrich R\"{u}de},
title = {{waLBerla}: A block-structured high-performance framework for multiphysics simulations},
journal = {Computers \& Mathematics with Applications},
year = {2021},
issn = {0898-1221},
doi = {10.1016/j.camwa.2020.01.007},
pages = {478--501},
volume = {81},
}

@Article{bauer21b,
author = {Bauer, Martin and K\"{o}stler, Harald and R\"{u}de, Ulrich},
title = {{lbmpy}: Automatic code generation for efficient parallel lattice {Boltzmann} methods},
journal = {Journal of Computational Science},
volume = {49},
pages = {101269},
year = {2021},
issn = {1877-7503},
doi = {10.1016/j.jocs.2020.101269},
=======
@Article{bindgen21a,
  author = {Bindgen, Sebastian and Weik, Florian and Weeber, Rudolf and Koos, Erin and de Buyl, Pierre},
  title = {Lees-Edwards boundary conditions for translation invariant shear flow: implementation and transport properties},
  journal = {Physics of Fluids},
  year = {2021},
  volume = {33},
  number = {8},
  doi = {10.1063/5.0055396},
  pages = {083615},
>>>>>>> 9c40d781
}

@ARTICLE{brodka04a,
  author = {Br\'{o}dka, A.},
  title = {{E}wald summation method with electrostatic layer correction for interactions
	of point dipoles in slab geometry},
  journal = {Chem. Phys. Lett.},
  year = {2004},
  volume = {400},
  doi = {10.1016/j.cplett.2004.10.086},
  pages = {62--67}
}

@ARTICLE{cimrak12a,
	author = {Cimr\'{a}k, I. and Gusenbauer, M. and Schrefl, T.},
	title = {Modelling and simulation of processes in microfluidic devices for biomedical applications},
	journal = {Computers \&{} Mathematics with Applications},
	year = {2012},
	number = {3},
	volume = {64},
	doi = {10.1016/j.camwa.2012.01.062},
	pages = {278--288}
}

@ARTICLE{cimrak14a,
  author = {I. Cimr\'{a}k and M. Gusenbauer and I. Jan\v{c}igov\'{a}},
  title = {An {ESPResSo} implementation of elastic objects immersed in a fluid},
  journal = {Computer Physics Communications},
  year = {2014},
  volume = {185},
  pages = {900--907},
  doi = {10.1016/j.cpc.2013.12.013},
  number = {3}
}


@article{crowl10a,
author = {Crowl, Lindsay M. and Fogelson, Aaron L.},
title = {Computational model of whole blood exhibiting lateral platelet motion induced by red blood cells},
journal = {International Journal for Numerical Methods in Biomedical Engineering},
year = {2010},
volume = {26},
number = {3-4},
pages = {471--487},
doi = {10.1002/cnm.1274},
}

@article{debuyl18a,
  author = {de Buyl, Pierre},
  title = {{tidynamics}: {A} tiny package to compute the dynamics of stochastic and molecular simulations},
  journal = {Journal of Open Source Software},
  volume = {3},
  number = {28},
  pages = {877},
  year = {2018},
  doi = {10.21105/joss.00877},
}

@ARTICLE{degraaf16a,
  author = {de Graaf, Joost and Menke, Henri and Mathijssen, Arnold J.T.M. and Fabritius, Marc and Holm, Christian and Shendruk, Tyler N.},
  title = {Lattice-{B}oltzmann Hydrodynamics of Anisotropic Active Matter},
  journal = {The Journal of Chemical Physics},
  volume = {144},
  pages = {134106},
  year = {2016},
  doi = {10.1063/1.4944962},
}

@InProceedings{deserno00e,
  title = {How to mesh up {E}wald sums.},
  booktitle = {Molecular Dynamics on Parallel Computers},
  publisher = {World Scientific, Singapore},
  year = {2000},
  author = {M. Deserno and C. Holm and H. J. Limbach},
  editor = {R. Esser and P. Grassberger and J. Grotendorst and M. Lewerenz},
  doi = {10.1142/9789812793768_0023},
}

@PHDTHESIS{deserno00b,
  author = {M. Deserno},
  title = {Counterion condensation for rigid linear polyelectrolytes},
  school = {Universit\"{a}t Mainz},
  year = {2000},
  doi = {10.25358/openscience-1411},
}

@ARTICLE{deserno98a,
  author = {M. Deserno and C. Holm},
  title = {How to mesh up {E}wald sums. {I.} {A} theoretical and numerical comparison of various particle mesh routines},
  journal = {J. Chem. Phys.},
  year = {1998},
  pages = {7678},
  volume = {109},
  doi = {10.1063/1.477414},
}

@ARTICLE{deserno98b,
  author = {M. Deserno and C. Holm},
  title = {How to mesh up {E}wald sums. {II.} {A}n accurate error estimate for the {P}article-{P}article-{P}article-{M}esh algorithm},
  journal = {J. Chem. Phys.},
  year = {1998},
  pages = {7694},
  volume = {109},
  doi = {10.1063/1.477415},
}

@BOOK{doi86a,
  title = {The theory of polymer dynamics},
  publisher = {Oxford Science Publications},
  year = {1986},
  author = {M Doi and S F Edwards},
}

@incollection{duenweg08a,
  year={2008},
  booktitle={Lattice {B}oltzmann Simulations of Soft Matter Systems},
  author = {D\"{u}nweg, Burkhard and Ladd, Anthony J.C.},
  doi = {10.1007/978-3-540-87706-6_2},
  language = {English},
  pages = {1--78},
  publisher = {Springer Berlin Heidelberg},
  series = {Advances in Polymer Science},
  title = {Lattice {B}oltzmann Simulations of Soft Matter Systems},
}

@ARTICLE{dupin07a,
  author = {Dupin, Michael M. and Halliday, Ian and Care, Chris M. and Alboul, Lyuba and Munn, Lance L.},
  title = {Modeling the flow of dense suspensions of deformable particles in
	three dimensions},
  journal = {Physical Review E},
  year = {2007},
  volume = {75},
  pages = {066707},
  publisher = {American Physical Society},
  doi = {10.1103/PhysRevE.75.066707},
}

@ARTICLE{limbach06a,
  author = {H. J. Limbach and A. Arnold and B. A. Mann and C. Holm},
  title = {{ESPResSo} -- An Extensible Simulation Package for Research
	   on Soft Matter Systems},
  journal = {Comput. Phys. Commun.},
  year = {2006},
  volume = {174},
  pages = {704--727},
  number = {9},
  doi = {10.1016/j.cpc.2005.10.005},
}

@INCOLLECTION{arnold13a,
  author = {A. Arnold and O. Lenz and S. Kesselheim and R. Weeber and F. Fahrenberger and D. R\"{o}hm and P. Ko\v{s}ovan and C. Holm},
  title = {{ESPResSo}~3.1 --- Molecular Dynamics Software for Coarse-Grained Models},
  booktitle = {Meshfree Methods for Partial Differential Equations {VI}},
  publisher = {Springer Berlin Heidelberg},
  year = {2013},
  editor = {M. Griebel and M. A. Schweitzer},
  series = {Lecture Notes in Computational Science and Engineering},
  pages = {1--23},
  volume = {89},
  doi = {10.1007/978-3-642-32979-1_1},
}

@ARTICLE{ewald21a,
  author = {P. P. Ewald},
  title = {Die {B}erechnung optischer und elektrostatischer {G}itterpotentiale},
  journal = {Annalen der Physik},
  year = {1921},
  volume = {64},
  pages = {253--287},
  doi = {10.1002/andp.19213690304},
}

@BOOK{frenkel02b,
  title = {Understanding Molecular Simulation},
  publisher = {Academic Press},
  year = {2002},
  author = {Daan Frenkel and Berend Smit},
  address = {San Diego},
  edition = {2nd},
}

@Article{gay81a,
  title = {Modification of the overlap potential to mimic a linear site-site potential},
  author = {Gay, J. G. and Berne, B. J.},
  journal = {Journal of Chemical Physics},
  year = {1981},
  number = {6},
  pages = {3316--3319},
  volume = {74},
  doi = {10.1063/1.441483},
}

@InProceedings{godenschwager13a,
  title                    = {A framework for hybrid parallel flow simulations with a trillion cells in complex geometries},
  author                   = {Godenschwager, Christian and Schornbaum, Florian and Bauer, Martin and K{\"o}stler, Harald and R{\"u}de, Ulrich},
  booktitle                = {Proceedings of the International Conference on High Performance Computing, Networking, Storage and Analysis},
  year                     = {2013},
  publisher                = {Association for Computing Machinery},
  address                  = {New York},
  doi                      = {10.1145/2503210.2503273},
  isbn                     = {9781450323789},
}

@article{guckenberger17a,
author = {Achim Guckenberger and Stephan Gekle},
title = {Theory and Algorithms to Compute {H}elfrich Bending Forces: {A} Review},
journal = {Journal of Physics: Condensed Matter},
doi = {10.1088/1361-648x/aa6313},
year = {2017},
volume = {29},
number = {20},
pages = {203001},
}

@ARTICLE{hickey10a,
  author = {Hickey, Owen A. and Holm, Christian and Harden, James L. and Slater,
	Gary W.},
  title = {Implicit Method for Simulating Electrohydrodynamics of Polyelectrolytes},
  journal = {Phys. Rev. Lett.},
  year = {2010},
  volume = {105},
  number = {14},
  doi = {10.1103/PhysRevLett.105.148301}
}

@BOOK{hockney88,
  title = {Computer Simulation Using Particles},
  publisher = {IOP},
  year = {1988},
  author = {R. W. Hockney and J. W. Eastwood},
}

@ARTICLE{humphrey96a,
  author = {W. Humphrey and A. Dalke and K. Schulten},
  title = {{VMD}: Visual Molecular Dynamics},
  journal = {J. Mol. Graph.},
  year = {1996},
  volume = {14},
  pages = {33--38},
  doi = {10.1016/0263-7855(96)00018-5},
}

@Article{lees72a,
  author    = {Lees, A. W. and Edwards, S. F.},
  title     = {The computer study of transport processes under extreme conditions},
  journal   = {Journal of Physics C: Solid State Physics},
  year      = {1972},
  volume    = {5},
  number    = {15},
  doi       = {10.1088/0022-3719/5/15/006},
}

@ARTICLE{tyagi08a,
  author = {Sandeep Tyagi and Axel Arnold and Christian Holm},
  title = {Electrostatic layer correction with image charges: A linear scaling
	method to treat slab 2{D} + h systems with dielectric interfaces},
  journal = {J. Chem. Phys.},
  year = {2008},
  volume = {129},
  pages = {204102},
  doi = {10.1063/1.3021064},
  number = {20}
}

@ARTICLE{tyagi07a,
  author = {S. Tyagi and A. Arnold and C. Holm},
  title = {{ICMMM2D}: An accurate method to include planar dielectric interfaces
	via image charge summation},
  journal = {J. Chem. Phys.},
  year = {2007},
  volume = {127},
  doi = {10.1063/1.2790428},
  pages = {154723}
}

@ARTICLE{kesselheim11a,
  author = {Stefan Kesselheim and Marcello Sega and Christian Holm},
  title = {Applying {ICC}* to {DNA} translocation. {E}ffect of dielectric boundaries},
  journal = {Comput. Phys. Commun.},
  year = {2011},
  volume = {182},
  pages = {33--35},
  number = {1},
  doi = {10.1016/j.cpc.2010.08.014},
  issn = {0010-4655},
}

@ARTICLE{kolafa92a,
  author = {Jiri Kolafa and John W. Perram},
  title = {Cutoff Errors in the {E}wald Summation Formulae for Point Charge Systems},
  journal = {Molecular Simulation},
  year = {1992},
  volume = {9},
  pages = {351--368},
  number = {5},
  doi = {10.1080/08927029208049126},
}

@ARTICLE{kolb99a,
  author = {A. Kolb and B. D\"{u}nweg},
  title = {Optimized constant pressure stochastic dynamics},
  journal = {J. Chem. Phys.},
  year = {1999},
  volume = {111},
  pages = {4453--59},
  number = {10},
}

@PHDTHESIS{kruger11a,
author = {Kr\"{u}ger, Timm},
title = {Computer simulation study of collective phenomena in dense suspensions of red blood cells under shear},
school = {Universit\"{a}t Bochum},
year = {2011}
}

@Book{kruger12a,
author={Kr\"{u}ger, Timm},
title={Computer simulation study of collective phenomena in dense suspensions of red blood cells under shear},
year={2012},
publisher={Vieweg+Teubner Verlag},
address={Wiesbaden},
isbn={978-3-8348-2376-2},
doi={10.1007/978-3-8348-2376-2},
}

@Book{kruger17a,
author={Kr{\"u}ger, Timm and Kusumaatmaja, Halim and Kuzmin, Alexandr and Shardt, Orest and Silva, Goncalo and Viggen, Erlend Magnus},
title={The Lattice Boltzmann Method},
subtitle={Principles and Practice},
year={2017},
publisher={Springer International Publishing},
isbn={978-3-319-44649-3},
doi={10.1007/978-3-319-44649-3},
}

@Book{kundu01a,
author    = {Kundu, Pijush K. and Cohen, Ira M. and Hu, Howard},
title     = {Fluid Mechanics},
year      = {2001},
edition   = {2nd},
publisher = {Elsevier Science},
isbn      = {9780080545585},
}

@Article{landsgesell17b,
title                      = {Simulation of weak polyelectrolytes: {A} comparison between the constant p{H} and the reaction ensemble method},
author                     = {Landsgesell, Jonas and Holm, Christian and Smiatek, Jens},
journal                    = {Eur. Phys. J. Special Topics},
year                       = {2017},
doi                        = {10.1140/epjst/e2016-60324-3}
}

@ARTICLE{magatti01a,
  author = {Magatti, D and Ferri, F},
  title = {Fast multi-tau real-time software correlator for dynamic light scattering},
  journal = {Applied Optics},
  year = {2001},
  volume = {40},
  pages = {4011--4021},
  number = {24},
  doi = {10.1364/AO.40.004011},
  issn = {0003-6935},
}

@ARTICLE{arnold05a,
  author = {A. Arnold and C. Holm},
  title = {{MMM1D}: {A} method for calculating electrostatic interactions in
	one-dimensional periodic geometries},
  journal = {J. Chem. Phys.},
  year = {2005},
  volume = {123},
  pages = {144103},
  doi = {10.1063/1.2052647},
  number = {12}
}

@ARTICLE{arnold02a,
  author = {Axel Arnold and Christian Holm},
  title = {{MMM2D}: A fast and accurate summation method for electrostatic
	interactions in {2D} slab geometries},
  journal = {Comput. Phys. Commun.},
  year = {2002},
  volume = {148},
  pages = {327--348},
  number = {3},
  doi = {10.1016/S0010-4655(02)00586-6},
}

@article{omelyan98a,
author = {Omelyan, Igor P.},
title = {On the numerical integration of motion for rigid polyatomics: The modified quaternion approach},
journal = {Computers in Physics},
volume = {12},
number = {1},
pages = {97--103},
year = {1998},
doi = {10.1063/1.168642},
}

@book{allen17a,
  title={Computer simulation of liquids},
  author={Allen, Michael P. and Tildesley, Dominic J.},
  year={2017},
  publisher={Oxford University Press},
  doi={10.1093/oso/9780198803195.001.0001},
  isbn={9780198803195},
  edition={2nd},
}

@Article{peskin02a,
author = {Peskin, Charles S.},
title = {The immersed boundary method},
journal = {Acta Numerica},
year = {2002},
volume = {11},
doi = {10.1017/S0962492902000077},
pages = {479--517}
}

@ARTICLE{polyakov13a,
author = {Polyakov, A. Yu. and Lyutyy, T. V. and Denisov, S. and Reva, V. V. and H\"{a}nggi, P.},
title = {Large-scale ferrofluid simulations on graphics processing units},
journal = {Computer Physics Communications},
year = {2013},
volume = {184},
doi = {10.1016/j.cpc.2013.01.016},
pages = {1483--1489}
}

@ARTICLE{ramirez10a,
  author = {Ramirez, Jorge and Sukumaran, Sathish K. and Vorselaars, Bart and
	Likhtman, Alexei E.},
  title = {Efficient on the fly calculation of time correlation functions in
	computer simulations},
  journal = {J. Chem. Phys.},
  year = {2010},
  volume = {133},
  pages = {154103},
  number = {15},
  doi = {10.1063/1.3491098},
  issn = {0021-9606},
}

@book{rapaport04a,
 author = {Rapaport, D. C.},
 title = {The Art of Molecular Dynamics Simulation},
 year = {2004},
 isbn = {9780511816581},
 doi = {10.1017/CBO9780511816581},
 edition = {2nd},
 publisher = {Cambridge University Press},
 address = {New York, NY, USA},
}

@article{reed92a,
  title={{M}onte {C}arlo study of titration of linear polyelectrolytes},
  author={Reed, Christopher E and Reed, Wayne F},
  journal={J. Chem. Phys.},
  volume={96},
  number={2},
  pages={1609--1620},
  year={1992},
  doi={10.1063/1.462145},
  publisher={AIP Publishing}
}

@BOOK{rubinstein03a,
  title = {Polymer Physics},
  publisher = {Oxford University Press},
  year = {2003},
  author = {Michael Rubinstein and Ralph H. Colby},
  address = {Oxford, UK},
}

@ARTICLE{schatzel88a,
  author = {Sch\"{a}tzel, K. and Drewel, M. and Stimac, S},
  title = {Photon Correlation Measurements at Large Lag Times: Improving Statistical Accuracy},
  journal = {Journal of Modern Optics},
  year = {1988},
  volume = {35},
  pages = {711--718},
  number = {4},
  doi = {10.1080/09500348814550731},
  issn = {0950-0340},
}

@ARTICLE{smith81a,
  author = {E. R. Smith},
  title = {Electrostatic energy in ionic crystals},
  journal = {Proc. R. Soc. Lond. A},
  year = {1981},
  volume = {375},
  pages = {475--505},
  doi = {10.1098/rspa.1981.0064},
}

@article{smith94c,
  title={The reaction ensemble method for the computer simulation of chemical and phase equilibria. {I.} {T}heory and basic examples},
  author={Smith, WR and Triska, B},
  journal={J. Chem. Phys.},
  volume={100},
  number={4},
  pages={3019--3027},
  year={1994},
  doi={10.1063/1.466443},
  publisher={AIP Publishing}
}

@ARTICLE{soddeman01a,
  author = {T. Soddemann and B. D\"{u}nweg and K. Kremer},
  title = {A generic computer model for amphiphilic systems},
  journal = {Eur. Phys. J. E},
  year = {2001},
  volume = {6},
  doi = {10.1007/s10189-001-8054-4},
  pages = {409--419}
}

@ARTICLE{soddeman03a,
  author = {T. Soddemann and B. D\"{u}nweg and K. Kremer},
  title = {Dissipative particle dynamics: A useful thermostat for equilibrium
	and nonequilibrium molecular dynamics simulations},
  journal = {Phys. Rev. E},
  year = {2003},
  volume = {68},
  pages = {046702}
}

@PHDTHESIS{strebel99a,
  author = {R. Strebel},
  title = {Pieces of software for the {C}oulombic m body problem},
  school = {ETH Z\"{u}rich},
  year = {1999},
  type = {Dissertation},
  institution = {ETH Z\"{u}rich},
  number = {13504},
  doi = {10.3929/ethz-a-003856704}
}

@BOOK{succi01a,
  title = {The lattice {B}oltzmann equation for fluid dynamics and beyond},
  publisher = {Oxford University Press, USA},
  year = {2001},
  author = {Succi, S.},
}

@ARTICLE{thompson09a,
  author = {Thompson, A. P. and Plimpton, S. J. and Mattson, W.},
  title = {General formulation of pressure and stress tensor for arbitrary many-body
	interaction potentials under periodic boundary conditions},
  journal = {J. Chem. Phys.},
  year = {2009},
  volume = {131},
  number = {15},
  doi = {10.1063/1.3245303},
  pages = {154107},
}

@Article{tironi95a,
  author    = {Tironi, Ilario G. and Sperb, Ren\'{e} and Smith, Paul E. and van Gunsteren, Wilfred F.},
  title     = {A generalized Reaction Field Method for Molecular-Dynamics Simulations},
  journal   = {The Journal of Chemical Physics},
  year      = {1995},
  volume    = {102},
  number    = {13},
  pages     = {5451--5459},
  doi       = {10.1063/1.469273},
}

@article{turner08a,
  title={Simulation of chemical reaction equilibria by the reaction ensemble {M}onte {C}arlo method: {A} review},
  author={Heath Turner, C. and Brennan, John K. and L\'{i}sal, Martin and Smith, William R. and Karl Johnson, J. and Gubbins, Keith E.},
  journal={Molecular Simulation},
  volume={34},
  number={2},
  pages={119--146},
  year={2008},
  doi={10.1080/08927020801986564},
  publisher={Taylor \&{} Francis Group}
}

@ARTICLE{tyagi10a,
  author = {Tyagi, C. and S\"{u}zen, M. and Sega, M. and Barbosa, M. and Kantorovich,
	S. S. and Holm, C.},
  title = {An iterative, fast, linear-scaling method for computing induced charges
	on arbitrary dielectric boundaries},
  journal = {J. Chem. Phys.},
  year = {2010},
  volume = {132},
  pages = {154112},
  doi = {10.1063/1.3376011},
}

@article{wagner02,
  author = {Alexander J. Wagner and Ignacio Pagonabarraga},
  title = {{Lees--Edwards} boundary conditions for lattice {B}oltzmann},
  journal = {J. Stat. Phys.},
  year = {2002},
  volume = {107},
  pages = {521--537},
  doi = {10.1023/A:1014595628808}
}

@book{schlick10a,
address = {New York, NY},
author = {Schlick, Tamar},
doi = {10.1007/978-1-4419-6351-2},
isbn = {978-1-4419-6350-5},
publisher = {Springer New York},
series = {Interdisciplinary Applied Mathematics},
title = {Molecular Modeling and Simulation: {A}n Interdisciplinary Guide},
volume = {21},
year = {2010},
}

@article{ermak78a,
  title={Brownian dynamics with hydrodynamic interactions},
  author={Ermak, Donald L and McCammon, J Andrew},
  journal={J. Chem. Phys.},
  volume={69},
  number={4},
  pages={1352--1360},
  year={1978},
  publisher={AIP},
  doi={10.1063/1.436761},
}

@Article{cerda08d,
  title                    = {{P3M} algorithm for dipolar interactions.},
  author                   = {Juan J. Cerd\`{a} and V. Ballenegger and O. Lenz and Ch. Holm},
  journal                  = {J. Chem. Phys.},
  year                     = {2008},
  pages                    = {234104},
  volume                   = {129},
  doi                      = {10.1063/1.3000389},
}

@article{essmann95a,
  title={A smooth particle mesh {E}wald method},
  author={Essmann, Ulrich and Perera, Lalith and Berkowitz, Max L and Darden, Tom and Lee, Hsing and Pedersen, Lee G},
  journal={J. Chem. Phys.},
  volume={103},
  number={19},
  pages={8577--8593},
  year={1995},
  doi={10.1063/1.470117},
  publisher={AIP}
}

@article{brown95a,
  title={A general pressure tensor calculation for molecular dynamics simulations},
  author={Brown, David and Neyertz, Sylvie},
  journal={Mol. Phys.},
  volume={84},
  number={3},
  pages={577--595},
  year={1995},
  doi={10.1080/00268979500100371},
  publisher={Taylor \&{} Francis}
}

@Article{hofling11a,
  title = {Anomalous transport resolved in space and time by fluorescence correlation spectroscopy},
  author = {Felix H\"{o}fling and Karl-Ulrich Bamberg and Thomas Franosch},
  journal = {Soft Matter},
  year = {2011},
  pages = {1358},
  volume = {7},
  doi = {10.1039/C0SM00718H},
}

@Article{weik19a,
  author    = {Weik, Florian and Weeber, Rudolf and Szuttor, Kai and Breitsprecher, Konrad and de Graaf, Joost and Kuron, Michael and Landsgesell, Jonas and Menke, Henri and Sean, David and Holm, Christian},
  title     = {{ESPResSo} 4.0 -- An Extensible Software Package for Simulating Soft Matter Systems},
  journal   = {The European Physical Journal Special Topics},
  year      = {2019},
  volume    = {227},
  number    = {14},
  pages     = {1789--1816},
  doi       = {10.1140/epjst/e2019-800186-9},
}

@article{yaghoubi2015a,
  title={New modified weight function for the dissipative force in the {DPD} method to increase the {S}chmidt number},
  author={Yaghoubi, S and Shirani, E and Pishevar, AR and Afshar, Yaser},
  journal={EPL (Europhysics Letters)},
  volume={110},
  number={2},
  pages={24002},
  year={2015},
  doi={10.1209/0295-5075/110/24002},
  publisher={IOP Publishing}
}

@Article{durlofsky87a,
  author  = {L. Durlofsky and J. F. Brady and G. Bossis},
  title   = {{Dynamic simulation of hydrodynamically interacting particles}},
  journal = {Journal of Fluid Mechanics},
  year    = {1987},
  volume  = {180},
  pages   = {21--49},
  doi     = {10.1017/S002211208700171X},
}<|MERGE_RESOLUTION|>--- conflicted
+++ resolved
@@ -67,7 +67,6 @@
   publisher = {AIP},
 }
 
-<<<<<<< HEAD
 @InProceedings{bauer19a,
 author = {Bauer, Martin and H\"{o}tzer, Johannes and Ernst, Dominik and Hammer, Julian and Seiz, Marco and Hierl, Henrik and H\"{o}nig, Jan and K\"{o}stler, Harald and Wellein, Gerhard and Nestler, Britta and R\"{u}de, Ulrich},
 title = {Code Generation for Massively Parallel Phase-Field Simulations},
@@ -100,7 +99,8 @@
 year = {2021},
 issn = {1877-7503},
 doi = {10.1016/j.jocs.2020.101269},
-=======
+}
+
 @Article{bindgen21a,
   author = {Bindgen, Sebastian and Weik, Florian and Weeber, Rudolf and Koos, Erin and de Buyl, Pierre},
   title = {Lees-Edwards boundary conditions for translation invariant shear flow: implementation and transport properties},
@@ -110,7 +110,6 @@
   number = {8},
   doi = {10.1063/5.0055396},
   pages = {083615},
->>>>>>> 9c40d781
 }
 
 @ARTICLE{brodka04a,
