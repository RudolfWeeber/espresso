--- conflicted
+++ resolved
@@ -559,10 +559,7 @@
     set(WALBERLA_BUILD_TUTORIALS off CACHE BOOL "")
     set(WALBERLA_BUILD_SHOWCASES off CACHE BOOL "")
     set(WALBERLA_BUILD_DOC off CACHE BOOL "")
-<<<<<<< HEAD
-=======
     set(WALBERLA_BUILD_WITH_FFTW on CACHE BOOL "")
->>>>>>> 71bbbf82
     set(CMAKE_POSITION_INDEPENDENT_CODE on CACHE BOOL "")
     if (WITH_CUDA AND CMAKE_CUDA_COMPILER_VERSION VERSION_GREATER_EQUAL 11)
       set(WALBERLA_BUILD_WITH_CUDA "on"  CACHE BOOL "")
@@ -582,19 +579,14 @@
       add_library(${target_w_namespace} ALIAS ${target_wo_namespace})
     endforeach()
     # TODO WALBERLA: remove -lmpi_cxx -lmpi (required to find symbol MPI::Datatype::Free() in VTK code) and -lstdc++fs
-<<<<<<< HEAD
     # Note: -lmpi_cxx only exists in OpenMPI, remove that dependency for MPICH
     # TODO WALBERLA: remove -lpfft (required to find pfft_free in FFT-code)
     # TODO WALBERLA: remove -lfftw3_mpi (required to find fftw_mpi_execute_r2r in FFT-code)
     if(NOT CMAKE_CXX_COMPILER_ID MATCHES "AppleClang")
-      set(WALBERLA_LIBS ${WALBERLA_LIBS} stdc++fs -lmpi_cxx -lmpi -lpfft -lfftw3_mpi)
-=======
-    if(NOT CMAKE_CXX_COMPILER_ID MATCHES "AppleClang")
-      set(WALBERLA_LIBS ${WALBERLA_LIBS} stdc++fs -lmpi)
+      set(WALBERLA_LIBS ${WALBERLA_LIBS} stdc++fs -lmpi -lpfft -lfftw3_mpi)
     endif()
     if("${MPIEXEC_BACKEND_NAME}" STREQUAL "OpenMPI")
       set(WALBERLA_LIBS ${WALBERLA_LIBS} -lmpi_cxx)
->>>>>>> 71bbbf82
     endif()
   endif()
   if(WALBERLA_USE_AVX)
