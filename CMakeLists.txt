--- conflicted
+++ resolved
@@ -83,21 +83,6 @@
 # User input options
 # ##############################################################################
 
-<<<<<<< HEAD
-option(WITH_PYTHON "Build with Python bindings" ON)
-option(WITH_GSL "Build with GSL support" OFF)
-option(WITH_CUDA "Build with GPU support" OFF)
-option(WITH_HDF5 "Build with HDF5 support" OFF)
-option(WITH_TESTS "Enable tests" ON)
-option(WITH_SCAFACOS "Build with ScaFaCoS support" OFF)
-option(WITH_STOKESIAN_DYNAMICS "Build with Stokesian Dynamics" OFF)
-option(WITH_WALBERLA "Build with WALBERLA Lattice-Boltzmann support" OFF)
-option(WALBERLA_USE_AVX
-       "Build WALBERLA Lattice-Boltzmann with AVX vectorization" OFF)
-option(ESPRESSO_BUILD_WITH_WALBERLA_FFT "Build waLBerla with FFT support" ${WITH_WALBERLA})
-option(WITH_BENCHMARKS "Enable benchmarks" OFF)
-option(WITH_VALGRIND_INSTRUMENTATION
-=======
 option(ESPRESSO_BUILD_WITH_PYTHON "Build with Python bindings" ON)
 option(ESPRESSO_BUILD_WITH_GSL "Build with GSL support" OFF)
 option(ESPRESSO_BUILD_WITH_FFTW "Build with FFTW support" ON)
@@ -107,9 +92,12 @@
 option(ESPRESSO_BUILD_WITH_SCAFACOS "Build with ScaFaCoS support" OFF)
 option(ESPRESSO_BUILD_WITH_STOKESIAN_DYNAMICS "Build with Stokesian Dynamics"
        OFF)
+option(ESPRESSO_BUILD_WITH_WALBERLA_LIB "Build with waLBerla lattice-Boltzmann support" OFF)
+option(ESPRESSO_BUILD_WITH_WALBERLA_USE_AVX
+       "Build waLBerla lattice-Boltzmann with AVX vectorization" OFF)
+option(ESPRESSO_BUILD_WITH_WALBERLA_FFT "Build waLBerla with FFT support" ${ESPRESSO_BUILD_WITH_WALBERLA_LIB})
 option(ESPRESSO_BUILD_BENCHMARKS "Enable benchmarks" OFF)
 option(ESPRESSO_BUILD_WITH_VALGRIND_MARKERS
->>>>>>> 1970f48c
        "Build with valgrind instrumentation markers" OFF)
 option(ESPRESSO_BUILD_WITH_CPPCHECK "Run Cppcheck during compilation" OFF)
 if(CMAKE_CXX_COMPILER_ID MATCHES "Clang")
@@ -164,10 +152,6 @@
 # Check which config file to use
 include(espresso_myconfig)
 
-if(WITH_WALBERLA)
-  set(CMAKE_CXX_STANDARD 17)
-endif()
-
 #
 # Pretty function
 #
@@ -200,7 +184,7 @@
 add_library(espresso_avx_flags INTERFACE)
 add_library(espresso::avx_flags ALIAS espresso_avx_flags)
 
-function(enable_avx2_support)
+function(espresso_enable_avx2_support)
   set(compiler_avx2_flag "")
   foreach(flag_name "-mavx2" "/arch:AVX2")
     string(REGEX REPLACE "[^0-9A-Za-z_]" "_" flag_variable "${flag_name}")
@@ -622,7 +606,7 @@
 endif()
 
 # Walberla
-if(WITH_WALBERLA)
+if(ESPRESSO_BUILD_WITH_WALBERLA_LIB)
   include(FetchContent)
   FetchContent_Declare(
     walberla
@@ -655,11 +639,10 @@
     set(CMAKE_CXX_CLANG_TIDY "")
     add_subdirectory("${walberla_SOURCE_DIR}" "${walberla_BINARY_DIR}")
     set(CMAKE_CXX_CLANG_TIDY "${ESPRESSO_DEFAULT_CXX_CLANG_TIDY}")
-    set(LB_WALBERLA 1)
     set(WALBERLA_LIBS
         walberla::core walberla::domain_decomposition walberla::blockforest
-        walberla::boundary walberla::core walberla::domain_decomposition
-        walberla::field walberla::lbm walberla::timeloop walberla::vtk)
+        walberla::boundary walberla::field walberla::lbm walberla::timeloop
+        walberla::vtk)
     if(ESPRESSO_BUILD_WITH_WALBERLA_FFT)
       set(WALBERLA_LIBS ${WALBERLA_LIBS} walberla::fft)
     endif()
@@ -685,10 +668,10 @@
       endif()
     endif()
   endif()
-  if(WALBERLA_USE_AVX)
-    enable_avx2_support()
-  endif()
-endif(WITH_WALBERLA)
+  if(ESPRESSO_BUILD_WITH_WALBERLA_USE_AVX)
+    espresso_enable_avx2_support()
+  endif()
+endif()
 
 #
 # Subdirectories
