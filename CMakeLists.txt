--- conflicted
+++ resolved
@@ -25,11 +25,6 @@
 
 enable_language(CXX)
 
-<<<<<<< HEAD
-set(PROJECT_VERSION "4.0.0")
-string(REGEX REPLACE "^([1-9]+)\\.[0-9]+.*$" "\\1" SOVERSION "${PROJECT_VERSION}")
-if (NOT ${SOVERSION} MATCHES "^[1-9]+$")
-=======
 set(PROJECT_VERSION "4.1-dev")
 string(REGEX
        REPLACE "^([1-9]+)\\.[0-9]+.*$"
@@ -37,7 +32,6 @@
                SOVERSION
                "${PROJECT_VERSION}")
 if(NOT ${SOVERSION} MATCHES "^[1-9]+$")
->>>>>>> daba1305
   message(FATAL_ERROR "Could not determind SOVERSION from ${PROJECT_VERSION}")
 endif(NOT ${SOVERSION} MATCHES "^[1-9]+$")
 
@@ -52,19 +46,6 @@
     set(CMAKE_BUILD_TYPE "Release" CACHE STRING "Choose the type of build, options are: Debug Release RelWithDebInfo MinSizeRel." FORCE)
 endif(NOT CMAKE_BUILD_TYPE)
 
-<<<<<<< HEAD
-# Parse repository info from git if available
-if(EXISTS "${CMAKE_SOURCE_DIR}/.git")
-  include(version)
-endif()
-
-configure_file(
-  ${CMAKE_SOURCE_DIR}/src/version.hpp.in
-  ${CMAKE_BINARY_DIR}/src/version.hpp
-  )
-
-=======
->>>>>>> daba1305
 # On Mac OS X, first look for other packages, then frameworks
 set(CMAKE_FIND_FRAMEWORK LAST)
 
@@ -315,22 +296,6 @@
   endif(HDF5_IS_PARALLEL)
 endif(WITH_HDF5)
 
-<<<<<<< HEAD
-# Check for the h5xx submodule
-# and try to check it out if not found or update it if found.
-if(WITH_HDF5)
-  if(EXISTS "${CMAKE_SOURCE_DIR}/.git")
-    # Try to find git
-    find_package(Git)
-    if(GIT_FOUND)
-      if (NOT EXISTS "${CMAKE_SOURCE_DIR}/libs/h5xx/.git")
-        execute_process(COMMAND ${GIT_EXECUTABLE} submodule update --init -- libs/h5xx
-          WORKING_DIRECTORY ${CMAKE_SOURCE_DIR})
-      else()
-        execute_process(COMMAND ${GIT_EXECUTABLE} submodule update -- libs/h5xx
-          WORKING_DIRECTORY ${CMAKE_SOURCE_DIR})
-      endif()
-=======
 # Check for the h5xx submodule and try to check it out if not found or update it
 # if found.
 if(WITH_HDF5 AND EXISTS "${CMAKE_SOURCE_DIR}/.git")
@@ -344,7 +309,6 @@
     else()
       execute_process(COMMAND ${GIT_EXECUTABLE} submodule update -- libs/h5xx
                       WORKING_DIRECTORY ${CMAKE_SOURCE_DIR})
->>>>>>> daba1305
     endif()
   endif()
   if(NOT EXISTS ${CMAKE_SOURCE_DIR}/libs/h5xx/h5xx/h5xx.hpp)
