--- conflicted
+++ resolved
@@ -392,18 +392,12 @@
             # add extra warnings
             $<$<CXX_COMPILER_ID:Clang>:-Wextern-initializer>
             # disable warnings from -Wextra
-<<<<<<< HEAD
-            -Wno-sign-compare -Wno-unused-function -Wno-unused-variable
-            -Wno-unused-parameter -Wno-missing-braces
-            $<$<CXX_COMPILER_ID:GNU>:-Wno-clobbered>
-=======
             -Wno-sign-compare
             -Wno-unused-function
             -Wno-unused-variable
             -Wno-unused-parameter
             -Wno-missing-braces
-            $<$<CXX_COMPILER_ID:GNU>:-Wno-clobbered;-Wno-cast-function-type>
->>>>>>> 403df2d1
+            $<$<CXX_COMPILER_ID:GNU>:-Wno-clobbered>
             $<$<CXX_COMPILER_ID:Intel>:-wd592>)
 
 # disable more warnings from -Wextra
