# Copyright (C) 2009-2019 The ESPResSo project
# Copyright (C) 2009,2010
#   Max-Planck-Institute for Polymer Research, Theory Group
#
# This file is part of ESPResSo.
#
# ESPResSo is free software: you can redistribute it and/or modify
# it under the terms of the GNU General Public License as published by
# the Free Software Foundation, either version 3 of the License, or
# (at your option) any later version.
#
# ESPResSo is distributed in the hope that it will be useful,
# but WITHOUT ANY WARRANTY; without even the implied warranty of
# MERCHANTABILITY or FITNESS FOR A PARTICULAR PURPOSE.  See the
# GNU General Public License for more details.
#
# You should have received a copy of the GNU General Public License
# along with this program.  If not, see <http://www.gnu.org/licenses/>.
#

cmake_minimum_required(VERSION 3.16)
message(STATUS "CMake version: ${CMAKE_VERSION}")
if(POLICY CMP0076)
  # make target_sources() convert relative paths to absolute
  cmake_policy(SET CMP0076 NEW)
endif()
if(POLICY CMP0025)
  # make CXX_COMPILER_ID return "AppleClang" instead of "Clang" for Apple Clang
  cmake_policy(SET CMP0025 NEW)
endif()
# CMake modules/macros are in a subdirectory to keep this file cleaner
set(CMAKE_MODULE_PATH ${CMAKE_CURRENT_SOURCE_DIR}/cmake)

# C++ standard
enable_language(CXX)
set(CMAKE_CXX_STANDARD 14 CACHE STRING "C++ standard to be used")
set(CMAKE_CXX_STANDARD_REQUIRED ON)
set(CMAKE_CXX_EXTENSIONS OFF)

include(FeatureSummary)
include(GNUInstallDirs)
project(ESPResSo)
include(option_enum)
if(POLICY CMP0074)
  # make find_package() use <PackageName>_ROOT variables
  cmake_policy(SET CMP0074 NEW)
endif()

set(PROJECT_VERSION "4.2-dev")

#
# CMake internal vars
#

# Select the build type
option_enum(
  varname "CMAKE_BUILD_TYPE" help_text "build type" default_value "Release"
  possible_values
  "Debug;Release;RelWithDebInfo;MinSizeRel;Coverage;RelWithAssert")
set(CMAKE_CXX_FLAGS_COVERAGE "${CMAKE_CXX_FLAGS_COVERAGE} -Og -g")
set(CMAKE_CXX_FLAGS_RELWITHASSERT "${CMAKE_CXX_FLAGS_RELWITHASSERT} -O3 -g")

# On Mac OS X, first look for other packages, then frameworks
set(CMAKE_FIND_FRAMEWORK LAST)

# ##############################################################################
# User input options
# ##############################################################################

option(WITH_PYTHON "Build with Python bindings" ON)
option(WITH_GSL "Build with GSL support" OFF)
option(WITH_CUDA "Build with GPU support" OFF)
option(WITH_HDF5 "Build with HDF5 support" OFF)
option(WITH_TESTS "Enable tests" ON)
option(WITH_SCAFACOS "Build with ScaFaCoS support" OFF)
option(WITH_STOKESIAN_DYNAMICS "Build with Stokesian Dynamics" OFF)
option(WITH_BENCHMARKS "Enable benchmarks" OFF)
option(WITH_VALGRIND_INSTRUMENTATION
       "Build with valgrind instrumentation markers" OFF)
option(WITH_WALBERLA "Build with WALBERLA Lattice-Boltzmann support" OFF)
option(WALBERLA_USE_AVX "Build WALBERLA Lattice-Boltzmann with AVX vectorization" OFF)
if(CMAKE_CXX_COMPILER_ID MATCHES "Clang")
  option(WITH_CLANG_TIDY "Run Clang-Tidy during compilation" OFF)
endif()
if(CMAKE_CXX_COMPILER_ID MATCHES "Clang" OR CMAKE_CXX_COMPILER_ID STREQUAL
                                            "GNU")
  option(WITH_COVERAGE "Generate code coverage report for C++ code" OFF)
  option(WITH_COVERAGE_PYTHON "Generate code coverage report for Python code"
         OFF)
  option(WITH_ASAN "Build with address sanitizer" OFF)
  option(WITH_UBSAN "Build with undefined behavior sanitizer" OFF)
endif()
if(CMAKE_CXX_COMPILER_ID MATCHES "Clang" AND NOT APPLE)
  option(
    WITH_MSAN
    "Build with memory sanitizer (experimental; requires a memory-sanitized Python interpreter)"
    OFF)
endif()
option(WARNINGS_ARE_ERRORS "Treat warnings as errors during compilation" OFF)
option(WITH_CCACHE "Use ccache compiler invocation." OFF)
option(WITH_PROFILER "Enable profiler annotations." OFF)
set(TEST_TIMEOUT "300" CACHE STRING
                             "Timeout in seconds for each testsuite test")

if(WITH_CCACHE)
  find_program(CCACHE ccache)
  if(CCACHE)
    message(STATUS "Found ccache ${CCACHE}")
    set(CMAKE_CXX_COMPILER_LAUNCHER ${CCACHE} CACHE STRING "ccache executable")
  else()
    message(FATAL_ERROR "ccache not found.")
  endif(CCACHE)
endif(WITH_CCACHE)

# Write compile commands to file, for various tools...
set(CMAKE_EXPORT_COMPILE_COMMANDS ON)

# choose the name of the config file
set(MYCONFIG_NAME "myconfig.hpp" CACHE STRING
                                       "Default name of the local config file")

# Check which config file to use
include(MyConfig)

#
# Pretty function
#

include(CheckCXXSourceCompiles)

set(__PRETTYFUNC__ __func__)
foreach(func_name __PRETTY_FUNCTION__ __FUNCTION__)
  check_cxx_source_compiles(
    "
     #include <string>
     int main() { std::string(${func_name}); }
     " result${func_name})
  if(result${func_name})
    set(__PRETTYFUNC__ ${func_name})
    break()
  endif(result${func_name})
endforeach(func_name __PRETTY_FUNCTION__ __FUNCTION__)

#
# Libraries
#

# CUDA compiler
if(WITH_CUDA)
  set(CMAKE_CUDA_STANDARD ${CMAKE_CXX_STANDARD})
  set(MINIMAL_CUDA_VERSION 10.0)
  option_enum(varname "WITH_CUDA_COMPILER" help_text "CUDA compiler"
              default_value "nvcc" possible_values "nvcc;clang")
  if(WITH_CUDA_COMPILER STREQUAL "nvcc")
    find_package(CUDA ${MINIMAL_CUDA_VERSION} REQUIRED)
    find_package(CUDACompilerNVCC ${MINIMAL_CUDA_VERSION} REQUIRED)
  elseif(WITH_CUDA_COMPILER STREQUAL "clang")
    if(WITH_COVERAGE)
      message(
        FATAL_ERROR
          "Cannot enable code coverage with Clang as the CUDA compiler")
    endif()
    find_package(CUDACompilerClang 9.0 REQUIRED)
  else()
    message(FATAL_ERROR "Unknown CUDA compiler '${WITH_CUDA_COMPILER}'")
  endif()
endif(WITH_CUDA)

find_package(PythonInterp 3.7 REQUIRED)

if(WITH_PYTHON)
  find_package(Cython 0.29.14 REQUIRED)
  find_package(PythonHeaders REQUIRED)
  find_package(NumPy REQUIRED)
  find_program(IPYTHON_EXECUTABLE NAMES jupyter ipython3 ipython)
endif(WITH_PYTHON)

find_package(FFTW3)
if(FFTW3_FOUND)
  set(FFTW 3)
endif(FFTW3_FOUND)

# If we build Python bindings, turn on script interface
if(WITH_PYTHON)
  set(WITH_SCRIPT_INTERFACE ON)
endif()

# We need the parallel hdf5 version!
if(WITH_HDF5)
  # The FindHDF5 function will fall back to the serial version if no parallel
  # version was found, and print to the CMake log that HDF5 was found. There is
  # no QUIET argument to override that message. This can be confusing to people
  # who are not familiar with the way hdf5 is distributed in Linux package
  # repositories (libhdf5-dev is the serial version).
  set(HDF5_PREFER_PARALLEL 1)
  find_package(HDF5 "1.8" REQUIRED COMPONENTS C)
  if(HDF5_FOUND)
    if(HDF5_IS_PARALLEL)
      set(H5MD 1)
      add_feature_info(HDF5 ON "parallel")
    else()
      unset(H5MD)
      set(HDF5_FOUND FALSE)
      message(FATAL_ERROR "HDF5 parallel version not found.")
    endif(HDF5_IS_PARALLEL)
  endif(HDF5_FOUND)
endif(WITH_HDF5)

# Check for the h5xx submodule and try to check it out if not found or update it
# if found.
if(WITH_HDF5 AND EXISTS "${CMAKE_SOURCE_DIR}/.git")
  # Try to find git
  find_package(Git)
  if(GIT_FOUND)
    if(NOT EXISTS "${CMAKE_SOURCE_DIR}/libs/h5xx/.git")
      execute_process(COMMAND ${GIT_EXECUTABLE} submodule update --init --
                              libs/h5xx WORKING_DIRECTORY ${CMAKE_SOURCE_DIR})
    else()
      execute_process(COMMAND ${GIT_EXECUTABLE} submodule update -- libs/h5xx
                      WORKING_DIRECTORY ${CMAKE_SOURCE_DIR})
    endif()
  endif()
endif()

if(WITH_SCAFACOS)
  find_package(PkgConfig REQUIRED)
  pkg_check_modules(SCAFACOS scafacos REQUIRED)
  if(SCAFACOS_FOUND)
    set(SCAFACOS 1)
  endif(SCAFACOS_FOUND)
endif(WITH_SCAFACOS)

if(WITH_GSL)
  find_package(GSL REQUIRED)
else()
  find_package(GSL)
endif(WITH_GSL)

if(GSL_FOUND)
  set(GSL 1)
endif(GSL_FOUND)

if(WITH_STOKESIAN_DYNAMICS)
  set(CMAKE_INSTALL_LIBDIR
      "${CMAKE_INSTALL_PREFIX}/${PYTHON_INSTDIR}/espressomd")
  include(FetchContent)
  FetchContent_Declare(
    stokesian_dynamics
    GIT_REPOSITORY https://github.com/hmenke/espresso-stokesian-dynamics.git
    GIT_TAG 862a7537a366f0c32f0c25e46bd107bea590faea)
  FetchContent_GetProperties(stokesian_dynamics)
  set(STOKESIAN_DYNAMICS 1)
  if(NOT stokesian_dynamics_POPULATED)
    FetchContent_Populate(stokesian_dynamics)
    add_subdirectory(${stokesian_dynamics_SOURCE_DIR}
                     ${stokesian_dynamics_BINARY_DIR})
  endif()
endif(WITH_STOKESIAN_DYNAMICS)

if(WITH_VALGRIND_INSTRUMENTATION)
  find_package(PkgConfig REQUIRED)
  pkg_check_modules(VALGRIND valgrind REQUIRED)
  if(VALGRIND_FOUND)
    set(VALGRIND_INSTRUMENTATION 1)
    message(STATUS ${VALGRIND_INCLUDE_DIRS})
    include_directories(SYSTEM ${VALGRIND_INCLUDE_DIRS})
  endif(VALGRIND_FOUND)
endif(WITH_VALGRIND_INSTRUMENTATION)

#
# MPI
#

find_package(MPI 3.0 REQUIRED)

#
# Boost
#

list(APPEND BOOST_COMPONENTS mpi serialization filesystem system)

if(WITH_TESTS)
  list(APPEND BOOST_COMPONENTS unit_test_framework)
endif()

find_package(Boost 1.69.0 REQUIRED ${BOOST_COMPONENTS})

#
# Paths
#

set(CMAKE_INSTALL_RPATH "${CMAKE_INSTALL_PREFIX}/${PYTHON_INSTDIR}/espressomd")

#
# Flags
#

# drop 'lib' prefix from all libraries
set(CMAKE_SHARED_LIBRARY_PREFIX "")

add_library(coverage_interface INTERFACE)
if(WITH_COVERAGE)
  if(CMAKE_CXX_COMPILER_ID MATCHES "Clang")
    target_compile_options(
      coverage_interface INTERFACE -g -fprofile-instr-generate
                                   -fcoverage-mapping)
  else()
    target_compile_options(
      coverage_interface INTERFACE -g --coverage -fprofile-arcs -ftest-coverage)
    target_link_libraries(coverage_interface INTERFACE gcov)
  endif()
endif()

add_library(cxx_interface INTERFACE)
target_compile_options(
  cxx_interface
  INTERFACE -Wall
            -Wextra
            $<$<BOOL:${WARNINGS_ARE_ERRORS}>:-Werror>
            # add extra warnings
            $<$<CXX_COMPILER_ID:Clang>:-Wextern-initializer>
            $<$<CXX_COMPILER_ID:Clang>:-Wrange-loop-analysis>
            -Wfloat-conversion
            # disable warnings from -Wextra
            -Wno-sign-compare
            -Wno-unused-function
            -Wno-unused-variable
            -Wno-unused-parameter
            -Wno-missing-braces
            $<$<CXX_COMPILER_ID:GNU>:-Wno-clobbered>
            $<$<CXX_COMPILER_ID:Intel>:-wd592>)

# disable more warnings from -Wextra
if(CMAKE_CXX_COMPILER_ID STREQUAL "GNU" AND CMAKE_SYSTEM_PROCESSOR MATCHES
                                            "arm")
  target_compile_options(cxx_interface INTERFACE -Wno-psabi)
endif()
if(NOT CMAKE_CXX_COMPILER_ID STREQUAL "Intel"
   AND NOT (CMAKE_CXX_COMPILER_ID STREQUAL "GNU" AND CMAKE_CXX_COMPILER_VERSION
                                                     VERSION_LESS "7.0.0"))
  target_compile_options(cxx_interface INTERFACE -Wno-implicit-fallthrough)
endif()
if(NOT CMAKE_CXX_COMPILER_ID STREQUAL "GNU" AND NOT CMAKE_CXX_COMPILER_ID
                                                STREQUAL "Intel")
  target_compile_options(cxx_interface INTERFACE -Wno-unused-private-field)
endif()
if(CMAKE_CXX_COMPILER_ID MATCHES "Clang")
  target_compile_options(cxx_interface
                         INTERFACE -Wno-gnu-zero-variadic-macro-arguments)
  if(CMAKE_CXX_COMPILER_VERSION VERSION_GREATER_EQUAL "8.0.0")
    target_compile_options(cxx_interface INTERFACE -Wimplicit-float-conversion)
  endif()
  if(NOT CMAKE_CXX_COMPILER_ID STREQUAL "AppleClang"
     AND CMAKE_CXX_COMPILER_VERSION VERSION_GREATER_EQUAL "11.0.0")
    target_compile_options(cxx_interface INTERFACE -Wnon-c-typedef-for-linkage)
  endif()
endif()

if(NOT CMAKE_CXX_COMPILER_ID STREQUAL "GNU" OR CMAKE_CXX_COMPILER_VERSION
                                               VERSION_GREATER "4.8.5")
  # older GCC versions don't support -Wno-pedantic which we need in src/python
  target_compile_options(cxx_interface INTERFACE -pedantic)
endif()
if(CMAKE_CXX_COMPILER_ID STREQUAL "GNU" AND CMAKE_CXX_COMPILER_VERSION
                                            VERSION_GREATER_EQUAL "8.1.0")
  target_compile_options(cxx_interface INTERFACE -Wno-cast-function-type)
endif()
if(CMAKE_CXX_COMPILER_ID STREQUAL "Intel" AND CMAKE_CXX_COMPILER_VERSION
                                              VERSION_LESS "16.0")
  # workaround for compiler crash related to decltype() and variadic template
  # usage inside Boost
  target_compile_options(cxx_interface
                         INTERFACE -DBOOST_NO_CXX11_VARIADIC_TEMPLATES)
endif()

# prevent 80-bit arithmetic on old Intel processors
if(CMAKE_CXX_COMPILER_ID STREQUAL "GNU" AND CMAKE_SIZEOF_VOID_P EQUAL 4
   AND CMAKE_SYSTEM_PROCESSOR MATCHES "[xX]86")
  target_compile_options(cxx_interface INTERFACE -ffloat-store)
endif()

# enable boost::variant with more than 20 types
target_compile_options(
  cxx_interface INTERFACE -DBOOST_MPL_CFG_NO_PREPROCESSED_HEADERS
                          -DBOOST_MPL_LIMIT_LIST_SIZE=30)

set(CMAKE_MACOSX_RPATH TRUE)

#
# Sanitizers
#

if(WITH_ASAN AND WITH_MSAN)
  message(
    FATAL_ERROR
      "Address sanitizer and memory sanitizer cannot be enabled simultaneously")
endif()
if(WITH_ASAN)
  set(CMAKE_CXX_FLAGS_RELEASE "${CMAKE_CXX_FLAGS_RELEASE} -g -O1")
  target_compile_options(cxx_interface INTERFACE -fsanitize=address
                                                 -fno-omit-frame-pointer)
  target_link_libraries(cxx_interface INTERFACE -fsanitize=address)
endif()
if(WITH_MSAN)
  set(CMAKE_CXX_FLAGS_RELEASE "${CMAKE_CXX_FLAGS_RELEASE} -g -O1")
  target_compile_options(cxx_interface INTERFACE -fsanitize=memory
                                                 -fno-omit-frame-pointer)
  target_link_libraries(cxx_interface INTERFACE -fsanitize=memory)
endif()
if(WITH_UBSAN)
  target_compile_options(cxx_interface INTERFACE -fsanitize=undefined)
  target_link_libraries(cxx_interface INTERFACE -fsanitize=undefined)
endif()

target_link_libraries(cxx_interface INTERFACE coverage_interface)

#
# Static analysis
#

if(WITH_CLANG_TIDY)
  find_package(ClangTidy "${CMAKE_CXX_COMPILER_VERSION}" EXACT REQUIRED)
  set(CMAKE_CXX_CLANG_TIDY "${CLANG_TIDY_EXE};--extra-arg=--cuda-host-only")
endif()

#
# Testing
#

if(WITH_TESTS)
  enable_testing()
  add_custom_target(check)
  set(CTEST_ARGS ""
      CACHE STRING
            "Extra arguments to give to ctest calls (separated by semicolons)")
  set(TEST_NP "4" CACHE STRING "Maximal number of MPI ranks to use per test")
  if(WITH_PYTHON)
    add_subdirectory(testsuite)
  endif(WITH_PYTHON)
endif(WITH_TESTS)

if(WITH_BENCHMARKS)
  add_custom_target(benchmark)
  add_subdirectory(maintainer/benchmarks)
endif(WITH_BENCHMARKS)

# Walberla
if(WITH_WALBERLA)
  set(CMAKE_CXX_STANDARD 17)
  set(CMAKE_CUDA_STANDARD 14)
  set(CMAKE_CUDA_STANDARD_REQUIRED TRUE)
  set(CMAKE_CXX_STANDARD_REQUIRED TRUE)
  include(FetchContent)
  FetchContent_Declare(
    walberla
    GIT_REPOSITORY https://i10git.cs.fau.de/walberla/walberla
    GIT_TAG        b17ca5caf00db7d19f86c5f85c6f67fec6c16aff
    PATCH_COMMAND  patch -p0 -sN --ignore-whitespace -i
<<<<<<< HEAD
                   ${PROJECT_SOURCE_DIR}/cmake/waLBerlaFunctions.patch || echo "Patch not applied"
=======
                   ${PROJECT_SOURCE_DIR}/cmake/waLBerlaFunctions.patch || echo "Patch not applied!"
>>>>>>> c037131a
  )
  if(NOT walberla_POPULATED)
    FetchContent_Populate(walberla)
    set(WALBERLA_BUILD_TESTS off CACHE BOOL "")
    set(WALBERLA_BUILD_BENCHMARKS off CACHE BOOL "")
    set(WALBERLA_BUILD_TOOLS off CACHE BOOL "")
    set(WALBERLA_BUILD_TUTORIALS off CACHE BOOL "")
    set(WALBERLA_BUILD_SHOWCASES off CACHE BOOL "")
    set(WALBERLA_BUILD_DOC off CACHE BOOL "")
    set(CMAKE_POSITION_INDEPENDENT_CODE on CACHE BOOL "")
    add_subdirectory("${walberla_SOURCE_DIR}" "${walberla_BINARY_DIR}")
    set(WALBERLA 1)
    set(LB_WALBERLA 1)
    set(WALBERLA_LIBS
        walberla::core walberla::domain_decomposition walberla::blockforest
        walberla::boundary walberla::core walberla::domain_decomposition
        walberla::field walberla::lbm walberla::timeloop walberla::vtk walberla::fft)
    # TODO WALBERLA: remove -lmpi_cxx -lmpi (required to find symbol MPI::Datatype::Free() in VTK code) and -lstdc++fs
    # TODO WALBERLA: remove -lpfft (required to find pfft_free in FFT-code)
    # TODO WALBERLA: remove -lfftw3_mpi (required to find fftw_mpi_execute_r2r in FFT-code)
    if(NOT CMAKE_CXX_COMPILER_ID MATCHES "AppleClang")
      set(WALBERLA_LIBS ${WALBERLA_LIBS} stdc++fs -lmpi_cxx -lmpi -lpfft -lfftw3_mpi)
    endif()
  endif()
endif(WITH_WALBERLA)

#
# Subdirectories
#

add_subdirectory(doc)
add_subdirectory(src)
add_subdirectory(libs)

#
# Feature summary
#

include(FeatureSummary)
feature_summary(WHAT ALL)<|MERGE_RESOLUTION|>--- conflicted
+++ resolved
@@ -456,11 +456,7 @@
     GIT_REPOSITORY https://i10git.cs.fau.de/walberla/walberla
     GIT_TAG        b17ca5caf00db7d19f86c5f85c6f67fec6c16aff
     PATCH_COMMAND  patch -p0 -sN --ignore-whitespace -i
-<<<<<<< HEAD
-                   ${PROJECT_SOURCE_DIR}/cmake/waLBerlaFunctions.patch || echo "Patch not applied"
-=======
                    ${PROJECT_SOURCE_DIR}/cmake/waLBerlaFunctions.patch || echo "Patch not applied!"
->>>>>>> c037131a
   )
   if(NOT walberla_POPULATED)
     FetchContent_Populate(walberla)
