#
# Copyright (C) 2009-2022 The ESPResSo project
# Copyright (C) 2009,2010
#   Max-Planck-Institute for Polymer Research, Theory Group
#
# This file is part of ESPResSo.
#
# ESPResSo is free software: you can redistribute it and/or modify
# it under the terms of the GNU General Public License as published by
# the Free Software Foundation, either version 3 of the License, or
# (at your option) any later version.
#
# ESPResSo is distributed in the hope that it will be useful,
# but WITHOUT ANY WARRANTY; without even the implied warranty of
# MERCHANTABILITY or FITNESS FOR A PARTICULAR PURPOSE.  See the
# GNU General Public License for more details.
#
# You should have received a copy of the GNU General Public License
# along with this program.  If not, see <http://www.gnu.org/licenses/>.
#

cmake_minimum_required(VERSION 3.17)
message(STATUS "CMake version: ${CMAKE_VERSION}")
if(POLICY CMP0076)
  # make target_sources() convert relative paths to absolute
  cmake_policy(SET CMP0076 NEW)
endif()
if(POLICY CMP0025)
  # make CXX_COMPILER_ID return "AppleClang" instead of "Clang" for Apple Clang
  cmake_policy(SET CMP0025 NEW)
endif()
# CMake modules/macros are in a subdirectory to keep this file cleaner
set(CMAKE_MODULE_PATH ${CMAKE_CURRENT_SOURCE_DIR}/cmake)

# C++ standard
enable_language(CXX)
set(CMAKE_CXX_STANDARD 14 CACHE STRING "C++ standard to be used")
set(CMAKE_CXX_STANDARD_REQUIRED ON)
set(CMAKE_CXX_EXTENSIONS OFF)

# require minimal compiler versions
macro(minimal_compiler_version)
  if(CMAKE_CXX_COMPILER_ID STREQUAL "${ARGV0}" AND CMAKE_CXX_COMPILER_VERSION
                                                   VERSION_LESS "${ARGV1}")
    message(FATAL_ERROR "Unsupported compiler ${CMAKE_CXX_COMPILER_ID} \
                 ${CMAKE_CXX_COMPILER_VERSION} (required version >= ${ARGV1})")
  endif()
endmacro()

minimal_compiler_version("GNU" 7.0.0)
minimal_compiler_version("Clang" 8.0.0)
minimal_compiler_version("AppleClang" 11.0.0)
minimal_compiler_version("Intel" 18.0)
minimal_compiler_version("IntelLLVM" 2021.0)

include(FeatureSummary)
include(GNUInstallDirs)
project(ESPResSo)
include(option_enum)
if(POLICY CMP0074)
  # make find_package() use <PackageName>_ROOT variables
  cmake_policy(SET CMP0074 NEW)
endif()

set(PROJECT_VERSION "4.3-dev")

#
# CMake internal vars
#

# Select the build type
option_enum(
  varname "CMAKE_BUILD_TYPE" help_text "build type" default_value "Release"
  possible_values
  "Debug;Release;RelWithDebInfo;MinSizeRel;Coverage;RelWithAssert")
set(CMAKE_CXX_FLAGS_COVERAGE "${CMAKE_CXX_FLAGS_COVERAGE} -Og -g")
set(CMAKE_CXX_FLAGS_RELWITHASSERT "${CMAKE_CXX_FLAGS_RELWITHASSERT} -O3 -g")

# On Mac OS X, first look for other packages, then frameworks
set(CMAKE_FIND_FRAMEWORK LAST)

# ##############################################################################
# User input options
# ##############################################################################

option(WITH_PYTHON "Build with Python bindings" ON)
option(WITH_GSL "Build with GSL support" OFF)
option(WITH_CUDA "Build with GPU support" OFF)
option(WITH_HDF5 "Build with HDF5 support" OFF)
option(WITH_TESTS "Enable tests" ON)
option(WITH_SCAFACOS "Build with ScaFaCoS support" OFF)
option(WITH_STOKESIAN_DYNAMICS "Build with Stokesian Dynamics" OFF)
option(WITH_WALBERLA "Build with WALBERLA Lattice-Boltzmann support" OFF)
option(WALBERLA_USE_AVX
       "Build WALBERLA Lattice-Boltzmann with AVX vectorization" OFF)
option(WITH_BENCHMARKS "Enable benchmarks" OFF)
option(WITH_VALGRIND_INSTRUMENTATION
       "Build with valgrind instrumentation markers" OFF)
option(WITH_CPPCHECK "Run Cppcheck during compilation" OFF)
if(CMAKE_CXX_COMPILER_ID MATCHES "Clang")
  option(WITH_CLANG_TIDY "Run Clang-Tidy during compilation" OFF)
endif()
if(CMAKE_CXX_COMPILER_ID MATCHES "Clang" OR CMAKE_CXX_COMPILER_ID STREQUAL
                                            "GNU")
  option(WITH_COVERAGE "Generate code coverage report for C++ code" OFF)
  option(WITH_COVERAGE_PYTHON "Generate code coverage report for Python code"
         OFF)
  option(WITH_ASAN "Build with address sanitizer" OFF)
  option(WITH_UBSAN "Build with undefined behavior sanitizer" OFF)
endif()
if(CMAKE_CXX_COMPILER_ID MATCHES "Clang" AND NOT APPLE)
  option(
    WITH_MSAN
    "Build with memory sanitizer (experimental; requires a memory-sanitized Python interpreter)"
    OFF)
endif()
option(WARNINGS_ARE_ERRORS "Treat warnings as errors during compilation" OFF)
option(WITH_CCACHE "Use ccache compiler invocation." OFF)
option(WITH_PROFILER "Enable profiler annotations." OFF)
option(INSIDE_DOCKER "Enable when running inside Docker." OFF)
set(TEST_TIMEOUT "300" CACHE STRING
                             "Timeout in seconds for each testsuite test")

if(WITH_CCACHE)
  find_program(CCACHE ccache)
  if(CCACHE)
    message(STATUS "Found ccache ${CCACHE}")
    set(CMAKE_CXX_COMPILER_LAUNCHER ${CCACHE} CACHE STRING "ccache executable")
  else()
    message(FATAL_ERROR "ccache not found.")
  endif(CCACHE)
endif(WITH_CCACHE)

# Write compile commands to file, for various tools...
set(CMAKE_EXPORT_COMPILE_COMMANDS ON)

# choose the name of the config file
set(MYCONFIG_NAME "myconfig.hpp" CACHE STRING
                                       "Default name of the local config file")

# Check which config file to use
include(MyConfig)

if(WITH_WALBERLA)
  set(CMAKE_CXX_STANDARD 17)
endif()

#
# Pretty function
#

include(CheckCXXSourceCompiles)

# cross-platform macro to print the function name in error messages
set(PRETTY_FUNCTION_EXTENSION __func__)

# search for a supported compiler extension that prints the function name as
# well as its list of arguments, return type and namespace
foreach(func_name __PRETTY_FUNCTION__ __FUNCSIG__ __FUNCTION__)
  check_cxx_source_compiles(
    "
     #include <string>
     int main() { std::string(${func_name}); }
     " result${func_name})
  if(result${func_name})
    set(PRETTY_FUNCTION_EXTENSION ${func_name})
    break()
  endif(result${func_name})
endforeach()

#
# AVX2 support
#

include(CheckCXXCompilerFlag)

add_library(Espresso_avx_flags INTERFACE)
add_library(Espresso::avx_flags ALIAS Espresso_avx_flags)

function(enable_avx2_support)
  set(compiler_avx2_flag "")
  foreach(flag_name "-mavx2" "/arch:AVX2")
    string(REGEX REPLACE "[^0-9A-Za-z_]" "_" flag_variable "${flag_name}")
    check_cxx_compiler_flag("${flag_name}"
                            compiler_has_${flag_variable}_flag_result)
    if(compiler_has_${flag_variable}_flag_result)
      set(compiler_avx2_flag "${flag_name}")
      target_compile_options(Espresso_avx_flags
                             INTERFACE "${compiler_avx2_flag}")
      break()
    endif()
  endforeach()
  if(compiler_avx2_flag STREQUAL "")
    message(
      FATAL_ERROR
        "${CMAKE_CXX_COMPILER_ID} ${CMAKE_CXX_COMPILER_VERSION} doesn't support AVX2-specific compiler flags."
    )
  endif()
  if(NOT compiler_avx2_flag STREQUAL "/arch:AVX2")
    execute_process(
      COMMAND ${CMAKE_CXX_COMPILER} -march=native -E -v - INPUT_FILE /dev/null
      OUTPUT_VARIABLE march_native_output_string
      ERROR_VARIABLE march_native_output_string)
    if(NOT "${march_native_output_string}" MATCHES
       "[ \n](\\+avx2|-mavx2|-D__AVX2__)[ \n]")
      message(
        FATAL_ERROR
          "AVX2 not supported on this CPU architecture according to ${CMAKE_CXX_COMPILER_ID} ${CMAKE_CXX_COMPILER_VERSION}. While ESPResSo will still compile, you will get SIGILL crashes when calling AVX functions."
      )
    endif()
  endif()
  set(CMAKE_REQUIRED_FLAGS_BACKUP "${CMAKE_REQUIRED_FLAGS}")
  set(CMAKE_REQUIRED_FLAGS "${CMAKE_REQUIRED_FLAGS} ${compiler_avx2_flag}")
  check_cxx_source_compiles(
    "#include <immintrin.h>
       __m256i xi_i = _mm256_set_epi32(1, 2, 3, 4, 5, 6, 7, 8);
       __m256  xi_s = _mm256_set_ps(0.f, 1.f, 2.f, 3.f, 4.f, 5.f, 6.f, 7.f);
       __m256d xi_d = _mm256_set_pd(0.0, 1.0, 2.0, 3.0);
       int main() {}
      " compiler_has_avx2_support)
  set(CMAKE_REQUIRED_FLAGS "${CMAKE_REQUIRED_FLAGS_BACKUP}")
  if(NOT compiler_has_avx2_support)
    message(
      FATAL_ERROR
        "Cannot execute a simple AVX2 program compiled by ${CMAKE_CXX_COMPILER_ID} ${CMAKE_CXX_COMPILER_VERSION}."
    )
  endif()
endfunction()

#
# Libraries
#

# CUDA compiler
if(WITH_CUDA)
  enable_language(CUDA)
  set(CMAKE_CUDA_STANDARD 14)
  set(CMAKE_CUDA_STANDARD_REQUIRED ON)
  set(MINIMAL_CUDA_VERSION 10.0)
  find_package(CUDAToolkit ${MINIMAL_CUDA_VERSION} REQUIRED)
  option_enum(varname "WITH_CUDA_COMPILER" help_text "CUDA compiler"
              default_value "nvcc" possible_values "nvcc;clang")
  if(WITH_CUDA_COMPILER STREQUAL "nvcc")
    find_package(CUDACompilerNVCC ${MINIMAL_CUDA_VERSION} REQUIRED)
  elseif(WITH_CUDA_COMPILER STREQUAL "clang")
    if(WITH_COVERAGE)
      message(
        FATAL_ERROR
          "Cannot enable code coverage with Clang as the CUDA compiler")
    endif()
    find_package(CUDACompilerClang 9.0 REQUIRED)
  else()
    message(FATAL_ERROR "Unknown CUDA compiler '${WITH_CUDA_COMPILER}'")
  endif()
endif(WITH_CUDA)

find_package(PythonInterp 3.8 REQUIRED)

if(WITH_PYTHON)
  find_package(Cython 0.29.14 REQUIRED)
  find_package(PythonHeaders REQUIRED)
  find_package(NumPy REQUIRED)
  find_program(IPYTHON_EXECUTABLE NAMES jupyter ipython3 ipython)
endif(WITH_PYTHON)

find_package(FFTW3)
if(FFTW3_FOUND)
  set(FFTW 3)
endif(FFTW3_FOUND)

# If we build Python bindings, turn on script interface
if(WITH_PYTHON)
  set(WITH_SCRIPT_INTERFACE ON)
endif()

# We need the parallel hdf5 version!
if(WITH_HDF5)
  # The FindHDF5 function will fall back to the serial version if no parallel
  # version was found, and print to the CMake log that HDF5 was found. There is
  # no QUIET argument to override that message. This can be confusing to people
  # who are not familiar with the way hdf5 is distributed in Linux package
  # repositories (libhdf5-dev is the serial version).
  set(HDF5_PREFER_PARALLEL 1)
  find_package(HDF5 "1.8" REQUIRED COMPONENTS C)
  if(HDF5_FOUND)
    if(HDF5_IS_PARALLEL)
      set(H5MD 1)
      add_feature_info(HDF5 ON "parallel")
    else()
      unset(H5MD)
      set(HDF5_FOUND FALSE)
      message(FATAL_ERROR "HDF5 parallel version not found.")
    endif(HDF5_IS_PARALLEL)
  endif(HDF5_FOUND)
endif(WITH_HDF5)

# Check for the h5xx submodule and try to check it out if not found or update it
# if found.
if(WITH_HDF5 AND EXISTS "${CMAKE_SOURCE_DIR}/.git")
  # Try to find git
  find_package(Git)
  if(GIT_FOUND)
    if(NOT EXISTS "${CMAKE_SOURCE_DIR}/libs/h5xx/.git")
      execute_process(COMMAND ${GIT_EXECUTABLE} submodule update --init --
                              libs/h5xx WORKING_DIRECTORY ${CMAKE_SOURCE_DIR})
    else()
      execute_process(COMMAND ${GIT_EXECUTABLE} submodule update -- libs/h5xx
                      WORKING_DIRECTORY ${CMAKE_SOURCE_DIR})
    endif()
  endif()
endif()

if(WITH_SCAFACOS)
  find_package(PkgConfig REQUIRED)
  pkg_check_modules(SCAFACOS scafacos REQUIRED)
  if(SCAFACOS_FOUND)
    set(SCAFACOS 1)
  endif(SCAFACOS_FOUND)
endif(WITH_SCAFACOS)

if(WITH_GSL)
  find_package(GSL REQUIRED)
else()
  find_package(GSL)
endif(WITH_GSL)

if(GSL_FOUND)
  set(GSL 1)
endif(GSL_FOUND)

if(WITH_STOKESIAN_DYNAMICS)
  set(CMAKE_INSTALL_LIBDIR
      "${CMAKE_INSTALL_PREFIX}/${PYTHON_INSTDIR}/espressomd")
  include(FetchContent)
  FetchContent_Declare(
    stokesian_dynamics
    GIT_REPOSITORY https://github.com/hmenke/espresso-stokesian-dynamics.git
    GIT_TAG 862a7537a366f0c32f0c25e46bd107bea590faea)
  FetchContent_GetProperties(stokesian_dynamics)
  set(STOKESIAN_DYNAMICS 1)
  if(NOT stokesian_dynamics_POPULATED)
    FetchContent_Populate(stokesian_dynamics)
    add_subdirectory(${stokesian_dynamics_SOURCE_DIR}
                     ${stokesian_dynamics_BINARY_DIR})
  endif()
endif(WITH_STOKESIAN_DYNAMICS)

if(WITH_VALGRIND_INSTRUMENTATION)
  find_package(PkgConfig REQUIRED)
  pkg_check_modules(VALGRIND valgrind REQUIRED)
  if(VALGRIND_FOUND)
    set(VALGRIND_INSTRUMENTATION 1)
    message(STATUS ${VALGRIND_INCLUDE_DIRS})
    include_directories(SYSTEM ${VALGRIND_INCLUDE_DIRS})
  endif(VALGRIND_FOUND)
endif(WITH_VALGRIND_INSTRUMENTATION)

#
# MPI
#

find_package(MPI 3.0 REQUIRED)
find_package(MpiexecBackend)

# OpenMPI checks the number of processes against the number of CPUs
if("${MPIEXEC_BACKEND_NAME}" STREQUAL "OpenMPI" AND "${MPIEXEC_BACKEND_VERSION}"
                                                    VERSION_GREATER_EQUAL 2.0.0)
  set(MPIEXEC_OVERSUBSCRIBE "-oversubscribe")
else()
  set(MPIEXEC_OVERSUBSCRIBE "")
endif()

# OpenMPI cannot run two jobs in parallel in a Docker container, because the
# same base folder is used to store the process ids of multiple jobs. Since the
# base folder is deleted upon completion of a job, other jobs will fail when
# attempting to create subdirectories in the base folder.
# https://github.com/open-mpi/ompi/issues/8510
if("${MPIEXEC_BACKEND_NAME}" STREQUAL "OpenMPI" AND INSIDE_DOCKER)
  cmake_host_system_information(RESULT hostname QUERY HOSTNAME)
  function(set_mpiexec_tmpdir)
    set(MPIEXEC_TMPDIR --mca orte_tmpdir_base
                       "/tmp/ompi.${hostname}.$ENV{USER}.${ARGV0}" PARENT_SCOPE)
  endfunction()
else()
  function(set_mpiexec_tmpdir)
    set(MPIEXEC_TMPDIR "" PARENT_SCOPE)
  endfunction()
endif()

#
# Boost
#

list(APPEND BOOST_COMPONENTS mpi serialization filesystem system)

if(WITH_TESTS)
  list(APPEND BOOST_COMPONENTS unit_test_framework)
endif()

find_package(Boost 1.69.0 REQUIRED ${BOOST_COMPONENTS})

#
# Paths
#

set(CMAKE_INSTALL_RPATH "${CMAKE_INSTALL_PREFIX}/${PYTHON_INSTDIR}/espressomd")

#
# Flags
#

# drop 'lib' prefix from all libraries
set(CMAKE_SHARED_LIBRARY_PREFIX "")

add_library(Espresso_coverage_flags INTERFACE)
add_library(Espresso::coverage_flags ALIAS Espresso_coverage_flags)
if(WITH_COVERAGE)
  if(CMAKE_CXX_COMPILER_ID MATCHES "Clang")
    target_compile_options(
      Espresso_coverage_flags INTERFACE -g -fprofile-instr-generate
                                        -fcoverage-mapping)
  else()
    target_compile_options(
      Espresso_coverage_flags INTERFACE -g --coverage -fprofile-arcs
                                        -ftest-coverage)
    target_link_libraries(Espresso_coverage_flags INTERFACE gcov)
  endif()
endif()

add_library(Espresso_cpp_flags INTERFACE)
add_library(Espresso::cpp_flags ALIAS Espresso_cpp_flags)
target_compile_options(
  Espresso_cpp_flags
  INTERFACE
    -Wall
    -Wextra
    -pedantic
    $<$<BOOL:${WARNINGS_ARE_ERRORS}>:-Werror>
    # add extra warnings
    $<$<CXX_COMPILER_ID:Clang>:-Wextern-initializer>
    $<$<CXX_COMPILER_ID:Clang>:-Wrange-loop-analysis>
    -Wfloat-conversion
    $<$<CXX_COMPILER_ID:Clang,AppleClang>:-Wimplicit-float-conversion>
    $<$<AND:$<CXX_COMPILER_ID:Clang>,$<VERSION_GREATER_EQUAL:$<CXX_COMPILER_VERSION>,11.0.0>>:-Wnon-c-typedef-for-linkage>
    # disable warnings from -Wextra
    -Wno-sign-compare
    -Wno-unused-function
    -Wno-unused-parameter
    $<$<CXX_COMPILER_ID:GNU>:-Wno-clobbered>
    $<$<CXX_COMPILER_ID:Intel,IntelLLVM>:-diag-disable=592>
    $<$<CXX_COMPILER_ID:Clang,AppleClang>:-Wno-gnu-zero-variadic-macro-arguments>
    $<$<AND:$<CXX_COMPILER_ID:GNU>,$<VERSION_GREATER_EQUAL:$<CXX_COMPILER_VERSION>,8.1.0>>:-Wno-cast-function-type>
    $<$<NOT:$<CXX_COMPILER_ID:Intel,IntelLLVM>>:-Wno-implicit-fallthrough>
    $<$<NOT:$<CXX_COMPILER_ID:Intel,IntelLLVM,GNU>>:-Wno-unused-private-field>)

# disable warning from -Wextra on ARM processors
if(CMAKE_CXX_COMPILER_ID STREQUAL "GNU" AND CMAKE_SYSTEM_PROCESSOR MATCHES
                                            "arm")
  target_compile_options(Espresso_cpp_flags INTERFACE -Wno-psabi)
endif()

# prevent 80-bit arithmetic on old Intel processors
if(CMAKE_CXX_COMPILER_ID STREQUAL "GNU" AND CMAKE_SIZEOF_VOID_P EQUAL 4
   AND CMAKE_SYSTEM_PROCESSOR MATCHES "[xX]86")
  target_compile_options(Espresso_cpp_flags INTERFACE -ffloat-store)
endif()

# enable boost::variant with more than 20 types
target_compile_options(
  Espresso_cpp_flags INTERFACE -DBOOST_MPL_CFG_NO_PREPROCESSED_HEADERS
                               -DBOOST_MPL_LIMIT_LIST_SIZE=30)

set(CMAKE_MACOSX_RPATH TRUE)

#
# Sanitizers
#

if(WITH_ASAN AND WITH_MSAN)
  message(
    FATAL_ERROR
      "Address sanitizer and memory sanitizer cannot be enabled simultaneously")
endif()
if(WITH_ASAN)
  set(CMAKE_CXX_FLAGS_RELEASE "${CMAKE_CXX_FLAGS_RELEASE} -g -O1")
  target_compile_options(Espresso_cpp_flags INTERFACE -fsanitize=address
                                                      -fno-omit-frame-pointer)
  target_link_libraries(Espresso_cpp_flags INTERFACE -fsanitize=address)
endif()
if(WITH_MSAN)
  set(CMAKE_CXX_FLAGS_RELEASE "${CMAKE_CXX_FLAGS_RELEASE} -g -O1")
  target_compile_options(Espresso_cpp_flags INTERFACE -fsanitize=memory
                                                      -fno-omit-frame-pointer)
  target_link_libraries(Espresso_cpp_flags INTERFACE -fsanitize=memory)
endif()
if(WITH_UBSAN)
  target_compile_options(Espresso_cpp_flags INTERFACE -fsanitize=undefined)
  target_link_libraries(Espresso_cpp_flags INTERFACE -fsanitize=undefined)
endif()

target_link_libraries(Espresso_cpp_flags INTERFACE Espresso::coverage_flags)

#
# Static analysis
#

if(WITH_CLANG_TIDY)
  find_package(ClangTidy "${CMAKE_CXX_COMPILER_VERSION}" EXACT REQUIRED)
  set(CMAKE_CXX_CLANG_TIDY "${CLANG_TIDY_EXE};--extra-arg=--cuda-host-only")
endif()

if(WITH_CPPCHECK)
  find_program(CMAKE_CXX_CPPCHECK NAMES cppcheck)
  if(NOT CMAKE_CXX_CPPCHECK)
    message(FATAL_ERROR "Could not find the program cppcheck.")
  endif()
  list(APPEND CMAKE_CXX_CPPCHECK "--enable=all"
       "--std=c++${CMAKE_CXX_STANDARD}" "--quiet" "--inline-suppr"
       "--suppressions-list=${CMAKE_CURRENT_SOURCE_DIR}/.cppcheck")
  if(WARNINGS_ARE_ERRORS)
    list(APPEND CMAKE_CXX_CPPCHECK "--error-exitcode=2")
  endif()
endif()

#
# Testing
#

if(WITH_TESTS)
  enable_testing()
  add_custom_target(check)
  set(CTEST_ARGS ""
      CACHE STRING
            "Extra arguments to give to ctest calls (separated by semicolons)")
  set(TEST_NP "4" CACHE STRING "Maximal number of MPI ranks to use per test")
  if(WITH_PYTHON)
    add_subdirectory(testsuite)
  endif(WITH_PYTHON)
endif(WITH_TESTS)

if(WITH_BENCHMARKS)
  add_custom_target(benchmark)
  add_subdirectory(maintainer/benchmarks)
endif(WITH_BENCHMARKS)

# Walberla
if(WITH_WALBERLA)
  include(FetchContent)
  FetchContent_Declare(
    walberla
    GIT_REPOSITORY https://i10git.cs.fau.de/walberla/walberla
    GIT_TAG        01a28162ae1aacf7b96152c9f886ce54cc7f53ff
    PATCH_COMMAND  patch -p1 -sN --ignore-whitespace -i
                   ${PROJECT_SOURCE_DIR}/cmake/waLBerla.patch || echo "Patch not applied!"
  )
  if(NOT walberla_POPULATED)
    FetchContent_Populate(walberla)
    set(WALBERLA_BUILD_TESTS off CACHE BOOL "")
    set(WALBERLA_BUILD_BENCHMARKS off CACHE BOOL "")
    set(WALBERLA_BUILD_TOOLS off CACHE BOOL "")
    set(WALBERLA_BUILD_TUTORIALS off CACHE BOOL "")
    set(WALBERLA_BUILD_SHOWCASES off CACHE BOOL "")
    set(WALBERLA_BUILD_DOC off CACHE BOOL "")
    set(WALBERLA_BUILD_WITH_FFTW off CACHE BOOL "")
    set(CMAKE_POSITION_INDEPENDENT_CODE on CACHE BOOL "")
    if (WITH_CUDA AND CMAKE_CUDA_COMPILER_VERSION VERSION_GREATER_EQUAL 11)
      set(WALBERLA_BUILD_WITH_CUDA "on"  CACHE BOOL "")
#      if(NOT DEFINED CMAKE_CUDA_ARCHITECTURES)
#        set(CMAKE_CUDA_ARCHITECTURES 75)
#      endif()
    endif()
    add_subdirectory("${walberla_SOURCE_DIR}" "${walberla_BINARY_DIR}")
    set(LB_WALBERLA 1)
    set(WALBERLA_LIBS
        walberla::core walberla::domain_decomposition walberla::blockforest
        walberla::boundary walberla::core walberla::domain_decomposition
<<<<<<< HEAD
        walberla::field walberla::lbm walberla::timeloop walberla::vtk walberla::fft)
=======
        walberla::field walberla::lbm walberla::timeloop walberla::vtk)
    # workaround for https://gitlab.kitware.com/cmake/cmake/-/issues/21283
    foreach(target_w_namespace IN LISTS WALBERLA_LIBS)
      string(REPLACE "walberla::" "" target_wo_namespace ${target_w_namespace})
      add_library(${target_w_namespace} ALIAS ${target_wo_namespace})
    endforeach()
>>>>>>> 13f0a02b
    # TODO WALBERLA: remove -lmpi_cxx -lmpi (required to find symbol MPI::Datatype::Free() in VTK code) and -lstdc++fs
    # Note: -lmpi_cxx only exists in OpenMPI, remove that dependency for MPICH
    # TODO WALBERLA: remove -lpfft (required to find pfft_free in FFT-code)
    # TODO WALBERLA: remove -lfftw3_mpi (required to find fftw_mpi_execute_r2r in FFT-code)
    if(NOT CMAKE_CXX_COMPILER_ID MATCHES "AppleClang")
      set(WALBERLA_LIBS ${WALBERLA_LIBS} stdc++fs -lmpi_cxx -lmpi -lpfft -lfftw3_mpi)
    endif()
  endif()
  if(WALBERLA_USE_AVX)
    enable_avx2_support()
  endif()
endif(WITH_WALBERLA)

#
# Subdirectories
#

add_subdirectory(doc)
add_subdirectory(src)
add_subdirectory(libs)

#
# Feature summary
#

include(FeatureSummary)
feature_summary(WHAT ALL)<|MERGE_RESOLUTION|>--- conflicted
+++ resolved
@@ -574,16 +574,12 @@
     set(WALBERLA_LIBS
         walberla::core walberla::domain_decomposition walberla::blockforest
         walberla::boundary walberla::core walberla::domain_decomposition
-<<<<<<< HEAD
         walberla::field walberla::lbm walberla::timeloop walberla::vtk walberla::fft)
-=======
-        walberla::field walberla::lbm walberla::timeloop walberla::vtk)
     # workaround for https://gitlab.kitware.com/cmake/cmake/-/issues/21283
     foreach(target_w_namespace IN LISTS WALBERLA_LIBS)
       string(REPLACE "walberla::" "" target_wo_namespace ${target_w_namespace})
       add_library(${target_w_namespace} ALIAS ${target_wo_namespace})
     endforeach()
->>>>>>> 13f0a02b
     # TODO WALBERLA: remove -lmpi_cxx -lmpi (required to find symbol MPI::Datatype::Free() in VTK code) and -lstdc++fs
     # Note: -lmpi_cxx only exists in OpenMPI, remove that dependency for MPICH
     # TODO WALBERLA: remove -lpfft (required to find pfft_free in FFT-code)
