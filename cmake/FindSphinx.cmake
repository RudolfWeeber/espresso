#
# Copyright (C) 2016-2022 The ESPResSo project
#
# This file is part of ESPResSo.
#
# ESPResSo is free software: you can redistribute it and/or modify
# it under the terms of the GNU General Public License as published by
# the Free Software Foundation, either version 3 of the License, or
# (at your option) any later version.
#
# ESPResSo is distributed in the hope that it will be useful,
# but WITHOUT ANY WARRANTY; without even the implied warranty of
# MERCHANTABILITY or FITNESS FOR A PARTICULAR PURPOSE.  See the
# GNU General Public License for more details.
#
# You should have received a copy of the GNU General Public License
# along with this program.  If not, see <http://www.gnu.org/licenses/>.
#

include(FindPackageHandleStandardArgs)

set(SPHINX_EXECUTABLE ${Python_EXECUTABLE} -m sphinx)

execute_process(
  COMMAND ${SPHINX_EXECUTABLE} --version OUTPUT_VARIABLE QUERY_VERSION_OUT
  ERROR_VARIABLE QUERY_VERSION_ERR RESULT_VARIABLE QUERY_VERSION_RESULT)

if(NOT QUERY_VERSION_RESULT)
  # Sphinx switched at some point from returning their version on stdout to
  # printing it at stderr. Since we do not know their version yet, we use stdout
  # if it matches a version regex, or stderr otherwise.
  if(QUERY_VERSION_OUT MATCHES "[0-9]+\.[0-9.]+")
    set(QUERY_VERSION "${QUERY_VERSION_OUT}")
  else()
    set(QUERY_VERSION "${QUERY_VERSION_ERR}")
  endif()

  string(REGEX MATCH "[0-9]+\.[0-9.]+" SPHINX_VERSION "${QUERY_VERSION}")

  if("${SPHINX_VERSION}" VERSION_LESS "1.7")
    set(SPHINX_API_DOC_EXE ${Python_EXECUTABLE} -m sphinx.apidoc)
  else()
    set(SPHINX_API_DOC_EXE ${Python_EXECUTABLE} -m sphinx.ext.apidoc)
  endif()
endif()

<<<<<<< HEAD
set(SPHINX_VERSION_COMPATIBLE TRUE)
# Blacklist broken versions
if("${SPHINX_VERSION}" VERSION_LESS "2.3.0" OR "${SPHINX_VERSION}" VERSION_EQUAL "3.0.0")
  message(WARNING "Sphinx version ${SPHINX_VERSION} is not compatible.")
  set(SPHINX_VERSION_COMPATIBLE FALSE)
endif()

=======
>>>>>>> 1970f48c
find_package_handle_standard_args(
  Sphinx REQUIRED_VARS SPHINX_EXECUTABLE SPHINX_API_DOC_EXE
  VERSION_VAR SPHINX_VERSION)

mark_as_advanced(SPHINX_EXECUTABLE)
mark_as_advanced(SPHINX_API_DOC_EXE)<|MERGE_RESOLUTION|>--- conflicted
+++ resolved
@@ -44,16 +44,6 @@
   endif()
 endif()
 
-<<<<<<< HEAD
-set(SPHINX_VERSION_COMPATIBLE TRUE)
-# Blacklist broken versions
-if("${SPHINX_VERSION}" VERSION_LESS "2.3.0" OR "${SPHINX_VERSION}" VERSION_EQUAL "3.0.0")
-  message(WARNING "Sphinx version ${SPHINX_VERSION} is not compatible.")
-  set(SPHINX_VERSION_COMPATIBLE FALSE)
-endif()
-
-=======
->>>>>>> 1970f48c
 find_package_handle_standard_args(
   Sphinx REQUIRED_VARS SPHINX_EXECUTABLE SPHINX_API_DOC_EXE
   VERSION_VAR SPHINX_VERSION)
