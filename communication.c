--- conflicted
+++ resolved
@@ -1,6 +1,7 @@
 /*
-  Copyright (C) 2010 The ESPResSo project
-  Copyright (C) 2002,2003,2004,2005,2006,2007,2008,2009,2010 Max-Planck-Institute for Polymer Research, Theory Group, PO Box 3148, 55021 Mainz, Germany
+  Copyright (C) 2010,2011 The ESPResSo project
+  Copyright (C) 2002,2003,2004,2005,2006,2007,2008,2009,2010 
+    Max-Planck-Institute for Polymer Research, Theory Group
   
   This file is part of ESPResSo.
   
@@ -198,17 +199,11 @@
 #define REQ_SET_MU_E     57
 /** Action number for \ref mpi_recv_fluid_populations. */
 #define REQ_GET_FLUID_POP 58
-
 /** Action number for \ref mpi_send_vs_relative. */
-#define REQ_SET_VS_RELATIVE 56
-
+#define REQ_SET_VS_RELATIVE 59
 
 /** Total number of action numbers. */
-<<<<<<< HEAD
-#define REQ_MAXIMUM 59
-=======
-#define REQ_MAXIMUM 57
->>>>>>> bc3ce928
+#define REQ_MAXIMUM 60
 
 /*@}*/
 
@@ -275,11 +270,8 @@
 void mpi_send_virtual_slave(int node, int parm);
 void mpi_bcast_tf_params_slave(int node, int parm);
 void mpi_send_rotational_inertia_slave(int node, int parm);
-<<<<<<< HEAD
 void mpi_recv_fluid_populations_slave(int node, int parm);
-=======
 void mpi_send_vs_relative_slave(int pnode, int part);
->>>>>>> bc3ce928
 /*@}*/
 
 /** A list of which function has to be called for
@@ -340,15 +332,11 @@
   mpi_iccp3m_iteration_slave,       /* 52: REQ_ICCP3M_ITERATION */
   mpi_iccp3m_init_slave,            /* 53: REQ_ICCP3M_INIT */
   mpi_send_rotational_inertia_slave,/* 54: REQ_SET_RINERTIA */
-<<<<<<< HEAD
   mpi_bcast_lbboundary_slave,      /* 55: REQ_BCAST_LBBOUNDARY */
-  mpi_recv_fluid_border_flag_slave,  /* 56: REQ_LB_GET_BORDER_FLAG */
-  mpi_send_mu_E_slave,                 /* 57: REQ_SET_MU_E */
-  mpi_recv_fluid_populations_slave            /* 58: REQ_GET_FLUID_POP */
-=======
-  mpi_send_mu_E_slave,                 /* 55: REQ_SET_MU_E */
-  mpi_send_vs_relative_slave, // 57 REQ_SET_VS_RELATIVE
->>>>>>> bc3ce928
+  mpi_recv_fluid_border_flag_slave, /* 56: REQ_LB_GET_BORDER_FLAG */
+  mpi_send_mu_E_slave,		    /* 57: REQ_SET_MU_E */
+  mpi_recv_fluid_populations_slave,  /* 58: REQ_GET_FLUID_POP */
+  mpi_send_vs_relative_slave	     /* 59: REQ_SET_VS_RELATIVE */
 };
 
 /** Names to be printed when communication debugging is on. */
@@ -418,15 +406,11 @@
   "REQ_ICCP3M_ITERATION", /* 52 */
   "REQ_ICCP3M_INIT",      /* 53 */
   "SET_RINERTIA",   /* 54 */
-<<<<<<< HEAD
   "REQ_BCAST_LBBOUNDARY", /* 55 */
   "REQ_LB_GET_BORDER_FLAG" /* 56 */
-  "REQ_SEND_MUE" /* 57 */
+  "SET_MU_E", /* 57 */
   "REQ_GET_FLUID_POP" /* 58 */
-=======
-  "SET_MU_E", /* 55 */
-  "SET_VS_RELATIVE", // 56 
->>>>>>> bc3ce928
+  "SET_VS_RELATIVE", /* 59 */
 };
 
 /** the requests are compiled here. So after a crash you get the last issued request */
