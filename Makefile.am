# Copyright (C) 2007,2008,2009,2010,2011 Olaf Lenz, Axel Arnold
#
# This file is part of ESPResSo.
#
# ESPResSo is free software: you can redistribute it and/or modify
# it under the terms of the GNU General Public License as published by
# the Free Software Foundation, either version 3 of the License, or
# (at your option) any later version.
#
# ESPResSo is distributed in the hope that it will be useful,
# but WITHOUT ANY WARRANTY; without even the implied warranty of
# MERCHANTABILITY or FITNESS FOR A PARTICULAR PURPOSE.  See the
# GNU General Public License for more details.
#
# You should have received a copy of the GNU General Public License
# along with this program.  If not, see <http://www.gnu.org/licenses/>.
#
SUBDIRS = src . scripts tools testsuite doc

ACLOCAL_AMFLAGS = -Iconfig

# List files that should go into the distribution but are not required
# by any other means
EXTRA_DIST = darwinlink.sh \
	autogen.sh samples cmake CMakeLists.txt \
        acconfig.h.cmakein packages \
	$(extra)

<<<<<<< HEAD
# List headers that are not used by the program here
noinst_HEADERS = myconfig-sample.h \
	p3m-charges.c p3m-dipoles.h \
	p3m-dipoles.c p3m-charges.h \
	p3m-assignment.c

# List the sources of the Espresso binary here
libEspresso_a_SOURCES = \
	main.c \
	config.c config.h \
	initialize.c initialize.h \
	global.c global.h \
	communication.c communication.h \
	binary_file.c binary_file.h \
	interaction_data.c interaction_data.h\
	verlet.c verlet.h \
	grid.c grid.h \
	integrate.c integrate.h \
	cells.c cells.h \
	ghosts.c ghosts.h \
	forces.c forces.h \
	rotation.c rotation.h \
	debug.c debug.h \
	particle_data.c	particle_data.h \
	thermostat.c thermostat.h \
	dpd.c dpd.h \
	statistics.c statistics.h \
	statistics_chain.c statistics_chain.h \
	energy.c energy.h \
	pressure.c pressure.h \
	vmdsock.c vmdsock.h \
	imd.c imd.h \
	iccp3m.c iccp3m.h \
	p3m.c p3m.h \
	magnetic_non_p3m__methods.c magnetic_non_p3m__methods.h \
	ewald.c ewald.h \
	fft.c fft.h \
	random.c random.h \
	blockfile.c blockfile.h \
	blockfile_tcl.c blockfile_tcl.h \
	polymer.c polymer.h \
	specfunc.c specfunc.h \
	tuning.c tuning.h \
	uwerr.c	uwerr.h \
	parser.c parser.h \
	domain_decomposition.c domain_decomposition.h \
	nsquare.c nsquare.h \
	layered.c layered.h \
	mmm-common.c mmm-common.h \
	mmm1d.c mmm1d.h \
	mmm2d.c	mmm2d.h \
	modes.c	modes.h \
	topology.c topology.h \
	nemd.c nemd.h \
	statistics_cluster.c statistics_cluster.h \
	elc.c elc.h \
	mdlc_correction.c  mdlc_correction.h \
	statistics_molecule.c statistics_molecule.h \
	errorhandling.c	errorhandling.h \
	constraint.c constraint.h \
	maggs.c maggs.h \
	mol_cut.h \
	rattle.c rattle.h \
	molforces.c molforces.h \
	virtual_sites.c virtual_sites.h \
	metadynamics.c metadynamics.h \
        npt.h \
	lb.c lb.h \
	lbgpu_cfile.c \
	lb-d3q18.h lb-d3q19.h \
	bin.c bin.h \
	lattice.c lattice.h \
	halo.c halo.h \
	statistics_fluid.c statistics_fluid.h \
	lb-boundaries.c lb-boundaries.h \
	lb_boundaries_gpu.c lb_boundaries_gpu.h \
	utils.c utils.h \
	angle.h \
        pwdist.h \
	angledist.h \
	endangledist.h \
	buckingham.h \
	comfixed.h \
	comforce.h \
	debye_hueckel.h \
	reaction_field.h \
	dihedral.h \
	fene.h \
	gb.h \
	harmonic.h \
        hertzian.h \
	imd.h \
	ljcos2.h \
	ljcos.h \
	lj.h \
	ljgen.c ljgen.h \
	steppot.h \
	bmhtf-nacl.h \
	morse.h \
	polynom.h \
	soft_sphere.h \
	subt_lj.h \
	tab.h \
	overlap.h \
	ljangle.h \
	adresso.c adresso.h \
        tunable_slip.h

=======
>>>>>>> 03921f45
#################################################################
# Installation of the main program
#################################################################
# Two binaries are generated: Espresso for the build dir,
# Espresso.install for the installation dir. 
# The ".install" suffix is removed upon installation.

noinst_PROGRAMS = Espresso
Espresso_CPPFLAGS = -D 'ESPRESSO_SCRIPTS_DEFAULT="$(buildscriptsdir)"'
Espresso_SOURCES = src/scriptsdir.c
Espresso_LDADD = src/libEspresso.a

bin_PROGRAMS = Espresso.install
Espresso_install_CPPFLAGS = -D 'ESPRESSO_SCRIPTS_DEFAULT="$(scriptsdir)"'
Espresso_install_SOURCES = src/scriptsdir.c
Espresso_install_LDADD = src/libEspresso.a

# rename Espresso after installation
install-exec-hook:
	$(am__mv) \
		$(DESTDIR)$(bindir)/Espresso.install \
		$(DESTDIR)$(bindir)/Espresso

uninstall-local:
	-rm -f $(DESTDIR)$(bindir)/Espresso


#################################################################
# Documentation
#################################################################
.PHONY: FORCE doc ug dg tutorials
doc ug dg tutorials: FORCE
	cd doc; $(MAKE) --print-directory $@
<<<<<<< HEAD
FORCE:

#################################################################
# Handling of local configure headers
#################################################################

# add config/ to the INCLUDES so that the default config/$(myconfig) is
# found at compile time
INCLUDES = -Iconfig
DEFS += -D 'MYCONFIG_H="$(myconfig)"'

# add config/ to the VPATH so that $(myconfig) can be found by make
vpath $(myconfig) $(top_builddir):$(top_srcdir):$(top_builddir)/config

# add $(myconfig) to the dependencies of all object files so that
# they get rebuilt when $(myconfig) is changed
$(Espresso_OBJECTS): $(myconfig)

DISTCLEANFILES = $(top_builddir)/config/$(myconfig)

#################################################################
# Handling of the MPI fake implementation
#################################################################
if MPI_FAKE
libEspresso_a_SOURCES += mpifake/mpi.h mpifake/mpi.c
# mpifake should come before any system includes
INCLUDES += -I$(srcdir)/mpifake -Iconfig
endif

ACLOCAL_AMFLAGS = -Iconfig

##################################################
# CUDA rules
##################################################
if CUDA
SUFFIXES=.cu
.cu.o:
	$(NVCC) -c $(NVCCFLAGS) $(CPPFLAGS) $(INCLUDES) $(DEFS) -o $@ $<

CUDA_SOURCES= \
	cuda_init.cu \
	cuda_init.h\
	lbgpu.cu \
	lbgpu.h

libEspresso_a_SOURCES += $(CUDA_SOURCES)
endif

##################################################
# Targets for backwards compatibility
##################################################
test: check
mostclean: mostlyclean
docu: doc
=======
FORCE:
>>>>>>> 03921f45
<|MERGE_RESOLUTION|>--- conflicted
+++ resolved
@@ -26,117 +26,6 @@
         acconfig.h.cmakein packages \
 	$(extra)
 
-<<<<<<< HEAD
-# List headers that are not used by the program here
-noinst_HEADERS = myconfig-sample.h \
-	p3m-charges.c p3m-dipoles.h \
-	p3m-dipoles.c p3m-charges.h \
-	p3m-assignment.c
-
-# List the sources of the Espresso binary here
-libEspresso_a_SOURCES = \
-	main.c \
-	config.c config.h \
-	initialize.c initialize.h \
-	global.c global.h \
-	communication.c communication.h \
-	binary_file.c binary_file.h \
-	interaction_data.c interaction_data.h\
-	verlet.c verlet.h \
-	grid.c grid.h \
-	integrate.c integrate.h \
-	cells.c cells.h \
-	ghosts.c ghosts.h \
-	forces.c forces.h \
-	rotation.c rotation.h \
-	debug.c debug.h \
-	particle_data.c	particle_data.h \
-	thermostat.c thermostat.h \
-	dpd.c dpd.h \
-	statistics.c statistics.h \
-	statistics_chain.c statistics_chain.h \
-	energy.c energy.h \
-	pressure.c pressure.h \
-	vmdsock.c vmdsock.h \
-	imd.c imd.h \
-	iccp3m.c iccp3m.h \
-	p3m.c p3m.h \
-	magnetic_non_p3m__methods.c magnetic_non_p3m__methods.h \
-	ewald.c ewald.h \
-	fft.c fft.h \
-	random.c random.h \
-	blockfile.c blockfile.h \
-	blockfile_tcl.c blockfile_tcl.h \
-	polymer.c polymer.h \
-	specfunc.c specfunc.h \
-	tuning.c tuning.h \
-	uwerr.c	uwerr.h \
-	parser.c parser.h \
-	domain_decomposition.c domain_decomposition.h \
-	nsquare.c nsquare.h \
-	layered.c layered.h \
-	mmm-common.c mmm-common.h \
-	mmm1d.c mmm1d.h \
-	mmm2d.c	mmm2d.h \
-	modes.c	modes.h \
-	topology.c topology.h \
-	nemd.c nemd.h \
-	statistics_cluster.c statistics_cluster.h \
-	elc.c elc.h \
-	mdlc_correction.c  mdlc_correction.h \
-	statistics_molecule.c statistics_molecule.h \
-	errorhandling.c	errorhandling.h \
-	constraint.c constraint.h \
-	maggs.c maggs.h \
-	mol_cut.h \
-	rattle.c rattle.h \
-	molforces.c molforces.h \
-	virtual_sites.c virtual_sites.h \
-	metadynamics.c metadynamics.h \
-        npt.h \
-	lb.c lb.h \
-	lbgpu_cfile.c \
-	lb-d3q18.h lb-d3q19.h \
-	bin.c bin.h \
-	lattice.c lattice.h \
-	halo.c halo.h \
-	statistics_fluid.c statistics_fluid.h \
-	lb-boundaries.c lb-boundaries.h \
-	lb_boundaries_gpu.c lb_boundaries_gpu.h \
-	utils.c utils.h \
-	angle.h \
-        pwdist.h \
-	angledist.h \
-	endangledist.h \
-	buckingham.h \
-	comfixed.h \
-	comforce.h \
-	debye_hueckel.h \
-	reaction_field.h \
-	dihedral.h \
-	fene.h \
-	gb.h \
-	harmonic.h \
-        hertzian.h \
-	imd.h \
-	ljcos2.h \
-	ljcos.h \
-	lj.h \
-	ljgen.c ljgen.h \
-	steppot.h \
-	bmhtf-nacl.h \
-	morse.h \
-	polynom.h \
-	soft_sphere.h \
-	subt_lj.h \
-	tab.h \
-	overlap.h \
-	ljangle.h \
-	adresso.c adresso.h \
-        tunable_slip.h
-
-=======
->>>>>>> 03921f45
 #################################################################
 # Installation of the main program
 #################################################################
@@ -170,61 +59,4 @@
 .PHONY: FORCE doc ug dg tutorials
 doc ug dg tutorials: FORCE
 	cd doc; $(MAKE) --print-directory $@
-<<<<<<< HEAD
-FORCE:
-
-#################################################################
-# Handling of local configure headers
-#################################################################
-
-# add config/ to the INCLUDES so that the default config/$(myconfig) is
-# found at compile time
-INCLUDES = -Iconfig
-DEFS += -D 'MYCONFIG_H="$(myconfig)"'
-
-# add config/ to the VPATH so that $(myconfig) can be found by make
-vpath $(myconfig) $(top_builddir):$(top_srcdir):$(top_builddir)/config
-
-# add $(myconfig) to the dependencies of all object files so that
-# they get rebuilt when $(myconfig) is changed
-$(Espresso_OBJECTS): $(myconfig)
-
-DISTCLEANFILES = $(top_builddir)/config/$(myconfig)
-
-#################################################################
-# Handling of the MPI fake implementation
-#################################################################
-if MPI_FAKE
-libEspresso_a_SOURCES += mpifake/mpi.h mpifake/mpi.c
-# mpifake should come before any system includes
-INCLUDES += -I$(srcdir)/mpifake -Iconfig
-endif
-
-ACLOCAL_AMFLAGS = -Iconfig
-
-##################################################
-# CUDA rules
-##################################################
-if CUDA
-SUFFIXES=.cu
-.cu.o:
-	$(NVCC) -c $(NVCCFLAGS) $(CPPFLAGS) $(INCLUDES) $(DEFS) -o $@ $<
-
-CUDA_SOURCES= \
-	cuda_init.cu \
-	cuda_init.h\
-	lbgpu.cu \
-	lbgpu.h
-
-libEspresso_a_SOURCES += $(CUDA_SOURCES)
-endif
-
-##################################################
-# Targets for backwards compatibility
-##################################################
-test: check
-mostclean: mostlyclean
-docu: doc
-=======
-FORCE:
->>>>>>> 03921f45
+FORCE: