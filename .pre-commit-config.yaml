fail_fast: false
exclude: 'libs'
repos:
-   repo: local
    hooks:
    -   id: clang-format
        name: clang-format
        entry: sh maintainer/format/clang-format.sh
        language: system
        always_run: false
        files: '.*\.(cpp|hpp|cu|cuh)'
        exclude: '^libs/'
        args: ["-i", "-style=file"]

    -   id: autopep8
        name: autopep8
        entry: sh maintainer/format/autopep8.sh
        language: system
        always_run: false
        files: '.*\.(py|pyx|pxd)'
        exclude: '\.pylintrc|.*.\.py\.in|^libs/'
        args: ["--ignore=E266,E402,E701,W291,W293", "--in-place", "--aggressive"]

<<<<<<< HEAD
# TODO WALBERLA
#    -   id: cmake-format
#        name: cmake-format
#        entry: sh maintainer/format/cmake-format.sh
#        language: system
#        always_run: false
#        files: 'CMakeLists.txt'
#        args: ["-i"]
=======
    -   id: cmake-format
        name: cmake-format
        entry: sh maintainer/format/cmake-format.sh
        language: system
        always_run: false
        files: 'CMakeLists.txt'
        exclude: '^libs/h5xx/|^libs/Random123-1\.09/'
        args: ["-i"]
>>>>>>> ddac2c3a

    -   id: ex-flags
        name: executable flags
        entry: sh maintainer/format/ex_flag.sh
        language: system
        always_run: false
        exclude: '.*\.(sh|py|sh\.in|cmakein)|.git'
        types: [file, executable]

    -   id: pylint
        name: pylint
        entry: sh maintainer/lint/pylint.sh
        language: system
        always_run: false
        files: '.*\.py'
        args: ["--score=no", "--reports=no", "--output-format=text"]
        log_file: pylint.log<|MERGE_RESOLUTION|>--- conflicted
+++ resolved
@@ -21,7 +21,6 @@
         exclude: '\.pylintrc|.*.\.py\.in|^libs/'
         args: ["--ignore=E266,E402,E701,W291,W293", "--in-place", "--aggressive"]
 
-<<<<<<< HEAD
 # TODO WALBERLA
 #    -   id: cmake-format
 #        name: cmake-format
@@ -29,17 +28,8 @@
 #        language: system
 #        always_run: false
 #        files: 'CMakeLists.txt'
+#        exclude: '^libs/h5xx/|^libs/Random123-1\.09/'
 #        args: ["-i"]
-=======
-    -   id: cmake-format
-        name: cmake-format
-        entry: sh maintainer/format/cmake-format.sh
-        language: system
-        always_run: false
-        files: 'CMakeLists.txt'
-        exclude: '^libs/h5xx/|^libs/Random123-1\.09/'
-        args: ["-i"]
->>>>>>> ddac2c3a
 
     -   id: ex-flags
         name: executable flags
