--- conflicted
+++ resolved
@@ -60,13 +60,8 @@
       stress += np.einsum('i,j', f, r) / box_l**3
   return stress
 
-<<<<<<< HEAD
 system = espressomd.System(box_l=[1.0, 1.0, 1.0])
-=======
-system = espressomd.System()
 system.seed = system.cell_system.get_state()['n_nodes'] * [1234]
-
->>>>>>> 866f0307
 
 @ut.skipIf(not espressomd.has_features(['LENNARD_JONES']),
 'Features not available, skipping test!')
