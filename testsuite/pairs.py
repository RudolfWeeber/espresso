--- conflicted
+++ resolved
@@ -5,12 +5,8 @@
 @ut.skipIf(not espressomd.has_features(["LENNARD_JONES"]),
            "Features not available, skipping test!")
 class PairTest(ut.TestCase):
-<<<<<<< HEAD
     s = espressomd.System(box_l=[1.0, 1.0, 1.0])
-=======
-    s = espressomd.System()
     s.seed = s.cell_system.get_state()['n_nodes'] * [1234]
->>>>>>> 866f0307
 
     def setUp(self):
         self.s.time_step = 0.1
