# Copyright (C) 2010-2019 The ESPResSo project
#
# This file is part of ESPResSo.
#
# ESPResSo is free software: you can redistribute it and/or modify
# it under the terms of the GNU General Public License as published by
# the Free Software Foundation, either version 3 of the License, or
# (at your option) any later version.
#
# ESPResSo is distributed in the hope that it will be useful,
# but WITHOUT ANY WARRANTY; without even the implied warranty of
# MERCHANTABILITY or FITNESS FOR A PARTICULAR PURPOSE.  See the
# GNU General Public License for more details.
#
# You should have received a copy of the GNU General Public License
# along with this program.  If not, see <http://www.gnu.org/licenses/>.
import espressomd
import espressomd.lb
import unittest as ut
import unittest_decorators as utx
import numpy as np
import espressomd.lb


<<<<<<< HEAD
class LBEHTest(object):
    from espressomd import lb
    s = espressomd.System(box_l=[6.0, 6.0, 6.0])
=======
@utx.skipIfMissingFeatures(["LB_ELECTROHYDRODYNAMICS"])
class LBEHTest(ut.TestCase):
    system = espressomd.System(box_l=[6.0, 6.0, 6.0])
>>>>>>> dc58ef31

    def setUp(self):
        system = self.system
        self.params = {'time_step': 0.01,
                       'tau': 0.02,
                       'agrid': 0.5,
                       'dens': 0.85,
                       'viscosity': 30.0,
                       'friction': 3.0,
                       'temp': 0.0,
                       'skin': 0.2,
                       'muE': [0.1, 0.2, 0.3]}

        system.periodicity = 3 * [True]
        system.time_step = self.params['time_step']
        system.cell_system.skin = self.params['skin']

<<<<<<< HEAD
        self.lbf = self.LBClass(
=======
        lbf = espressomd.lb.LBFluid(
>>>>>>> dc58ef31
            visc=self.params['viscosity'],
            dens=self.params['dens'],
            agrid=self.params['agrid'],
            tau=system.time_step,
            kT=self.params['temp']
        )

        system.actors.add(lbf)
        system.thermostat.set_lb(LB_fluid=lbf, gamma=self.params['friction'])

    def tearDown(self):
        self.system.actors.clear()
        self.system.part.clear()

    def test(self):
        system = self.system

<<<<<<< HEAD
        p = s.part.add(pos=0.5 * self.s.box_l, mu_E=self.params['muE'])
=======
        p = system.part.add(pos=0.5 * system.box_l, mu_E=self.params['muE'])
>>>>>>> dc58ef31

        mu_E = np.array(self.params['muE'])
        # Terminal velocity is mu_E minus the momentum the fluid
        # got by accelerating the particle in the beginning.
        v_term = (1. - 1. / (system.volume() * self.params['dens'])) * mu_E

        system.integrator.run(steps=500)

        np.testing.assert_allclose(v_term, np.copy(p.v), atol=5e-5)


@utx.skipIfMissingFeatures(["LB_WALBERLA", "LB_ELECTROHYDRODYNAMICS"])
class LBEHWalberla(LBEHTest, ut.TestCase):

    def setUp(self):
        self.LBClass = espressomd.lb.LBFluidWalberla
        LBEHTest.setUp(self)


if __name__ == "__main__":
    ut.main()<|MERGE_RESOLUTION|>--- conflicted
+++ resolved
@@ -19,18 +19,11 @@
 import unittest as ut
 import unittest_decorators as utx
 import numpy as np
-import espressomd.lb
 
 
-<<<<<<< HEAD
-class LBEHTest(object):
-    from espressomd import lb
-    s = espressomd.System(box_l=[6.0, 6.0, 6.0])
-=======
-@utx.skipIfMissingFeatures(["LB_ELECTROHYDRODYNAMICS"])
+@utx.skipIfMissingFeatures(["LB_WALBERLA", "LB_ELECTROHYDRODYNAMICS"])
 class LBEHTest(ut.TestCase):
     system = espressomd.System(box_l=[6.0, 6.0, 6.0])
->>>>>>> dc58ef31
 
     def setUp(self):
         system = self.system
@@ -48,11 +41,7 @@
         system.time_step = self.params['time_step']
         system.cell_system.skin = self.params['skin']
 
-<<<<<<< HEAD
-        self.lbf = self.LBClass(
-=======
-        lbf = espressomd.lb.LBFluid(
->>>>>>> dc58ef31
+        lbf = espressomd.lb.LBFluidWalberla(
             visc=self.params['viscosity'],
             dens=self.params['dens'],
             agrid=self.params['agrid'],
@@ -70,11 +59,7 @@
     def test(self):
         system = self.system
 
-<<<<<<< HEAD
-        p = s.part.add(pos=0.5 * self.s.box_l, mu_E=self.params['muE'])
-=======
         p = system.part.add(pos=0.5 * system.box_l, mu_E=self.params['muE'])
->>>>>>> dc58ef31
 
         mu_E = np.array(self.params['muE'])
         # Terminal velocity is mu_E minus the momentum the fluid
@@ -86,13 +71,5 @@
         np.testing.assert_allclose(v_term, np.copy(p.v), atol=5e-5)
 
 
-@utx.skipIfMissingFeatures(["LB_WALBERLA", "LB_ELECTROHYDRODYNAMICS"])
-class LBEHWalberla(LBEHTest, ut.TestCase):
-
-    def setUp(self):
-        self.LBClass = espressomd.lb.LBFluidWalberla
-        LBEHTest.setUp(self)
-
-
 if __name__ == "__main__":
     ut.main()