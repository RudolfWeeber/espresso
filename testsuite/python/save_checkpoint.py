# Copyright (C) 2010-2018 The ESPResSo project
#
# This file is part of ESPResSo.
#
# ESPResSo is free software: you can redistribute it and/or modify
# it under the terms of the GNU General Public License as published by
# the Free Software Foundation, either version 3 of the License, or
# (at your option) any later version.
#
# ESPResSo is distributed in the hope that it will be useful,
# but WITHOUT ANY WARRANTY; without even the implied warranty of
# MERCHANTABILITY or FITNESS FOR A PARTICULAR PURPOSE.  See the
# GNU General Public License for more details.
#
# You should have received a copy of the GNU General Public License
# along with this program.  If not, see <http://www.gnu.org/licenses/>.
import unittest as ut
import numpy as np
import os

import espressomd
import espressomd.checkpointing
import espressomd.electrostatics
import espressomd.interactions
import espressomd.virtual_sites
import espressomd.accumulators
import espressomd.observables
import espressomd.lb

modes = {x for mode in set("@TEST_COMBINATION@".upper().split('-'))
         for x in [mode, mode.split('.')[0]]}

# use a box with 3 different dimensions
system = espressomd.System(box_l=[12.0, 14.0, 16.0])
system.cell_system.skin = 0.1
system.seed = system.cell_system.get_state()["n_nodes"] * [1234]
system.time_step = 0.01
system.min_global_cut = 2.0

# create checkpoint folder
idx = "mycheckpoint_@TEST_COMBINATION@_@TEST_BINARY@".replace(".", "__")
checkpoint = espressomd.checkpointing.Checkpoint(
    checkpoint_id=idx, checkpoint_path="@CMAKE_CURRENT_BINARY_DIR@")

LB_implementation = None
if espressomd.has_features('LB') and 'LB.CPU' in modes:
    LB_implementation = espressomd.lb.LBFluid
<<<<<<< HEAD
elif espressomd.has_features('LB_GPU') and 'LB.GPU' in modes:
=======
elif espressomd.gpu_available() and espressomd.has_features('LB_GPU') and 'LB.GPU' in modes:
>>>>>>> 31292d64
    LB_implementation = espressomd.lb.LBFluidGPU
if LB_implementation:
    lbf = LB_implementation(agrid=0.5, visc=1.3, dens=1.5, tau=0.01)
    system.actors.add(lbf)

system.part.add(pos=[1.0] * 3)
system.part.add(pos=[1.0, 1.0, 2.0])

if espressomd.has_features('EXCLUSIONS'):
    system.part.add(pos=[2.0] * 3, exclusions=[0, 1])

if espressomd.has_features('ELECTROSTATICS') and 'P3M.CPU' in modes:
    system.part[0].q = 1
    system.part[1].q = -1
    p3m = espressomd.electrostatics.P3M(
        prefactor=1.0,
        accuracy=0.1,
        mesh=10,
        cao=1,
        alpha=1.0,
        r_cut=1.0,
        tune=False)
    system.actors.add(p3m)

obs = espressomd.observables.ParticlePositions(ids=[0, 1])
acc = espressomd.accumulators.MeanVarianceCalculator(obs=obs)
acc.update()
system.part[0].pos = [1.0, 2.0, 3.0]
acc.update()

system.thermostat.set_langevin(kT=1.0, gamma=2.0, seed=42)

if espressomd.has_features(['VIRTUAL_SITES', 'VIRTUAL_SITES_RELATIVE']):
    system.virtual_sites = espressomd.virtual_sites.VirtualSitesRelative(
        have_velocity=True, have_quaternion=True)
    system.part[1].vs_auto_relate_to(0)

if espressomd.has_features(['LENNARD_JONES']) and 'LJ' in modes:
    system.non_bonded_inter[0, 0].lennard_jones.set_params(
        epsilon=1.2, sigma=1.3, cutoff=2.0, shift=0.1)
    system.non_bonded_inter[3, 0].lennard_jones.set_params(
        epsilon=1.2, sigma=1.7, cutoff=2.0, shift=0.1)

harmonic_bond = espressomd.interactions.HarmonicBond(r_0=0.0, k=1.0)
system.bonded_inter.add(harmonic_bond)
system.part[1].add_bond((harmonic_bond, 0))
checkpoint.register("system")
checkpoint.register("acc")
# calculate forces
system.integrator.run(0)
particle_force0 = np.copy(system.part[0].f)
particle_force1 = np.copy(system.part[1].f)
checkpoint.register("particle_force0")
checkpoint.register("particle_force1")
if espressomd.has_features("COLLISION_DETECTION"):
    system.collision_detection.set_params(
        mode="bind_centers", distance=0.11, bond_centers=harmonic_bond)

if LB_implementation:
    m = np.pi / 12
    nx = int(np.round(system.box_l[0] / lbf.get_params()["agrid"]))
    ny = int(np.round(system.box_l[1] / lbf.get_params()["agrid"]))
    nz = int(np.round(system.box_l[2] / lbf.get_params()["agrid"]))
    # Create a 3D grid with deterministic values to fill the LB fluid lattice
    grid_3D = np.fromfunction(
        lambda i, j, k: np.cos(i * m) * np.cos(j * m) * np.cos(k * m),
                              (nx, ny, nz), dtype=float)
    for i in range(nx):
        for j in range(ny):
            for k in range(nz):
                lbf[i, j, k].population = grid_3D[i, j, k] * np.arange(1, 20)
    cpt_mode = int("@TEST_BINARY@")
    # save LB checkpoint file
    lbf_cpt_path = checkpoint.checkpoint_dir + "/lb.cpt"
    lbf.save_checkpoint(lbf_cpt_path, cpt_mode)

# save checkpoint file
checkpoint.save(0)


class TestLB(ut.TestCase):

    def test_checkpointing(self):
        self.assertTrue(os.path.isdir(checkpoint.checkpoint_dir),
                        "checkpoint directory not created")

        checkpoint_filepath = checkpoint.checkpoint_dir + "/0.checkpoint"
        self.assertTrue(os.path.isfile(checkpoint_filepath),
                        "checkpoint file not created")

        if LB_implementation:
            self.assertTrue(os.path.isfile(lbf_cpt_path),
                            "LB checkpoint file not created")

            with open(lbf_cpt_path, "rb") as f:
                lbf_cpt_str = f.read()
            # write an LB checkpoint with missing data
            with open(lbf_cpt_path[:-4] + "-corrupted.cpt", "wb") as f:
                f.write(lbf_cpt_str[:len(lbf_cpt_str) // 2])
            # write an LB checkpoint with different box dimensions
            with open(lbf_cpt_path[:-4] + "-wrong-boxdim.cpt", "wb") as f:
                if cpt_mode == 1:
                    # first dimension becomes 0
                    f.write(8 * b"\x00" + lbf_cpt_str[8:])
                else:
                    # first dimension becomes larger
                    f.write(b"1" + lbf_cpt_str)


if __name__ == '__main__':
    ut.main()<|MERGE_RESOLUTION|>--- conflicted
+++ resolved
@@ -45,11 +45,7 @@
 LB_implementation = None
 if espressomd.has_features('LB') and 'LB.CPU' in modes:
     LB_implementation = espressomd.lb.LBFluid
-<<<<<<< HEAD
-elif espressomd.has_features('LB_GPU') and 'LB.GPU' in modes:
-=======
 elif espressomd.gpu_available() and espressomd.has_features('LB_GPU') and 'LB.GPU' in modes:
->>>>>>> 31292d64
     LB_implementation = espressomd.lb.LBFluidGPU
 if LB_implementation:
     lbf = LB_implementation(agrid=0.5, visc=1.3, dens=1.5, tau=0.01)
