# Copyright (C) 2010-2019 The ESPResSo project
#
# This file is part of ESPResSo.
#
# ESPResSo is free software: you can redistribute it and/or modify
# it under the terms of the GNU General Public License as published by
# the Free Software Foundation, either version 3 of the License, or
# (at your option) any later version.
#
# ESPResSo is distributed in the hope that it will be useful,
# but WITHOUT ANY WARRANTY; without even the implied warranty of
# MERCHANTABILITY or FITNESS FOR A PARTICULAR PURPOSE.  See the
# GNU General Public License for more details.
#
# You should have received a copy of the GNU General Public License
# along with this program.  If not, see <http://www.gnu.org/licenses/>.
import unittest as ut
import numpy as np
import os

import espressomd
import espressomd.checkpointing
import espressomd.electrostatics
import espressomd.magnetostatics
import espressomd.interactions
import espressomd.virtual_sites
import espressomd.accumulators
import espressomd.observables
from espressomd import has_features
import espressomd.lb
if espressomd.has_features("LB_BOUNDARIES"):
    from espressomd.lbboundaries import LBBoundary
# TODO WALBERLA
# if espressomd.has_features('ELECTROKINETICS'):
#     import espressomd.electrokinetics
from espressomd.shapes import Wall, Sphere
from espressomd import constraints

modes = {x for mode in set("@TEST_COMBINATION@".upper().split('-'))
         for x in [mode, mode.split('.')[0]]}

<<<<<<< HEAD
# use a box with 3 different dimensions
system = espressomd.System(box_l=[6.0, 7.0, 8.0])
=======
# use a box with 3 different dimensions, unless DipolarP3M is used
system = espressomd.System(box_l=[12.0, 14.0, 16.0])
if 'DP3M' in modes:
    system.box_l = 3 * [np.max(system.box_l)]
>>>>>>> 415f8d4f
system.cell_system.skin = 0.1
system.time_step = 0.01
system.min_global_cut = 2.0

# create checkpoint folder
idx = "mycheckpoint_@TEST_COMBINATION@_@TEST_BINARY@".replace(".", "__")
checkpoint = espressomd.checkpointing.Checkpoint(
    checkpoint_id=idx, checkpoint_path="@CMAKE_CURRENT_BINARY_DIR@")

# cleanup old checkpoint files
if checkpoint.has_checkpoints():
    for filepath in os.listdir(checkpoint.checkpoint_dir):
        if filepath.endswith((".checkpoint", ".cpt")):
            os.remove(os.path.join(checkpoint.checkpoint_dir, filepath))

<<<<<<< HEAD
system.part.add(pos=[1.0] * 3)
system.part.add(pos=[1.0, 1.0, 2.0])
=======
LB_implementation = None
if 'LB.CPU' in modes:
    LB_implementation = espressomd.lb.LBFluid
elif 'LB.GPU' in modes and espressomd.gpu_available():
    LB_implementation = espressomd.lb.LBFluidGPU
if LB_implementation:
    lbf = LB_implementation(agrid=0.5, visc=1.3, dens=1.5, tau=0.01,
                            gamma_odd=0.2, gamma_even=0.3)
    system.actors.add(lbf)
    if 'THERM.LB' in modes:
        system.thermostat.set_lb(LB_fluid=lbf, seed=23, gamma=2.0)
    if any(has_features(i) for i in ["LB_BOUNDARIES", "LB_BOUNDARIES_GPU"]):
        if 'EK.GPU' not in modes:
            system.lbboundaries.add(
                LBBoundary(shape=Wall(normal=(0, 0, 1), dist=0.5), velocity=(1e-4, 1e-4, 0)))

EK_implementation = None
if 'EK.GPU' in modes and espressomd.gpu_available(
) and espressomd.has_features('ELECTROKINETICS'):
    EK_implementation = espressomd.electrokinetics
    ek = EK_implementation.Electrokinetics(
        agrid=0.5,
        lb_density=26.15,
        viscosity=1.7,
        friction=0.0,
        T=1.1,
        prefactor=0.88,
        stencil="linkcentered")
    ek_species = EK_implementation.Species(
        density=0.4,
        D=0.02,
        valency=0.3,
        ext_force_density=[0.01, -0.08, 0.06])
    ek.add_species(ek_species)
    system.actors.add(ek)

p1 = system.part.add(pos=[1.0] * 3)
p2 = system.part.add(pos=[1.0, 1.0, 2.0])

if espressomd.has_features('ELECTROSTATICS'):
    p1.q = 1
    p2.q = -1

if espressomd.has_features('DIPOLES'):
    p1.dip = (1.3, 2.1, -6)
    p2.dip = (7.3, 6.1, -4)
>>>>>>> 415f8d4f

if espressomd.has_features('EXCLUSIONS'):
    system.part.add(pos=[2.0] * 3, exclusions=[0, 1])

if espressomd.has_features('P3M') and 'P3M' in modes:
    p3m = espressomd.electrostatics.P3M(
        prefactor=1.0,
        accuracy=0.1,
        mesh=10,
        cao=1,
        alpha=1.0,
        r_cut=1.0,
        tune=False)
    if 'P3M.CPU' in modes:
        system.actors.add(p3m)
    elif 'P3M.ELC' in modes:
        elc = espressomd.electrostatics.ELC(
            p3m_actor=p3m,
            gap_size=6.0,
            maxPWerror=0.1,
            delta_mid_top=0.9,
            delta_mid_bot=0.1)
        system.actors.add(elc)

obs = espressomd.observables.ParticlePositions(ids=[0, 1])
acc_mean_variance = espressomd.accumulators.MeanVarianceCalculator(obs=obs)
acc_time_series = espressomd.accumulators.TimeSeries(obs=obs)
acc_correlator = espressomd.accumulators.Correlator(
    obs1=obs, tau_lin=10, tau_max=2, delta_N=1,
    corr_operation="componentwise_product")
acc_mean_variance.update()
acc_time_series.update()
acc_correlator.update()
p1.pos = [1.0, 2.0, 3.0]
acc_mean_variance.update()
acc_time_series.update()
acc_correlator.update()

system.auto_update_accumulators.add(acc_mean_variance)
system.auto_update_accumulators.add(acc_time_series)
system.auto_update_accumulators.add(acc_correlator)

# constraints
system.constraints.add(shape=Sphere(center=system.box_l / 2, radius=0.1),
                       particle_type=17)
system.constraints.add(shape=Wall(normal=[1. / np.sqrt(3)] * 3, dist=0.5))
system.constraints.add(constraints.Gravity(g=[1., 2., 3.]))
system.constraints.add(constraints.HomogeneousMagneticField(H=[1., 2., 3.]))
system.constraints.add(
    constraints.HomogeneousFlowField(u=[1., 2., 3.], gamma=2.3))
pot_field_data = constraints.ElectricPotential.field_from_fn(
    system.box_l, np.ones(3), lambda x: np.linalg.norm(10 * np.ones(3) - x))
checkpoint.register("pot_field_data")
system.constraints.add(constraints.PotentialField(
    field=pot_field_data, grid_spacing=np.ones(3), default_scale=1.6,
    particle_scales={5: 6.0}))
vec_field_data = constraints.ForceField.field_from_fn(
    system.box_l, np.ones(3), lambda x: 10 * np.ones(3) - x)
checkpoint.register("vec_field_data")
system.constraints.add(constraints.ForceField(
    field=vec_field_data, grid_spacing=np.ones(3), default_scale=1.4))
if espressomd.has_features("ELECTROSTATICS"):
    system.constraints.add(constraints.ElectricPlaneWave(
        E0=[1., -2., 3.], k=[-.1, .2, .3], omega=5., phi=1.4))

if 'LB.OFF' in modes:
    # set thermostat
    if 'THERM.LANGEVIN' in modes:
        system.thermostat.set_langevin(kT=1.0, gamma=2.0, seed=42)
    elif 'THERM.BD' in modes:
        system.thermostat.set_brownian(kT=1.0, gamma=2.0, seed=42)
    elif 'THERM.NPT' in modes and has_features('NPT'):
        system.thermostat.set_npt(kT=1.0, gamma0=2.0, gammav=0.1, seed=42)
    elif 'THERM.DPD' in modes and has_features('DPD'):
        system.thermostat.set_dpd(kT=1.0, seed=42)
    elif 'THERM.SDM' in modes and has_features('STOKESIAN_DYNAMICS'):
        system.periodicity = [0, 0, 0]
        system.thermostat.set_stokesian(kT=1.0, seed=42)
    # set integrator
    if 'INT.NPT' in modes and has_features('NPT'):
        system.integrator.set_isotropic_npt(ext_pressure=2.0, piston=0.01,
                                            direction=[1, 0, 0])
    elif 'INT.SD' in modes:
        system.integrator.set_steepest_descent(f_max=2.0, gamma=0.1,
                                               max_displacement=0.01)
    elif 'INT.NVT' in modes:
        system.integrator.set_nvt()
    elif 'INT.BD' in modes:
        system.integrator.set_brownian_dynamics()
    elif 'INT.SDM' in modes and has_features('STOKESIAN_DYNAMICS'):
        system.periodicity = [0, 0, 0]
        system.integrator.set_stokesian_dynamics(
            approximation_method='ft', viscosity=0.5, radii={0: 1.5},
            pair_mobility=False, self_mobility=True)

if espressomd.has_features(['VIRTUAL_SITES', 'VIRTUAL_SITES_RELATIVE']):
    system.virtual_sites = espressomd.virtual_sites.VirtualSitesRelative(
        have_quaternion=True)
    p2.vs_auto_relate_to(p1)

if espressomd.has_features(['LENNARD_JONES']) and 'LJ' in modes:
    system.non_bonded_inter[0, 0].lennard_jones.set_params(
        epsilon=1.2, sigma=1.3, cutoff=2.0, shift=0.1)
    system.non_bonded_inter[3, 0].lennard_jones.set_params(
        epsilon=1.2, sigma=1.7, cutoff=2.0, shift=0.1)

harmonic_bond = espressomd.interactions.HarmonicBond(r_0=0.0, k=1.0)
system.bonded_inter.add(harmonic_bond)
p2.add_bond((harmonic_bond, p1))
if 'THERM.LB' not in modes:
    thermalized_bond = espressomd.interactions.ThermalizedBond(
        temp_com=0.0, gamma_com=0.0, temp_distance=0.2, gamma_distance=0.5,
        r_cut=2, seed=51)
    system.bonded_inter.add(thermalized_bond)
<<<<<<< HEAD
    system.part[1].add_bond((thermalized_bond, 0))

=======
    p2.add_bond((thermalized_bond, p1))
>>>>>>> 415f8d4f
checkpoint.register("system")
checkpoint.register("acc_mean_variance")
checkpoint.register("acc_time_series")
checkpoint.register("acc_correlator")
# calculate forces
system.integrator.run(0)
particle_force0 = np.copy(p1.f)
particle_force1 = np.copy(p2.f)
checkpoint.register("particle_force0")
checkpoint.register("particle_force1")

if espressomd.has_features("COLLISION_DETECTION"):
    system.collision_detection.set_params(
        mode="bind_centers", distance=0.11, bond_centers=harmonic_bond)

<<<<<<< HEAD
LB_implementation = None
if espressomd.has_features('LB_WALBERLA') and 'LB.WALBERLA' in modes:
    LB_implementation = espressomd.lb.LBFluidWalberla
if LB_implementation:
    lbf = LB_implementation(agrid=0.5, visc=1.3, dens=1.5, tau=0.01)
    system.actors.add(lbf)
    if 'THERM.LB' in modes:
        system.thermostat.set_lb(LB_fluid=lbf, seed=23, gamma=2.0)
    if espressomd.has_features("LB_BOUNDARIES"):
        system.lbboundaries.add(
            LBBoundary(shape=Wall(normal=(0, 0, 1), dist=0.5), velocity=(1e-4, 1e-4, 0)))

EK_implementation = None
# TODO_WALBERLA
# if 'EK.GPU' in modes and espressomd.gpu_available(
# ) and espressomd.has_features('ELECTROKINETICS'):
#    EK_implementation = espressomd.electrokinetics
#    ek = EK_implementation.Electrokinetics(
#        agrid=0.5,
#        lb_density=26.15,
#        viscosity=1.7,
#        friction=0.0,
#        T=1.1,
#        prefactor=0.88,
#        stencil="linkcentered")
#    ek_species = EK_implementation.Species(
#        density=0.4,
#        D=0.02,
#        valency=0.3,
#        ext_force_density=[0.01, -0.08, 0.06])
#    ek.add_species(ek_species)
#    system.actors.add(ek)
=======
if espressomd.has_features('DP3M') and 'DP3M' in modes:
    dp3m = espressomd.magnetostatics.DipolarP3M(
        prefactor=1.,
        epsilon=2.,
        mesh_off=[0.5, 0.5, 0.5],
        r_cut=2.4,
        cao=1,
        mesh=[8, 8, 8],
        alpha=12,
        accuracy=0.01,
        tune=False)
    system.actors.add(dp3m)

if espressomd.has_features('SCAFACOS') and 'SCAFACOS' in modes:
    system.actors.add(espressomd.electrostatics.Scafacos(
        prefactor=0.5,
        method_name="p3m",
        method_params={
            "p3m_r_cut": 1.0,
            "p3m_grid": 64,
            "p3m_cao": 7,
            "p3m_alpha": 2.084652}))

if espressomd.has_features('SCAFACOS_DIPOLES') and 'SCAFACOS' in modes:
    system.actors.add(espressomd.magnetostatics.Scafacos(
        prefactor=1.2,
        method_name='p2nfft',
        method_params={
            "p2nfft_verbose_tuning": "0",
            "pnfft_N": "32,32,32",
            "pnfft_n": "32,32,32",
            "pnfft_window_name": "bspline",
            "pnfft_m": "4",
            "p2nfft_ignore_tolerance": "1",
            "pnfft_diff_ik": "0",
            "p2nfft_r_cut": "11",
            "p2nfft_alpha": "0.37"}))
>>>>>>> 415f8d4f

if LB_implementation:
    m = np.pi / 12
    nx = int(np.round(system.box_l[0] / lbf.get_params()["agrid"]))
    ny = int(np.round(system.box_l[1] / lbf.get_params()["agrid"]))
    nz = int(np.round(system.box_l[2] / lbf.get_params()["agrid"]))
    # Create a 3D grid with deterministic values to fill the LB fluid lattice
    grid_3D = np.fromfunction(
        lambda i, j, k: np.cos(i * m) * np.cos(j * m) * np.cos(k * m),
        (nx, ny, nz), dtype=float)
    for i in range(nx):
        for j in range(ny):
            for k in range(nz):
                lbf[i, j, k].population = grid_3D[i, j, k] * np.arange(1, 20)
                lbf[i, j, k].last_applied_force = grid_3D[i, j, k] * \
                    np.arange(1, 4)
    cpt_mode = int("@TEST_BINARY@")
    # save LB checkpoint file
    lbf_cpt_path = checkpoint.checkpoint_dir + "/lb.cpt"
    lbf.save_checkpoint(lbf_cpt_path, cpt_mode)

# TODO WALBERLA
# if EK_implementation:
#    m = np.pi / 12
#    nx = int(np.round(system.box_l[0] / ek.get_params()["agrid"]))
#    ny = int(np.round(system.box_l[1] / ek.get_params()["agrid"]))
#    nz = int(np.round(system.box_l[2] / ek.get_params()["agrid"]))
#    # Create a 3D grid with deterministic values to fill the LB fluid lattice
#    grid_3D = np.fromfunction(
#        lambda i, j, k: np.cos(i * m) * np.cos(j * m) * np.cos(k * m),
#        (nx, ny, nz), dtype=float)
#    for i in range(nx):
#        for j in range(ny):
#            for k in range(nz):
#                ek_species[i, j, k].density = grid_3D[i, j, k]
#    # save LB checkpoint file
#    ek_cpt_path = checkpoint.checkpoint_dir + "/ek"
#    ek.save_checkpoint(ek_cpt_path)

if LB_implementation:
    # cleanup old VTK files
    if checkpoint.has_checkpoints():
        if os.path.isfile('vtk_out/auto_@TEST_BINARY@.pvd'):
            os.remove('vtk_out/auto_@TEST_BINARY@.pvd')
        if os.path.isfile('vtk_out/manual_@TEST_BINARY@.pvd'):
            os.remove('vtk_out/manual_@TEST_BINARY@.pvd')
    # create VTK callbacks
    vtk_auto = lbf.add_vtk_writer(
        'auto_@TEST_BINARY@', ('density', 'velocity_vector'), delta_N=1)
    vtk_auto.disable()
    vtk_manual = lbf.add_vtk_writer(
        'manual_@TEST_BINARY@', 'density', delta_N=0)
    vtk_manual.write()

# save checkpoint file
checkpoint.save(0)


class TestCheckpointLB(ut.TestCase):

    def test_checkpointing(self):
        self.assertTrue(os.path.isdir(checkpoint.checkpoint_dir),
                        "checkpoint directory not created")

        checkpoint_filepath = checkpoint.checkpoint_dir + "/0.checkpoint"
        self.assertTrue(os.path.isfile(checkpoint_filepath),
                        "checkpoint file not created")

        if LB_implementation:
            self.assertTrue(os.path.isfile(lbf_cpt_path),
                            "LB checkpoint file not created")

            with open(lbf_cpt_path, "rb") as f:
                lbf_cpt_str = f.read()
            # write an LB checkpoint with missing data
            with open(lbf_cpt_path[:-4] + "-corrupted.cpt", "wb") as f:
                f.write(lbf_cpt_str[:len(lbf_cpt_str) // 2])
            # write an LB checkpoint with different box dimensions
            with open(lbf_cpt_path[:-4] + "-wrong-boxdim.cpt", "wb") as f:
                if cpt_mode == 1:
                    # first dimension becomes 0
                    f.write(8 * b"\x00" + lbf_cpt_str[8:])
                else:
                    # first dimension becomes larger
                    f.write(b"1" + lbf_cpt_str)


if __name__ == '__main__':
    ut.main()<|MERGE_RESOLUTION|>--- conflicted
+++ resolved
@@ -39,15 +39,10 @@
 modes = {x for mode in set("@TEST_COMBINATION@".upper().split('-'))
          for x in [mode, mode.split('.')[0]]}
 
-<<<<<<< HEAD
-# use a box with 3 different dimensions
+# use a box with 3 different dimensions, unless DipolarP3M is used
 system = espressomd.System(box_l=[6.0, 7.0, 8.0])
-=======
-# use a box with 3 different dimensions, unless DipolarP3M is used
-system = espressomd.System(box_l=[12.0, 14.0, 16.0])
 if 'DP3M' in modes:
     system.box_l = 3 * [np.max(system.box_l)]
->>>>>>> 415f8d4f
 system.cell_system.skin = 0.1
 system.time_step = 0.01
 system.min_global_cut = 2.0
@@ -63,46 +58,6 @@
         if filepath.endswith((".checkpoint", ".cpt")):
             os.remove(os.path.join(checkpoint.checkpoint_dir, filepath))
 
-<<<<<<< HEAD
-system.part.add(pos=[1.0] * 3)
-system.part.add(pos=[1.0, 1.0, 2.0])
-=======
-LB_implementation = None
-if 'LB.CPU' in modes:
-    LB_implementation = espressomd.lb.LBFluid
-elif 'LB.GPU' in modes and espressomd.gpu_available():
-    LB_implementation = espressomd.lb.LBFluidGPU
-if LB_implementation:
-    lbf = LB_implementation(agrid=0.5, visc=1.3, dens=1.5, tau=0.01,
-                            gamma_odd=0.2, gamma_even=0.3)
-    system.actors.add(lbf)
-    if 'THERM.LB' in modes:
-        system.thermostat.set_lb(LB_fluid=lbf, seed=23, gamma=2.0)
-    if any(has_features(i) for i in ["LB_BOUNDARIES", "LB_BOUNDARIES_GPU"]):
-        if 'EK.GPU' not in modes:
-            system.lbboundaries.add(
-                LBBoundary(shape=Wall(normal=(0, 0, 1), dist=0.5), velocity=(1e-4, 1e-4, 0)))
-
-EK_implementation = None
-if 'EK.GPU' in modes and espressomd.gpu_available(
-) and espressomd.has_features('ELECTROKINETICS'):
-    EK_implementation = espressomd.electrokinetics
-    ek = EK_implementation.Electrokinetics(
-        agrid=0.5,
-        lb_density=26.15,
-        viscosity=1.7,
-        friction=0.0,
-        T=1.1,
-        prefactor=0.88,
-        stencil="linkcentered")
-    ek_species = EK_implementation.Species(
-        density=0.4,
-        D=0.02,
-        valency=0.3,
-        ext_force_density=[0.01, -0.08, 0.06])
-    ek.add_species(ek_species)
-    system.actors.add(ek)
-
 p1 = system.part.add(pos=[1.0] * 3)
 p2 = system.part.add(pos=[1.0, 1.0, 2.0])
 
@@ -113,7 +68,6 @@
 if espressomd.has_features('DIPOLES'):
     p1.dip = (1.3, 2.1, -6)
     p2.dip = (7.3, 6.1, -4)
->>>>>>> 415f8d4f
 
 if espressomd.has_features('EXCLUSIONS'):
     system.part.add(pos=[2.0] * 3, exclusions=[0, 1])
@@ -132,7 +86,7 @@
     elif 'P3M.ELC' in modes:
         elc = espressomd.electrostatics.ELC(
             p3m_actor=p3m,
-            gap_size=6.0,
+            gap_size=2.0,
             maxPWerror=0.1,
             delta_mid_top=0.9,
             delta_mid_bot=0.1)
@@ -228,12 +182,8 @@
         temp_com=0.0, gamma_com=0.0, temp_distance=0.2, gamma_distance=0.5,
         r_cut=2, seed=51)
     system.bonded_inter.add(thermalized_bond)
-<<<<<<< HEAD
-    system.part[1].add_bond((thermalized_bond, 0))
-
-=======
     p2.add_bond((thermalized_bond, p1))
->>>>>>> 415f8d4f
+
 checkpoint.register("system")
 checkpoint.register("acc_mean_variance")
 checkpoint.register("acc_time_series")
@@ -249,7 +199,6 @@
     system.collision_detection.set_params(
         mode="bind_centers", distance=0.11, bond_centers=harmonic_bond)
 
-<<<<<<< HEAD
 LB_implementation = None
 if espressomd.has_features('LB_WALBERLA') and 'LB.WALBERLA' in modes:
     LB_implementation = espressomd.lb.LBFluidWalberla
@@ -282,7 +231,7 @@
 #        ext_force_density=[0.01, -0.08, 0.06])
 #    ek.add_species(ek_species)
 #    system.actors.add(ek)
-=======
+
 if espressomd.has_features('DP3M') and 'DP3M' in modes:
     dp3m = espressomd.magnetostatics.DipolarP3M(
         prefactor=1.,
@@ -320,7 +269,6 @@
             "pnfft_diff_ik": "0",
             "p2nfft_r_cut": "11",
             "p2nfft_alpha": "0.37"}))
->>>>>>> 415f8d4f
 
 if LB_implementation:
     m = np.pi / 12
@@ -362,17 +310,18 @@
 
 if LB_implementation:
     # cleanup old VTK files
+    vtk_suffix = '@TEST_COMBINATION@_@TEST_BINARY@'
     if checkpoint.has_checkpoints():
-        if os.path.isfile('vtk_out/auto_@TEST_BINARY@.pvd'):
-            os.remove('vtk_out/auto_@TEST_BINARY@.pvd')
-        if os.path.isfile('vtk_out/manual_@TEST_BINARY@.pvd'):
-            os.remove('vtk_out/manual_@TEST_BINARY@.pvd')
+        if os.path.isfile(f'vtk_out/auto_{vtk_suffix}.pvd'):
+            os.remove(f'vtk_out/auto_{vtk_suffix}.pvd')
+        if os.path.isfile(f'vtk_out/manual_{vtk_suffix}.pvd'):
+            os.remove(f'vtk_out/manual_{vtk_suffix}.pvd')
     # create VTK callbacks
     vtk_auto = lbf.add_vtk_writer(
-        'auto_@TEST_BINARY@', ('density', 'velocity_vector'), delta_N=1)
+        f'auto_{vtk_suffix}', ('density', 'velocity_vector'), delta_N=1)
     vtk_auto.disable()
     vtk_manual = lbf.add_vtk_writer(
-        'manual_@TEST_BINARY@', 'density', delta_N=0)
+        f'manual_{vtk_suffix}', 'density', delta_N=0)
     vtk_manual.write()
 
 # save checkpoint file
