--- conflicted
+++ resolved
@@ -95,11 +95,7 @@
             espressomd.shapes.Wall(normal=[1, 0, 0], dist=1.5))
         self.lbf.add_boundary_from_shape(
             espressomd.shapes.Wall(normal=[-1, 0, 0], dist=-10.5))
-<<<<<<< HEAD
-        shape = [4, 14, 16]
-=======
         shape = [8, 14, 16]
->>>>>>> d2a3af0e
 
         n_steps = 100
         lb_steps = int(np.floor(n_steps * self.lbf.tau))
