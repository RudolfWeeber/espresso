#
# Copyright (C) 2010-2019 The ESPResSo project
#
# This file is part of ESPResSo.
#
# ESPResSo is free software: you can redistribute it and/or modify
# it under the terms of the GNU General Public License as published by
# the Free Software Foundation, either version 3 of the License, or
# (at your option) any later version.
#
# ESPResSo is distributed in the hope that it will be useful,
# but WITHOUT ANY WARRANTY; without even the implied warranty of
# MERCHANTABILITY or FITNESS FOR A PARTICULAR PURPOSE.  See the
# GNU General Public License for more details.
#
# You should have received a copy of the GNU General Public License
# along with this program.  If not, see <http://www.gnu.org/licenses/>.
#

import unittest as ut
import unittest_decorators as utx
import numpy as np
import itertools

import espressomd
import espressomd.lb
import espressomd.utils
import espressomd.observables
import sys
import tests_common


class LBTest:

    """
    Basic tests of the lattice-Boltzmann implementation

    * temperature
    * particle viscous coupling
    * application of external force densities
    * setting and retrieving lb node velocities

    """
    system = espressomd.System(box_l=3 * [6.0])
    np.random.seed(1)
    params = {'time_step': 0.01,
              'tau': 0.01,
              'agrid': 0.5,
              'density': 0.85,
              'viscosity': 3.0,
              'friction': 2.0}

    system.periodicity = [1, 1, 1]
    system.time_step = params['time_step']
    system.cell_system.skin = 1.0
    interpolation = False

    def tearDown(self):
        self.system.actors.clear()
        self.system.part.clear()
        self.system.thermostat.turn_off()
        self.system.time_step = self.params['time_step']

    def test_properties(self):
        # inactive actor
        lbf = self.lb_class(kT=1.0, seed=42, **self.params, **self.lb_params)
        self.assertFalse(lbf.is_active)
        self.check_properties(lbf)

        # activated actor
        lbf = self.lb_class(kT=1.0, seed=42, **self.params, **self.lb_params)
        self.system.actors.add(lbf)
        self.system.thermostat.set_lb(LB_fluid=lbf, seed=1)
        self.assertTrue(lbf.is_active)
        self.check_properties(lbf)
        self.system.actors.remove(lbf)

        # deactivated actor
        lbf = self.lb_class(kT=1.0, seed=42, **self.params, **self.lb_params)
        self.system.actors.add(lbf)
        self.system.thermostat.set_lb(LB_fluid=lbf, seed=1)
        self.system.actors.remove(lbf)
        self.assertFalse(lbf.is_active)
        self.check_properties(lbf)

    def check_properties(self, lbf):
        agrid = self.params['agrid']
        tau = self.system.time_step
        # check LB object
        self.assertAlmostEqual(lbf.tau, tau, delta=self.atol)
        self.assertAlmostEqual(lbf.agrid, agrid, delta=self.atol)
        self.assertAlmostEqual(lbf.viscosity, 3., delta=self.atol)
        self.assertAlmostEqual(lbf.density, 0.85, delta=self.atol)
        self.assertAlmostEqual(lbf.kT, 1.0, delta=self.atol)
        self.assertEqual(lbf.seed, 42)
        self.assertEqual(
            lbf.is_single_precision,
            self.lb_params['single_precision'])
        np.testing.assert_allclose(
            np.copy(lbf.ext_force_density), [0., 0., 0.], atol=self.atol)
        lbf.viscosity = 2.
        self.assertAlmostEqual(lbf.viscosity, 2., delta=self.atol)
        ext_f = [0.01, 0.02, 0.03]
        lbf.ext_force_density = ext_f
        np.testing.assert_allclose(
            np.copy(lbf.ext_force_density), ext_f, atol=self.atol)
        self.assertEqual(lbf.rng_state, 0)
        self.system.integrator.run(1)
        self.assertEqual(lbf.rng_state, int(lbf.is_active))
        lbf.rng_state = 56
        self.system.integrator.run(1)
        self.assertEqual(lbf.rng_state, 56 + int(lbf.is_active))
        self.assertAlmostEqual(lbf.tau, tau, delta=self.atol)
        self.assertAlmostEqual(lbf.agrid, agrid, delta=self.atol)
        self.assertAlmostEqual(lbf.kT, 1.0, delta=self.atol)
        self.assertEqual(lbf.seed, 42)
        self.assertEqual(
            lbf.is_single_precision,
            self.lb_params['single_precision'])
        lbf.viscosity = 3.
        self.assertAlmostEqual(lbf.viscosity, 3., delta=self.atol)
        ext_force_density = [0.02, 0.05, 0.07]
        lbf.ext_force_density = ext_force_density
        np.testing.assert_allclose(np.copy(lbf.ext_force_density),
                                   ext_force_density, atol=self.atol)
        # check node getters/setters
        lbf[0, 0, 0].velocity = [1, 2, 3]
        np.testing.assert_allclose(
            np.copy(lbf[0, 0, 0].velocity), [1, 2, 3], atol=self.atol)
        with self.assertRaises(Exception):
            lbf[0, 0, 0].velocity = [1, 2]
        with self.assertRaises(Exception):
            lbf[0, 1].velocity = [1, 2, 3]
        node = lbf[0, 0, 0]
        self.assertIsNone(node.boundary)
        vbb_ref = espressomd.lb.VelocityBounceBack([1e-6, 2e-6, 3e-6])
        node.boundary = vbb_ref
        np.testing.assert_allclose(
            np.copy(node.boundary.velocity), np.copy(vbb_ref.velocity),
            atol=self.atol)
        with self.assertRaisesRegex(TypeError, "value must be an instance of VelocityBounceBack or None"):
            node.boundary = vbb_ref.velocity

    def test_raise_if_read_only(self):
        lbf = self.lb_class(**self.params, **self.lb_params)
        for key in {'agrid', 'tau', 'density', 'kT', 'is_single_precision',
                    'shape', 'pressure_tensor', 'seed', 'is_active'}:
            with self.assertRaisesRegex(RuntimeError, f"(Parameter|Property) '{key}' is read-only"):
                setattr(lbf, key, 0)

    def test_ctor_exceptions(self):
        lattice = espressomd.lb.LatticeWalberla(
            agrid=2 * self.params['agrid'], n_ghost_layers=1)
        with self.assertRaisesRegex(ValueError, "cannot provide both 'lattice' and 'agrid'"):
            self.lb_class(lattice=lattice, **self.params, **self.lb_params)
        with self.assertRaisesRegex(ValueError, "density must be a strictly positive number"):
            params = self.params.copy()
            params['density'] = 0.
            self.lb_class(**params, **self.lb_params)
        with self.assertRaisesRegex(ValueError, "kT must be a positive number"):
            params = self.params.copy()
            params['kT'] = -1e-12
            self.lb_class(**params, **self.lb_params)

    def test_node_exceptions(self):
        lbf = self.lb_class(**self.params, **self.lb_params)
        self.system.actors.add(lbf)
        node = lbf[0, 0, 0]
        # check exceptions from LB node
        with self.assertRaisesRegex(RuntimeError, "Property 'boundary_force' is read-only"):
            node.boundary_force = [1, 2, 3]
        with self.assertRaisesRegex(RuntimeError, "Property 'pressure_tensor' is read-only"):
            node.pressure_tensor = np.eye(3, 3)
        with self.assertRaisesRegex(RuntimeError, "Property 'is_boundary' is read-only"):
            node.is_boundary = True
        with self.assertRaisesRegex(NotImplementedError, 'Cannot serialize LB fluid node objects'):
            node.__reduce__()
        with self.assertRaisesRegex(NotImplementedError, 'Cannot serialize LB fluid slice objects'):
            lbf[0, 0, 0:2].__reduce__()
        # check property types
        array_locked = espressomd.utils.array_locked
        self.assertIsInstance(node.pressure_tensor, array_locked)
        # self.assertIsInstance(node.boundary_force, array_locked) # TODO
        self.assertIsInstance(node.velocity, array_locked)
        self.assertIsInstance(node.last_applied_force, array_locked)

    def test_pressure_tensor_observable(self):
        """
        Checks agreement between the ``LBFluidPressureTensor`` observable and
        per-node pressure tensor summed up over the entire fluid.

        """
        system = self.system
        self.n_col_part = 1000
        system.part.add(
            pos=np.random.random((self.n_col_part, 3)) * self.system.box_l[0],
            v=np.random.random((self.n_col_part, 3)))
        system.thermostat.turn_off()

        lbf = self.lb_class(kT=1., seed=1, ext_force_density=[0, 0, 0],
                            **self.params, **self.lb_params)
        system.actors.add(lbf)
        system.thermostat.set_lb(LB_fluid=lbf, seed=1)
        system.integrator.run(10)
        pressure_tensor = np.copy(
            np.mean(lbf[:, :, :].pressure_tensor, axis=(0, 1, 2)))

        obs = espressomd.observables.LBFluidPressureTensor()
        obs_pressure_tensor = obs.calculate()
        np.testing.assert_allclose(
            pressure_tensor, obs_pressure_tensor, atol=1E-7)
        np.testing.assert_allclose(
            np.copy(lbf.pressure_tensor), obs_pressure_tensor, atol=1E-10)

        self.assertIsInstance(
            lbf[0, 0, 0].pressure_tensor, espressomd.utils.array_locked)
        self.assertIsInstance(
            lbf.pressure_tensor,
            espressomd.utils.array_locked)

    def test_lb_node_set_get(self):
        lbf = self.lb_class(kT=0.0, ext_force_density=[0, 0, 0], **self.params,
                            **self.lb_params)
        self.system.actors.add(lbf)
        self.assertAlmostEqual(
            lbf[0, 0, 0].density, self.params['density'], delta=1e-4)

        shape_ref = np.copy(self.system.box_l) / self.params['agrid']
        np.testing.assert_array_equal(lbf.shape, shape_ref.astype(int))

        v_fluid = np.array([1.2, 4.3, 0.2])
        lbf[0, 0, 0].velocity = v_fluid
        np.testing.assert_allclose(
            np.copy(lbf[0, 0, 0].velocity), v_fluid, atol=1e-4)
        density = 0.234
        lbf[0, 0, 0].density = density
        self.assertAlmostEqual(lbf[0, 0, 0].density, density, delta=1e-4)

        self.assertEqual(lbf[3, 2, 1].index, (3, 2, 1))
        ext_force_density = [0.1, 0.2, 1.2]
        lbf.ext_force_density = ext_force_density
        lbf[1, 2, 3].velocity = v_fluid
        np.testing.assert_allclose(
            np.copy(lbf[1, 2, 3].velocity), v_fluid, atol=1e-4)
        np.testing.assert_allclose(
            np.copy(lbf.ext_force_density), ext_force_density, atol=1e-4)

        self.assertEqual(lbf.kT, 0.0)
        rng_error_msg = 'The LB does not use a random number generator'
        with self.assertRaisesRegex(RuntimeError, rng_error_msg):
            lbf.rng_state
        with self.assertRaisesRegex(RuntimeError, rng_error_msg):
            lbf.rng_state = 5

    def test_parameter_change_without_seed(self):
        lbf = self.lb_class(kT=1.0, seed=42, **self.params, **self.lb_params)
        self.system.actors.add(lbf)
        self.system.thermostat.set_lb(LB_fluid=lbf, seed=23, gamma=2.0)
        self.system.thermostat.set_lb(LB_fluid=lbf, gamma=3.0)

    def test_grid_index(self):
        lbf = self.lb_class(**self.params, **self.lb_params)
        self.system.actors.add(lbf)
        # access out of bounds
        out_of_bounds = max(lbf.shape) + 1
        error_msg = 'Index error'
        with self.assertRaisesRegex(Exception, error_msg):
            lbf[out_of_bounds, 0, 0].velocity
        with self.assertRaisesRegex(Exception, error_msg):
            lbf[0, out_of_bounds, 0].velocity
        with self.assertRaisesRegex(Exception, error_msg):
            lbf[0, 0, out_of_bounds].velocity
        # node index
        node = lbf[1, 2, 3]
        with self.assertRaisesRegex(RuntimeError, "Parameter 'index' is read-only"):
            node.index = [2, 4, 6]
        np.testing.assert_array_equal(np.copy(node.index), [1, 2, 3])
        retval = node.call_method('override_index', index=[2, 4, 6])
        self.assertEqual(retval, 0)
        np.testing.assert_array_equal(np.copy(node.index), [2, 4, 6])
        retval = node.call_method(
            'override_index', index=[0, 0, out_of_bounds])
        self.assertEqual(retval, 1)
        np.testing.assert_array_equal(np.copy(node.index), [2, 4, 6])

    def test_incompatible_agrid(self):
        """
        LB lattice initialization must raise an exception when either box_l or
        local_box_l aren't integer multiples of agrid.
        """
        print("\nTesting LB error messages:", file=sys.stderr)
        sys.stderr.flush()
        with self.assertRaises(Exception):
            params = self.params.copy()
            params['agrid'] += 1e-6
            self.lb_class(**params, **self.lb_params)
        print("End of LB error messages", file=sys.stderr)
        sys.stderr.flush()

    def test_agrid_rounding(self):
        """Tests agrid*n ~= box_l for a case where rounding down is needed"""
        system = self.system
        old_l = system.box_l

        n_part = 1000
        phi = 0.05
        lj_sig = 1.0
        l = (n_part * 4. / 3. * np.pi * (lj_sig / 2.)**3 / phi)**(1. / 3.)
        system.box_l = [l] * 3 * system.cell_system.node_grid
        lbf = self.lb_class(agrid=l / 31, density=1, viscosity=1, kT=0,
                            tau=system.time_step, **self.lb_params)
        system.actors.add(lbf)
        system.integrator.run(steps=1)
        system.actors.clear()
        system.box_l = old_l

    def test_bool_operations_on_node(self):
        lbf = self.lb_class(kT=1.0, seed=42, **self.params, **self.lb_params)
        self.system.actors.add(lbf)
        # test __eq()__ where a node is equal to itself and not equal to any
        # other node
        assert lbf[0, 0, 0] == lbf[0, 0, 0]
        x, y, z = range(int(self.system.box_l[0])), range(
            int(self.system.box_l[1])), range(int(self.system.box_l[2]))
        nodes = [lbf[i, j, k] for i, j, k in itertools.product(x, y, z)]
        nodes.remove(lbf[0, 0, 0])
        assert all(lbf[0, 0, 0] != node for node in nodes)
        # test __hash()__ intercept to identify nodes based on index rather
        # than name. set() constructor runs hash()
        subset1, subset2 = nodes[:-10], nodes[-10:]
        assert len(set(subset1 + subset1)) == len(subset1)
        assert len(set(subset1 + subset2)) == len(subset1) + len(subset2)

    @utx.skipIfMissingFeatures("EXTERNAL_FORCES")
    def test_viscous_coupling(self):
        lbf = self.lb_class(**self.params, **self.lb_params)
        self.system.actors.add(lbf)
        self.system.thermostat.set_lb(
            LB_fluid=lbf, seed=3, gamma=self.params['friction'])

        # Random velocities
        lbf[:, :, :].velocity = np.random.random((*lbf.shape, 3))
        # Test several particle positions
        for pos in ([0, 0, 0], self.system.box_l, self.system.box_l / 2,
                    self.system.box_l / 2 - self.params['agrid'] / 2):
            p = self.system.part.add(pos=pos, v=[1, 2, 3])

            v_part = p.v
            # In the first time step after a system change, LB coupling forces
            # are ignored. Hence, the coupling position is shifted
            coupling_pos = p.pos + self.system.time_step * p.v
            v_fluid = lbf.get_interpolated_velocity(pos=coupling_pos)
            # Nodes to which forces will be interpolated
            lb_nodes = tests_common.get_lb_nodes_around_pos(coupling_pos, lbf)

            self.system.integrator.run(1)
            # Check friction force
            np.testing.assert_allclose(
                np.copy(p.f), -self.params['friction'] * (v_part - v_fluid), atol=1E-10)

            # check particle/fluid force balance
            applied_forces = np.array([n.last_applied_force for n in lb_nodes])
            np.testing.assert_allclose(
                np.sum(applied_forces, axis=0), -np.copy(p.f), atol=1E-10)

            # Check that last_applied_force gets cleared
            p.remove()
            self.system.integrator.run(1)
            applied_forces = np.array([n.last_applied_force for n in lb_nodes])
            np.testing.assert_allclose(
                np.sum(applied_forces, axis=0), [0, 0, 0])

    def test_viscous_coupling_pairs(self):
        lbf = self.lb_class(**self.params, **self.lb_params)
        self.system.actors.add(lbf)
        self.system.thermostat.set_lb(
            LB_fluid=lbf, seed=3, gamma=self.params['friction'])

        # Random velocities
        lbf[:, :, :].velocity = np.random.random((*lbf.shape, 3))
        # Test several particle positions
        agrid = self.params['agrid']
        offset = -0.99 * np.array((agrid, agrid, agrid))
        for pos in ([agrid / 2, agrid / 2, agrid / 2], self.system.box_l, self.system.box_l / 2,
                    self.system.box_l / 2 - self.params['agrid'] / 2):
            p1 = self.system.part.add(pos=pos, v=[1, 2, 3])
            p2 = self.system.part.add(pos=pos + offset, v=[-2, 1, 0.3])

            v_part1 = p1.v
            v_part2 = p2.v
            # In the first time step after a system change, LB coupling forces
            # are ignored. Hence, the coupling position is shifted
            coupling_pos1 = p1.pos + self.system.time_step * p1.v
            coupling_pos2 = p2.pos + self.system.time_step * p2.v

            v_fluid1 = lbf.get_interpolated_velocity(pos=coupling_pos1)
            v_fluid2 = lbf.get_interpolated_velocity(pos=coupling_pos2)
            # Nodes to which forces will be interpolated
            lb_nodes1 = tests_common.get_lb_nodes_around_pos(
                coupling_pos1, lbf)
            lb_nodes2 = tests_common.get_lb_nodes_around_pos(
                coupling_pos2, lbf)

            all_coupling_nodes = [lbf[index] for index in set(
                [n.index for n in (lb_nodes1 + lb_nodes2)])]
            self.system.integrator.run(1)
            # Check friction force
            np.testing.assert_allclose(
                np.copy(p1.f), -self.params['friction'] * (v_part1 - v_fluid1), atol=1E-10)
            np.testing.assert_allclose(
                np.copy(p2.f), -self.params['friction'] * (v_part2 - v_fluid2), atol=1E-10)

            # check particle/fluid force balance
            applied_forces = np.array(
                [n.last_applied_force for n in all_coupling_nodes])
            np.testing.assert_allclose(
                np.sum(applied_forces, axis=0), -np.copy(p1.f) - np.copy(p2.f), atol=1E-10)

            # Check that last_applied_force gets cleared
            self.system.part.clear()
            self.system.integrator.run(1)
            applied_forces = np.array(
                [n.last_applied_force for n in all_coupling_nodes])
            np.testing.assert_allclose(
                np.sum(applied_forces, axis=0), [0, 0, 0])

    def test_thermalization_force_balance(self):
        system = self.system

        system.part.add(pos=np.random.random((1000, 3)) * system.box_l)
        if espressomd.has_features("MASS"):
            system.part.all().mass = 0.1 + np.random.random(len(system.part))

        lbf = self.lb_class(kT=1.5, seed=4, **self.params, **self.lb_params)
        system.actors.add(lbf)
        system.thermostat.set_lb(
            LB_fluid=lbf, seed=3, gamma=self.params['friction'])

        for _ in range(20):
            system.integrator.run(1)
            particle_force = np.sum(system.part.all().f, axis=0)
            fluid_force = np.copy(
                np.sum(lbf[:, :, :].last_applied_force, axis=(0, 1, 2)))
            np.testing.assert_allclose(
                particle_force, -fluid_force, rtol=self.rtol)

    def test_force_interpolation(self):
        lbf = self.lb_class(**self.params, **self.lb_params)

        self.system.actors.add(lbf)
        self.system.thermostat.set_lb(
            LB_fluid=lbf, seed=3, gamma=self.params['friction'])

        position = np.array([1., 2., 3.])
        position_lb_units = position / lbf.agrid
        force = np.array([4., -5., 6.])
        lbf.add_force_at_pos(pos=position, force=force)

        self.system.integrator.run(1)

        # the force should be split equally across the 8 nearest vertices
        n_couplings = 0
        for n in lbf[:, :, :]:
            if np.sum(np.abs(n.last_applied_force)):
                fluid_force = np.copy(n.last_applied_force)
                np.testing.assert_allclose(fluid_force, force / 8.)
                distance = np.linalg.norm(n.index - position_lb_units)
                self.assertLessEqual(int(np.round(distance**2)), 3)
                n_couplings += 1
        self.assertEqual(n_couplings, 8)

    @utx.skipIfMissingFeatures("EXTERNAL_FORCES")
    def test_ext_force_density(self):
        ext_force_density = [2.3, 1.2, 0.1]
        lbf = self.lb_class(ext_force_density=ext_force_density, **self.params,
                            **self.lb_params)
        self.system.actors.add(lbf)
        n_time_steps = 1
        self.system.integrator.run(n_time_steps)
        # ext_force_density is a force density, therefore v = ext_force_density
        # / dens * tau * (n_time_steps + 0.5)
        # Walberla TODO: 0.5 needs t obe added to time step once f/2
        # correciotni sback
        fluid_velocity = np.array(ext_force_density) * self.system.time_step * (
            n_time_steps + .5) / self.params['density']
        # Chck global linear momentum = density * volume * velocity
        rtol = self.rtol
        ratio = self.system.analysis.linear_momentum() \
            / (fluid_velocity * self.params['density'] * self.system.volume())
        print(ratio, 1 / ratio)
        if hasattr(lbf, 'is_single_precision') and lbf.is_single_precision:
            rtol *= 10.
        # Walberla todo: The factor 1.5 can go, once f/2 correction is back
        np.testing.assert_allclose(
            np.array(self.system.analysis.linear_momentum()), 
            fluid_velocity * self.params['density'] * self.system.volume(),
            rtol=rtol)

        # Check node velocities
<<<<<<< HEAD
        for n in lbf.nodes():
            print(np.array(n.velocity) / fluid_velocity)
            # WALBERLA todo
            # np.testing.assert_allclose(
            #    np.copy(n.velocity), fluid_velocity, atol=1E-6,
            # err_msg=f"Fluid node velocity not as expected on node {n.index}")
=======
        for node_velocity in lbf[:, :, :].velocity.reshape((-1, 3)):
            np.testing.assert_allclose(
                node_velocity, fluid_velocity, atol=1E-6)
>>>>>>> 79115df8

    @utx.skipIfMissingFeatures("EXTERNAL_FORCES")
    def test_unequal_time_step(self):
        """
        Checks that LB tau can only be an integer multiple of the MD time_step
        and that different time steps don't affect the physics of a system
        where particles don't move.

        """
        p = self.system.part.add(pos=[0.1, 0.2, 0.3], fix=[1, 1, 1])
        base_params = {}
        base_params.update(
            ext_force_density=[2.3, 1.2, 0.1],
            viscosity=self.params['viscosity'],
            density=self.params['density'],
            agrid=self.params['agrid'])

        def params_with_tau(tau):
            params = base_params.copy()
            params.update(tau=tau)
            return params

        lbf = self.lb_class(**params_with_tau(self.system.time_step),
                            **self.lb_params)
        sim_time = 100 * self.params['time_step']
        self.system.actors.add(lbf)
        self.system.thermostat.set_lb(LB_fluid=lbf, gamma=0.1)
        self.system.integrator.run(
            int(round(sim_time / self.system.time_step)))
        probe_pos = np.array(self.system.box_l) / 2.
        v1 = np.copy(lbf.get_interpolated_velocity(pos=probe_pos))
        f1 = np.copy(p.f)
        self.system.actors.clear()
        # get fresh LBfluid and change time steps
        with self.assertRaises(Exception):
            self.system.actors.add(
                self.lb_class(**params_with_tau(0.5 * self.system.time_step),
                              **self.lb_params))
        self.system.actors.clear()
        with self.assertRaises(Exception):
            self.system.actors.add(
                self.lb_class(**params_with_tau(1.1 * self.system.time_step),
                              **self.lb_params))
        self.system.actors.clear()

        self.system.actors.add(
            self.lb_class(**params_with_tau(self.system.time_step),
                          **self.lb_params))

        with self.assertRaises(Exception):
            self.system.time_step = 2. * lbf.get_params()["tau"]
            self.system.integrator.run(1)

        with self.assertRaises(Exception):
            self.system.time_step = 0.8 * lbf.get_params()["tau"]
        self.system.actors.clear()
        self.system.time_step = 0.5 * self.params['time_step']
        lbf = self.lb_class(**params_with_tau(self.system.time_step),
                            **self.lb_params)
        self.system.actors.add(lbf)
        self.system.integrator.run(
            int(round(sim_time / self.system.time_step)))
        v2 = np.copy(lbf.get_interpolated_velocity(pos=probe_pos))
        f2 = np.copy(p.f)
        np.testing.assert_allclose(v1, v2, rtol=1e-2)
        np.testing.assert_allclose(f1, f2, rtol=1e-2)


@utx.skipIfMissingFeatures("LB_WALBERLA")
class LBTestWalberla(LBTest, ut.TestCase):

    """Test for the Walberla implementation of the LB in double-precision."""

    lb_class = espressomd.lb.LBFluidWalberla
    lb_params = {'single_precision': False}
    atol = 1e-10
    rtol = 1e-7


@utx.skipIfMissingFeatures("LB_WALBERLA")
class LBTestWalberlaSinglePrecision(LBTest, ut.TestCase):

    """Test for the Walberla implementation of the LB in single-precision."""

    lb_class = espressomd.lb.LBFluidWalberla
    lb_params = {'single_precision': True}
    atol = 1e-7
    rtol = 4e-5


if __name__ == "__main__":
    ut.main()<|MERGE_RESOLUTION|>--- conflicted
+++ resolved
@@ -497,36 +497,37 @@
             rtol=rtol)
 
         # Check node velocities
-<<<<<<< HEAD
-        for n in lbf.nodes():
-            print(np.array(n.velocity) / fluid_velocity)
-            # WALBERLA todo
-            # np.testing.assert_allclose(
-            #    np.copy(n.velocity), fluid_velocity, atol=1E-6,
-            # err_msg=f"Fluid node velocity not as expected on node {n.index}")
-=======
-        for node_velocity in lbf[:, :, :].velocity.reshape((-1, 3)):
-            np.testing.assert_allclose(
-                node_velocity, fluid_velocity, atol=1E-6)
->>>>>>> 79115df8
-
-    @utx.skipIfMissingFeatures("EXTERNAL_FORCES")
-    def test_unequal_time_step(self):
-        """
+<< << << < HEAD
+for n in lbf.nodes():
+    print(np.array(n.velocity) / fluid_velocity)
+    # WALBERLA todo
+    # np.testing.assert_allclose(
+    #    np.copy(n.velocity), fluid_velocity, atol=1E-6,
+    # err_msg=f"Fluid node velocity not as expected on node {n.index}")
+== == == =
+for node_velocity in lbf[:, :, :].velocity.reshape((-1, 3)):
+    np.testing.assert_allclose(
+        node_velocity, fluid_velocity, atol=1E-6)
+>>>>>> > 79115df888adc1e9b78d6233674695c70fb452e8
+
+
+@utx.skipIfMissingFeatures("EXTERNAL_FORCES")
+def test_unequal_time_step(self):
+    """
         Checks that LB tau can only be an integer multiple of the MD time_step
         and that different time steps don't affect the physics of a system
         where particles don't move.
 
         """
-        p = self.system.part.add(pos=[0.1, 0.2, 0.3], fix=[1, 1, 1])
-        base_params = {}
-        base_params.update(
-            ext_force_density=[2.3, 1.2, 0.1],
-            viscosity=self.params['viscosity'],
-            density=self.params['density'],
-            agrid=self.params['agrid'])
-
-        def params_with_tau(tau):
+    p = self.system.part.add(pos=[0.1, 0.2, 0.3], fix=[1, 1, 1])
+     base_params = {}
+      base_params.update(
+           ext_force_density=[2.3, 1.2, 0.1],
+           viscosity=self.params['viscosity'],
+           density=self.params['density'],
+           agrid=self.params['agrid'])
+
+       def params_with_tau(tau):
             params = base_params.copy()
             params.update(tau=tau)
             return params
