--- conflicted
+++ resolved
@@ -339,16 +339,6 @@
         self.lbf.add_force_at_pos(position, force_lb_units)
 
         system.integrator.run(1)
-<<<<<<< HEAD
-        fluid_forces = []
-        for n in self.lbf.nodes():
-            if np.sum(np.abs(n.last_applied_force)):
-                fluid_forces.append(n.last_applied_force)
-                distance = np.linalg.norm(n.index - position_lb_units)
-                self.assertLess(distance, 2.)
-        fluid_force = np.sum(fluid_forces, axis=0)
-        np.testing.assert_allclose(fluid_force, force)
-=======
 
         # the force should be split equally across the 8 nearest vertices
         n_couplings = 0
@@ -360,7 +350,6 @@
                 self.assertLessEqual(int(np.round(distance**2)), 3)
                 n_couplings += 1
         self.assertEqual(n_couplings, 8)
->>>>>>> c3e48d52
 
     @utx.skipIfMissingFeatures("EXTERNAL_FORCES")
     def test_ext_force_density(self):
