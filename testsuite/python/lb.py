--- conflicted
+++ resolved
@@ -143,11 +143,7 @@
                 axis=0) * self.system.time_step
 
             np.testing.assert_allclose(momentum + f_2_correction, self.tot_mom,
-<<<<<<< HEAD
-                                       atol=0.1)  # WALBERLA TODO
-=======
                                        atol=1E-10)
->>>>>>> dda1a728
 
             temp_particle = np.average(
                 [np.average(p.mass * p.v**2) for p in self.system.part])
@@ -540,12 +536,6 @@
 
     def test_pressure_tensor_observable(self):
         print("Not supported by Walberla")
-<<<<<<< HEAD
-
-    def test_mass_momentum_thermostat(self):
-        print("Not supported by Walberla")
-=======
->>>>>>> dda1a728
 
 
 if __name__ == "__main__":
