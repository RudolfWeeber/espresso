--- conflicted
+++ resolved
@@ -300,29 +300,19 @@
         pos = system.box_l - 0.01
         vel = np.array([0, 1, 0])
         p = system.part.add(pos=pos, v=vel)
-        old_x = p.pos_folded[0]
-
-        print(system.time, system.lees_edwards.pos_offset)      
+
+        crossing_time = system.time
         system.integrator.run(1)
-<<<<<<< HEAD
-        print(system.time, system.lees_edwards.pos_offset)      
-
         np.testing.assert_almost_equal(
             p.lees_edwards_offset, 
-            get_lin_pos_offset(system.time - system.time_step / 2, **params_lin))
-=======
-        new_x = p.pos[0]
-
-        np.testing.assert_almost_equal(
-            p.lees_edwards_offset, 
-            -(new_x - old_x))
->>>>>>> b130c1f7
+            get_lin_pos_offset(crossing_time, **params_lin))
         np.testing.assert_almost_equal(p.lees_edwards_flag, -1)
 
         system.integrator.run(1)  # no boundary crossing
         np.testing.assert_almost_equal(
             p.lees_edwards_offset, 
-            -(new_x - old_x))  # unchanged
+            get_lin_pos_offset(crossing_time, **params_lin))
+
         np.testing.assert_almost_equal(p.lees_edwards_flag, 0)
 
     @utx.skipIfMissingFeatures("EXTERNAL_FORCES")
