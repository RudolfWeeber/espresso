--- conflicted
+++ resolved
@@ -36,10 +36,6 @@
 lin_protocol = espressomd.lees_edwards.LinearShear(**params_lin)
 
 
-<<<<<<< HEAD
-# pass in **params_lin
-=======
->>>>>>> b57dfd9b
 def get_lin_pos_offset(time, initial_pos_offset=None,
                        time_0=None, shear_velocity=None):
     return initial_pos_offset + (time - time_0) * shear_velocity
@@ -303,32 +299,19 @@
         pos = system.box_l - 0.01
         vel = np.array([0, 1, 0])
         p = system.part.add(pos=pos, v=vel)
-        old_x = p.pos_folded[0]
 
         crossing_time = system.time
         system.integrator.run(1)
-<<<<<<< HEAD
         np.testing.assert_almost_equal(
             p.lees_edwards_offset, 
             get_lin_pos_offset(crossing_time, **params_lin))
-=======
-        new_x = p.pos[0]
-
-        np.testing.assert_almost_equal(
-            p.lees_edwards_offset, 
-            -(new_x - old_x))
->>>>>>> b57dfd9b
         np.testing.assert_almost_equal(p.lees_edwards_flag, -1)
 
         system.integrator.run(1)  # no boundary crossing
         np.testing.assert_almost_equal(
             p.lees_edwards_offset, 
-<<<<<<< HEAD
             get_lin_pos_offset(crossing_time, **params_lin))
 
-=======
-            -(new_x - old_x))  # unchanged
->>>>>>> b57dfd9b
         np.testing.assert_almost_equal(p.lees_edwards_flag, 0)
 
     @utx.skipIfMissingFeatures("EXTERNAL_FORCES")
@@ -449,10 +432,6 @@
         p2.vs_auto_relate_to(p1)
         p3 = system.part.add(pos=(2.5, 4.0, 2.5))
         p3.vs_auto_relate_to(p1)
-<<<<<<< HEAD
-        #system.integrator.run(0, recalc_forces=True)
-=======
->>>>>>> b57dfd9b
 
         system.lees_edwards.set_boundary_conditions(
             shear_direction="x", shear_plane_normal="y", protocol=lin_protocol)
