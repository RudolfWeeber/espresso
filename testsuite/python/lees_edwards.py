--- conflicted
+++ resolved
@@ -334,11 +334,10 @@
                 shear_plane_normal=shear_plane_normal, protocol=lin_protocol)
 
             shear_axis = axis(shear_direction)
-            system.part.clear()
             p1 = system.part.add(
                 pos=[epsilon] * 3, v=np.random.random(3), fix=[True] * 3)
             p2 = system.part.add(
-                pos=2 * system.box_l - epsilon, v=np.random.random(3), fix=[True] * 3)
+                pos=system.box_l - epsilon, v=np.random.random(3), fix=[True] * 3)
             r_euclid = -2 * np.array([epsilon] * 3)
 
             # check distance
@@ -348,27 +347,11 @@
             np.testing.assert_allclose(
                 np.copy(system.distance_vec(p1, p2)),
                 -np.copy(system.distance_vec(p2, p1)))
-         # Check, tahat the core agrees 
-        cs_pairs = self.system.cell_system.non_bonded_loop_trace()
-        # format [id1, id2, pos1, pos2, vec2, mpi_node]
-        assert len(cs_pairs) == 1
-        if cs_pairs[0][0] == p1.id:
-            np.testing.assert_allclose(
-                np.copy(
-                    system.distance_vec(
-                        p2, p1)), np.copy(
-                    cs_pairs[0][4]))
-        else:
-            np.testing.assert_allclose(
-                np.copy(
-                    system.distance_vec(
-                        p1, p2)), np.copy(
-                    cs_pairs[0][4]))
-
-        # Check velocity difference
-        np.testing.assert_allclose(
-            np.copy(system.velocity_difference(p1, p2)),
-            np.copy(p2.v - p1.v) - system.lees_edwards.shear_velocity * shear_axis)
+
+            # Check velocity difference
+            np.testing.assert_allclose(
+                np.copy(system.velocity_difference(p1, p2)),
+                np.copy(p2.v - p1.v) - system.lees_edwards.shear_velocity * shear_axis)
 
     @utx.skipIfMissingFeatures("EXTERNAL_FORCES")
     def test_interactions(self):
@@ -454,16 +437,6 @@
         p2.vs_auto_relate_to(p1)
         p3 = system.part.add(pos=(2.5, 4.0, 2.5))
         p3.vs_auto_relate_to(p1)
-<<<<<<< HEAD
-        system.integrator.run(1)
-        print(p2.pos_folded, p3.pos_folded, system.distance_vec(p2, p3))
-
-        system.lees_edwards.set_boundary_conditions(
-            shear_direction="x", shear_plane_normal="y", protocol=lin_protocol)
-        print(p2.pos_folded, p3.pos_folded, system.distance_vec(p2, p3))
-        system.integrator.run(1)
-        print(p2.pos_folded, p3.pos_folded, system.distance_vec(p2, p3))
-=======
         #system.integrator.run(0, recalc_forces=True)
 
         system.lees_edwards.set_boundary_conditions(
@@ -478,7 +451,6 @@
             p3.v, p1.v + np.array((params_lin["shear_velocity"], 0, 0)))
 
         # Check distances
->>>>>>> 93f38801
         np.testing.assert_allclose(
             np.copy(system.distance_vec(p3, p2)), [0, 2, 0], atol=tol)
         np.testing.assert_allclose(
