from __future__ import print_function

import espressomd
from espressomd.interactions import HarmonicBond
import espressomd.lees_edwards as lees_edwards
from tests_common import verify_lj_forces

import unittest as ut
import numpy as np


@ut.skipIf(not espressomd.has_features(["LEES_EDWARDS"]),
           "Feature not available, skipping test!")
class LeesEdwards(ut.TestCase):

    system = espressomd.System(box_l=[5.0, 5.0, 5.0])
    system.cell_system.skin = 0.0
    system.cell_system.set_n_square(use_verlet_lists=False)
    system.set_random_state_PRNG()

    time_step = 0.5
    system.time_step = time_step

    def test_a_Protocol(self):
        """This test calculates if the offset and velocity of the Lees Edwards
        function are calculated correctly based on the input variables"""

        system = self.system

        # Protocol should be off by default
        self.assertTrue(self.system.lees_edwards.protocol is None)

        # Check if the set protocol is stored correctly
        params = {
            'shear_velocity': 1.2,
            'shear_direction': 2,
            'shear_plane_normal': 0,
            'initial_pos_offset': 0.1}
        new_protocol = lees_edwards.LinearShear(**params)
        system.lees_edwards.protocol = new_protocol 
        self.assertEqual(self.system.lees_edwards.protocol, new_protocol)
        self.assertEqual(
            self.system.lees_edwards.protocol.get_params(),
            params)

        # Check if the offset is determined correctly

        system.time = 0.0

        frequency = np.sqrt(2.0)
        omega = 2 * np.pi * frequency
        amplitude = 1.3
        sheardir = 0
        shear_plane_normal = 1
        system.lees_edwards.protocol = lees_edwards.OscillatoryShear(
            frequency=omega,
            amplitude=amplitude, 
            shear_direction=sheardir, 
            shear_plane_normal=shear_plane_normal)

        for time in np.arange(0.0, 100.0, system.time_step * 10):

            system.time = time
            offset = amplitude * np.sin(omega * time)
            velocity = omega * amplitude * np.cos(omega * time)
            self.assertAlmostEqual(
                system.lees_edwards.shear_velocity,
                velocity)
            self.assertAlmostEqual(system.lees_edwards.pos_offset, offset)

    def test_b_BoundaryCrossing(self):
        """A particle crosses the upper and lower boundary to test if position
        and velocity are updated correctly."""

        system = self.system
        system.part.clear()
        system.time = 0.0

        # Set up a one particle system and check the position offset after crossing the boundary
        # Test for upper boundary

        velocity = 0.1
        dir = [0, 1, 2]

        for sheardir in dir:
            for shear_plane_normal in dir:
                if sheardir != shear_plane_normal:

                    system.time = 0.0
                    system.lees_edwards.protocol = \
                        lees_edwards.LinearShear(
                            shear_velocity=velocity, 
                          shear_direction=sheardir, 
                          shear_plane_normal=shear_plane_normal)

                    pos = np.full([3], 2.5)
                    pos[shear_plane_normal] = system.box_l[
                        shear_plane_normal] - 0.05
                    vel = np.zeros([3])
                    vel[shear_plane_normal] = 0.2
                    system.part.add(pos=pos, v=vel, id=0, type=0)

                    pos_change = np.zeros([3])
                    pos_change[sheardir] = -system.time_step * 0.5 * velocity
                    pos_change[
                        shear_plane_normal] = vel[
                            shear_plane_normal] * system.time_step
                    vel_change = np.zeros([3])
                    vel_change[sheardir] = -velocity

                    expected_pos = system.part[0].pos + pos_change
                    expected_vel = system.part[0].v + vel_change

                    system.integrator.run(1)

                    np.testing.assert_almost_equal(
                        np.copy(system.part[0].pos), expected_pos)
                    np.testing.assert_almost_equal(
                        np.copy(system.part[0].v), expected_vel)

                    system.part.clear()

                    # Test for lower boundary

                    system.time = 0.0
                    pos = np.full([3], 2.5)
                    pos[shear_plane_normal] = 0.05
                    vel = np.zeros([3])
                    vel[shear_plane_normal] = -0.2
                    system.part.add(pos=pos, v=vel, id=0, type=0)

                    pos_change = np.zeros([3])
                    pos_change[sheardir] = system.time_step * 0.5 * velocity
                    pos_change[
                        shear_plane_normal] = vel[
                            shear_plane_normal] * system.time_step
                    vel_change = np.zeros([3])
                    vel_change[sheardir] = velocity

                    expected_pos = system.part[0].pos + pos_change
                    expected_vel = system.part[0].v + vel_change

                    system.integrator.run(1)

                    np.testing.assert_almost_equal(
                        np.copy(system.part[0].pos), expected_pos)
                    np.testing.assert_almost_equal(
                        np.copy(system.part[0].v), expected_vel)

                    system.part.clear()

    def test_c_interactions(self):
        """We place two particles crossing a boundary and connect them with an unbonded
           and bonded interaction. We test with the resulting stress tensor if the offset
           is included properly"""

        system = self.system
        system.part.clear()

        dir = [0, 1, 2]

        for sheardir in dir:
            for shear_plane_normal in dir:
                if sheardir != shear_plane_normal:

                    offset = 1.0
                    system.lees_edwards.protocol = \
                        lees_edwards.LinearShear(
                            initial_pos_offset=offset,
                            shear_velocity=0,
                            shear_direction=sheardir,
                            shear_plane_normal=shear_plane_normal)

                    pos1 = np.full([3], 2.5)
                    pos1[shear_plane_normal] = 4.75
                    pos2 = np.full([3], 2.5)
                    pos2[shear_plane_normal] = 0.25
                    print((pos1-pos2)/system.box_l)

                    p1=system.part.add(id=0, pos=pos1, fix=[1, 1, 1])
                    p2=system.part.add(id=1, pos=pos2, fix=[1, 1, 1])

                    r = system.part[1].pos - system.part[0].pos
                    r[sheardir] += offset
                    r[shear_plane_normal] += system.box_l[0]

                    k = 1000
                    r_cut = 1.5
                    harm = HarmonicBond(k=k, r_0=0.0)
                    system.bonded_inter.add(harm)
                    system.part[0].add_bond((harm, 1))
                    system.non_bonded_inter[0, 0].soft_sphere.set_params(
                        a=k, n=-2, cutoff=r_cut)

                    system.integrator.run(1, recalc_forces=True)
                    np.testing.assert_allclose(
                      system.distance_vec(p1,p2),r)
                    np.testing.assert_allclose(
                      system.distance_vec(p2,p1),-r)

                    simulated_bondedstress = np.abs(
                        system.analysis.stress_tensor()['bonded'])
                    simulated_nonbondedstress = np.abs(
                        system.analysis.stress_tensor()['non_bonded'])

                    analytical_bondedstress = np.zeros([3, 3])
                    for i in range(3):
                        for j in range(3):
                            analytical_bondedstress[i, j] += k * r[i] * r[j]
                    analytical_bondedstress /= (system.box_l[0]**3.0)

                    analytical_nonbondedstress = np.zeros([3, 3])
                    for i in range(3):
                        for j in range(3):
                            analytical_nonbondedstress[
                                i, j] += 2 * k * r[i] * r[j]
                    analytical_nonbondedstress /= (system.box_l[0]**3.0)

                    np.testing.assert_array_equal(
                        simulated_bondedstress, analytical_bondedstress)
                    np.testing.assert_array_equal(
                        simulated_nonbondedstress, analytical_nonbondedstress)

                    system.part.clear()

    def test_d_vel_diff(self):

        system = self.system
        system.part.clear()

        system.lees_edwards.protocol = \
            lees_edwards.LinearShear(
                shear_velocity=1.5,
                shear_direction=0,
                shear_plane_normal=2)
        p1 = system.part.add(
            id=0, pos=[1, 1, 0.9 * system.box_l[2]], v=[2, -3.2, 3])
        p2 = system.part.add(
            id=1, pos=[1, 1, 0.1 * system.box_l[2]], v=[7, 6.1, -1])

        vel_diff = system.velocity_difference(p1, p2)
        np.testing.assert_array_equal(
            vel_diff, p2.v - p1.v + np.array([system.lees_edwards.shear_velocity, 0, 0]))

        system.part.clear()
        system.lees_edwards.protocol = lees_edwards.Off()

        p1 = system.part.add(id=0, pos=[1, 1, 0.5], v=[0.4, 0.4, 0.4])
        p2 = system.part.add(id=1, pos=[1, 1, 1.0], v=[0.1, 0.1, 0.1])
        vel_diff = system.velocity_difference(p1, p2)
        np.testing.assert_array_equal(
            vel_diff,
           p2.v - p1.v)

        system.part.clear()

    def test_z_lj(self):
        """Simulates an LJ liquid under linear shear and verifies forces. This is to make sure that no pairs
          get lost or are outdated in the short range loop.
          To have deterministic forces, velocity capping is used rather than a thermostat.
          """
        system = self.system
<<<<<<< HEAD
        system.cell_system.set_n_square(use_verlet_lists=False)
=======
>>>>>>> 01b7bad5
        # Parameters
        n = 50 
        phi = 0.55
        sigma = 1.
        eps = 1
        cut = sigma * 2**(1./6.)

        # box
        l = (n / 6. * np.pi * sigma**3 / phi)**(1. / 3.)

        # Setup
        system.box_l = l, l, l
        system.part.clear()

        system.time_step = 0.01
        system.thermostat.turn_off()

        system.lees_edwards.protocol = lees_edwards.Off() 
        system.lees_edwards.pos_offset = 0
        system.lees_edwards.shear_velocity = 0

        system.part.add(pos=np.random.random((n,3)) * l)
        
        # interactions
        system.non_bonded_inter[0, 0].lennard_jones.set_params(
            epsilon=eps, sigma=sigma, cutoff=cut, shift="auto")
        # Remove overlap
        system.integrator.set_steepest_descent(
            f_max=0, gamma=0.1, max_displacement=0.05)
        while system.analysis.energy()["total"] > 10 * n:
            system.integrator.run(20)
        
        system.integrator.set_vv()
<<<<<<< HEAD
        system.cell_system.set_n_square(use_verlet_lists=False)
        
        params = {
            'shear_velocity': 0.1,
=======
        
        params = {
            'shear_velocity': 1.5,
>>>>>>> 01b7bad5
            'shear_direction': 2,
            'shear_plane_normal': 0,
            'initial_pos_offset': 0.}
        system.lees_edwards.protocol = lees_edwards.LinearShear(**params)

        system.part[:].v=np.random.random((n,3))
        # Integrate
        for i in range(5000):
<<<<<<< HEAD
            e_kin=0.5*np.sum(system.part[:].v**2)
            system.part[:].v = system.part[:].v /np.sqrt(e_kin)
            system.integrator.run(10)
            f1=system.part[:].f

            # Switch to constant offset protocol
            new_params = params
            new_params.update(shear_velocity=0,
                initial_pos_offset=system.lees_edwards.pos_offset-system.time_step * system.lees_edwards.shear_velocity)
            system.lees_edwards.protocol=lees_edwards.LinearShear(**new_params)
            system.integrator.run(0,recalc_forces=True)
            f2=system.part[:].f
            np.testing.assert_allclose(f1,f2)
            # Verify lj forces on the particles. 
            verify_lj_forces(system, 1E-10)
            print(system.analysis.energy()["non_bonded"])
            break
=======
            system.integrator.run(10)
            e_kin=0.5*np.sum(system.part[:].v**2)
            system.part[:].v = system.part[:].v /np.sqrt(e_kin)
            # Verify lj forces on the particles. 
            verify_lj_forces(system, 1E-10, np.arange(n, dtype=int))
            print(system.analysis.energy()["non_bonded"])
>>>>>>> 01b7bad5

        # Turn off lj interaction
        system.non_bonded_inter[0, 0].lennard_jones.set_params(
            epsilon=0, sigma=0, cutoff=0, shift=0)

if __name__ == "__main__":
    ut.main()<|MERGE_RESOLUTION|>--- conflicted
+++ resolved
@@ -260,10 +260,7 @@
           To have deterministic forces, velocity capping is used rather than a thermostat.
           """
         system = self.system
-<<<<<<< HEAD
         system.cell_system.set_n_square(use_verlet_lists=False)
-=======
->>>>>>> 01b7bad5
         # Parameters
         n = 50 
         phi = 0.55
@@ -297,16 +294,8 @@
             system.integrator.run(20)
         
         system.integrator.set_vv()
-<<<<<<< HEAD
-        system.cell_system.set_n_square(use_verlet_lists=False)
-        
         params = {
             'shear_velocity': 0.1,
-=======
-        
-        params = {
-            'shear_velocity': 1.5,
->>>>>>> 01b7bad5
             'shear_direction': 2,
             'shear_plane_normal': 0,
             'initial_pos_offset': 0.}
@@ -315,7 +304,6 @@
         system.part[:].v=np.random.random((n,3))
         # Integrate
         for i in range(5000):
-<<<<<<< HEAD
             e_kin=0.5*np.sum(system.part[:].v**2)
             system.part[:].v = system.part[:].v /np.sqrt(e_kin)
             system.integrator.run(10)
@@ -333,14 +321,6 @@
             verify_lj_forces(system, 1E-10)
             print(system.analysis.energy()["non_bonded"])
             break
-=======
-            system.integrator.run(10)
-            e_kin=0.5*np.sum(system.part[:].v**2)
-            system.part[:].v = system.part[:].v /np.sqrt(e_kin)
-            # Verify lj forces on the particles. 
-            verify_lj_forces(system, 1E-10, np.arange(n, dtype=int))
-            print(system.analysis.energy()["non_bonded"])
->>>>>>> 01b7bad5
 
         # Turn off lj interaction
         system.non_bonded_inter[0, 0].lennard_jones.set_params(
