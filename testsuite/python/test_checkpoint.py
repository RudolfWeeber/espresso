# Copyright (C) 2010-2018 The ESPResSo project
#
# This file is part of ESPResSo.
#
# ESPResSo is free software: you can redistribute it and/or modify
# it under the terms of the GNU General Public License as published by
# the Free Software Foundation, either version 3 of the License, or
# (at your option) any later version.
#
# ESPResSo is distributed in the hope that it will be useful,
# but WITHOUT ANY WARRANTY; without even the implied warranty of
# MERCHANTABILITY or FITNESS FOR A PARTICULAR PURPOSE.  See the
# GNU General Public License for more details.
#
# You should have received a copy of the GNU General Public License
# along with this program.  If not, see <http://www.gnu.org/licenses/>.
import sys
import subprocess
import unittest as ut
import numpy as np

import espressomd
import espressomd.checkpointing
import espressomd.virtual_sites
import tests_common

modes = {x for mode in set("@TEST_COMBINATION@".upper().split('-'))
         for x in [mode, mode.split('.')[0]]}

LB = (espressomd.has_features('LB') and 'LB.CPU' in modes or
      espressomd.has_features('LB_GPU') and 'LB.GPU' in modes)


class CheckpointTest(ut.TestCase):

    @classmethod
    def setUpClass(self):
        self.checkpoint = espressomd.checkpointing.Checkpoint(
            checkpoint_id="mycheckpoint_@TEST_COMBINATION@_@TEST_BINARY@".replace(
                '.', '__'),
            checkpoint_path="@CMAKE_CURRENT_BINARY_DIR@")
        self.checkpoint.load(0)

    @ut.skipIf(not LB, "Skipping test due to missing features.")
    def test_LB(self):
        lbf = system.actors[0]
        cpt_mode = int("@TEST_BINARY@")
        cpt_path = self.checkpoint.checkpoint_dir + "/lb{}.cpt"
        with self.assertRaises(RuntimeError):
            lbf.load_checkpoint(cpt_path.format("-corrupted"), cpt_mode)
        assertRaisesRegex = self.assertRaisesRegexp if sys.version_info < (
            3, 2) else self.assertRaisesRegex
        with assertRaisesRegex(RuntimeError, 'grid dimensions mismatch'):
            lbf.load_checkpoint(cpt_path.format("-wrong-boxdim"), cpt_mode)
        lbf.load_checkpoint(cpt_path.format(""), cpt_mode)
        precision = 9 if "LB.CPU" in modes else 5
        m = np.pi / 12
        nx = int(np.round(system.box_l[0] / lbf.get_params()["agrid"]))
        ny = int(np.round(system.box_l[1] / lbf.get_params()["agrid"]))
        nz = int(np.round(system.box_l[2] / lbf.get_params()["agrid"]))
        grid_3D = np.fromfunction(
            lambda i, j, k: np.cos(i * m) * np.cos(j * m) * np.cos(k * m),
            (nx, ny, nz), dtype=float)
        for i in range(nx):
            for j in range(ny):
                for k in range(nz):
                    np.testing.assert_almost_equal(
                        np.copy(lbf[i, j, k].population),
                                grid_3D[i, j, k] * np.arange(1, 20),
                                decimal=precision)
        state = lbf.get_params()
        reference = {'agrid': 0.5, 'visc': 1.3,
                     'dens': 1.5, 'tau': 0.01}
<<<<<<< HEAD
        self.assertDictContainsSubset(reference, state)
=======
        for key, val in reference.items():
            self.assertTrue(key in state)
            self.assertAlmostEqual(reference[key], state[key], delta=1E-9)
>>>>>>> f9d50357

    def test_variables(self):
        self.assertEqual(system.cell_system.skin, 0.1)
        self.assertEqual(system.time_step, 0.01)
        self.assertEqual(system.min_global_cut, 2.0)

    def test_part(self):
        np.testing.assert_allclose(
            np.copy(system.part[0].pos), np.array([1.0, 2.0, 3.0]))
        np.testing.assert_allclose(
            np.copy(system.part[1].pos), np.array([1.0, 1.0, 2.0]))
        np.testing.assert_allclose(np.copy(system.part[0].f), particle_force0)
        np.testing.assert_allclose(np.copy(system.part[1].f), particle_force1)

    def test_thermostat(self):
        self.assertEqual(system.thermostat.get_state()[0]['type'], 'LANGEVIN')
        self.assertEqual(system.thermostat.get_state()[0]['kT'], 1.0)
        self.assertEqual(system.thermostat.get_state()[0]['seed'], 42)
        np.testing.assert_array_equal(system.thermostat.get_state()[
            0]['gamma'], np.array([2.0, 2.0, 2.0]))

    @ut.skipIf(not espressomd.has_features('LENNARD_JONES'),
               "Skipping test due to missing features.")
    @ut.skipIf('LJ' not in modes,
               "Skipping test due to missing combination.")
    def test_non_bonded_inter(self):
        state = system.non_bonded_inter[
            0, 0].lennard_jones._get_params_from_es_core()
        state2 = system.non_bonded_inter[
            3, 0].lennard_jones._get_params_from_es_core()
        reference = {'shift': 0.1, 'sigma': 1.3, 'epsilon':
                     1.2, 'cutoff': 2.0, 'offset': 0.0, 'min': 0.0}
        reference2 = {'shift': 0.1, 'sigma': 1.7, 'epsilon':
                      1.2, 'cutoff': 2.0, 'offset': 0.0, 'min': 0.0}
        self.assertEqual(
            len(set(state.items()) & set(reference.items())), len(reference))
        self.assertEqual(len(set(state2.items()) & set(
            reference2.items())), len(reference2))

    def test_bonded_inter(self):
        state = system.part[1].bonds[0][0].params
        reference = {'r_0': 0.0, 'k': 1.0}
        self.assertEqual(
            len(set(state.items()) & set(reference.items())), len(reference))

    @ut.skipIf(not espressomd.has_features(['VIRTUAL_SITES',
                                            'VIRTUAL_SITES_RELATIVE']),
               "Skipping test due to missing features.")
    def test_virtual_sites(self):
        self.assertEqual(system.part[1].virtual, 1)
        self.assertTrue(
            isinstance(
                system.virtual_sites,
                espressomd.virtual_sites.VirtualSitesRelative))

    def test_mean_variance_calculator(self):
        np.testing.assert_array_equal(
            acc.get_mean(), np.array([1.0, 1.5, 2.0, 1.0, 1.0, 2.0]))
        np.testing.assert_array_equal(
            acc.get_variance(), np.array([0., 0.5, 2., 0., 0., 0.]))

    @ut.skipIf(not espressomd.has_features('ELECTROSTATICS'),
               "Skipping test due to missing features.")
    @ut.skipIf('P3M.CPU' not in modes,
               "Skipping test due to missing combination.")
    def test_p3m(self):
        self.assertTrue(any(isinstance(actor, espressomd.electrostatics.P3M)
                            for actor in system.actors.active_actors))
    
    @ut.skipIf(not espressomd.has_features('COLLISION_DETECTION'),
               "Skipping test due to missing features.")
    def test_collision_detection(self):
        coldet = system.collision_detection
        self.assertEqual(coldet.mode, "bind_centers")
        self.assertAlmostEqual(coldet.distance, 0.11, delta=1E-9)
        self.assertTrue(coldet.bond_centers, system.bonded_inter[0])

    @ut.skipIf(not espressomd.has_features('EXCLUSIONS'),
               "Skipping test due to missing features.")
    def test_exclusions(self):
        self.assertTrue(tests_common.lists_contain_same_elements(
            system.part[0].exclusions, [2]))
        self.assertTrue(tests_common.lists_contain_same_elements(
            system.part[1].exclusions, [2]))
        self.assertTrue(tests_common.lists_contain_same_elements(
            system.part[2].exclusions, [0, 1]))


if __name__ == '__main__':
    ut.main()<|MERGE_RESOLUTION|>--- conflicted
+++ resolved
@@ -71,13 +71,9 @@
         state = lbf.get_params()
         reference = {'agrid': 0.5, 'visc': 1.3,
                      'dens': 1.5, 'tau': 0.01}
-<<<<<<< HEAD
-        self.assertDictContainsSubset(reference, state)
-=======
         for key, val in reference.items():
             self.assertTrue(key in state)
             self.assertAlmostEqual(reference[key], state[key], delta=1E-9)
->>>>>>> f9d50357
 
     def test_variables(self):
         self.assertEqual(system.cell_system.skin, 0.1)
