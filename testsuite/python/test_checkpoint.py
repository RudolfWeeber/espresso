#
# Copyright (C) 2010-2022 The ESPResSo project
#
# This file is part of ESPResSo.
#
# ESPResSo is free software: you can redistribute it and/or modify
# it under the terms of the GNU General Public License as published by
# the Free Software Foundation, either version 3 of the License, or
# (at your option) any later version.
#
# ESPResSo is distributed in the hope that it will be useful,
# but WITHOUT ANY WARRANTY; without even the implied warranty of
# MERCHANTABILITY or FITNESS FOR A PARTICULAR PURPOSE.  See the
# GNU General Public License for more details.
#
# You should have received a copy of the GNU General Public License
# along with this program.  If not, see <http://www.gnu.org/licenses/>.
#

# pylint: disable=undefined-variable
import unittest as ut
import unittest_decorators as utx
import unittest_generator as utg
import numpy as np
import contextlib
import pathlib

import espressomd
import espressomd.checkpointing
import espressomd.electrostatics
import espressomd.magnetostatics
import espressomd.io.writer  # pylint: disable=unused-import
import espressomd.lees_edwards
import espressomd.virtual_sites
import espressomd.integrate
import espressomd.shapes
import espressomd.constraints
import espressomd.lb

with contextlib.suppress(ImportError):
    import h5py  # h5py has to be imported *after* espressomd (MPI)

config = utg.TestGenerator()
is_gpu_available = espressomd.gpu_available()
modes = config.get_modes()
has_lb_mode = ('LB.WALBERLA' in modes and espressomd.has_features('LB_WALBERLA')
               and ('LB.CPU' in modes or 'LB.GPU' in modes and is_gpu_available))
has_p3m_mode = 'P3M.CPU' in modes or 'P3M.GPU' in modes and is_gpu_available
has_lbb = ('LB.CPU' in modes and espressomd.has_features("LB_BOUNDARIES") or
           'LB.GPU' in modes and espressomd.has_features("LB_BOUNDARIES_GPU")
           and espressomd.gpu_available())


class CheckpointTest(ut.TestCase):

    checkpoint = espressomd.checkpointing.Checkpoint(
        **config.get_checkpoint_params())
    checkpoint.load(0)
    path_cpt_root = pathlib.Path(checkpoint.checkpoint_dir)
    n_nodes = system.cell_system.get_state()["n_nodes"]

    @classmethod
    def setUpClass(cls):
        cls.ref_box_l = np.array([12.0, 14.0, 16.0])
        if 'DP3M' in modes:
            cls.ref_box_l = np.array([16.0, 16.0, 16.0])
        cls.ref_periodicity = np.array([True, True, True])
        if espressomd.has_features('STOKESIAN_DYNAMICS') and (
                'THERM.SDM' in modes or 'INT.SDM' in modes):
            cls.ref_periodicity = np.array([False, False, False])

    def get_active_actor_of_type(self, actor_type):
        for actor in system.actors.active_actors:
            if isinstance(actor, actor_type):
                return actor
        self.fail(
            f"system doesn't have an actor of type {actor_type.__name__}")

    def test_get_active_actor_of_type(self):
        if system.actors.active_actors:
            actor = system.actors.active_actors[0]
            self.assertEqual(self.get_active_actor_of_type(type(actor)), actor)
        with self.assertRaisesRegex(AssertionError, "system doesn't have an actor of type Wall"):
            self.get_active_actor_of_type(espressomd.shapes.Wall)

    @utx.skipIfMissingFeatures('LB_WALBERLA')
    @ut.skipIf(not has_lb_mode, "Skipping test due to missing LB feature.")
    def test_lb_fluid(self):
        lbf = self.get_active_actor_of_type(espressomd.lb.LBFluidWalberla)
        cpt_mode = 0 if 'LB.ASCII' in modes else 1
        cpt_root = pathlib.Path(self.checkpoint.checkpoint_dir)
        cpt_path = str(cpt_root / "lb") + "{}.cpt"

        # check exception mechanism with corrupted LB checkpoint files
        with self.assertRaisesRegex(RuntimeError, 'EOF found'):
            lbf.load_checkpoint(cpt_path.format("-missing-data"), cpt_mode)
        with self.assertRaisesRegex(RuntimeError, 'extra data found, expected EOF'):
            lbf.load_checkpoint(cpt_path.format("-extra-data"), cpt_mode)
        if cpt_mode == 0:
            with self.assertRaisesRegex(RuntimeError, 'incorrectly formatted data'):
                lbf.load_checkpoint(cpt_path.format("-wrong-format"), cpt_mode)
            with self.assertRaisesRegex(RuntimeError, 'grid dimensions mismatch'):
                lbf.load_checkpoint(cpt_path.format("-wrong-boxdim"), cpt_mode)
            with self.assertRaisesRegex(RuntimeError, 'population size mismatch'):
                lbf.load_checkpoint(
                    cpt_path.format("-wrong-popsize"), cpt_mode)
        with self.assertRaisesRegex(RuntimeError, 'could not open file'):
            lbf.load_checkpoint(cpt_path.format("-unknown"), cpt_mode)

        # load the valid LB checkpoint file
        lbf.load_checkpoint(cpt_path.format(""), cpt_mode)
        precision = 9 if "LB.WALBERLA" in modes else 5
        m = np.pi / 12
        nx = lbf.shape[0]
        ny = lbf.shape[1]
        nz = lbf.shape[2]
        grid_3D = np.fromfunction(
            lambda i, j, k: np.cos(i * m) * np.cos(j * m) * np.cos(k * m),
            (nx, ny, nz), dtype=float)
        for i in range(nx):
            for j in range(ny):
                for k in range(nz):
                    np.testing.assert_almost_equal(
                        np.copy(lbf[i, j, k].population),
                        grid_3D[i, j, k] * np.arange(1, 20),
                        decimal=precision)
                    np.testing.assert_almost_equal(
                        np.copy(lbf[i, j, k].last_applied_force),
                        grid_3D[i, j, k] * np.arange(1, 4),
                        decimal=precision)
        state = lbf.get_params()
        reference = {
            'agrid': 1.0,
            'viscosity': 1.3,
            'density': 1.5,
            'tau': 0.01}
        for key in reference:
            self.assertIn(key, state)
            self.assertAlmostEqual(reference[key], state[key], delta=1E-7)
        self.assertTrue(lbf.is_active)
        self.assertFalse(lbf.is_single_precision)

        # check boundary objects
        slip_velocity1 = np.array([1e-4, 1e-4, 0.])
        slip_velocity2 = np.array([0., 0., 0.])
        # check boundary flag
        np.testing.assert_equal(
            np.copy(lbf[0, :, :].is_boundary.astype(int)), 1)
        np.testing.assert_equal(
            np.copy(lbf[-1, :, :].is_boundary.astype(int)), 1)
        np.testing.assert_equal(
            np.copy(lbf[1:-1, :, :].is_boundary.astype(int)), 0)
        for node in lbf[0, :, :]:
            np.testing.assert_allclose(np.copy(node.velocity), slip_velocity1)
        for node in lbf[-1, :, :]:
            np.testing.assert_allclose(np.copy(node.velocity), slip_velocity2)
        for node in lbf[2, :, :]:
            np.testing.assert_allclose(np.copy(node.velocity), 0.)
        # remove boundaries
        lbf.clear_boundaries()
        np.testing.assert_equal(
            np.copy(lbf[:, :, :].is_boundary.astype(int)), 0)

    @utx.skipIfMissingFeatures('LB_WALBERLA')
    @ut.skipIf(not has_lb_mode, "Skipping test due to missing LB feature.")
    def test_lb_vtk(self):
        vtk_suffix = config.test_name
        vtk_registry = espressomd.lb._vtk_registry
        key_auto = f'vtk_out/auto_lb_{vtk_suffix}'
        self.assertIn(key_auto, vtk_registry.map)
        obj = vtk_registry.map[key_auto]
        self.assertIsInstance(obj, espressomd.lb.VTKOutput)
        self.assertEqual(obj.vtk_uid, key_auto)
        self.assertEqual(obj.delta_N, 1)
        self.assertFalse(obj.enabled)
        self.assertEqual(set(obj.observables), {'density', 'velocity_vector'})
        self.assertIn(
            f"write to '{key_auto}' every 1 LB steps (disabled)>", repr(obj))
        key_manual = f'vtk_out/manual_lb_{vtk_suffix}'
        self.assertIn(key_manual, vtk_registry.map)
        obj = vtk_registry.map[key_manual]
        self.assertIsInstance(obj, espressomd.lb.VTKOutput)
        self.assertEqual(obj.vtk_uid, key_manual)
        self.assertEqual(obj.delta_N, 0)
        self.assertEqual(set(obj.observables), {'density'})
        self.assertIn(f"write to '{key_manual}' on demand>", repr(obj))
        # check file numbering when resuming VTK write operations
        vtk_root = pathlib.Path("vtk_out") / f"manual_lb_{vtk_suffix}"
        filename = "simulation_step_{}.vtu"
        vtk_manual = espressomd.lb._vtk_registry.map[key_manual]
        self.assertTrue((vtk_root / filename.format(0)).exists())
        self.assertFalse((vtk_root / filename.format(1)).exists())
        self.assertFalse((vtk_root / filename.format(2)).exists())
        vtk_manual.write()
        self.assertTrue((vtk_root / filename.format(0)).exists())
        self.assertTrue((vtk_root / filename.format(1)).exists())
        self.assertFalse((vtk_root / filename.format(2)).exists())

    # TODO walberla
#    @utx.skipIfMissingFeatures('LB_WALBERLA')
#    @ut.skipIf(not has_lb_mode, "Skipping test due to missing LB feature.")
#    def test_ek_vtk(self):
#        vtk_suffix = config.test_name
#        vtk_registry = espressomd.EKSpecies._ek_vtk_registry
#        key_auto = f'vtk_out/auto_ek_{vtk_suffix}'
#        self.assertIn(key_auto, vtk_registry.map)
#        obj = vtk_registry.map[key_auto]
#        self.assertIsInstance(obj, espressomd.lb.VTKOutput)
#        self.assertEqual(obj.vtk_uid, key_auto)
#        self.assertEqual(obj.delta_N, 1)
#        self.assertFalse(obj.enabled)
#        self.assertEqual(set(obj.observables), {'density'})
#        self.assertIn(
#            f"write to '{key_auto}' every 1 LB steps (disabled)>", repr(obj))
#        key_manual = f'vtk_out/manual_ek_{vtk_suffix}'
#        self.assertIn(key_manual, vtk_registry.map)
#        obj = vtk_registry.map[key_manual]
#        self.assertIsInstance(obj, espressomd.lb.VTKOutput)
#        self.assertEqual(obj.vtk_uid, key_manual)
#        self.assertEqual(obj.delta_N, 0)
#        self.assertEqual(set(obj.observables), {'density'})
#        self.assertIn(f"write to '{key_manual}' on demand>", repr(obj))
#        # check file numbering when resuming VTK write operations
#        vtk_root = pathlib.Path("vtk_out") / f"manual_ek_{vtk_suffix}"
#        filename = "simulation_step_{}.vtu"
#        vtk_manual = espressomd.lb._vtk_registry.map[key_manual]
#        self.assertTrue((vtk_root / filename.format(0)).exists())
#        self.assertFalse((vtk_root / filename.format(1)).exists())
#        self.assertFalse((vtk_root / filename.format(2)).exists())
#        vtk_manual.write()
#        self.assertTrue((vtk_root / filename.format(0)).exists())
#        self.assertTrue((vtk_root / filename.format(1)).exists())
#        self.assertFalse((vtk_root / filename.format(2)).exists())

    def test_system_variables(self):
        cell_system_params = system.cell_system.get_state()
        self.assertTrue(cell_system_params['use_verlet_lists'])
        self.assertAlmostEqual(system.cell_system.skin, 0.1, delta=1E-10)
        self.assertAlmostEqual(system.time_step, 0.01, delta=1E-10)
        self.assertAlmostEqual(system.time, 1.5, delta=1E-10)
        self.assertAlmostEqual(system.force_cap, 1e8, delta=1E-10)
        self.assertAlmostEqual(system.min_global_cut, 2.0, delta=1E-10)
        self.assertEqual(system.max_oif_objects, 5)
        np.testing.assert_allclose(np.copy(system.box_l), self.ref_box_l)
        np.testing.assert_array_equal(
            np.copy(system.periodicity), self.ref_periodicity)

    @ut.skipIf('INT.NPT' in modes, 'Lees-Edwards not compatible with NPT')
    def test_lees_edwards(self):
        lebc = system.lees_edwards
        protocol = lebc.protocol
        self.assertEqual(lebc.shear_direction, "x")
        self.assertEqual(lebc.shear_plane_normal, "y")
        self.assertIsInstance(protocol, espressomd.lees_edwards.LinearShear)
        self.assertAlmostEqual(protocol.initial_pos_offset, 0.1, delta=1e-10)
        self.assertAlmostEqual(protocol.time_0, 0.2, delta=1e-10)
        self.assertAlmostEqual(protocol.shear_velocity, 1.2, delta=1e-10)

    def test_part(self):
        p1, p2 = system.part.by_ids([0, 1])
        np.testing.assert_allclose(np.copy(p1.pos), np.array([1.0, 2.0, 3.0]))
        np.testing.assert_allclose(np.copy(p2.pos), np.array([1.0, 1.0, 2.0]))
        np.testing.assert_allclose(np.copy(p1.f), particle_force0)
        np.testing.assert_allclose(np.copy(p2.f), particle_force1)

    def test_part_slice(self):
        np.testing.assert_allclose(np.copy(p_slice.id), [4, 1])
        np.testing.assert_allclose(np.copy(p_slice.pos),
                                   np.copy(system.part.by_ids([4, 1]).pos))

    def test_bonded_interactions_serialization(self):
        '''
        Check that particles at the interface between two MPI nodes still
        experience the force from a harmonic bond. The thermostat friction
        is negligible compared to the harmonic bond strength.
        '''
        p3, p4 = system.part.by_ids([3, 4])
        np.testing.assert_allclose(np.copy(p3.pos), system.box_l / 2. - 1.)
        np.testing.assert_allclose(np.copy(p4.pos), system.box_l / 2. + 1.)
        np.testing.assert_allclose(np.copy(p3.f), -np.copy(p4.f), rtol=1e-4)

    @utx.skipIfMissingFeatures('LENNARD_JONES')
    @ut.skipIf('LJ' not in modes, "Skipping test due to missing mode.")
    def test_shape_based_constraints_serialization(self):
        '''
        Check that particles at the interface between two MPI nodes still
        experience the force from a shape-based constraint. The thermostat
        friction is negligible compared to the LJ force.
        '''
        self.assertGreaterEqual(len(system.constraints), 1)
        p3, p4 = system.part.by_ids([3, 4])
        old_force = np.copy(p3.f)
        system.constraints.remove(system.constraints[0])
        system.integrator.run(0, recalc_forces=True)
        np.testing.assert_allclose(
            np.copy(p3.f), -np.copy(p4.f), rtol=1e-4)
        self.assertGreater(np.linalg.norm(np.copy(p3.f) - old_force), 1e6)

    @utx.skipIfMissingFeatures('LB_WALBERLA')
    @ut.skipIf(not has_lb_mode, "Skipping test due to missing LB feature.")
    @ut.skipIf('THERM.LB' not in modes, 'LB thermostat not in modes')
    def test_thermostat_LB(self):
        thmst = system.thermostat.get_state()[0]
        # TODO WALBERLA
#        if 'LB.GPU' in modes and not espressomd.gpu_available():
#            self.assertEqual(thmst['type'], 'OFF')
#        else:
        self.assertEqual(thmst['type'], 'LB')
        # rng_counter_fluid = seed, seed is 0 because kT=0
        self.assertEqual(thmst['rng_counter_fluid'], 0)
        self.assertEqual(thmst['gamma'], 2.0)

    @ut.skipIf('THERM.LANGEVIN' not in modes,
               'Langevin thermostat not in modes')
    def test_thermostat_Langevin(self):
        thmst = system.thermostat.get_state()[0]
        self.assertEqual(thmst['type'], 'LANGEVIN')
        self.assertEqual(thmst['kT'], 1.0)
        self.assertEqual(thmst['seed'], 42)
        self.assertEqual(thmst['counter'], 0)
        self.assertFalse(thmst['act_on_virtual'])
        np.testing.assert_array_equal(thmst['gamma'], 3 * [2.0])
        if espressomd.has_features('ROTATION'):
            np.testing.assert_array_equal(thmst['gamma_rotation'], 3 * [2.0])

    @ut.skipIf('THERM.BD' not in modes,
               'Brownian thermostat not in modes')
    def test_thermostat_Brownian(self):
        thmst = system.thermostat.get_state()[0]
        self.assertEqual(thmst['type'], 'BROWNIAN')
        self.assertEqual(thmst['kT'], 1.0)
        self.assertEqual(thmst['seed'], 42)
        self.assertEqual(thmst['counter'], 0)
        self.assertFalse(thmst['act_on_virtual'])
        np.testing.assert_array_equal(thmst['gamma'], 3 * [2.0])
        if espressomd.has_features('ROTATION'):
            np.testing.assert_array_equal(thmst['gamma_rotation'], 3 * [2.0])

    @utx.skipIfMissingFeatures('DPD')
    @ut.skipIf('THERM.DPD' not in modes, 'DPD thermostat not in modes')
    def test_thermostat_DPD(self):
        thmst = system.thermostat.get_state()[0]
        self.assertEqual(thmst['type'], 'DPD')
        self.assertEqual(thmst['kT'], 1.0)
        self.assertEqual(thmst['seed'], 42)
        self.assertEqual(thmst['counter'], 0)

    @utx.skipIfMissingFeatures('NPT')
    @ut.skipIf('THERM.NPT' not in modes, 'NPT thermostat not in modes')
    def test_thermostat_NPT(self):
        thmst = system.thermostat.get_state()[0]
        self.assertEqual(thmst['type'], 'NPT_ISO')
        self.assertEqual(thmst['seed'], 42)
        self.assertEqual(thmst['counter'], 0)
        self.assertEqual(thmst['gamma0'], 2.0)
        self.assertEqual(thmst['gammav'], 0.1)

    @utx.skipIfMissingFeatures('STOKESIAN_DYNAMICS')
    @ut.skipIf('THERM.SDM' not in modes, 'SDM thermostat not in modes')
    def test_thermostat_SDM(self):
        thmst = system.thermostat.get_state()[0]
        self.assertEqual(thmst['type'], 'SD')
        self.assertEqual(thmst['kT'], 1.0)
        self.assertEqual(thmst['seed'], 42)
        self.assertEqual(thmst['counter'], 0)

    def test_integrator(self):
        params = system.integrator.get_params()
        self.assertAlmostEqual(params['force_cap'], 1e8, delta=1E-10)
        self.assertAlmostEqual(params['time_step'], 0.01, delta=1E-10)
        self.assertAlmostEqual(params['time'], 1.5, delta=1E-10)

    @utx.skipIfMissingFeatures('NPT')
    @ut.skipIf('INT.NPT' not in modes, 'NPT integrator not in modes')
    def test_integrator_NPT(self):
        integ = system.integrator.get_params()
        self.assertIsInstance(
            integ['integrator'], espressomd.integrate.VelocityVerletIsotropicNPT)
        params = integ['integrator'].get_params()
        self.assertEqual(params['ext_pressure'], 2.0)
        self.assertEqual(params['piston'], 0.01)
        self.assertEqual(list(params['direction']), [True, False, False])
        self.assertEqual(params['cubic_box'], False)

    @ut.skipIf('INT.SD' not in modes, 'SD integrator not in modes')
    def test_integrator_SD(self):
        integ = system.integrator.get_params()
        self.assertIsInstance(
            integ['integrator'],
            espressomd.integrate.SteepestDescent)
        params = integ['integrator'].get_params()
        self.assertEqual(params['f_max'], 2.0)
        self.assertEqual(params['gamma'], 0.1)
        self.assertEqual(params['max_displacement'], 0.01)

    @ut.skipIf('INT.NVT' not in modes, 'NVT integrator not in modes')
    def test_integrator_NVT(self):
        integ = system.integrator.get_params()
        self.assertIsInstance(
            integ['integrator'],
            espressomd.integrate.VelocityVerlet)
        params = integ['integrator'].get_params()
        self.assertEqual(params, {})

    @ut.skipIf('INT' in modes, 'VV integrator not the default')
    def test_integrator_VV(self):
        integ = system.integrator.get_params()
        self.assertIsInstance(
            integ['integrator'],
            espressomd.integrate.VelocityVerlet)
        params = integ['integrator'].get_params()
        self.assertEqual(params, {})

    @ut.skipIf('INT.BD' not in modes, 'BD integrator not in modes')
    def test_integrator_BD(self):
        integ = system.integrator.get_params()
        self.assertIsInstance(
            integ['integrator'],
            espressomd.integrate.BrownianDynamics)
        params = integ['integrator'].get_params()
        self.assertEqual(params, {})

    @utx.skipIfMissingFeatures('STOKESIAN_DYNAMICS')
    @ut.skipIf('INT.SDM' not in modes, 'SDM integrator not in modes')
    def test_integrator_SDM(self):
        integ = system.integrator.get_params()
        self.assertIsInstance(
            integ['integrator'],
            espressomd.integrate.StokesianDynamics)
        expected_params = {
            'approximation_method': 'ft', 'radii': {0: 1.5}, 'viscosity': 0.5,
            'lubrication': False, 'pair_mobility': False, 'self_mobility': True}
        params = integ['integrator'].get_params()
        self.assertEqual(params, expected_params)

    @utx.skipIfMissingFeatures('LENNARD_JONES')
    @ut.skipIf('LJ' not in modes, "Skipping test due to missing mode.")
    def test_non_bonded_inter(self):
        params1 = system.non_bonded_inter[0, 0].lennard_jones.get_params()
        params2 = system.non_bonded_inter[3, 0].lennard_jones.get_params()
        reference1 = {'shift': 0.1, 'sigma': 1.3, 'epsilon': 1.2,
                      'cutoff': 2.0, 'offset': 0.0, 'min': 0.0}
        reference2 = {'shift': 0.1, 'sigma': 1.7, 'epsilon': 1.2,
                      'cutoff': 2.0, 'offset': 0.0, 'min': 0.0}
        self.assertEqual(params1, reference1)
        self.assertEqual(params2, reference2)

    def test_bonded_inter(self):
        # check the ObjectHandle was correctly initialized (including MPI)
        bond_ids = system.bonded_inter.call_method('get_bond_ids')
        self.assertEqual(len(bond_ids), len(system.bonded_inter))
        # check bonded interactions
        partcl_1 = system.part.by_id(1)
        state = partcl_1.bonds[0][0].params
        reference = {'r_0': 0.0, 'k': 1.0, 'r_cut': 0.0}
        self.assertEqual(state, reference)
        state = partcl_1.bonds[0][0].params
        self.assertEqual(state, reference)
        if 'THERM.LB' not in modes:
            state = partcl_1.bonds[1][0].params
            reference = {'temp_com': 0., 'gamma_com': 0., 'temp_distance': 0.2,
                         'gamma_distance': 0.5, 'r_cut': 2.0, 'seed': 51}
            self.assertEqual(state, reference)
            state = partcl_1.bonds[1][0].params
            self.assertEqual(state, reference)
        # immersed boundary bonds
        self.assertEqual(
            ibm_volcons_bond.params, {'softID': 15, 'kappaV': 0.01})
        if 'DP3M.CPU' not in modes:
            self.assertEqual(
                ibm_tribend_bond.params,
                {'kb': 2., 'theta0': 0., 'refShape': 'Initial'})
        self.assertEqual(
            ibm_triel_bond.params,
            {'k1': 1.1, 'k2': 1.2, 'maxDist': 1.6, 'elasticLaw': 'NeoHookean'})
        # check new bonds can be added
        if not has_lb_mode:
            new_bond = espressomd.interactions.HarmonicBond(r_0=0.2, k=1.)
            system.bonded_inter.add(new_bond)
            bond_ids = system.bonded_inter.call_method('get_bond_ids')
            self.assertEqual(len(bond_ids), len(system.bonded_inter))

    def test_bond_breakage_specs(self):
        # check the ObjectHandle was correctly initialized (including MPI)
        spec_ids = list(system.bond_breakage.keys())
        self.assertEqual(len(spec_ids), 1)
        cpt_spec = system.bond_breakage[spec_ids[0]]
        self.assertAlmostEqual(
            break_spec.breakage_length,
            cpt_spec.breakage_length,
            delta=1e-10)
        self.assertEqual(break_spec.action_type, cpt_spec.action_type)

    @ut.skipIf('THERM.LB' in modes, 'LB thermostat in modes')
    @utx.skipIfMissingFeatures(['ELECTROSTATICS', 'MASS', 'ROTATION'])
    def test_drude_helpers(self):
        drude_type = 10
        core_type = 0
        self.assertIn(drude_type, dh.drude_dict)
        self.assertEqual(dh.drude_dict[drude_type]['alpha'], 1.)
        self.assertEqual(dh.drude_dict[drude_type]['thole_damping'], 2.)
        self.assertEqual(dh.drude_dict[drude_type]['core_type'], core_type)
        self.assertIn(core_type, dh.drude_dict)
        self.assertEqual(dh.drude_dict[core_type]['alpha'], 1.)
        self.assertEqual(dh.drude_dict[core_type]['thole_damping'], 2.)
        self.assertEqual(dh.drude_dict[core_type]['drude_type'], drude_type)
        self.assertEqual(len(dh.drude_dict), 2)
        self.assertEqual(dh.core_type_list, [core_type])
        self.assertEqual(dh.drude_type_list, [drude_type])
        self.assertEqual(dh.core_id_from_drude_id, {5: 1})
        self.assertEqual(dh.drude_id_list, [5])

    @utx.skipIfMissingFeatures(['VIRTUAL_SITES', 'VIRTUAL_SITES_RELATIVE'])
    def test_virtual_sites(self):
        self.assertTrue(system.part.by_id(1).virtual)
        self.assertIsInstance(
            system.virtual_sites,
            espressomd.virtual_sites.VirtualSitesRelative)

    def test_mean_variance_calculator(self):
        np.testing.assert_array_equal(
            acc_mean_variance.mean(),
            np.array([[1.0, 1.5, 2.0], [1.0, 1.0, 2.0]]))
        np.testing.assert_array_equal(
            acc_mean_variance.variance(),
            np.array([[0., 0.5, 2.], [0., 0., 0.]]))
        np.testing.assert_array_equal(
            system.auto_update_accumulators[0].variance(),
            np.array([[0., 0.5, 2.], [0., 0., 0.]]))

    def test_time_series(self):
        expected = [[[1, 1, 1], [1, 1, 2]], [[1, 2, 3], [1, 1, 2]]]
        np.testing.assert_array_equal(acc_time_series.time_series(), expected)
        np.testing.assert_array_equal(
            system.auto_update_accumulators[1].time_series(),
            expected)

    def test_correlator(self):
        expected = np.zeros((36, 2, 3))
        expected[0:2] = [[[1, 2.5, 5], [1, 1, 4]], [[1, 2, 3], [1, 1, 4]]]
        np.testing.assert_array_equal(acc_correlator.result(), expected)
        np.testing.assert_array_equal(
            system.auto_update_accumulators[2].result(),
            expected)

    @utx.skipIfMissingFeatures('H5MD')
    @utx.skipIfMissingModules("h5py")
    def test_h5md(self):
        # check attributes
        file_path = self.path_cpt_root / "test.h5"
        script_path = pathlib.Path(
            __file__).resolve().parent / "save_checkpoint.py"
        self.assertEqual(h5.fields, ['all'])
        self.assertEqual(h5.script_path, str(script_path))
        self.assertEqual(h5.file_path, str(file_path))

        # write new frame
        h5.write()
        h5.flush()
        h5.close()

        with h5py.File(h5.file_path, 'r') as cur:
            # compare frame #0 against frame #1
            def predicate(cur, key):
                np.testing.assert_allclose(cur[key][0], cur[key][1],
                                           err_msg=f"mismatch for '{key}'")
            # note: cannot compare forces since they are NaN in frame #1
            for key in ('position', 'image', 'velocity',
                        'id', 'species', 'mass', 'charge'):
                predicate(cur, f'particles/atoms/{key}/value')
            for key in ('offset', 'direction', 'normal'):
                predicate(cur, f'particles/atoms/lees_edwards/{key}/value')
            predicate(cur, 'particles/atoms/box/edges/value')
            predicate(cur, 'connectivity/atoms/value')

            # check stored physical units
            def predicate(key, attribute):
                self.assertEqual(cur[key].attrs['unit'],
                                 getattr(h5_units, attribute).encode('utf-8'))
            predicate('particles/atoms/id/time', 'time')
            predicate('particles/atoms/lees_edwards/offset/value', 'length')
            predicate('particles/atoms/box/edges/value', 'length')
            predicate('particles/atoms/position/value', 'length')
            predicate('particles/atoms/velocity/value', 'velocity')
            predicate('particles/atoms/force/value', 'force')
            predicate('particles/atoms/charge/value', 'charge')
            predicate('particles/atoms/mass/value', 'mass')

    @utx.skipIfMissingFeatures('DP3M')
    @ut.skipIf('DP3M.CPU' not in modes,
               "Skipping test due to missing combination.")
    def test_dp3m(self):
        actor = self.get_active_actor_of_type(
            espressomd.magnetostatics.DipolarP3M)
        state = actor.get_params()
        reference = {'prefactor': 1.0, 'accuracy': 0.01, 'mesh': 3 * [8],
                     'cao': 1, 'alpha': 12.0, 'r_cut': 2.4, 'tune': False,
                     'mesh_off': [0.5, 0.5, 0.5], 'epsilon': 2.0, 'timings': 15}
        for key in reference:
            self.assertIn(key, state)
            np.testing.assert_almost_equal(state[key], reference[key],
                                           err_msg=f'for parameter {key}')

    @utx.skipIfMissingFeatures('P3M')
    @ut.skipIf(not has_p3m_mode, "Skipping test due to missing combination.")
    def test_p3m(self):
        actor = self.get_active_actor_of_type(
            espressomd.electrostatics._P3MBase)
        state = actor.get_params()
        reference = {'prefactor': 1.0, 'accuracy': 0.1, 'mesh': 3 * [10],
                     'cao': 1, 'alpha': 1.0, 'r_cut': 1.0, 'tune': False,
                     'timings': 15, 'check_neutrality': True,
                     'check_complex_residuals': False,
                     'charge_neutrality_tolerance': 1e-12}
        for key in reference:
            self.assertIn(key, state)
            np.testing.assert_almost_equal(state[key], reference[key],
                                           err_msg=f'for parameter {key}')

    @utx.skipIfMissingFeatures('P3M')
    @ut.skipIf('ELC' not in modes, "Skipping test due to missing combination.")
    def test_elc(self):
        actor = self.get_active_actor_of_type(espressomd.electrostatics.ELC)
        elc_state = actor.get_params()
        p3m_state = elc_state['actor'].get_params()
        p3m_reference = {'prefactor': 1.0, 'accuracy': 0.1, 'mesh': 3 * [10],
                         'cao': 1, 'alpha': 1.0, 'r_cut': 1.0, 'tune': False,
                         'timings': 15, 'check_neutrality': True,
                         'check_complex_residuals': False,
                         'charge_neutrality_tolerance': 7e-12}
        elc_reference = {'gap_size': 6.0, 'maxPWerror': 0.1,
                         'delta_mid_top': 0.9, 'delta_mid_bot': 0.1,
                         'check_neutrality': True,
                         'charge_neutrality_tolerance': 5e-12}
        for key in elc_reference:
            self.assertIn(key, elc_state)
            np.testing.assert_almost_equal(elc_state[key], elc_reference[key],
                                           err_msg=f'for parameter {key}')
        for key in p3m_reference:
            self.assertIn(key, p3m_state)
            np.testing.assert_almost_equal(p3m_state[key], p3m_reference[key],
                                           err_msg=f'for parameter {key}')

    @utx.skipIfMissingFeatures(["SCAFACOS"])
    @utx.skipIfMissingScafacosMethod("p3m")
    @ut.skipIf('SCAFACOS' not in modes, "Missing combination.")
    def test_scafacos_coulomb(self):
        actor = self.get_active_actor_of_type(
            espressomd.electrostatics.Scafacos)
        state = actor.get_params()
        reference = {'prefactor': 0.5, 'method_name': 'p3m',
                     'method_params': {
                         'p3m_cao': 7,
                         'p3m_r_cut': 1.0,
                         'p3m_grid': 64,
                         'p3m_alpha': 2.084652}}
        for key in reference:
            self.assertEqual(state[key], reference[key], msg=f'for {key}')

    @utx.skipIfMissingFeatures(["SCAFACOS_DIPOLES"])
    @utx.skipIfMissingScafacosMethod("p2nfft")
    @ut.skipIf('SCAFACOS' not in modes, "Missing combination.")
    def test_scafacos_dipoles(self):
        actor = self.get_active_actor_of_type(
            espressomd.magnetostatics.Scafacos)
        state = actor.get_params()
        reference = {'prefactor': 1.2, 'method_name': 'p2nfft',
                     'method_params': {
                         "p2nfft_verbose_tuning": 0,
                         "pnfft_N": [32, 32, 32],
                         "pnfft_n": [32, 32, 32],
                         "pnfft_window_name": "bspline",
                         "pnfft_m": 4,
                         "p2nfft_ignore_tolerance": 1,
                         "pnfft_diff_ik": 0,
                         "p2nfft_r_cut": 11,
                         "p2nfft_alpha": 0.37}}
        for key in reference:
            self.assertIn(key, state)
            self.assertEqual(state[key], reference[key], msg=f'for {key}')

    def test_comfixed(self):
        self.assertEqual(list(system.comfixed.types), [0, 2])

    @utx.skipIfMissingFeatures('COLLISION_DETECTION')
    def test_collision_detection(self):
        coldet = system.collision_detection
        self.assertEqual(coldet.mode, "bind_centers")
        self.assertAlmostEqual(coldet.distance, 0.11, delta=1E-9)
        self.assertEqual(coldet.bond_centers, system.bonded_inter[0])

    @utx.skipIfMissingFeatures('EXCLUSIONS')
    def test_exclusions(self):
        self.assertEqual(list(system.part.by_id(0).exclusions), [2])
        self.assertEqual(list(system.part.by_id(1).exclusions), [2])
        self.assertEqual(list(system.part.by_id(2).exclusions), [0, 1])

<<<<<<< HEAD
=======
    @ut.skipIf(not has_lbb, "Missing features")
    def test_lb_boundaries(self):
        # check boundary objects
        self.assertEqual(len(system.lbboundaries), 2)
        np.testing.assert_allclose(
            np.copy(system.lbboundaries[0].velocity), [1e-4, 1e-4, 0])
        np.testing.assert_allclose(
            np.copy(system.lbboundaries[1].velocity), [0, 0, 0])
        self.assertIsInstance(
            system.lbboundaries[0].shape, espressomd.shapes.Wall)
        self.assertIsInstance(
            system.lbboundaries[1].shape, espressomd.shapes.Wall)
        # check boundary flag
        lbf = self.get_active_actor_of_type(
            espressomd.lb.HydrodynamicInteraction)
        np.testing.assert_equal(np.copy(lbf[0, :, :].boundary.astype(int)), 1)
        np.testing.assert_equal(np.copy(lbf[-1, :, :].boundary.astype(int)), 2)
        np.testing.assert_equal(
            np.copy(lbf[1:-1, :, :].boundary.astype(int)), 0)
        # remove boundaries
        system.lbboundaries.clear()
        self.assertEqual(len(system.lbboundaries), 0)
        np.testing.assert_equal(np.copy(lbf[:, :, :].boundary.astype(int)), 0)

>>>>>>> e25d21c0
    def test_constraints(self):
        n_contraints = 7
        if self.n_nodes == 1:
            n_contraints += 1
        if espressomd.has_features("ELECTROSTATICS"):
            n_contraints += 1
        self.assertEqual(len(system.constraints), n_contraints)

        c = system.constraints
        ref_shape = self.ref_box_l.astype(int) + 2

        self.assertIsInstance(c[0].shape, espressomd.shapes.Sphere)
        self.assertAlmostEqual(c[0].shape.radius, 0.1, delta=1E-10)
        self.assertEqual(c[0].particle_type, 17)

        self.assertIsInstance(c[1].shape, espressomd.shapes.Wall)
        np.testing.assert_allclose(np.copy(c[1].shape.normal),
                                   [1. / np.sqrt(3)] * 3)

        self.assertIsInstance(c[2], espressomd.constraints.Gravity)
        np.testing.assert_allclose(np.copy(c[2].g), [1., 2., 3.])

        self.assertIsInstance(
            c[3], espressomd.constraints.HomogeneousMagneticField)
        np.testing.assert_allclose(np.copy(c[3].H), [1., 2., 3.])

        self.assertIsInstance(
            c[4], espressomd.constraints.HomogeneousFlowField)
        np.testing.assert_allclose(np.copy(c[4].u), [1., 2., 3.])
        self.assertAlmostEqual(c[4].gamma, 2.3, delta=1E-10)

        self.assertIsInstance(c[5], espressomd.constraints.PotentialField)
        self.assertEqual(c[5].field.shape, tuple(list(ref_shape) + [1]))
        self.assertAlmostEqual(c[5].default_scale, 1.6, delta=1E-10)
        self.assertAlmostEqual(c[5].particle_scales[5], 6.0, delta=1E-10)
        np.testing.assert_allclose(np.copy(c[5].origin), [-0.5, -0.5, -0.5])
        np.testing.assert_allclose(np.copy(c[5].grid_spacing), np.ones(3))
        ref_pot = espressomd.constraints.PotentialField(
            field=pot_field_data, grid_spacing=np.ones(3), default_scale=1.6)
        np.testing.assert_allclose(np.copy(c[5].field), np.copy(ref_pot.field),
                                   atol=1e-10)

        self.assertIsInstance(c[6], espressomd.constraints.ForceField)
        self.assertEqual(c[6].field.shape, tuple(list(ref_shape) + [3]))
        self.assertAlmostEqual(c[6].default_scale, 1.4, delta=1E-10)
        np.testing.assert_allclose(np.copy(c[6].origin), [-0.5, -0.5, -0.5])
        np.testing.assert_allclose(np.copy(c[6].grid_spacing), np.ones(3))
        ref_vec = espressomd.constraints.ForceField(
            field=vec_field_data, grid_spacing=np.ones(3), default_scale=1.4)
        np.testing.assert_allclose(np.copy(c[6].field), np.copy(ref_vec.field),
                                   atol=1e-10)

        if self.n_nodes == 1:
            union = c[7].shape
            self.assertIsInstance(union, espressomd.shapes.Union)
            self.assertEqual(c[7].particle_type, 2)
            self.assertEqual(len(union), 2)
            wall1, wall2 = union.call_method('get_elements')
            self.assertIsInstance(wall1, espressomd.shapes.Wall)
            self.assertIsInstance(wall2, espressomd.shapes.Wall)
            np.testing.assert_allclose(np.copy(wall1.normal),
                                       [1., 0., 0.], atol=1e-10)
            np.testing.assert_allclose(np.copy(wall2.normal),
                                       [0., 1., 0.], atol=1e-10)
            np.testing.assert_allclose(wall1.dist, 0.5, atol=1e-10)
            np.testing.assert_allclose(wall2.dist, 1.5, atol=1e-10)

        if espressomd.has_features("ELECTROSTATICS"):
            wave = c[n_contraints - 1]
            self.assertIsInstance(
                wave, espressomd.constraints.ElectricPlaneWave)
            np.testing.assert_allclose(np.copy(wave.E0), [1., -2., 3.])
            np.testing.assert_allclose(np.copy(wave.k), [-.1, .2, .3])
            self.assertAlmostEqual(wave.omega, 5., delta=1E-10)
            self.assertAlmostEqual(wave.phi, 1.4, delta=1E-10)


if __name__ == '__main__':
    config.bind_test_class(CheckpointTest)
    ut.main()<|MERGE_RESOLUTION|>--- conflicted
+++ resolved
@@ -46,9 +46,6 @@
 has_lb_mode = ('LB.WALBERLA' in modes and espressomd.has_features('LB_WALBERLA')
                and ('LB.CPU' in modes or 'LB.GPU' in modes and is_gpu_available))
 has_p3m_mode = 'P3M.CPU' in modes or 'P3M.GPU' in modes and is_gpu_available
-has_lbb = ('LB.CPU' in modes and espressomd.has_features("LB_BOUNDARIES") or
-           'LB.GPU' in modes and espressomd.has_features("LB_BOUNDARIES_GPU")
-           and espressomd.gpu_available())
 
 
 class CheckpointTest(ut.TestCase):
@@ -695,33 +692,6 @@
         self.assertEqual(list(system.part.by_id(1).exclusions), [2])
         self.assertEqual(list(system.part.by_id(2).exclusions), [0, 1])
 
-<<<<<<< HEAD
-=======
-    @ut.skipIf(not has_lbb, "Missing features")
-    def test_lb_boundaries(self):
-        # check boundary objects
-        self.assertEqual(len(system.lbboundaries), 2)
-        np.testing.assert_allclose(
-            np.copy(system.lbboundaries[0].velocity), [1e-4, 1e-4, 0])
-        np.testing.assert_allclose(
-            np.copy(system.lbboundaries[1].velocity), [0, 0, 0])
-        self.assertIsInstance(
-            system.lbboundaries[0].shape, espressomd.shapes.Wall)
-        self.assertIsInstance(
-            system.lbboundaries[1].shape, espressomd.shapes.Wall)
-        # check boundary flag
-        lbf = self.get_active_actor_of_type(
-            espressomd.lb.HydrodynamicInteraction)
-        np.testing.assert_equal(np.copy(lbf[0, :, :].boundary.astype(int)), 1)
-        np.testing.assert_equal(np.copy(lbf[-1, :, :].boundary.astype(int)), 2)
-        np.testing.assert_equal(
-            np.copy(lbf[1:-1, :, :].boundary.astype(int)), 0)
-        # remove boundaries
-        system.lbboundaries.clear()
-        self.assertEqual(len(system.lbboundaries), 0)
-        np.testing.assert_equal(np.copy(lbf[:, :, :].boundary.astype(int)), 0)
-
->>>>>>> e25d21c0
     def test_constraints(self):
         n_contraints = 7
         if self.n_nodes == 1:
