#
# Copyright (C) 2013-2018 The ESPResSo project
#
# This file is part of ESPResSo.
#
# ESPResSo is free software: you can redistribute it and/or modify
# it under the terms of the GNU General Public License as published by
# the Free Software Foundation, either version 3 of the License, or
# (at your option) any later version.
#
# ESPResSo is distributed in the hope that it will be useful,
# but WITHOUT ANY WARRANTY; without even the implied warranty of
# MERCHANTABILITY or FITNESS FOR A PARTICULAR PURPOSE.  See the
# GNU General Public License for more details.
#
# You should have received a copy of the GNU General Public License
# along with this program.  If not, see <http://www.gnu.org/licenses/>.
#
import numpy as np
import sys
import unittest as ut
import unittest_decorators as utx
import tests_common
import espressomd

<<<<<<< HEAD
from espressomd.electrostatics import MMM1D
=======
>>>>>>> ad319c06

if(not espressomd.has_features(("ELECTROSTATICS", "PARTIAL_PERIODIC"))):
    sys.exit()

<<<<<<< HEAD
@utx.skipIfMissingFeatures("ELECTROSTATICS")
class ElectrostaticInteractionsTests(ut.TestCase):
=======

class ElectrostaticInteractionsTests(object):
>>>>>>> ad319c06
    # Handle to espresso system
    system = espressomd.System(box_l=[10.0] * 3)
    system.periodicity = [0, 0, 1]
    system.time_step = 0.01
    system.cell_system.skin = 0.4
    system.cell_system.set_n_square()
    system.thermostat.set_langevin(kT=0, gamma=1, seed=8)

    pid_target, pos_x_target, pos_y_target, pos_z_target, q_target, f_x_target, f_y_target, f_z_target = np.loadtxt(
        tests_common.abspath("data/mmm1d_data.txt"), unpack=True)
    vec_f_target = np.stack((f_x_target, f_y_target, f_z_target), axis=-1)
    energy_target = -7.156365298205383
    num_particles = pid_target.shape[0]

    allowed_error = 1e-4
    
    def setUp(self):
<<<<<<< HEAD
        if not self.system.part:
            self.system.periodicity = [0, 0, 1]
            self.system.cell_system.set_n_square()
            self.system.box_l = [10, 10, 10]
            self.system.part.add(id=0, pos=[0, 0, 0])
            self.system.part.add(id=1, pos=[0.1, 0.1, 0.1])
            self.system.part[0].q = 1
            self.system.part[1].q = -1

    if espressomd.has_features("ELECTROSTATICS"):
        test_mmm1d = tests_common.generate_test_for_class(
            system, MMM1D, dict(prefactor=2.0,
                                maxPWerror=0.001,
                                far_switch_radius=3,
                                tune=False))
=======
        for i in range(self.num_particles):
            self.system.part.add(
                pos=[self.pos_x_target[i],
                     self.pos_y_target[i],
                     self.pos_z_target[i]],
                q=self.q_target[i])
        self.mmm1d = self.MMM1D(prefactor=1.0, maxPWerror=1e-20)
        self.system.actors.add(self.mmm1d)
        self.system.integrator.run(steps=0)

    def tearDown(self):
        self.system.part.clear()
        self.system.actors.clear()  # tear down previous actors

    def test_forces(self):
        measured_f = self.system.part[:].f
        for i in range(self.num_particles):
            for comp in range(3):
                abs_deviation = abs(measured_f[i, comp]
                                    - self.vec_f_target[i, comp])
                self.assertLess(abs_deviation,
                                self.allowed_error,
                                msg="Measured force has a deviation of {} which is too big for "
                                    "particle {} in component {}".format(abs_deviation, i, comp))
            
    def test_energy(self):
        measured_el_energy = self.system.analysis.energy()["total"] \
            - self.system.analysis.energy()["kinetic"]
        self.assertLess(
            abs(measured_el_energy - self.energy_target),
            self.allowed_error,
            msg="Measured energy has a deviation which is too big compared to stored result")

    def test_with_analytical_result(self, prefactor=1.0, accuracy=1e-4):
        self.system.part.clear()
        self.system.part.add(pos=[0, 0, 0], q=1)
        self.system.part.add(pos=[0, 0, 1], q=1)
        
        self.system.integrator.run(steps=0)
        f_measured = self.system.part[0].f
        energy_measured = self.system.analysis.energy()["total"]
        target_energy_config = 1.00242505606 * prefactor
        target_force_z_config = -0.99510759 * prefactor
        
        self.assertLess(
            abs(f_measured[0] - 0),
            self.allowed_error,
            msg="Measured force in x has a deviation which is too big compared to analytical result")
        self.assertLess(
            abs(f_measured[1] - 0),
            self.allowed_error,
            msg="Measured force in y has a deviation which is too big compared to analytical result")
        self.assertLess(
            abs(f_measured[2] - target_force_z_config),
            accuracy,
            msg="Measured force in z has a deviation which is too big compared to analytical result "
                + str(abs(f_measured[2] - target_force_z_config)))
        self.assertLess(
            abs(energy_measured - target_energy_config),
            self.allowed_error,
            msg="Measured energy has a deviation which is too big compared to analytical result")
>>>>>>> ad319c06

    def test_bjerrum_length_change(self):
        self.system.part.clear()
        self.system.actors.clear()  # tear down previous actors  
        prefactor = 2
        mmm1d = self.MMM1D(prefactor=prefactor, maxPWerror=1e-20)
        self.system.actors.add(mmm1d)  
        self.test_with_analytical_result(prefactor=prefactor, accuracy=0.0017)            
                

@utx.skipIfMissingFeatures(["ELECTROSTATICS", "PARTIAL_PERIODIC", "MMM1D_GPU"])
class MMM1D_GPU_Test(ElectrostaticInteractionsTests, ut.TestCase):
    from espressomd.electrostatics import MMM1D


@utx.skipIfMissingFeatures(["ELECTROSTATICS", "PARTIAL_PERIODIC"])
class MMM1D_Test(ElectrostaticInteractionsTests, ut.TestCase):
    from espressomd.electrostatics import MMM1D

if __name__ == "__main__":
    ut.main()<|MERGE_RESOLUTION|>--- conflicted
+++ resolved
@@ -23,21 +23,12 @@
 import tests_common
 import espressomd
 
-<<<<<<< HEAD
-from espressomd.electrostatics import MMM1D
-=======
->>>>>>> ad319c06
 
 if(not espressomd.has_features(("ELECTROSTATICS", "PARTIAL_PERIODIC"))):
     sys.exit()
 
-<<<<<<< HEAD
-@utx.skipIfMissingFeatures("ELECTROSTATICS")
-class ElectrostaticInteractionsTests(ut.TestCase):
-=======
 
 class ElectrostaticInteractionsTests(object):
->>>>>>> ad319c06
     # Handle to espresso system
     system = espressomd.System(box_l=[10.0] * 3)
     system.periodicity = [0, 0, 1]
@@ -55,23 +46,6 @@
     allowed_error = 1e-4
     
     def setUp(self):
-<<<<<<< HEAD
-        if not self.system.part:
-            self.system.periodicity = [0, 0, 1]
-            self.system.cell_system.set_n_square()
-            self.system.box_l = [10, 10, 10]
-            self.system.part.add(id=0, pos=[0, 0, 0])
-            self.system.part.add(id=1, pos=[0.1, 0.1, 0.1])
-            self.system.part[0].q = 1
-            self.system.part[1].q = -1
-
-    if espressomd.has_features("ELECTROSTATICS"):
-        test_mmm1d = tests_common.generate_test_for_class(
-            system, MMM1D, dict(prefactor=2.0,
-                                maxPWerror=0.001,
-                                far_switch_radius=3,
-                                tune=False))
-=======
         for i in range(self.num_particles):
             self.system.part.add(
                 pos=[self.pos_x_target[i],
@@ -133,7 +107,6 @@
             abs(energy_measured - target_energy_config),
             self.allowed_error,
             msg="Measured energy has a deviation which is too big compared to analytical result")
->>>>>>> ad319c06
 
     def test_bjerrum_length_change(self):
         self.system.part.clear()
