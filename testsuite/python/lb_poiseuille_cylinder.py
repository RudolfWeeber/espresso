--- conflicted
+++ resolved
@@ -81,8 +81,8 @@
               'orientation': [1, 0, 0]}
 
     def tearDown(self):
+        self.lbf.clear_boundaries()
         self.system.actors.clear()
-        self.system.lbboundaries.clear()
 
     def prepare(self):
         """
@@ -199,7 +199,6 @@
         self.check_observable()
 
 
-@utx.skipIfMissingFeatures(['LB_BOUNDARIES'])
 @utx.skipIfMissingFeatures(['LB_WALBERLA'])
 class LBPoiseuilleWalberla(LBPoiseuilleCommon, ut.TestCase):
 
@@ -208,13 +207,7 @@
     lb_class = espressomd.lb.LBFluidWalberla
     lb_params = {'single_precision': False}
 
-<<<<<<< HEAD
-    def tearDown(self):
-        self.lbf.clear_boundaries()
-        self.system.actors.clear()
-=======
-
-@utx.skipIfMissingFeatures(['LB_BOUNDARIES'])
+
 @utx.skipIfMissingFeatures(['LB_WALBERLA'])
 class LBPoiseuilleWalberlaSinglePrecision(LBPoiseuilleCommon, ut.TestCase):
 
@@ -222,7 +215,6 @@
 
     lb_class = espressomd.lb.LBFluidWalberla
     lb_params = {'single_precision': True}
->>>>>>> 7890487a
 
 
 if __name__ == '__main__':
