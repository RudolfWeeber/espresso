#
# Copyright (C) 2010-2022 The ESPResSo project
#
# This file is part of ESPResSo.
#
# ESPResSo is free software: you can redistribute it and/or modify
# it under the terms of the GNU General Public License as published by
# the Free Software Foundation, either version 3 of the License, or
# (at your option) any later version.
#
# ESPResSo is distributed in the hope that it will be useful,
# but WITHOUT ANY WARRANTY; without even the implied warranty of
# MERCHANTABILITY or FITNESS FOR A PARTICULAR PURPOSE.  See the
# GNU General Public License for more details.
#
# You should have received a copy of the GNU General Public License
# along with this program.  If not, see <http://www.gnu.org/licenses/>.
#

import espressomd
import espressomd.lb
import unittest as ut
import unittest_decorators as utx
import numpy as np

# Define the LB parameters
TIME_STEP = 0.008
AGRID = .4
GRID_SIZE = 6
KVISC = 4
DENS = 2.3
F = 5.5 / GRID_SIZE**3
GAMMA = 1


LB_PARAMS = {'agrid': AGRID,
             'density': DENS,
             'viscosity': KVISC,
             'tau': TIME_STEP,
             'ext_force_density': np.array([-.7 * F, .9 * F, .8 * F])}


class TestLBMomentumConservation:
    """
    Tests momentum conservation for an LB coupled to a particle, where opposing
    forces are applied to LB and particle. The test should uncover issues
    with boundary and ghost layer handling.

    """

    system = espressomd.System(box_l=[GRID_SIZE * AGRID] * 3)
    system.time_step = TIME_STEP
    system.cell_system.skin = 0.01

    def setUp(self):
        self.set_cellsystem()
        self.lbf = self.lb_class(**LB_PARAMS, **self.lb_params)

    def tearDown(self):
        self.system.actors.clear()
        self.system.thermostat.turn_off()
        self.system.part.clear()

    def test(self):
        self.system.actors.add(self.lbf)
        self.system.thermostat.set_lb(LB_fluid=self.lbf, gamma=GAMMA, seed=1)
        np.testing.assert_allclose(
            self.lbf.ext_force_density,
            LB_PARAMS["ext_force_density"])

        # Initial momentum before integration = 0
        np.testing.assert_allclose(
            self.system.analysis.linear_momentum(), [0., 0., 0.], atol=1E-12)

        ext_fluid_force = self.system.volume() * LB_PARAMS['ext_force_density']

        p = self.system.part.add(
            pos=self.system.box_l / 2, ext_force=-ext_fluid_force, v=[.2, .4, .6])
        initial_momentum = np.array(self.system.analysis.linear_momentum())
        np.testing.assert_allclose(initial_momentum, np.copy(p.v) * p.mass)
        while True:
            self.system.integrator.run(500)

            measured_momentum = self.system.analysis.linear_momentum()
            coupling_force = -(p.f - p.ext_force)
            compensation = -TIME_STEP / 2 * coupling_force

            np.testing.assert_allclose(measured_momentum + compensation,
                                       initial_momentum, atol=self.atol)
            if np.linalg.norm(p.f) < 0.01 \
               and np.all(np.abs(p.pos) > 10.1 * self.system.box_l):
                break

        # Make sure, the particle has crossed the periodic boundaries
        self.assertGreater(max(np.abs(p.v)) * self.system.time,
                           self.system.box_l[0])


@ut.skipIf(TestLBMomentumConservation.n_nodes == 1,
           "LB with regular decomposition already tested with 2 MPI ranks")
@utx.skipIfMissingFeatures(["WALBERLA", "EXTERNAL_FORCES"])
class TestLBMomentumConservationRegularWalberla(
        TestLBMomentumConservation, ut.TestCase):

    lb_class = espressomd.lb.LBFluidWalberla
    lb_params = {'single_precision': False}
    atol = 1.2e-4

    def set_cellsystem(self):
        self.system.cell_system.set_regular_decomposition()


@ut.skipIf(TestLBMomentumConservation.n_nodes == 1,
           "LB with regular decomposition already tested with 2 MPI ranks")
@utx.skipIfMissingFeatures(["WALBERLA", "EXTERNAL_FORCES"])
class TestLBMomentumConservationRegularWalberlaSinglePrecision(
        TestLBMomentumConservation, ut.TestCase):

    lb_class = espressomd.lb.LBFluidWalberla
    lb_params = {'single_precision': True}
    atol = 6.5e-4

    def set_cellsystem(self):
        self.system.cell_system.set_regular_decomposition()


@ut.skipIf(TestLBMomentumConservation.n_nodes > 1,
           "LB with N-square only works on 1 MPI rank")
@utx.skipIfMissingFeatures(["WALBERLA", "EXTERNAL_FORCES"])
class TestLBCPUMomentumConservationHybridNSquareWalberla(
        TestLBMomentumConservation, ut.TestCase):

    lb_class = espressomd.lb.LBFluidWalberla
    lb_params = {'single_precision': False}
    atol = 1.2e-4

    def set_cellsystem(self):
        self.system.cell_system.set_hybrid_decomposition(
            n_square_types={0}, cutoff_regular=1)


<<<<<<< HEAD
@ut.skipIf(TestLBMomentumConservation.n_nodes > 1,
           "LB with N-square only works on 1 MPI rank")
@utx.skipIfMissingFeatures(["WALBERLA", "EXTERNAL_FORCES"])
class TestLBCPUMomentumConservationHybridNSquareWalberlaSinglePrecision(
        TestLBMomentumConservation, ut.TestCase):
=======
@utx.skipIfMissingFeatures(["EXTERNAL_FORCES"])
class TestNSquareLBCPU(Momentum, ut.TestCase):
>>>>>>> 1ddcb08b

    lb_class = espressomd.lb.LBFluidWalberla
    lb_params = {'single_precision': True}
    atol = 6.5e-4

    def set_cellsystem(self):
        self.system.cell_system.set_hybrid_decomposition(
            n_square_types={0}, cutoff_regular=1)


@ut.skipIf(TestLBMomentumConservation.n_nodes > 1,
           "LB with N-square only works on 1 MPI rank")
@utx.skipIfMissingFeatures(["WALBERLA", "EXTERNAL_FORCES"])
class TestLBCPUMomentumConservationHybridRegularWalberla(
        TestLBMomentumConservation, ut.TestCase):

    lb_class = espressomd.lb.LBFluidWalberla
    lb_params = {'single_precision': False}
    atol = 1.2e-4

    def set_cellsystem(self):
        self.system.cell_system.set_hybrid_decomposition(
            n_square_types={1}, cutoff_regular=1)


@ut.skipIf(TestLBMomentumConservation.n_nodes > 1,
           "LB with N-square only works on 1 MPI rank")
@utx.skipIfMissingFeatures(["WALBERLA", "EXTERNAL_FORCES"])
class TestLBCPUMomentumConservationHybridRegularWalberlaSinglePrecision(
        TestLBMomentumConservation, ut.TestCase):

    lb_class = espressomd.lb.LBFluidWalberla
    lb_params = {'single_precision': True}
    atol = 6.5e-4

    def set_cellsystem(self):
        self.system.cell_system.set_hybrid_decomposition(
            n_square_types={1}, cutoff_regular=1)


<<<<<<< HEAD
@ut.skipIf(TestLBMomentumConservation.n_nodes > 1,
           "LB with N-square only works on 1 MPI rank")
@utx.skipIfMissingFeatures(["WALBERLA", "EXTERNAL_FORCES"])
class TestLBMomentumConservationNSquareWalberla(
        TestLBMomentumConservation, ut.TestCase):
=======
@utx.skipIfMissingFeatures(["EXTERNAL_FORCES"])
class TestHybrid0LBCPU(Momentum, ut.TestCase):
>>>>>>> 1ddcb08b

    lb_class = espressomd.lb.LBFluidWalberla
    lb_params = {'single_precision': False}
    atol = 1.2e-4

    def set_cellsystem(self):
        self.system.cell_system.set_n_square()


<<<<<<< HEAD
@ut.skipIf(TestLBMomentumConservation.n_nodes > 1,
           "LB with N-square only works on 1 MPI rank")
@utx.skipIfMissingFeatures(["WALBERLA", "EXTERNAL_FORCES"])
class TestLBMomentumConservationNSquareWalberlaSinglePrecision(
        TestLBMomentumConservation, ut.TestCase):
=======
@utx.skipIfMissingFeatures(["EXTERNAL_FORCES"])
class TestHybrid1LBCPU(Momentum, ut.TestCase):
>>>>>>> 1ddcb08b

    lb_class = espressomd.lb.LBFluidWalberla
    lb_params = {'single_precision': True}
    atol = 6.5e-4

    def set_cellsystem(self):
        self.system.cell_system.set_n_square()


if __name__ == "__main__":
    ut.main()<|MERGE_RESOLUTION|>--- conflicted
+++ resolved
@@ -51,6 +51,7 @@
     system = espressomd.System(box_l=[GRID_SIZE * AGRID] * 3)
     system.time_step = TIME_STEP
     system.cell_system.skin = 0.01
+    n_nodes = system.cell_system.get_state()['n_nodes']
 
     def setUp(self):
         self.set_cellsystem()
@@ -124,8 +125,6 @@
         self.system.cell_system.set_regular_decomposition()
 
 
-@ut.skipIf(TestLBMomentumConservation.n_nodes > 1,
-           "LB with N-square only works on 1 MPI rank")
 @utx.skipIfMissingFeatures(["WALBERLA", "EXTERNAL_FORCES"])
 class TestLBCPUMomentumConservationHybridNSquareWalberla(
         TestLBMomentumConservation, ut.TestCase):
@@ -139,16 +138,9 @@
             n_square_types={0}, cutoff_regular=1)
 
 
-<<<<<<< HEAD
-@ut.skipIf(TestLBMomentumConservation.n_nodes > 1,
-           "LB with N-square only works on 1 MPI rank")
 @utx.skipIfMissingFeatures(["WALBERLA", "EXTERNAL_FORCES"])
 class TestLBCPUMomentumConservationHybridNSquareWalberlaSinglePrecision(
         TestLBMomentumConservation, ut.TestCase):
-=======
-@utx.skipIfMissingFeatures(["EXTERNAL_FORCES"])
-class TestNSquareLBCPU(Momentum, ut.TestCase):
->>>>>>> 1ddcb08b
 
     lb_class = espressomd.lb.LBFluidWalberla
     lb_params = {'single_precision': True}
@@ -159,8 +151,6 @@
             n_square_types={0}, cutoff_regular=1)
 
 
-@ut.skipIf(TestLBMomentumConservation.n_nodes > 1,
-           "LB with N-square only works on 1 MPI rank")
 @utx.skipIfMissingFeatures(["WALBERLA", "EXTERNAL_FORCES"])
 class TestLBCPUMomentumConservationHybridRegularWalberla(
         TestLBMomentumConservation, ut.TestCase):
@@ -174,8 +164,6 @@
             n_square_types={1}, cutoff_regular=1)
 
 
-@ut.skipIf(TestLBMomentumConservation.n_nodes > 1,
-           "LB with N-square only works on 1 MPI rank")
 @utx.skipIfMissingFeatures(["WALBERLA", "EXTERNAL_FORCES"])
 class TestLBCPUMomentumConservationHybridRegularWalberlaSinglePrecision(
         TestLBMomentumConservation, ut.TestCase):
@@ -189,16 +177,9 @@
             n_square_types={1}, cutoff_regular=1)
 
 
-<<<<<<< HEAD
-@ut.skipIf(TestLBMomentumConservation.n_nodes > 1,
-           "LB with N-square only works on 1 MPI rank")
 @utx.skipIfMissingFeatures(["WALBERLA", "EXTERNAL_FORCES"])
 class TestLBMomentumConservationNSquareWalberla(
         TestLBMomentumConservation, ut.TestCase):
-=======
-@utx.skipIfMissingFeatures(["EXTERNAL_FORCES"])
-class TestHybrid0LBCPU(Momentum, ut.TestCase):
->>>>>>> 1ddcb08b
 
     lb_class = espressomd.lb.LBFluidWalberla
     lb_params = {'single_precision': False}
@@ -208,16 +189,9 @@
         self.system.cell_system.set_n_square()
 
 
-<<<<<<< HEAD
-@ut.skipIf(TestLBMomentumConservation.n_nodes > 1,
-           "LB with N-square only works on 1 MPI rank")
 @utx.skipIfMissingFeatures(["WALBERLA", "EXTERNAL_FORCES"])
 class TestLBMomentumConservationNSquareWalberlaSinglePrecision(
         TestLBMomentumConservation, ut.TestCase):
-=======
-@utx.skipIfMissingFeatures(["EXTERNAL_FORCES"])
-class TestHybrid1LBCPU(Momentum, ut.TestCase):
->>>>>>> 1ddcb08b
 
     lb_class = espressomd.lb.LBFluidWalberla
     lb_params = {'single_precision': True}
