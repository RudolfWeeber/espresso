# Copyright (C) 2010-2019 The ESPResSo project
#
# This file is part of ESPResSo.
#
# ESPResSo is free software: you can redistribute it and/or modify
# it under the terms of the GNU General Public License as published by
# the Free Software Foundation, either version 3 of the License, or
# (at your option) any later version.
#
# ESPResSo is distributed in the hope that it will be useful,
# but WITHOUT ANY WARRANTY; without even the implied warranty of
# MERCHANTABILITY or FITNESS FOR A PARTICULAR PURPOSE.  See the
# GNU General Public License for more details.
#
# You should have received a copy of the GNU General Public License
# along with this program.  If not, see <http://www.gnu.org/licenses/>.
import unittest as ut
import unittest_decorators as utx
import numpy as np

import espressomd.lb
import espressomd.lbboundaries
import espressomd.shapes
<<<<<<< HEAD

from tests_common import count_fluid_nodes
=======
import tests_common

>>>>>>> 59e25122

AGRID = 0.5
EXT_FORCE = np.array([-.01, 0.02, 0.03])
VISC = 3.5
DENS = 1.5
TIME_STEP = 0.05
LB_PARAMS = {'agrid': AGRID,
             'density': DENS,
             'viscosity': VISC,
             'tau': TIME_STEP,
             'ext_force_density': EXT_FORCE}


class LBBoundaryForceCommon:

    """
    Checks force on lb boundaries for a fluid with a uniform volume force
    """

    system = espressomd.System(box_l=np.array([12.0, 4.0, 4.0]) * AGRID)
    system.time_step = TIME_STEP
    system.cell_system.skin = 0.4 * AGRID

    def setUp(self):
<<<<<<< HEAD
        self.lbf = self.lb_class(**LB_PARAMS, **self.lb_params)
=======
        self.lbf = self.lb_class(**LB_PARAMS)
>>>>>>> 59e25122
        self.system.actors.add(self.lbf)

    def tearDown(self):
        self.system.lbboundaries.clear()
        self.system.actors.clear()

    def test(self):
        """
        Integrate the LB fluid until steady state is reached within a certain
        accuracy. Then compare the force balance between force exerted on fluid
        and forces acting on the boundaries.

        """
        wall_shape1 = espressomd.shapes.Wall(normal=[1, 0, 0], dist=AGRID)
        wall_shape2 = espressomd.shapes.Wall(
            normal=[-1, 0, 0], dist=-(self.system.box_l[0] - AGRID))
        wall1 = espressomd.lbboundaries.LBBoundary(shape=wall_shape1)
        wall2 = espressomd.lbboundaries.LBBoundary(shape=wall_shape2)

        self.system.lbboundaries.add(wall1)
        self.system.lbboundaries.add(wall2)
        fluid_nodes = tests_common.count_fluid_nodes(self.lbf)

        self.system.integrator.run(20)
        diff = float("inf")
        old_val = float("inf")
        while diff > 0.002:
            self.system.integrator.run(10)
            new_val = wall1.get_force()[0]
            diff = abs(new_val - old_val)
            old_val = new_val

        expected_force = fluid_nodes * AGRID**3 * \
            np.copy(self.lbf.ext_force_density)
        measured_force = np.array(wall1.get_force()) + \
            np.array(wall2.get_force())
        # TODO WALBERLA: the force converges to 90% of the expected force
        np.testing.assert_allclose(
            measured_force,
            expected_force * 0.9,
            atol=1E-10)


<<<<<<< HEAD
@utx.skipIfMissingFeatures(["LB_BOUNDARIES"])
@utx.skipIfMissingFeatures(["LB_WALBERLA"])
class LBBoundaryForceWalberla(LBBoundaryForceCommon, ut.TestCase):
=======
@utx.skipIfMissingFeatures(['LB_BOUNDARIES', 'EXTERNAL_FORCES'])
class LBCPUBoundaryForce(LBBoundaryForceCommon, ut.TestCase):
>>>>>>> 59e25122

    """Test for the Walberla implementation of the LB in double-precision."""

<<<<<<< HEAD
    lb_class = espressomd.lb.LBFluidWalberla
    lb_params = {'single_precision': False}


@utx.skipIfMissingFeatures(["LB_BOUNDARIES"])
@utx.skipIfMissingFeatures(["LB_WALBERLA"])
class LBBoundaryForceWalberlaSinglePrecision(
        LBBoundaryForceCommon, ut.TestCase):
=======
    lb_class = espressomd.lb.LBFluid


@utx.skipIfMissingGPU()
@utx.skipIfMissingFeatures(['LB_BOUNDARIES_GPU', 'EXTERNAL_FORCES'])
class LBGPUBoundaryForce(LBBoundaryForceCommon, ut.TestCase):
>>>>>>> 59e25122

    """Test for the Walberla implementation of the LB in single-precision."""

<<<<<<< HEAD
    lb_class = espressomd.lb.LBFluidWalberla
    lb_params = {'single_precision': True}
=======
    lb_class = espressomd.lb.LBFluidGPU
>>>>>>> 59e25122


if __name__ == '__main__':
    ut.main()<|MERGE_RESOLUTION|>--- conflicted
+++ resolved
@@ -21,13 +21,7 @@
 import espressomd.lb
 import espressomd.lbboundaries
 import espressomd.shapes
-<<<<<<< HEAD
-
-from tests_common import count_fluid_nodes
-=======
 import tests_common
-
->>>>>>> 59e25122
 
 AGRID = 0.5
 EXT_FORCE = np.array([-.01, 0.02, 0.03])
@@ -52,11 +46,7 @@
     system.cell_system.skin = 0.4 * AGRID
 
     def setUp(self):
-<<<<<<< HEAD
         self.lbf = self.lb_class(**LB_PARAMS, **self.lb_params)
-=======
-        self.lbf = self.lb_class(**LB_PARAMS)
->>>>>>> 59e25122
         self.system.actors.add(self.lbf)
 
     def tearDown(self):
@@ -100,18 +90,12 @@
             atol=1E-10)
 
 
-<<<<<<< HEAD
 @utx.skipIfMissingFeatures(["LB_BOUNDARIES"])
 @utx.skipIfMissingFeatures(["LB_WALBERLA"])
 class LBBoundaryForceWalberla(LBBoundaryForceCommon, ut.TestCase):
-=======
-@utx.skipIfMissingFeatures(['LB_BOUNDARIES', 'EXTERNAL_FORCES'])
-class LBCPUBoundaryForce(LBBoundaryForceCommon, ut.TestCase):
->>>>>>> 59e25122
 
     """Test for the Walberla implementation of the LB in double-precision."""
 
-<<<<<<< HEAD
     lb_class = espressomd.lb.LBFluidWalberla
     lb_params = {'single_precision': False}
 
@@ -120,23 +104,11 @@
 @utx.skipIfMissingFeatures(["LB_WALBERLA"])
 class LBBoundaryForceWalberlaSinglePrecision(
         LBBoundaryForceCommon, ut.TestCase):
-=======
-    lb_class = espressomd.lb.LBFluid
-
-
-@utx.skipIfMissingGPU()
-@utx.skipIfMissingFeatures(['LB_BOUNDARIES_GPU', 'EXTERNAL_FORCES'])
-class LBGPUBoundaryForce(LBBoundaryForceCommon, ut.TestCase):
->>>>>>> 59e25122
 
     """Test for the Walberla implementation of the LB in single-precision."""
 
-<<<<<<< HEAD
     lb_class = espressomd.lb.LBFluidWalberla
     lb_params = {'single_precision': True}
-=======
-    lb_class = espressomd.lb.LBFluidGPU
->>>>>>> 59e25122
 
 
 if __name__ == '__main__':
