--- conflicted
+++ resolved
@@ -16,14 +16,9 @@
 # along with this program.  If not, see <http://www.gnu.org/licenses/>.
 import unittest as ut
 import unittest_decorators as utx
-<<<<<<< HEAD
 # import numpy as np WALBERLA TODO
 #import itertools
-=======
-import numpy as np
-import itertools
 import sys
->>>>>>> d602a093
 
 import espressomd
 import espressomd.shapes
@@ -71,7 +66,6 @@
         self.system.lbboundaries.add(
             espressomd.lbboundaries.LBBoundary(shape=wall_shape2, velocity=velocity))
 
-<<<<<<< HEAD
 # WALBERLA TODO
 #    def test_interpolated_velocity(self):
 #        """
@@ -80,9 +74,25 @@
 #        """
 #        self.set_boundaries([0.0, 0.0, V_BOUNDARY])
 #        self.system.integrator.run(250)
-#        # Shear plane for boundary 1
-#        # for pos in itertools.product((AGRID,), np.arange(0.5 * AGRID, BOX_L, AGRID), np.arange(0.5 * AGRID, BOX_L, AGRID)):
-#        #     np.testing.assert_almost_equal(self.lbf.get_interpolated_velocity(pos)[2], 0.0)
+#        # Check interpolated vel at upper boundary. The node position is at 
+#        # box_l[0]-agrid/2.
+#        np.testing.assert_allclose(
+#            np.copy(self.lbf.get_interpolated_velocity(
+#                [self.system.box_l[0] - AGRID / 2, 0, 0])), 
+#            np.array([0, 0, V_BOUNDARY]))
+#
+#        # Check interpolated velocity involving boundary and neighboring node
+#        # The boundary node index is lbf.shape[0]-1, so -2 refers to the
+#        # node in front of the boundary. 
+#        node_next_to_boundary = self.lbf[
+#            self.lbf.shape[0] - 2, 0, 0]
+#        # The midpoint between the boundary and
+#        # that node is box_l - agrid.
+#        np.testing.assert_allclose(
+#            np.copy(self.lbf.get_interpolated_velocity(
+#                [self.system.box_l[0] - AGRID, 0, 0])),
+#            0.5 * (np.array([0, 0, V_BOUNDARY]) + node_next_to_boundary.velocity))
+#
 #        # Bulk
 #        for pos in itertools.product(
 #                np.arange(1.5 * AGRID, BOX_L - 1.5 * AGRID, 0.5 * AGRID),
@@ -95,46 +105,6 @@
 #        # np.testing.assert_almost_equal(self.lbf.get_interpolated_velocity(pos)[2],
 #        # 1.0, decimal=4)
 #
-=======
-    def test_interpolated_velocity(self):
-        """
-        Check that the interpolated LB fluid velocity is zero between boundary
-        node and first fluid node.
-        """
-        self.set_boundaries([0.0, 0.0, V_BOUNDARY])
-        self.system.integrator.run(250)
-        # Check interpolated vel at upper boundary. The node position is at 
-        # box_l[0]-agrid/2.
-        np.testing.assert_allclose(
-            np.copy(self.lbf.get_interpolated_velocity(
-                [self.system.box_l[0] - AGRID / 2, 0, 0])), 
-            np.array([0, 0, V_BOUNDARY]))
-
-        # Check interpolated velocity involving boundary and neighboring node
-        # The boundary node index is lbf.shape[0]-1, so -2 refers to the
-        # node in front of the boundary. 
-        node_next_to_boundary = self.lbf[
-            self.lbf.shape[0] - 2, 0, 0]
-        # The midpoint between the boundary and
-        # that node is box_l - agrid.
-        np.testing.assert_allclose(
-            np.copy(self.lbf.get_interpolated_velocity(
-                [self.system.box_l[0] - AGRID, 0, 0])),
-            0.5 * (np.array([0, 0, V_BOUNDARY]) + node_next_to_boundary.velocity))
-
-        # Bulk
-        for pos in itertools.product(
-                np.arange(1.5 * AGRID, BOX_L - 1.5 * AGRID, 0.5 * AGRID),
-                np.arange(0.5 * AGRID, BOX_L, AGRID),
-                np.arange(0.5 * AGRID, BOX_L, AGRID)):
-            np.testing.assert_almost_equal(
-                self.lbf.get_interpolated_velocity(pos)[2], velocity_profile(pos[0]), decimal=4)
-        # Shear plane for boundary 2
-        # for pos in itertools.product((9 * AGRID,), np.arange(0.5 * AGRID, BOX_L, AGRID), np.arange(0.5 * AGRID, BOX_L, AGRID)):
-        # np.testing.assert_almost_equal(self.lbf.get_interpolated_velocity(pos)[2],
-        # 1.0, decimal=4)
-
->>>>>>> d602a093
     def test_mach_limit_check(self):
         """
         Assert that the mach number check fires an exception.
