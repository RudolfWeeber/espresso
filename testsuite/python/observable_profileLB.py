--- conflicted
+++ resolved
@@ -73,43 +73,22 @@
                 for z in range(int(self.system.box_l[2] / AGRID)):
                     self.lbf[x, y, z].velocity = [float(x), 0.0, 0.0]
 
-<<<<<<< HEAD
 # WALBERLA TODO
 #    def test_velocity_profile(self):
 #        self.set_fluid_velocities()
 #        obs = espressomd.observables.LBVelocityProfile(
 #            **LB_VELOCITY_PROFILE_PARAMS)
-#        obs_data = np.array(obs.calculate())
-#        obs_data = obs_data.reshape((LB_VELOCITY_PROFILE_PARAMS['n_x_bins'],
-#                                     LB_VELOCITY_PROFILE_PARAMS['n_y_bins'],
-#                                     LB_VELOCITY_PROFILE_PARAMS['n_z_bins'], 3))
+#        obs_data = obs.calculate()
 #        for x in range(obs_data.shape[0]):
 #            for y in range(obs_data.shape[1]):
 #                for z in range(obs_data.shape[2]):
 #                    self.assertAlmostEqual(
 #                        obs_data[x, y, z, 0], float(x), places=5)
-#        self.assertEqual(obs.n_values(),
+#        self.assertEqual(np.prod(obs_data.shape),
 #                         LB_VELOCITY_PROFILE_PARAMS['n_x_bins'] *
 #                         LB_VELOCITY_PROFILE_PARAMS['n_y_bins'] *
 #                         LB_VELOCITY_PROFILE_PARAMS['n_z_bins'] * 3)
-#
-=======
-    def test_velocity_profile(self):
-        self.set_fluid_velocities()
-        obs = espressomd.observables.LBVelocityProfile(
-            **LB_VELOCITY_PROFILE_PARAMS)
-        obs_data = obs.calculate()
-        for x in range(obs_data.shape[0]):
-            for y in range(obs_data.shape[1]):
-                for z in range(obs_data.shape[2]):
-                    self.assertAlmostEqual(
-                        obs_data[x, y, z, 0], float(x), places=5)
-        self.assertEqual(np.prod(obs_data.shape),
-                         LB_VELOCITY_PROFILE_PARAMS['n_x_bins'] *
-                         LB_VELOCITY_PROFILE_PARAMS['n_y_bins'] *
-                         LB_VELOCITY_PROFILE_PARAMS['n_z_bins'] * 3)
 
->>>>>>> upstream/python
     def test_error_sampling_delta_of_0(self):
         lb_velocity_params_local = copy.copy(LB_VELOCITY_PROFILE_PARAMS)
         lb_velocity_params_local['sampling_delta_x'] = 0.0
