# Copyright (C) 2010-2019 The ESPResSo project
#
# This file is part of ESPResSo.
#
# ESPResSo is free software: you can redistribute it and/or modify
# it under the terms of the GNU General Public License as published by
# the Free Software Foundation, either version 3 of the License, or
# (at your option) any later version.
#
# ESPResSo is distributed in the hope that it will be useful,
# but WITHOUT ANY WARRANTY; without even the implied warranty of
# MERCHANTABILITY or FITNESS FOR A PARTICULAR PURPOSE.  See the
# GNU General Public License for more details.
#
# You should have received a copy of the GNU General Public License
# along with this program.  If not, see <http://www.gnu.org/licenses/>.
import unittest as ut
import unittest_decorators as utx
import numpy as np
import espressomd
import espressomd.lb
import tests_common


class SwimmerTest():
    system = espressomd.System(box_l=3 * [6])
    system.cell_system.skin = 1
    system.time_step = 1e-2
    LB_params = {'agrid': 1,
                 'density': 1.1,
                 'viscosity': 1.2,
                 'kT': 0,
                 'tau': system.time_step}
    gamma = 0.3

    def add_all_types_of_swimmers(
            self,
            fix=False,
            rotation=False,
            put_in_corners=True):
        """Places all combinations of pusher/puller and f_swim/v_swim
        in a box, either in the corners or around the center
        """
        system = self.system
        plus_x = np.sqrt([.5, 0, .5, 0])
        plus_y = np.sqrt([0, 0, .5, .5])
        plus_z = np.sqrt([.5, 0, 0, .5])
        minus_y = np.sqrt([.5, .5, 0, 0])

        pos0 = [2, 0.01, 3] if put_in_corners else [2, 3, 2.5]
        pos1 = [5.99, 2, 3] if put_in_corners else [3.1, 2.1, 2.2]
        pos2 = [2, 3, 5.99] if put_in_corners else [2.9, 2.5, 3]
        pos3 = [1.5, 5.99, 1] if put_in_corners else [2, 2, 2.5]

        system.part.add(pos=pos0, quat=minus_y, fix=3 * [fix],
                        mass=0.9, rinertia=3 * [7], rotation=3 * [rotation],
                        swimming={"mode": "pusher", "f_swim": 0.10,
                                  "dipole_length": 0.5})
        system.part.add(pos=pos1, quat=plus_x, fix=3 * [fix],
                        mass=1.9, rinertia=3 * [8], rotation=3 * [rotation],
                        swimming={"mode": "pusher", "v_swim": 0.02,
                                  "dipole_length": 0.6})
        system.part.add(pos=pos2, quat=plus_z, fix=3 * [fix],
                        mass=2.9, rinertia=3 * [9], rotation=3 * [rotation],
                        swimming={"mode": "puller", "f_swim": 0.08,
                                  "dipole_length": 0.7})
        system.part.add(pos=pos3, quat=plus_y, fix=3 * [fix],
                        mass=3.9, rinertia=3 * [10], rotation=3 * [rotation],
                        swimming={"mode": "puller", "v_swim": 0.05,
                                  "dipole_length": 0.8})

    def setUp(self):
        self.lbf = self.lb_class(**self.LB_params)
        self.system.actors.add(self.lbf)
        self.system.thermostat.set_lb(LB_fluid=self.lbf, gamma=self.gamma)

    def tearDown(self):
        self.system.part.clear()
        self.system.actors.clear()
        self.system.thermostat.turn_off()

    def test_conflicting_parameters(self):
        """v_swim and f_swim can't be set at the same time
        """
        swimmer = self.system.part.add(pos=[3] * 3)
        with self.assertRaises(Exception):
            swimmer.swimming = {"v_swim": 0.3, "f_swim": 0.6}

    def test_momentum_conservation(self):
        """friction as well as 'active' forces apply to particles
        and to the fluid, so total momentum is conserved
        """
        self.add_all_types_of_swimmers(rotation=False)

        # Comments by Christoph Lohrmann from #3514:
        # - why I used `reuse_forces=True` : If I don't use it, `force_calc()`
        #   is called the first time without LB-coupling. That means no friction
        #   for any swimmer and no additional force for the `v_swim` type swimmers.
        #   The active force for the `f_swim` swimmers gets added anyway because
        #   it is not derived from the coupling to LB. With `reuse_forces` at
        #   least both types are treated the same.
        # - Therefore, in the first halfstep, the active forces on the particles
        #   are missing. This creates the first half of the missing momentum.
        # - The LB fluid is always ahead by a half step (as checked by
        #   `test_ext_force_density()` in `lb.py`). It is also not affected by
        #   the `reuse_forces` in the first halfstep because `force_calc()`
        #   with coupling is called in the main integration loop before
        #   `lb_lbfluid_propagate()`
        # - => in total, the fluid momentum is ahead by a full time step
        self.system.integrator.run(100, reuse_forces=True)
        tot_mom = self.system.analysis.linear_momentum(include_particles=True,
                                                       include_lbfluid=True)
        # compensate offset between force calculation and LB-update
        for part in self.system.part:
            tot_mom += part.f * self.system.time_step

        np.testing.assert_allclose(tot_mom, 3 * [0.], atol=self.tol)

    def test_particle_forces(self):
        """run through all swimmers to check expected forces
        """
        self.add_all_types_of_swimmers(rotation=False)
        self.system.integrator.run(10)
        for swimmer in self.system.part:

            f_swim = swimmer.swimming['f_swim']
            v_swim = swimmer.swimming['v_swim']
            director = swimmer.director

            # due to dt/2 time-shift between force calculation and LB-update,
            # v_swimmer has to be calculated at the half step
            v_swimmer = swimmer.v + \
                0.5 * self.system.time_step * swimmer.f / swimmer.mass
            # for friction coupling, the old fluid at the new position is used
            v_fluid = self.lbf.get_interpolated_velocity(
                swimmer.pos + self.system.time_step * v_swimmer)
            force = -self.gamma * (v_swimmer - v_fluid) + \
                f_swim * director + self.gamma * v_swim * director

            self.system.integrator.run(1, reuse_forces=True)
            np.testing.assert_allclose(
                np.copy(swimmer.f), force, atol=self.tol)

    def test_fluid_force(self):
        """ forces on particles are already checked (self.test_particle_forces)
        total force on the fluid matches (self.test_momentum_conservation)
        only thing left to check is the location of the fluid force.
        """
        f_swim = 0.11
        dip_length = 2 * self.LB_params['agrid']

        sw0_pos = np.array([3.8, 1.1, 1.1])
        sw1_pos = np.array([1.8, 4.1, 4.1])
        sw0 = self.system.part.add(pos=sw0_pos, quat=np.sqrt([.5, 0, .5, 0]),
                                   mass=0.9, rotation=3 * [False],
                                   swimming={"mode": "pusher", "f_swim": f_swim,
                                             "dipole_length": dip_length})
        sw1 = self.system.part.add(pos=sw1_pos, quat=np.sqrt([.5, 0, .5, 0]),
                                   mass=0.7, rotation=3 * [False],
                                   swimming={"mode": "puller", "f_swim": f_swim,
                                             "dipole_length": dip_length})

        self.system.integrator.run(2)

        for sw in [sw0, sw1]:
            push_pull = -1 if sw.swimming['mode'] == 'pusher' else 1
            sw_source_pos = sw.pos + self.system.time_step * \
                sw.v + push_pull * dip_length * sw.director
            # fold into box
            sw_source_pos -= np.floor(sw_source_pos /
                                      self.system.box_l) * np.array(self.system.box_l)
            sw_source_nodes = tests_common.get_lb_nodes_around_pos(
                sw_source_pos, self.lbf)
            sw_source_forces = np.array(
                [n.last_applied_force for n in sw_source_nodes])
            np.testing.assert_allclose(
                np.sum(sw_source_forces, axis=0), -f_swim * np.array(sw.director), atol=1E-10)


@utx.skipIfMissingFeatures(
    ["ENGINE", "ROTATIONAL_INERTIA", "MASS", "LB_WALBERLA"])
class SwimmerTestDomDecWALBERLA(SwimmerTest, ut.TestCase):

<<<<<<< HEAD
    def setUp(self):
        self.tol = 1e-10
        self.system.cell_system.set_domain_decomposition()
        self.lbf = espressomd.lb.LBFluidWalberla(**self.LB_params)
        self.system.actors.add(self.lbf)
        self.system.thermostat.set_lb(LB_fluid=self.lbf, gamma=self.gamma)
=======
    lb_class = espressomd.lb.LBFluid
    tol = 1e-10
>>>>>>> 59e25122


@utx.skipIfMissingFeatures(
    ["ENGINE", "ROTATIONAL_INERTIA", "MASS", "LB_WALBERLA"])
class SwimmerTestNSquareWALBERLA(SwimmerTest, ut.TestCase):

<<<<<<< HEAD
    def setUp(self):
        self.tol = 1e-10
        if any(self.system.cell_system.node_grid > 1):
            self.skipTest(
                "N Square and LB not compatible on more than one core")
        self.system.cell_system.set_n_square()
        self.lbf = espressomd.lb.LBFluidWalberla(**self.LB_params)
        self.system.actors.add(self.lbf)
        self.system.thermostat.set_lb(LB_fluid=self.lbf, gamma=self.gamma)
=======
    lb_class = espressomd.lb.LBFluidGPU
    tol = 1e-5
>>>>>>> 59e25122


if __name__ == "__main__":
    ut.main()<|MERGE_RESOLUTION|>--- conflicted
+++ resolved
@@ -70,6 +70,7 @@
                                   "dipole_length": 0.8})
 
     def setUp(self):
+        self.set_cellsystem()
         self.lbf = self.lb_class(**self.LB_params)
         self.system.actors.add(self.lbf)
         self.system.thermostat.set_lb(LB_fluid=self.lbf, gamma=self.gamma)
@@ -181,37 +182,25 @@
     ["ENGINE", "ROTATIONAL_INERTIA", "MASS", "LB_WALBERLA"])
 class SwimmerTestDomDecWALBERLA(SwimmerTest, ut.TestCase):
 
-<<<<<<< HEAD
-    def setUp(self):
-        self.tol = 1e-10
+    lb_class = espressomd.lb.LBFluidWalberla
+    tol = 1e-10
+
+    def set_cellsystem(self):
         self.system.cell_system.set_domain_decomposition()
-        self.lbf = espressomd.lb.LBFluidWalberla(**self.LB_params)
-        self.system.actors.add(self.lbf)
-        self.system.thermostat.set_lb(LB_fluid=self.lbf, gamma=self.gamma)
-=======
-    lb_class = espressomd.lb.LBFluid
-    tol = 1e-10
->>>>>>> 59e25122
 
 
 @utx.skipIfMissingFeatures(
     ["ENGINE", "ROTATIONAL_INERTIA", "MASS", "LB_WALBERLA"])
 class SwimmerTestNSquareWALBERLA(SwimmerTest, ut.TestCase):
 
-<<<<<<< HEAD
-    def setUp(self):
-        self.tol = 1e-10
+    lb_class = espressomd.lb.LBFluidWalberla
+    tol = 1e-10
+
+    def set_cellsystem(self):
         if any(self.system.cell_system.node_grid > 1):
             self.skipTest(
                 "N Square and LB not compatible on more than one core")
         self.system.cell_system.set_n_square()
-        self.lbf = espressomd.lb.LBFluidWalberla(**self.LB_params)
-        self.system.actors.add(self.lbf)
-        self.system.thermostat.set_lb(LB_fluid=self.lbf, gamma=self.gamma)
-=======
-    lb_class = espressomd.lb.LBFluidGPU
-    tol = 1e-5
->>>>>>> 59e25122
 
 
 if __name__ == "__main__":
