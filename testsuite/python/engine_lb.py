# Copyright (C) 2010-2019 The ESPResSo project
#
# This file is part of ESPResSo.
#
# ESPResSo is free software: you can redistribute it and/or modify
# it under the terms of the GNU General Public License as published by
# the Free Software Foundation, either version 3 of the License, or
# (at your option) any later version.
#
# ESPResSo is distributed in the hope that it will be useful,
# but WITHOUT ANY WARRANTY; without even the implied warranty of
# MERCHANTABILITY or FITNESS FOR A PARTICULAR PURPOSE.  See the
# GNU General Public License for more details.
#
# You should have received a copy of the GNU General Public License
# along with this program.  If not, see <http://www.gnu.org/licenses/>.

import espressomd
import espressomd.lb
import unittest as ut
import unittest_decorators as utx
import numpy as np
import tests_common


class SwimmerTest():
    system = espressomd.System(box_l=3 * [6])
    system.cell_system.skin = 1
    system.time_step = 1e-2
    LB_params = {'agrid': 1,
                 'density': 1.1,
                 'viscosity': 1.2,
                 'kT': 0,
                 'tau': system.time_step}
    gamma = 0.3
    n_nodes = system.cell_system.get_state()['n_nodes']

    def add_all_types_of_swimmers(
            self,
            fix=False,
            rotation=False,
            put_in_corners=True):
        """Places all combinations of pusher/puller and f_swim/v_swim
        in a box, either in the corners or around the center
        """
        system = self.system
        plus_x = np.sqrt([.5, 0, .5, 0])
        plus_y = np.sqrt([0, 0, .5, .5])
        plus_z = np.sqrt([.5, 0, 0, .5])
        minus_y = np.sqrt([.5, .5, 0, 0])

        pos0 = [2, 0.01, 3] if put_in_corners else [2, 3, 2.5]
        pos1 = [5.99, 2, 3] if put_in_corners else [3.1, 2.1, 2.2]
        pos2 = [2, 3, 5.99] if put_in_corners else [2.9, 2.5, 3]
        pos3 = [1.5, 5.99, 1] if put_in_corners else [2, 2, 2.5]

        # particle type is only relevant for engine_lb_hybrid test
        system.part.add(pos=pos0, quat=minus_y, fix=3 * [fix],
                        mass=0.9, rinertia=3 * [7], rotation=3 * [rotation],
                        swimming={"mode": "pusher", "f_swim": 0.10,
                                  "dipole_length": 0.5}, type=1)
        system.part.add(pos=pos1, quat=plus_x, fix=3 * [fix],
                        mass=1.9, rinertia=3 * [8], rotation=3 * [rotation],
                        swimming={"mode": "pusher", "v_swim": 0.02,
                                  "dipole_length": 0.6}, type=0)
        system.part.add(pos=pos2, quat=plus_z, fix=3 * [fix],
                        mass=2.9, rinertia=3 * [9], rotation=3 * [rotation],
                        swimming={"mode": "puller", "f_swim": 0.08,
                                  "dipole_length": 0.7}, type=1)
        system.part.add(pos=pos3, quat=plus_y, fix=3 * [fix],
                        mass=3.9, rinertia=3 * [10], rotation=3 * [rotation],
                        swimming={"mode": "puller", "v_swim": 0.05,
                                  "dipole_length": 0.8}, type=0)

    def setUp(self):
        self.set_cellsystem()
        self.lbf = self.lb_class(**self.LB_params, **self.lb_params)
        self.system.actors.add(self.lbf)
        self.system.thermostat.set_lb(LB_fluid=self.lbf, gamma=self.gamma)

    def tearDown(self):
        self.system.part.clear()
        self.system.actors.clear()
        self.system.thermostat.turn_off()

    def test_conflicting_parameters(self):
        """v_swim and f_swim can't be set at the same time
        """
        swimmer = self.system.part.add(pos=[3] * 3)
        with self.assertRaises(Exception):
            swimmer.swimming = {"v_swim": 0.3, "f_swim": 0.6}

    def test_momentum_conservation(self):
        """friction as well as 'active' forces apply to particles
        and to the fluid, so total momentum is conserved
        """
        if self.lbf.get_params().get('single_precision', False):
            self.skipTest('Momentum is not conserved on single precision')

        self.add_all_types_of_swimmers(rotation=False)

        # Comments by Christoph Lohrmann from #3514:
        # - why I used `reuse_forces=True` : If I don't use it, `force_calc()`
        #   is called the first time without LB-coupling. That means no friction
        #   for any swimmer and no additional force for the `v_swim` type swimmers.
        #   The active force for the `f_swim` swimmers gets added anyway because
        #   it is not derived from the coupling to LB. With `reuse_forces` at
        #   least both types are treated the same.
        # - Therefore, in the first halfstep, the active forces on the particles
        #   are missing. This creates the first half of the missing momentum.
        # - The LB fluid is always ahead by a half step (as checked by
        #   `test_ext_force_density()` in `lb.py`). It is also not affected by
        #   the `reuse_forces` in the first halfstep because `force_calc()`
        #   with coupling is called in the main integration loop before
        #   `lb_lbfluid_propagate()`
        # - => in total, the fluid momentum is ahead by a full time step
        self.system.integrator.run(100, reuse_forces=True)
        tot_mom = self.system.analysis.linear_momentum(include_particles=True,
                                                       include_lbfluid=True)
        # compensate offset between force calculation and LB-update
        for part in self.system.part:
            tot_mom += part.f * self.system.time_step

        np.testing.assert_allclose(tot_mom, 3 * [0.], atol=self.tol)

    def test_particle_forces(self):
        """run through all swimmers to check expected forces
        """
        self.add_all_types_of_swimmers(rotation=False)
        self.system.integrator.run(10)
        for swimmer in self.system.part:

            f_swim = swimmer.swimming['f_swim']
            v_swim = swimmer.swimming['v_swim']
            director = swimmer.director

            # due to dt/2 time-shift between force calculation and LB-update,
            # v_swimmer has to be calculated at the half step
            v_swimmer = swimmer.v + \
                0.5 * self.system.time_step * swimmer.f / swimmer.mass
            # for friction coupling, the old fluid at the new position is used
            v_fluid = self.lbf.get_interpolated_velocity(
                swimmer.pos + self.system.time_step * v_swimmer)
            force = -self.gamma * (v_swimmer - v_fluid) + \
                f_swim * director + self.gamma * v_swim * director

            self.system.integrator.run(1, reuse_forces=True)
            np.testing.assert_allclose(
                np.copy(swimmer.f), force, atol=self.tol)

    def test_fluid_force(self):
        """ forces on particles are already checked (self.test_particle_forces)
        total force on the fluid matches (self.test_momentum_conservation)
        only thing left to check is the location of the fluid force.
        """
        f_swim = 0.11
        dip_length = 2 * self.LB_params['agrid']

        sw0_pos = np.array([3.8, 1.1, 1.1])
        sw1_pos = np.array([1.8, 4.1, 4.1])
        sw0 = self.system.part.add(pos=sw0_pos, quat=np.sqrt([.5, 0, .5, 0]),
                                   mass=0.9, rotation=3 * [False],
                                   swimming={"mode": "pusher", "f_swim": f_swim,
                                             "dipole_length": dip_length})
        sw1 = self.system.part.add(pos=sw1_pos, quat=np.sqrt([.5, 0, .5, 0]),
                                   mass=0.7, rotation=3 * [False],
                                   swimming={"mode": "puller", "f_swim": f_swim,
                                             "dipole_length": dip_length})

        self.system.integrator.run(2)

        for sw in [sw0, sw1]:
            push_pull = -1 if sw.swimming['mode'] == 'pusher' else 1
            sw_source_pos = sw.pos + self.system.time_step * \
                sw.v + push_pull * dip_length * sw.director
            # fold into box
            sw_source_pos -= np.floor(sw_source_pos /
                                      self.system.box_l) * np.array(self.system.box_l)
            sw_source_nodes = tests_common.get_lb_nodes_around_pos(
                sw_source_pos, self.lbf)
            sw_source_forces = np.array(
                [n.last_applied_force for n in sw_source_nodes])
            np.testing.assert_allclose(
                np.sum(sw_source_forces, axis=0),
                -f_swim * np.array(sw.director), atol=self.tol)


@utx.skipIfMissingFeatures(
    ["ENGINE", "ROTATIONAL_INERTIA", "MASS", "LB_WALBERLA"])
class SwimmerTestDomDecWalberla(SwimmerTest, ut.TestCase):

    lb_class = espressomd.lb.LBFluidWalberla
    lb_params = {'single_precision': False}
    tol = 1e-10

    def set_cellsystem(self):
        self.system.cell_system.set_regular_decomposition()


@utx.skipIfMissingFeatures(
    ["ENGINE", "ROTATIONAL_INERTIA", "MASS", "LB_WALBERLA"])
class SwimmerTestDomDecWalberlaSinglePrecision(SwimmerTest, ut.TestCase):

    lb_class = espressomd.lb.LBFluidWalberla
    lb_params = {'single_precision': True}
    tol = 1e-10

    def set_cellsystem(self):
        self.system.cell_system.set_regular_decomposition()


<<<<<<< HEAD
@utx.skipIfMissingFeatures(
    ["ENGINE", "ROTATIONAL_INERTIA", "MASS", "LB_WALBERLA"])
@ut.skipIf(SwimmerTest.n_nodes > 1,
           "LB with N-square only works on 1 MPI rank")
class SwimmerTestNSquareWalberla(SwimmerTest, ut.TestCase):

    lb_class = espressomd.lb.LBFluidWalberla
    lb_params = {'single_precision': False}
=======
@ut.skipIf(SwimmerTest.n_nodes > 1,
           "LB with N-square only works on 1 MPI rank")
@utx.skipIfMissingFeatures(["ENGINE", "ROTATIONAL_INERTIA", "MASS"])
class SwimmerTestNSquareCPU(SwimmerTest, ut.TestCase):

    lb_class = espressomd.lb.LBFluid
>>>>>>> 58cfc203
    tol = 1e-10

    def set_cellsystem(self):
        self.system.cell_system.set_n_square()


<<<<<<< HEAD
@utx.skipIfMissingFeatures(
    ["ENGINE", "ROTATIONAL_INERTIA", "MASS", "LB_WALBERLA"])
@ut.skipIf(SwimmerTest.n_nodes > 1,
           "LB with N-square only works on 1 MPI rank")
class SwimmerTestNSquareWalberlaSinglePrecision(SwimmerTest, ut.TestCase):

    lb_class = espressomd.lb.LBFluidWalberla
    lb_params = {'single_precision': True}
    tol = 1e-10
=======
@utx.skipIfMissingGPU()
@utx.skipIfMissingFeatures(["ENGINE", "ROTATIONAL_INERTIA", "MASS"])
class SwimmerTestNSquareGPU(SwimmerTest, ut.TestCase):

    lb_class = espressomd.lb.LBFluidGPU
    tol = 1e-5
>>>>>>> 58cfc203

    def set_cellsystem(self):
        self.system.cell_system.set_n_square()


<<<<<<< HEAD
@utx.skipIfMissingFeatures(
    ["ENGINE", "ROTATIONAL_INERTIA", "MASS", "LB_WALBERLA"])
@ut.skipIf(SwimmerTest.n_nodes > 1,
           "LB with N-square only works on 1 MPI rank")
class SwimmerTestHybrid0CPUWalberla(SwimmerTest, ut.TestCase):

    lb_class = espressomd.lb.LBFluidWalberla
    lb_params = {'single_precision': False}
    tol = 1e-10

    def set_cellsystem(self):
        self.system.cell_system.set_hybrid_decomposition(
            n_square_types={0}, cutoff_regular=1)


@utx.skipIfMissingFeatures(
    ["ENGINE", "ROTATIONAL_INERTIA", "MASS", "LB_WALBERLA"])
@ut.skipIf(SwimmerTest.n_nodes > 1,
           "LB with N-square only works on 1 MPI rank")
class SwimmerTestHybrid0CPUWalberlaSinglePrecision(SwimmerTest, ut.TestCase):

    lb_class = espressomd.lb.LBFluidWalberla
    lb_params = {'single_precision': True}
=======
@ut.skipIf(SwimmerTest.n_nodes > 1,
           "LB with N-square only works on 1 MPI rank")
@utx.skipIfMissingFeatures(["ENGINE", "ROTATIONAL_INERTIA", "MASS"])
class SwimmerTestHybrid0CPU(SwimmerTest, ut.TestCase):

    lb_class = espressomd.lb.LBFluid
>>>>>>> 58cfc203
    tol = 1e-10

    def set_cellsystem(self):
        self.system.cell_system.set_hybrid_decomposition(
            n_square_types={0}, cutoff_regular=1)


<<<<<<< HEAD
@utx.skipIfMissingFeatures(
    ["ENGINE", "ROTATIONAL_INERTIA", "MASS", "LB_WALBERLA"])
@ut.skipIf(SwimmerTest.n_nodes > 1,
           "LB with N-square only works on 1 MPI rank")
class SwimmerTestHybrid1CPUWalberla(SwimmerTest, ut.TestCase):

    lb_class = espressomd.lb.LBFluidWalberla
    lb_params = {'single_precision': False}
=======
@ut.skipIf(SwimmerTest.n_nodes > 1,
           "LB with N-square only works on 1 MPI rank")
@utx.skipIfMissingFeatures(["ENGINE", "ROTATIONAL_INERTIA", "MASS"])
class SwimmerTestHybrid1CPU(SwimmerTest, ut.TestCase):

    lb_class = espressomd.lb.LBFluid
>>>>>>> 58cfc203
    tol = 1e-10

    def set_cellsystem(self):
        self.system.cell_system.set_hybrid_decomposition(
            n_square_types={1}, cutoff_regular=1)


<<<<<<< HEAD
@utx.skipIfMissingFeatures(
    ["ENGINE", "ROTATIONAL_INERTIA", "MASS", "LB_WALBERLA"])
@ut.skipIf(SwimmerTest.n_nodes > 1,
           "LB with N-square only works on 1 MPI rank")
class SwimmerTestHybrid1CPUWalberlaSinglePrecision(SwimmerTest, ut.TestCase):

    lb_class = espressomd.lb.LBFluidWalberla
    lb_params = {'single_precision': True}
    tol = 1e-10

    def set_cellsystem(self):
        self.system.cell_system.set_hybrid_decomposition(
            n_square_types={1}, cutoff_regular=1)
=======
@utx.skipIfMissingGPU()
@utx.skipIfMissingFeatures(["ENGINE", "ROTATIONAL_INERTIA", "MASS"])
class SwimmerTestHybrid0GPU(SwimmerTest, ut.TestCase):

    lb_class = espressomd.lb.LBFluidGPU
    tol = 1e-5

    def set_cellsystem(self):
        self.system.cell_system.set_hybrid_decomposition(
            n_square_types={0}, cutoff_regular=1)
>>>>>>> 58cfc203


if __name__ == "__main__":
    ut.main()<|MERGE_RESOLUTION|>--- conflicted
+++ resolved
@@ -209,57 +209,38 @@
         self.system.cell_system.set_regular_decomposition()
 
 
-<<<<<<< HEAD
-@utx.skipIfMissingFeatures(
-    ["ENGINE", "ROTATIONAL_INERTIA", "MASS", "LB_WALBERLA"])
-@ut.skipIf(SwimmerTest.n_nodes > 1,
-           "LB with N-square only works on 1 MPI rank")
+@ut.skipIf(SwimmerTest.n_nodes > 1,
+           "LB with N-square only works on 1 MPI rank")
+@utx.skipIfMissingFeatures(
+    ["ENGINE", "ROTATIONAL_INERTIA", "MASS", "LB_WALBERLA"])
 class SwimmerTestNSquareWalberla(SwimmerTest, ut.TestCase):
 
     lb_class = espressomd.lb.LBFluidWalberla
     lb_params = {'single_precision': False}
-=======
-@ut.skipIf(SwimmerTest.n_nodes > 1,
-           "LB with N-square only works on 1 MPI rank")
-@utx.skipIfMissingFeatures(["ENGINE", "ROTATIONAL_INERTIA", "MASS"])
-class SwimmerTestNSquareCPU(SwimmerTest, ut.TestCase):
-
-    lb_class = espressomd.lb.LBFluid
->>>>>>> 58cfc203
     tol = 1e-10
 
     def set_cellsystem(self):
         self.system.cell_system.set_n_square()
 
 
-<<<<<<< HEAD
-@utx.skipIfMissingFeatures(
-    ["ENGINE", "ROTATIONAL_INERTIA", "MASS", "LB_WALBERLA"])
-@ut.skipIf(SwimmerTest.n_nodes > 1,
-           "LB with N-square only works on 1 MPI rank")
+@ut.skipIf(SwimmerTest.n_nodes > 1,
+           "LB with N-square only works on 1 MPI rank")
+@utx.skipIfMissingFeatures(
+    ["ENGINE", "ROTATIONAL_INERTIA", "MASS", "LB_WALBERLA"])
 class SwimmerTestNSquareWalberlaSinglePrecision(SwimmerTest, ut.TestCase):
 
     lb_class = espressomd.lb.LBFluidWalberla
     lb_params = {'single_precision': True}
     tol = 1e-10
-=======
-@utx.skipIfMissingGPU()
-@utx.skipIfMissingFeatures(["ENGINE", "ROTATIONAL_INERTIA", "MASS"])
-class SwimmerTestNSquareGPU(SwimmerTest, ut.TestCase):
-
-    lb_class = espressomd.lb.LBFluidGPU
-    tol = 1e-5
->>>>>>> 58cfc203
 
     def set_cellsystem(self):
         self.system.cell_system.set_n_square()
 
 
-<<<<<<< HEAD
-@utx.skipIfMissingFeatures(
-    ["ENGINE", "ROTATIONAL_INERTIA", "MASS", "LB_WALBERLA"])
-@ut.skipIf(SwimmerTest.n_nodes > 1,
-           "LB with N-square only works on 1 MPI rank")
+@ut.skipIf(SwimmerTest.n_nodes > 1,
+           "LB with N-square only works on 1 MPI rank")
+@utx.skipIfMissingFeatures(
+    ["ENGINE", "ROTATIONAL_INERTIA", "MASS", "LB_WALBERLA"])
 class SwimmerTestHybrid0CPUWalberla(SwimmerTest, ut.TestCase):
 
     lb_class = espressomd.lb.LBFluidWalberla
@@ -271,22 +252,14 @@
             n_square_types={0}, cutoff_regular=1)
 
 
-@utx.skipIfMissingFeatures(
-    ["ENGINE", "ROTATIONAL_INERTIA", "MASS", "LB_WALBERLA"])
-@ut.skipIf(SwimmerTest.n_nodes > 1,
-           "LB with N-square only works on 1 MPI rank")
+@ut.skipIf(SwimmerTest.n_nodes > 1,
+           "LB with N-square only works on 1 MPI rank")
+@utx.skipIfMissingFeatures(
+    ["ENGINE", "ROTATIONAL_INERTIA", "MASS", "LB_WALBERLA"])
 class SwimmerTestHybrid0CPUWalberlaSinglePrecision(SwimmerTest, ut.TestCase):
 
     lb_class = espressomd.lb.LBFluidWalberla
     lb_params = {'single_precision': True}
-=======
-@ut.skipIf(SwimmerTest.n_nodes > 1,
-           "LB with N-square only works on 1 MPI rank")
-@utx.skipIfMissingFeatures(["ENGINE", "ROTATIONAL_INERTIA", "MASS"])
-class SwimmerTestHybrid0CPU(SwimmerTest, ut.TestCase):
-
-    lb_class = espressomd.lb.LBFluid
->>>>>>> 58cfc203
     tol = 1e-10
 
     def set_cellsystem(self):
@@ -294,23 +267,14 @@
             n_square_types={0}, cutoff_regular=1)
 
 
-<<<<<<< HEAD
-@utx.skipIfMissingFeatures(
-    ["ENGINE", "ROTATIONAL_INERTIA", "MASS", "LB_WALBERLA"])
-@ut.skipIf(SwimmerTest.n_nodes > 1,
-           "LB with N-square only works on 1 MPI rank")
+@ut.skipIf(SwimmerTest.n_nodes > 1,
+           "LB with N-square only works on 1 MPI rank")
+@utx.skipIfMissingFeatures(
+    ["ENGINE", "ROTATIONAL_INERTIA", "MASS", "LB_WALBERLA"])
 class SwimmerTestHybrid1CPUWalberla(SwimmerTest, ut.TestCase):
 
     lb_class = espressomd.lb.LBFluidWalberla
     lb_params = {'single_precision': False}
-=======
-@ut.skipIf(SwimmerTest.n_nodes > 1,
-           "LB with N-square only works on 1 MPI rank")
-@utx.skipIfMissingFeatures(["ENGINE", "ROTATIONAL_INERTIA", "MASS"])
-class SwimmerTestHybrid1CPU(SwimmerTest, ut.TestCase):
-
-    lb_class = espressomd.lb.LBFluid
->>>>>>> 58cfc203
     tol = 1e-10
 
     def set_cellsystem(self):
@@ -318,11 +282,10 @@
             n_square_types={1}, cutoff_regular=1)
 
 
-<<<<<<< HEAD
-@utx.skipIfMissingFeatures(
-    ["ENGINE", "ROTATIONAL_INERTIA", "MASS", "LB_WALBERLA"])
-@ut.skipIf(SwimmerTest.n_nodes > 1,
-           "LB with N-square only works on 1 MPI rank")
+@ut.skipIf(SwimmerTest.n_nodes > 1,
+           "LB with N-square only works on 1 MPI rank")
+@utx.skipIfMissingFeatures(
+    ["ENGINE", "ROTATIONAL_INERTIA", "MASS", "LB_WALBERLA"])
 class SwimmerTestHybrid1CPUWalberlaSinglePrecision(SwimmerTest, ut.TestCase):
 
     lb_class = espressomd.lb.LBFluidWalberla
@@ -332,18 +295,6 @@
     def set_cellsystem(self):
         self.system.cell_system.set_hybrid_decomposition(
             n_square_types={1}, cutoff_regular=1)
-=======
-@utx.skipIfMissingGPU()
-@utx.skipIfMissingFeatures(["ENGINE", "ROTATIONAL_INERTIA", "MASS"])
-class SwimmerTestHybrid0GPU(SwimmerTest, ut.TestCase):
-
-    lb_class = espressomd.lb.LBFluidGPU
-    tol = 1e-5
-
-    def set_cellsystem(self):
-        self.system.cell_system.set_hybrid_decomposition(
-            n_square_types={0}, cutoff_regular=1)
->>>>>>> 58cfc203
 
 
 if __name__ == "__main__":
