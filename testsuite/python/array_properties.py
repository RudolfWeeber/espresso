# Copyright (C) 2010-2019 The ESPResSo project
#
# This file is part of ESPResSo.
#
# ESPResSo is free software: you can redistribute it and/or modify
# it under the terms of the GNU General Public License as published by
# the Free Software Foundation, either version 3 of the License, or
# (at your option) any later version.
#
# ESPResSo is distributed in the hope that it will be useful,
# but WITHOUT ANY WARRANTY; without even the implied warranty of
# MERCHANTABILITY or FITNESS FOR A PARTICULAR PURPOSE.  See the
# GNU General Public License for more details.
#
# You should have received a copy of the GNU General Public License
# along with this program.  If not, see <http://www.gnu.org/licenses/>.
import unittest as ut

import numpy as np

import espressomd
import espressomd.lb
import espressomd.utils
import unittest_decorators as utx


class ArrayCommon(ut.TestCase):
    def assert_operator_usage_raises(self, array):
        with self.assertRaises(ValueError):
            array[0] = 0
        with self.assertRaises(ValueError):
            array += [1, 1, 1]
        with self.assertRaises(ValueError):
            array -= [1, 1, 1]
        with self.assertRaises(ValueError):
            array *= [1, 1, 1]
        with self.assertRaises(ValueError):
            array /= [1, 1, 1]
        with self.assertRaises(ValueError):
            array //= [1, 1, 1]
        with self.assertRaises(ValueError):
            array %= [1, 1, 1]
        with self.assertRaises(ValueError):
            array **= [1, 1, 1]
        with self.assertRaises(ValueError):
            array <<= [1, 1, 1]
        with self.assertRaises(ValueError):
            array >>= [1, 1, 1]
        with self.assertRaises(ValueError):
            array &= [1, 1, 1]
        with self.assertRaises(ValueError):
            array |= [1, 1, 1]
        with self.assertRaises(ValueError):
            array ^= [1, 1, 1]


class ArrayLockedTest(ArrayCommon):
    def test_locked_operators(self):
        array = espressomd.utils.array_locked([1., 2., 3.])
        self.assert_operator_usage_raises(array)

    def test_unlocked_operators(self):
        array = espressomd.utils.array_locked([1, 2, 3])
        array2 = espressomd.utils.array_locked([4, 5, 6])
        add = array + array2
        sub = array - array2

        self.assertIsInstance(add, np.ndarray)
        self.assertIsInstance(sub, np.ndarray)

        self.assertTrue(add.flags.writeable)
        self.assertTrue(sub.flags.writeable)

        np.testing.assert_array_equal(
            add, np.add(np.copy(array), np.copy(array2)))
        np.testing.assert_array_equal(
            sub, np.subtract(
                np.copy(array), np.copy(array2)))
        np.testing.assert_array_equal(sub, -(array2 - array))

    def test_copy_is_writeable(self):
        array = np.copy(espressomd.utils.array_locked([1, 2, 3]))
        self.assertTrue(array.flags.writeable)

    def test_setter(self):
        array = espressomd.utils.array_locked([1, 2, 3])
        array = [4, 5, 6]
        np.testing.assert_array_equal(array, [4, 5, 6])


def check_array_writable(array):
    value = np.random.random(array.shape[0]).astype(type(array[0]))
    array = value
    np.testing.assert_array_almost_equal(np.copy(array), value)


class ArrayPropertyTest(ArrayCommon):
    system = espressomd.System(box_l=[1.0, 1.0, 1.0])
    system.box_l = [12.0, 12.0, 12.0]
    system.time_step = 0.01
    system.cell_system.skin = 0.01
    system.part.add(pos=[0, 0, 0])

    def setUp(self):
        self.system.box_l = [12.0, 12.0, 12.0]

    def tearDown(self):
        self.system.actors.clear()

    def assert_copy_is_writable(self, array):
        cpy = np.copy(array)
        self.assertTrue(cpy.flags.writeable)

    def test_common(self):
        self.assert_operator_usage_raises(self.system.part[0].pos)
        self.assert_operator_usage_raises(self.system.part[0].v)
        self.assert_operator_usage_raises(self.system.part[0].f)
        self.assert_operator_usage_raises(self.system.part[0].pos_folded)

        self.assert_operator_usage_raises(self.system.box_l)

        check_array_writable(self.system.part[0].pos)
        check_array_writable(self.system.part[0].v)
        check_array_writable(self.system.part[0].f)
        check_array_writable(self.system.box_l)

        self.assert_copy_is_writable(self.system.part[0].pos)
        self.assert_copy_is_writable(self.system.part[0].v)
        self.assert_copy_is_writable(self.system.part[0].f)
        self.assert_copy_is_writable(self.system.part[0].pos_folded)

        self.assert_copy_is_writable(self.system.box_l)

    @utx.skipIfMissingFeatures(["ROTATION"])
    def test_rotation(self):
        self.assert_operator_usage_raises(self.system.part[0].omega_lab)
        self.assert_operator_usage_raises(self.system.part[0].quat)
        self.assert_operator_usage_raises(self.system.part[0].rotation)
        self.assert_operator_usage_raises(self.system.part[0].omega_body)
        self.assert_operator_usage_raises(self.system.part[0].torque_lab)
        if espressomd.has_features("EXTERNAL_FORCES"):
            self.assert_operator_usage_raises(self.system.part[0].ext_torque)

        check_array_writable(self.system.part[0].quat)
        check_array_writable(self.system.part[0].omega_lab)
        check_array_writable(self.system.part[0].rotation)
        check_array_writable(self.system.part[0].omega_body)
        check_array_writable(self.system.part[0].torque_lab)

        if espressomd.has_features("EXTERNAL_FORCES"):
            check_array_writable(self.system.part[0].ext_torque)

        self.assert_copy_is_writable(self.system.part[0].omega_lab)
        self.assert_copy_is_writable(self.system.part[0].quat)
        self.assert_copy_is_writable(self.system.part[0].rotation)
        self.assert_copy_is_writable(self.system.part[0].omega_body)
        self.assert_copy_is_writable(self.system.part[0].torque_lab)
        if espressomd.has_features("EXTERNAL_FORCES"):
            self.assert_copy_is_writable(self.system.part[0].ext_torque)

    @utx.skipIfMissingFeatures(["ROTATIONAL_INERTIA"])
    def test_rotational_inertia(self):
        self.assert_operator_usage_raises(self.system.part[0].rinertia)
        check_array_writable(self.system.part[0].rinertia)
        self.assert_copy_is_writable(self.system.part[0].rinertia)

    @utx.skipIfMissingFeatures(["EXTERNAL_FORCES"])
    def test_external_forces(self):
        self.assert_operator_usage_raises(self.system.part[0].ext_force)
        self.assert_operator_usage_raises(self.system.part[0].fix)

        check_array_writable(self.system.part[0].ext_force)
        check_array_writable(self.system.part[0].fix)

        self.assert_copy_is_writable(self.system.part[0].ext_force)
        self.assert_copy_is_writable(self.system.part[0].fix)

    @utx.skipIfMissingFeatures(["ROTATION", "PARTICLE_ANISOTROPY"])
    def test_rot_aniso(self):
        self.assert_operator_usage_raises(self.system.part[0].gamma_rot)

        check_array_writable(self.system.part[0].gamma_rot)

        self.assert_copy_is_writable(self.system.part[0].gamma_rot)

    @utx.skipIfMissingFeatures("LB_WALBERLA")
    def test_lb(self):
        lbf = espressomd.lb.LBFluidWalberla(
            agrid=0.5, dens=1, visc=1, tau=0.01)
        self.system.actors.add(lbf)

        self.assert_operator_usage_raises(lbf[0, 0, 0].velocity)
<<<<<<< HEAD
        self.assert_operator_usage_raises(lbf[0, 0, 0].stress)
# WALBERLA TODO
#        self.assert_operator_usage_raises(lbf[0, 0, 0].stress_neq) # WALBERLA TODO
# self.assert_operator_usage_raises(lbf[0, 0, 0].population) # WALBERLA
# TODO
=======
        self.assert_operator_usage_raises(lbf[0, 0, 0].pressure_tensor)
        self.assert_operator_usage_raises(lbf[0, 0, 0].pressure_tensor_neq)
        self.assert_operator_usage_raises(lbf[0, 0, 0].population)
>>>>>>> 105fbc17

    @utx.skipIfMissingFeatures(["LANGEVIN_PER_PARTICLE",
                                "PARTICLE_ANISOTROPY"])
    def test_langevinpp_aniso(self):
        self.assert_operator_usage_raises(self.system.part[0].gamma)

        check_array_writable(self.system.part[0].gamma)

        self.assert_copy_is_writable(self.system.part[0].gamma)

    @utx.skipIfMissingFeatures(["DIPOLES"])
    def test_dipoles(self):
        self.assert_operator_usage_raises(self.system.part[0].dip)

        check_array_writable(self.system.part[0].dip)

        self.assert_copy_is_writable(self.system.part[0].dip)

    @utx.skipIfMissingFeatures(["EXCLUSIONS"])
    def test_exclusions(self):
        self.assert_operator_usage_raises(self.system.part[0].exclusions)

    def test_partial_periodic(self):
        self.assert_operator_usage_raises(self.system.periodicity)

        check_array_writable(self.system.periodicity)

        self.assert_copy_is_writable(self.system.periodicity)


if __name__ == "__main__":
    ut.main()<|MERGE_RESOLUTION|>--- conflicted
+++ resolved
@@ -190,17 +190,11 @@
         self.system.actors.add(lbf)
 
         self.assert_operator_usage_raises(lbf[0, 0, 0].velocity)
-<<<<<<< HEAD
-        self.assert_operator_usage_raises(lbf[0, 0, 0].stress)
+        self.assert_operator_usage_raises(lbf[0, 0, 0].pressure_tensor)
 # WALBERLA TODO
-#        self.assert_operator_usage_raises(lbf[0, 0, 0].stress_neq) # WALBERLA TODO
+#        self.assert_operator_usage_raises(lbf[0, 0, 0].pressure_tensor_neq) # WALBERLA TODO
 # self.assert_operator_usage_raises(lbf[0, 0, 0].population) # WALBERLA
 # TODO
-=======
-        self.assert_operator_usage_raises(lbf[0, 0, 0].pressure_tensor)
-        self.assert_operator_usage_raises(lbf[0, 0, 0].pressure_tensor_neq)
-        self.assert_operator_usage_raises(lbf[0, 0, 0].population)
->>>>>>> 105fbc17
 
     @utx.skipIfMissingFeatures(["LANGEVIN_PER_PARTICLE",
                                 "PARTICLE_ANISOTROPY"])
