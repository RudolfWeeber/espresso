# Copyright (C) 2010-2019 The ESPResSo project
#
# This file is part of ESPResSo.
#
# ESPResSo is free software: you can redistribute it and/or modify
# it under the terms of the GNU General Public License as published by
# the Free Software Foundation, either version 3 of the License, or
# (at your option) any later version.
#
# ESPResSo is distributed in the hope that it will be useful,
# but WITHOUT ANY WARRANTY; without even the implied warranty of
# MERCHANTABILITY or FITNESS FOR A PARTICULAR PURPOSE.  See the
# GNU General Public License for more details.
#
# You should have received a copy of the GNU General Public License
# along with this program.  If not, see <http://www.gnu.org/licenses/>.
import unittest as ut

import numpy as np

import espressomd
import espressomd.lb
import espressomd.utils
import unittest_decorators as utx


class ArrayCommon(ut.TestCase):
    def assert_operator_usage_raises(self, array):
        with self.assertRaises(ValueError):
            array[0] = 0
        with self.assertRaises(ValueError):
            array += [1, 1, 1]
        with self.assertRaises(ValueError):
            array -= [1, 1, 1]
        with self.assertRaises(ValueError):
            array *= [1, 1, 1]
        with self.assertRaises(ValueError):
            array /= [1, 1, 1]
        with self.assertRaises(ValueError):
            array //= [1, 1, 1]
        with self.assertRaises(ValueError):
            array %= [1, 1, 1]
        with self.assertRaises(ValueError):
            array **= [1, 1, 1]
        with self.assertRaises(ValueError):
            array <<= [1, 1, 1]
        with self.assertRaises(ValueError):
            array >>= [1, 1, 1]
        with self.assertRaises(ValueError):
            array &= [1, 1, 1]
        with self.assertRaises(ValueError):
            array |= [1, 1, 1]
        with self.assertRaises(ValueError):
            array ^= [1, 1, 1]


class ArrayLockedTest(ArrayCommon):
    def test_locked_operators(self):
        array = espressomd.utils.array_locked([1., 2., 3.])
        self.assert_operator_usage_raises(array)

    def test_unlocked_operators(self):
        array = espressomd.utils.array_locked([1, 2, 3])
        array2 = espressomd.utils.array_locked([4, 5, 6])
        add = array + array2
        sub = array - array2

        self.assertIsInstance(add, np.ndarray)
        self.assertIsInstance(sub, np.ndarray)

        self.assertTrue(add.flags.writeable)
        self.assertTrue(sub.flags.writeable)

        np.testing.assert_array_equal(
            add, np.add(np.copy(array), np.copy(array2)))
        np.testing.assert_array_equal(
            sub, np.subtract(
                np.copy(array), np.copy(array2)))
        np.testing.assert_array_equal(sub, -(array2 - array))

    def test_copy_is_writeable(self):
        array = np.copy(espressomd.utils.array_locked([1, 2, 3]))
        self.assertTrue(array.flags.writeable)

    def test_setter(self):
        array = espressomd.utils.array_locked([1, 2, 3])
        array = [4, 5, 6]
        np.testing.assert_array_equal(array, [4, 5, 6])


def check_array_writable(array):
    value = np.random.random(array.shape[0]).astype(type(array[0]))
    array = value
    np.testing.assert_array_almost_equal(np.copy(array), value)


class ArrayPropertyTest(ArrayCommon):
    system = espressomd.System(box_l=[1.0, 1.0, 1.0])
    system.box_l = [12.0, 12.0, 12.0]
    system.time_step = 0.01
    system.cell_system.skin = 0.01
    system.part.add(pos=[0, 0, 0])

    def setUp(self):
        self.system.box_l = [12.0, 12.0, 12.0]

    def tearDown(self):
        self.system.actors.clear()

    def assert_copy_is_writable(self, array):
        cpy = np.copy(array)
        self.assertTrue(cpy.flags.writeable)

    def test_common(self):
        self.assert_operator_usage_raises(self.system.part[0].pos)
        self.assert_operator_usage_raises(self.system.part[0].v)
        self.assert_operator_usage_raises(self.system.part[0].f)
        self.assert_operator_usage_raises(self.system.part[0].pos_folded)

        self.assert_operator_usage_raises(self.system.box_l)

        check_array_writable(self.system.part[0].pos)
        check_array_writable(self.system.part[0].v)
        check_array_writable(self.system.part[0].f)
        check_array_writable(self.system.box_l)

        self.assert_copy_is_writable(self.system.part[0].pos)
        self.assert_copy_is_writable(self.system.part[0].v)
        self.assert_copy_is_writable(self.system.part[0].f)
        self.assert_copy_is_writable(self.system.part[0].pos_folded)

        self.assert_copy_is_writable(self.system.box_l)

    @utx.skipIfMissingFeatures(["ROTATION"])
    def test_rotation(self):
        self.assert_operator_usage_raises(self.system.part[0].omega_lab)
        self.assert_operator_usage_raises(self.system.part[0].quat)
        self.assert_operator_usage_raises(self.system.part[0].rotation)
        self.assert_operator_usage_raises(self.system.part[0].omega_body)
        self.assert_operator_usage_raises(self.system.part[0].torque_lab)
        if espressomd.has_features("EXTERNAL_FORCES"):
            self.assert_operator_usage_raises(self.system.part[0].ext_torque)

        check_array_writable(self.system.part[0].quat)
        check_array_writable(self.system.part[0].omega_lab)
        check_array_writable(self.system.part[0].rotation)
        check_array_writable(self.system.part[0].omega_body)
        check_array_writable(self.system.part[0].torque_lab)

        if espressomd.has_features("EXTERNAL_FORCES"):
            check_array_writable(self.system.part[0].ext_torque)

        self.assert_copy_is_writable(self.system.part[0].omega_lab)
        self.assert_copy_is_writable(self.system.part[0].quat)
        self.assert_copy_is_writable(self.system.part[0].rotation)
        self.assert_copy_is_writable(self.system.part[0].omega_body)
        self.assert_copy_is_writable(self.system.part[0].torque_lab)
        if espressomd.has_features("EXTERNAL_FORCES"):
            self.assert_copy_is_writable(self.system.part[0].ext_torque)

    @utx.skipIfMissingFeatures(["ROTATIONAL_INERTIA"])
    def test_rotational_inertia(self):
        self.assert_operator_usage_raises(self.system.part[0].rinertia)
        check_array_writable(self.system.part[0].rinertia)
        self.assert_copy_is_writable(self.system.part[0].rinertia)

    @utx.skipIfMissingFeatures(["EXTERNAL_FORCES"])
    def test_external_forces(self):
        self.assert_operator_usage_raises(self.system.part[0].ext_force)
        self.assert_operator_usage_raises(self.system.part[0].fix)

        check_array_writable(self.system.part[0].ext_force)
        check_array_writable(self.system.part[0].fix)

        self.assert_copy_is_writable(self.system.part[0].ext_force)
        self.assert_copy_is_writable(self.system.part[0].fix)

    @utx.skipIfMissingFeatures(["ROTATION", "PARTICLE_ANISOTROPY"])
    def test_rot_aniso(self):
        self.assert_operator_usage_raises(self.system.part[0].gamma_rot)

        check_array_writable(self.system.part[0].gamma_rot)

        self.assert_copy_is_writable(self.system.part[0].gamma_rot)

    @utx.skipIfMissingFeatures("LB_WALBERLA")
    def test_lb(self):
<<<<<<< HEAD
        # Check for exception for various operators
        # LB
        lbf = lb.LBFluidWalberla(agrid=0.5, dens=1, visc=1, tau=0.01)
        self.system.actors.add(lbf)
        self.locked_operators(lbf[0, 0, 0].velocity)
        self.locked_operators(lbf[0, 0, 0].stress)
        self.locked_operators(lbf[0, 0, 0].stress_neq)
        self.locked_operators(lbf[0, 0, 0].population)
        self.system.actors.remove(lbf)
=======
        lbf = espressomd.lb.LBFluid(agrid=0.5, dens=1, visc=1, tau=0.01)
        self.system.actors.add(lbf)

        self.assert_operator_usage_raises(lbf[0, 0, 0].velocity)
        self.assert_operator_usage_raises(lbf[0, 0, 0].stress)
        self.assert_operator_usage_raises(lbf[0, 0, 0].stress_neq)
        self.assert_operator_usage_raises(lbf[0, 0, 0].population)
>>>>>>> f1c5d7b6

    @utx.skipIfMissingFeatures(["LANGEVIN_PER_PARTICLE",
                                "PARTICLE_ANISOTROPY"])
    def test_langevinpp_aniso(self):
        self.assert_operator_usage_raises(self.system.part[0].gamma)

        check_array_writable(self.system.part[0].gamma)

        self.assert_copy_is_writable(self.system.part[0].gamma)

    @utx.skipIfMissingFeatures(["DIPOLES"])
    def test_dipoles(self):
        self.assert_operator_usage_raises(self.system.part[0].dip)

        check_array_writable(self.system.part[0].dip)

        self.assert_copy_is_writable(self.system.part[0].dip)

    @utx.skipIfMissingFeatures(["EXCLUSIONS"])
    def test_exclusions(self):
        self.assert_operator_usage_raises(self.system.part[0].exclusions)

    def test_partial_periodic(self):
        self.assert_operator_usage_raises(self.system.periodicity)

        check_array_writable(self.system.periodicity)

        self.assert_copy_is_writable(self.system.periodicity)


if __name__ == "__main__":
    ut.main()<|MERGE_RESOLUTION|>--- conflicted
+++ resolved
@@ -185,25 +185,13 @@
 
     @utx.skipIfMissingFeatures("LB_WALBERLA")
     def test_lb(self):
-<<<<<<< HEAD
-        # Check for exception for various operators
-        # LB
-        lbf = lb.LBFluidWalberla(agrid=0.5, dens=1, visc=1, tau=0.01)
-        self.system.actors.add(lbf)
-        self.locked_operators(lbf[0, 0, 0].velocity)
-        self.locked_operators(lbf[0, 0, 0].stress)
-        self.locked_operators(lbf[0, 0, 0].stress_neq)
-        self.locked_operators(lbf[0, 0, 0].population)
-        self.system.actors.remove(lbf)
-=======
-        lbf = espressomd.lb.LBFluid(agrid=0.5, dens=1, visc=1, tau=0.01)
+        lbf = espressomd.lb.LBFluidWalberla(agrid=0.5, dens=1, visc=1, tau=0.01)
         self.system.actors.add(lbf)
 
         self.assert_operator_usage_raises(lbf[0, 0, 0].velocity)
         self.assert_operator_usage_raises(lbf[0, 0, 0].stress)
         self.assert_operator_usage_raises(lbf[0, 0, 0].stress_neq)
         self.assert_operator_usage_raises(lbf[0, 0, 0].population)
->>>>>>> f1c5d7b6
 
     @utx.skipIfMissingFeatures(["LANGEVIN_PER_PARTICLE",
                                 "PARTICLE_ANISOTROPY"])
