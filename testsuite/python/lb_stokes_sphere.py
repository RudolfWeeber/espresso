#
# Copyright (C) 2010-2022 The ESPResSo project
#
# This file is part of ESPResSo.
#
# ESPResSo is free software: you can redistribute it and/or modify
# it under the terms of the GNU General Public License as published by
# the Free Software Foundation, either version 3 of the License, or
# (at your option) any later version.
#
# ESPResSo is distributed in the hope that it will be useful,
# but WITHOUT ANY WARRANTY; without even the implied warranty of
# MERCHANTABILITY or FITNESS FOR A PARTICULAR PURPOSE.  See the
# GNU General Public License for more details.
#
# You should have received a copy of the GNU General Public License
# along with this program.  If not, see <http://www.gnu.org/licenses/>.
<<<<<<< HEAD
=======
#
>>>>>>> bed97881

import espressomd
import espressomd.shapes
import unittest as ut
import unittest_decorators as utx
import numpy as np

# Define the LB parameters
TIME_STEP = 0.5
AGRID = 0.6
KVISC = 6
DENS = 2.3
LB_PARAMS = {'agrid': AGRID,
             'density': DENS,
             'viscosity': KVISC,
             'tau': TIME_STEP}
# System setup
radius = 7 * AGRID
box_width = 46 * AGRID
real_width = box_width + 2 * AGRID
box_length = 36 * AGRID
c_s = np.sqrt(1. / 3. * AGRID**2 / TIME_STEP**2)
v = [0, 0, 0.1 * c_s]  # The boundary slip


class Stokes:
    """
    Measure the force on a single sphere immersed in a fluid with fixed
    velocity boundary conditions created by four walls at finite distance.
    The force is compared to th analytical result F=6 pi eta r v
    i.e. the stokes force on the particles.

    We create a box of size box_width x box_width x box_length and
    place an object in the center. We measure the drag force
    in z direction. We create walls in the xz and yz plane at the box
    boundaries, where the velocity is fixed to v.
    """
    system = espressomd.System(box_l=[real_width, real_width, box_length])
    system.box_l = [real_width, real_width, box_length]
    system.time_step = TIME_STEP
    system.cell_system.skin = 0.01

    def setUp(self):
        self.lbf = self.lb_class(**LB_PARAMS, **self.lb_params)
        self.system.actors.add(self.lbf)
        self.system.thermostat.set_lb(LB_fluid=self.lbf, gamma=1.0)

    def tearDown(self):
        self.system.actors.clear()
        self.system.thermostat.turn_off()

    def test_stokes(self):
        # Setup walls
        wall_shapes = [None] * 4
        wall_shapes[0] = espressomd.shapes.Wall(
            normal=[-1, 0, 0], dist=-(1 + box_width))
        wall_shapes[1] = espressomd.shapes.Wall(normal=[1, 0, 0], dist=1)
        wall_shapes[2] = espressomd.shapes.Wall(
            normal=[0, -1, 0], dist=-(1 + box_width))
        wall_shapes[3] = espressomd.shapes.Wall(normal=[0, 1, 0], dist=1)

        for wall_shape in wall_shapes:
            self.lbf.add_boundary_from_shape(wall_shape)

        # setup sphere without slip in the middle
        sphere_shape = espressomd.shapes.Sphere(
            radius=radius, center=[real_width / 2] * 2 + [box_length / 2], direction=1)

        self.lbf.add_boundary_from_shape(sphere_shape)

        def size(vector):
            tmp = 0
            for k in vector:
                tmp += k * k
            return np.sqrt(tmp)

        # TODO WALBERLA: (#4381)
        self.skipTest("boundary forces not implemented at the moment")

        last_force = -1000.
        dynamic_viscosity = self.lbf.viscosity * DENS
        stokes_force = 6 * np.pi * dynamic_viscosity * radius * size(v)
        self.system.integrator.run(50)
        while True:
            self.system.integrator.run(3)
            force = np.linalg.norm(self.lbf.boundary['sphere'].get_force())
            if np.abs(last_force - force) < 0.01 * stokes_force:
                break
            last_force = force

        force = np.copy(self.lbf.boundary['sphere'].get_force())
        np.testing.assert_allclose(
            force,
            [0, 0, stokes_force],
            rtol=0.03,
            atol=stokes_force * 0.03)


@utx.skipIfMissingFeatures(['LB_WALBERLA'])
class StokesWalberla(Stokes, ut.TestCase):

    """Test for the Walberla implementation of the LB in double-precision."""

    lb_class = espressomd.lb.LBFluidWalberla
    lb_params = {'single_precision': False}


@utx.skipIfMissingFeatures(['LB_WALBERLA'])
class StokesWalberlaSinglePrecision(Stokes, ut.TestCase):

    """Test for the Walberla implementation of the LB in single-precision."""

    lb_class = espressomd.lb.LBFluidWalberla
    lb_params = {'single_precision': True}


if __name__ == "__main__":
    ut.main()<|MERGE_RESOLUTION|>--- conflicted
+++ resolved
@@ -15,10 +15,7 @@
 #
 # You should have received a copy of the GNU General Public License
 # along with this program.  If not, see <http://www.gnu.org/licenses/>.
-<<<<<<< HEAD
-=======
 #
->>>>>>> bed97881
 
 import espressomd
 import espressomd.shapes
