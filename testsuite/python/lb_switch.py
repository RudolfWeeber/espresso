# Copyright (C) 2010-2018 The ESPResSo project
#
# This file is part of ESPResSo.
#
# ESPResSo is free software: you can redistribute it and/or modify
# it under the terms of the GNU General Public License as published by
# the Free Software Foundation, either version 3 of the License, or
# (at your option) any later version.
#
# ESPResSo is distributed in the hope that it will be useful,
# but WITHOUT ANY WARRANTY; without even the implied warranty of
# MERCHANTABILITY or FITNESS FOR A PARTICULAR PURPOSE.  See the
# GNU General Public License for more details.
#
# You should have received a copy of the GNU General Public License
# along with this program.  If not, see <http://www.gnu.org/licenses/>.
from __future__ import print_function
import unittest as ut
import numpy as np
import espressomd
import espressomd.lb
from tests_common import abspath
from itertools import product


@ut.skipIf(not espressomd.has_features(["EXTERNAL_FORCES"]),
           "Features not available, skipping test!")
class LBSwitchActor(ut.TestCase):
    system = espressomd.System(box_l=[10.0, 10.0, 10.0])

    system.time_step = 0.01
    system.cell_system.skin = 0.1

    def switch_test(self, GPU=False):
        system = self.system
        system.actors.clear()
        system.part.add(pos=[1., 1., 1.], v=[1., 0, 0], fix=[1, 1, 1])
        ext_force_density = [0.2, 0.3, 0.15]

        lb_fluid_params = {
            'agrid': 2.0, 'dens': 1.0, 'visc': 1.0, 'tau': 0.03}
        friction_1 = 1.5
        friction_2 = 4.0

        if GPU:
            lb_fluid_1 = espressomd.lb.LBFluidGPU(**lb_fluid_params)
            lb_fluid_2 = espressomd.lb.LBFluidGPU(**lb_fluid_params)
        else:
            lb_fluid_1 = espressomd.lb.LBFluid(**lb_fluid_params)
            lb_fluid_2 = espressomd.lb.LBFluid(**lb_fluid_params)

        system.actors.add(lb_fluid_1)
<<<<<<< HEAD
        system.thermostat.set_lb(LB_fluid=lb_fluid_1, friction=friction_1)
=======
        system.thermostat.set_lb(LB_fluid=lb_fluid_1, gamma=friction_1)
>>>>>>> f9d50357

        system.integrator.run(1)

        force_on_part = -friction_1 * np.copy(system.part[0].v)

        np.testing.assert_allclose(np.copy(system.part[0].f), force_on_part)

        system.integrator.run(100)
        self.assertNotAlmostEqual(lb_fluid_1[3, 3, 3].velocity[0], 0.0)

        system.actors.remove(lb_fluid_1)

        system.part[0].v = [1, 0, 0]
        system.integrator.run(0)

        np.testing.assert_allclose(np.copy(system.part[0].f), 0.0)

        system.actors.add(lb_fluid_2)
<<<<<<< HEAD
        system.thermostat.set_lb(LB_fluid=lb_fluid_2, friction=friction_2)
=======
        system.thermostat.set_lb(LB_fluid=lb_fluid_2, gamma=friction_2)
>>>>>>> f9d50357

        for p in product(range(5), range(5), range(5)):
            np.testing.assert_allclose(
                np.copy(lb_fluid_2[p].velocity), np.zeros((3,)))

        system.part[0].v = [1, 0, 0]

        system.integrator.run(1)

        np.testing.assert_allclose(
            np.copy(system.part[0].f), [-friction_2, 0.0, 0.0])

    @ut.skipIf(not espressomd.has_features(["LB"]),
               "LB_GPU not available, skipping test.")
    def test_CPU_LB(self):
        self.switch_test()

    @ut.skipIf((not espressomd.has_features(["LB_GPU"])
                ),
               "LB_GPU not available, skipping test.")
    def test_GPU_LB(self):
        self.switch_test(GPU=True)


if __name__ == "__main__":
    ut.main()<|MERGE_RESOLUTION|>--- conflicted
+++ resolved
@@ -50,11 +50,7 @@
             lb_fluid_2 = espressomd.lb.LBFluid(**lb_fluid_params)
 
         system.actors.add(lb_fluid_1)
-<<<<<<< HEAD
-        system.thermostat.set_lb(LB_fluid=lb_fluid_1, friction=friction_1)
-=======
         system.thermostat.set_lb(LB_fluid=lb_fluid_1, gamma=friction_1)
->>>>>>> f9d50357
 
         system.integrator.run(1)
 
@@ -73,11 +69,7 @@
         np.testing.assert_allclose(np.copy(system.part[0].f), 0.0)
 
         system.actors.add(lb_fluid_2)
-<<<<<<< HEAD
-        system.thermostat.set_lb(LB_fluid=lb_fluid_2, friction=friction_2)
-=======
         system.thermostat.set_lb(LB_fluid=lb_fluid_2, gamma=friction_2)
->>>>>>> f9d50357
 
         for p in product(range(5), range(5), range(5)):
             np.testing.assert_allclose(
