#
# Copyright (C) 2010-2022 The ESPResSo project
#
# This file is part of ESPResSo.
#
# ESPResSo is free software: you can redistribute it and/or modify
# it under the terms of the GNU General Public License as published by
# the Free Software Foundation, either version 3 of the License, or
# (at your option) any later version.
#
# ESPResSo is distributed in the hope that it will be useful,
# but WITHOUT ANY WARRANTY; without even the implied warranty of
# MERCHANTABILITY or FITNESS FOR A PARTICULAR PURPOSE.  See the
# GNU General Public License for more details.
#
# You should have received a copy of the GNU General Public License
# along with this program.  If not, see <http://www.gnu.org/licenses/>.
#

import unittest as ut
import unittest_decorators as utx
import numpy as np

import espressomd
import espressomd.lb


class TestLB:

    """
    Test the lattice-Boltzmann mass and momentum conservation.

    """
    system = espressomd.System(box_l=3 * [6.0])
    np.random.seed(1)
    params = {'tau': 0.01,
              'agrid': 0.5,
              'dens': 0.85,
              'viscosity': 3.0,
              'friction': 2.0,
              'temp': 1.5,
              'gamma': 1.5}

    system.periodicity = [True, True, True]
    system.time_step = 0.01
    system.cell_system.skin = 0
    n_nodes = system.cell_system.get_state()['n_nodes']

    def tearDown(self):
        self.system.actors.clear()
        self.system.part.clear()
        self.system.thermostat.turn_off()

    def test_mass_momentum_thermostat(self):
        self.n_col_part = 100
        # different types needed for lb_stats_hybrid test
        particles = self.system.part.add(
            type=self.n_col_part // 2 * [0, 1], pos=np.random.random(
                (self.n_col_part, 3)) * self.system.box_l[0])
        if espressomd.has_features("MASS"):
            particles.mass = 0.1 + np.random.random(
                len(self.system.part))

        self.system.thermostat.turn_off()

        self.lbf = self.lb_class(
            kT=self.params['temp'],
            viscosity=self.params['viscosity'],
            density=self.params['dens'],
            agrid=self.params['agrid'],
            tau=self.system.time_step,
            ext_force_density=[0, 0, 0], seed=4)
        self.system.actors.add(self.lbf)
        self.system.thermostat.set_lb(
            LB_fluid=self.lbf,
            seed=3,
            gamma=self.params['friction'])
        # give particles a push
        for p in self.system.part:
            p.v = p.v + [0.1, 0.0, 0.0]

        self.fluidmass = self.params['dens']
        self.tot_mom = [0.0, 0.0, 0.0]
        for p in self.system.part:
            self.tot_mom += p.v * p.mass

        self.system.integrator.run(100)

        self.max_dmass = 0.0
        self.max_dm = [0, 0, 0]
        all_temp_particle = []
        all_temp_fluid = []

        # Integration
        for _ in range(20):
            self.system.integrator.run(15)

            # Summation vars
            fluid_mass = 0.0
            fluid_temp = 0.0

            # Go over lb lattice
            nodes_dens = self.lbf[:, :, :].density
            nodes_vel = np.sum(np.square(self.lbf[:, :, :].velocity), axis=3)
            fluid_mass += np.sum(nodes_dens)
            fluid_temp += np.sum(np.multiply(nodes_dens, nodes_vel))

            # Normalize
            fluid_mass /= np.product(self.lbf.shape)
            fluid_temp *= self.system.volume() / (
                3. * np.product(self.lbf.shape)**2)

            # check mass conversation
            self.assertAlmostEqual(fluid_mass, self.params["dens"], delta=1E-9)

            # check momentum conservation
<<<<<<< HEAD
            momentum = self.system.analysis.linear_momentum()
            f_2_correction = np.sum(
                self.system.part.all().f,
                axis=0) * self.system.time_step

            np.testing.assert_allclose(momentum + f_2_correction, self.tot_mom,
                                       atol=1E-10)

            temp_particle = np.average(
                [np.average(p.mass * p.v**2) for p in self.system.part])
=======
            # NOTE: this particle momentum prediction is due to the missing f/2 part in the
            #       LB fluid.
            particle_momentum = np.sum(
                [p.mass * p.v + 0.5 * p.f * self.system.time_step for p in self.system.part], axis=0)
            fluid_momentum = self.system.analysis.linear_momentum(
                include_particles=False, include_lbfluid=True)
            np.testing.assert_allclose(
                particle_momentum + fluid_momentum, self.tot_mom,
                atol=self.params['mom_prec'])

            # Calc particle temperature
            e = self.system.analysis.energy()
            temp_particle = 2.0 / self.dof * e["kinetic"] / self.n_col_part
>>>>>>> c06f911c

            # Update lists
            all_temp_particle.append(temp_particle)
            all_temp_fluid.append(fluid_temp)

        # import scipy.stats
        # temp_prec_particle = scipy.stats.norm.interval(0.95, loc=self.params["temp"],
        #   scale=np.std(all_temp_particle,ddof=1))[1] - self.params["temp"]
        # temp_prec_fluid = scipy.stats.norm.interval(0.95, loc=self.params["temp"],
        #   scale=np.std(all_temp_fluid,ddof=1))[1] -self.params["temp"]

        temp_prec_fluid = 0.05 * self.params["temp"]
        temp_prec_particle = 0.05 * self.params["temp"]

        self.assertAlmostEqual(
            np.mean(all_temp_fluid), self.params["temp"], delta=temp_prec_fluid)
        self.assertAlmostEqual(
            np.mean(all_temp_particle), self.params["temp"], delta=temp_prec_particle)


@ut.skipIf(TestLB.n_nodes == 1,
           "LB with regular decomposition already tested with 2 MPI ranks")
@utx.skipIfMissingFeatures("LB_WALBERLA")
class TestRegularLBWalberla(TestLB, ut.TestCase):

    """Test for the Walberla implementation of the LB in double-precision."""

    lb_class = espressomd.lb.LBFluidWalberla

    def setUp(self):
        self.system.cell_system.set_regular_decomposition()


@ut.skipIf(TestLB.n_nodes > 1,
           "LB with N-square only works on 1 MPI rank")
@utx.skipIfMissingFeatures("LB_WALBERLA")
class TestNSquareLBWalberla(TestLB, ut.TestCase):

    lb_class = espressomd.lb.LBFluidWalberla

    def setUp(self):
        self.system.cell_system.set_n_square()


@ut.skipIf(TestLB.n_nodes > 1,
           "LB with N-square only works on 1 MPI rank")
@utx.skipIfMissingFeatures("LB_WALBERLA")
class TestHybrid0LBWalberla(TestLB, ut.TestCase):

    lb_class = espressomd.lb.LBFluidWalberla

    def setUp(self):
        self.system.cell_system.set_hybrid_decomposition(
            n_square_types={0}, cutoff_regular=0)
        self.params.update({"mom_prec": 1E-9, "mass_prec_per_node": 5E-8})


@ut.skipIf(TestLB.n_nodes > 1,
           "LB with N-square only works on 1 MPI rank")
@utx.skipIfMissingFeatures("LB_WALBERLA")
class TestHybrid1LBWalberla(TestLB, ut.TestCase):

    lb_class = espressomd.lb.LBFluidWalberla

    def setUp(self):
        self.system.cell_system.set_hybrid_decomposition(
            n_square_types={1}, cutoff_regular=0)
        self.params.update({"mom_prec": 1E-3, "mass_prec_per_node": 1E-5})


if __name__ == "__main__":
    ut.main()<|MERGE_RESOLUTION|>--- conflicted
+++ resolved
@@ -114,7 +114,6 @@
             self.assertAlmostEqual(fluid_mass, self.params["dens"], delta=1E-9)
 
             # check momentum conservation
-<<<<<<< HEAD
             momentum = self.system.analysis.linear_momentum()
             f_2_correction = np.sum(
                 self.system.part.all().f,
@@ -125,21 +124,6 @@
 
             temp_particle = np.average(
                 [np.average(p.mass * p.v**2) for p in self.system.part])
-=======
-            # NOTE: this particle momentum prediction is due to the missing f/2 part in the
-            #       LB fluid.
-            particle_momentum = np.sum(
-                [p.mass * p.v + 0.5 * p.f * self.system.time_step for p in self.system.part], axis=0)
-            fluid_momentum = self.system.analysis.linear_momentum(
-                include_particles=False, include_lbfluid=True)
-            np.testing.assert_allclose(
-                particle_momentum + fluid_momentum, self.tot_mom,
-                atol=self.params['mom_prec'])
-
-            # Calc particle temperature
-            e = self.system.analysis.energy()
-            temp_particle = 2.0 / self.dof * e["kinetic"] / self.n_col_part
->>>>>>> c06f911c
 
             # Update lists
             all_temp_particle.append(temp_particle)
