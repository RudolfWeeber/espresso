#
# Copyright (C) 2010-2022 The ESPResSo project
#
# This file is part of ESPResSo.
#
# ESPResSo is free software: you can redistribute it and/or modify
# it under the terms of the GNU General Public License as published by
# the Free Software Foundation, either version 3 of the License, or
# (at your option) any later version.
#
# ESPResSo is distributed in the hope that it will be useful,
# but WITHOUT ANY WARRANTY; without even the implied warranty of
# MERCHANTABILITY or FITNESS FOR A PARTICULAR PURPOSE.  See the
# GNU General Public License for more details.
#
# You should have received a copy of the GNU General Public License
# along with this program.  If not, see <http://www.gnu.org/licenses/>.
#

import unittest as ut
import unittest_decorators as utx
import numpy as np

import espressomd
import espressomd.lb


class TestLB:

    """
    Test the lattice-Boltzmann mass and momentum conservation.

    """
    system = espressomd.System(box_l=3 * [6.0])
    np.random.seed(1)
    params = {'tau': 0.01,
              'agrid': 0.5,
              'dens': 0.85,
              'viscosity': 3.0,
              'friction': 2.0,
              'temp': 1.5,
              'gamma': 1.5}

    system.periodicity = [1, 1, 1]
    system.time_step = 0.01
    system.cell_system.skin = 0
    n_nodes = system.cell_system.get_state()['n_nodes']

    def tearDown(self):
        self.system.actors.clear()
        self.system.part.clear()
        self.system.thermostat.turn_off()

    def test_mass_momentum_thermostat(self):
        self.n_col_part = 100
        # different types needed for lb_stats_hybrid test
        particles = self.system.part.add(
            type=self.n_col_part // 2 * [0, 1], pos=np.random.random(
                (self.n_col_part, 3)) * self.system.box_l[0])
        if espressomd.has_features("MASS"):
            particles.mass = 0.1 + np.random.random(
                len(self.system.part))

        self.system.thermostat.turn_off()

        self.lbf = self.lb_class(
            kT=self.params['temp'],
            viscosity=self.params['viscosity'],
            density=self.params['dens'],
            agrid=self.params['agrid'],
            tau=self.system.time_step,
            ext_force_density=[0, 0, 0], seed=4)
        self.system.actors.add(self.lbf)
        self.system.thermostat.set_lb(
            LB_fluid=self.lbf,
            seed=3,
            gamma=self.params['friction'])
        # give particles a push
        for p in self.system.part:
            p.v = p.v + [0.1, 0.0, 0.0]

        self.fluidmass = self.params['dens']
        self.tot_mom = [0.0, 0.0, 0.0]
        for p in self.system.part:
            self.tot_mom += p.v * p.mass

        self.system.integrator.run(100)

        self.max_dmass = 0.0
        self.max_dm = [0, 0, 0]
        all_temp_particle = []
        all_temp_fluid = []

        # Integration
        for _ in range(20):
            self.system.integrator.run(15)

            # Summation vars
            fluid_mass = 0.0
            fluid_temp = 0.0

            # Go over lb lattice
<<<<<<< HEAD
            nodes_dens = self.lbf[:, :, :].density
            nodes_vel = np.sum(np.square(self.lbf[:, :, :].velocity), axis=3)
            fluid_mass += np.sum(nodes_dens)
            fluid_temp += np.sum(np.multiply(nodes_dens, nodes_vel))
=======
            for lb_node in self.lbf.nodes():
                dens = lb_node.density
                fluid_mass += dens
                fluid_temp += np.sum(np.copy(lb_node.velocity)**2) * dens
>>>>>>> bed97881

            # Normalize
            fluid_mass /= np.product(self.lbf.shape)
            fluid_temp *= self.system.volume() / (
                3. * np.product(self.lbf.shape)**2)

            # check mass conversation
            self.assertAlmostEqual(fluid_mass, self.params["dens"], delta=1E-9)

            # check momentum conservation
            momentum = self.system.analysis.linear_momentum()
            f_2_correction = np.sum(
                self.system.part.all().f,
                axis=0) * self.system.time_step

            np.testing.assert_allclose(momentum + f_2_correction, self.tot_mom,
                                       atol=1E-10)

            temp_particle = np.average(
                [np.average(p.mass * p.v**2) for p in self.system.part])

            # Update lists
            all_temp_particle.append(temp_particle)
            all_temp_fluid.append(fluid_temp)

        # import scipy.stats
        # temp_prec_particle = scipy.stats.norm.interval(0.95, loc=self.params["temp"],
        #   scale=np.std(all_temp_particle,ddof=1))[1] - self.params["temp"]
        # temp_prec_fluid = scipy.stats.norm.interval(0.95, loc=self.params["temp"],
        #   scale=np.std(all_temp_fluid,ddof=1))[1] -self.params["temp"]

        temp_prec_fluid = 0.05 * self.params["temp"]
        temp_prec_particle = 0.05 * self.params["temp"]

        self.assertAlmostEqual(
            np.mean(all_temp_fluid), self.params["temp"], delta=temp_prec_fluid)
        self.assertAlmostEqual(
            np.mean(all_temp_particle), self.params["temp"], delta=temp_prec_particle)


@ut.skipIf(TestLB.n_nodes == 1,
           "LB with regular decomposition already tested with 2 MPI ranks")
@utx.skipIfMissingFeatures("LB_WALBERLA")
class TestRegularLBWalberla(TestLB, ut.TestCase):

    """Test for the Walberla implementation of the LB in double-precision."""

    lb_class = espressomd.lb.LBFluidWalberla

    def setUp(self):
        self.system.cell_system.set_regular_decomposition()


@ut.skipIf(TestLB.n_nodes > 1,
           "LB with N-square only works on 1 MPI rank")
@utx.skipIfMissingFeatures("LB_WALBERLA")
class TestNSquareLBWalberla(TestLB, ut.TestCase):

    lb_class = espressomd.lb.LBFluidWalberla

    def setUp(self):
        self.system.cell_system.set_n_square()


@ut.skipIf(TestLB.n_nodes > 1,
           "LB with N-square only works on 1 MPI rank")
@utx.skipIfMissingFeatures("LB_WALBERLA")
class TestHybrid0LBWalberla(TestLB, ut.TestCase):

    lb_class = espressomd.lb.LBFluidWalberla

    def setUp(self):
        self.system.cell_system.set_hybrid_decomposition(
            n_square_types={0}, cutoff_regular=0)
        self.params.update({"mom_prec": 1E-9, "mass_prec_per_node": 5E-8})


@ut.skipIf(TestLB.n_nodes > 1,
           "LB with N-square only works on 1 MPI rank")
@utx.skipIfMissingFeatures("LB_WALBERLA")
class TestHybrid1LBWalberla(TestLB, ut.TestCase):

    lb_class = espressomd.lb.LBFluidWalberla

    def setUp(self):
        self.system.cell_system.set_hybrid_decomposition(
            n_square_types={1}, cutoff_regular=0)
        self.params.update({"mom_prec": 1E-3, "mass_prec_per_node": 1E-5})


if __name__ == "__main__":
    ut.main()<|MERGE_RESOLUTION|>--- conflicted
+++ resolved
@@ -100,17 +100,10 @@
             fluid_temp = 0.0
 
             # Go over lb lattice
-<<<<<<< HEAD
             nodes_dens = self.lbf[:, :, :].density
             nodes_vel = np.sum(np.square(self.lbf[:, :, :].velocity), axis=3)
             fluid_mass += np.sum(nodes_dens)
             fluid_temp += np.sum(np.multiply(nodes_dens, nodes_vel))
-=======
-            for lb_node in self.lbf.nodes():
-                dens = lb_node.density
-                fluid_mass += dens
-                fluid_temp += np.sum(np.copy(lb_node.velocity)**2) * dens
->>>>>>> bed97881
 
             # Normalize
             fluid_mass /= np.product(self.lbf.shape)
