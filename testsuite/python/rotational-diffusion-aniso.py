--- conflicted
+++ resolved
@@ -40,17 +40,9 @@
     gamma_global = np.zeros((3))
 
     # Particle properties
-<<<<<<< HEAD
-    J = np.zeros((3))
-
-    @classmethod
-    def setUpClass(cls):
-        seed(42)
-=======
     J = [0.0, 0.0, 0.0]
 
     np.random.seed(4)
->>>>>>> f24a55e8
 
     def setUp(self):
         self.system.time = 0.0
@@ -76,44 +68,16 @@
             if espressomd.has_features("ROTATION"):
                 self.system.part[ind].omega_body = [0.0, 0.0, 0.0]
 
-<<<<<<< HEAD
-        for ind in range(n):
-            part_pos = np.random.random(3) * self.system.box_l[0]
-            self.system.part.add(rotation=(1, 1, 1), id=ind, rinertia=self.J,
-                                 pos=part_pos)
-            if "ROTATION" in espressomd.features():
-                self.system.part[ind].omega_body = 0.0, 0.0, 0.0
-
     def set_anisotropic_param(self):
         """
         Select parameters for anisotropic particles.
 
-=======
-    def set_anisotropic_param(self):
-        """
-        Select parameters for anisotropic particles.
-
->>>>>>> f24a55e8
         Parameters
         ----------
 
         """
 
         # NVT thermostat
-<<<<<<< HEAD
-        # Note: here & hereinafter specific variations in the random parameter ranges are related to
-        # the test execution duration to achieve the required statistical averages faster.
-        # The friction gamma_global should be large enough in order to have the small enough D ~ kT / gamma and
-        # to observe the details of the original rotational diffusion: the Perrin1936 (see the reference below) tests are visible
-        # only when the diffusive rotation is ~pi due to the exponential temporal dependencies (see the equations referred in the check_rot_diffusion()).
-        # Also, t0 ~ J / gamma should be small enough
-        # in order to remove the small-time-scale diffusion effects which do not fit the Perrin1936's
-        # tests which are based on the partial differential equation (eq. (68), Perrin1934) leading only to the simple
-        # classical Einstein-Smoluchowski equations of the diffusion
-        # in a contrast of the eq. (10.2.26) [N. Pottier,
-        # https://doi.org/10.1007/s10955-010-0114-6 (2010)].
-        self.gamma_global = 1E2 * uniform(0.35, 1.05, (3))
-=======
         # Note: here & hereinafter specific variations in the random parameter
         # ranges are related to the test execution duration to achieve the
         # required statistical averages faster. The friction gamma_global should
@@ -129,7 +93,6 @@
         # Einstein-Smoluchowski equations of the diffusion in a contrast of the
         # eq. (10.2.26) [N. Pottier, doi:10.1007/s10955-010-0114-6 (2010)].
         self.gamma_global = 1E2 * np.random.uniform(0.35, 1.05, (3))
->>>>>>> f24a55e8
 
         # Particles' properties
         # As far as the problem characteristic time is t0 ~ J / gamma
@@ -140,11 +103,7 @@
         # It should be not very large, otherwise the thermalization will require
         # too much of the CPU time: the in silico time should clock over the
         # t0.
-<<<<<<< HEAD
-        self.J = uniform(1.5, 16.5, (3))
-=======
         self.J = np.random.uniform(1.5, 16.5, (3))
->>>>>>> f24a55e8
 
     def set_isotropic_param(self):
         """
@@ -157,20 +116,12 @@
 
         # NVT thermostat
         # see the comments in set_anisotropic_param()
-<<<<<<< HEAD
-        self.gamma_global[0] = 1E2 * uniform(0.35, 1.05, (1))
-=======
         self.gamma_global[0] = 1E2 * np.random.uniform(0.35, 1.05)
->>>>>>> f24a55e8
         self.gamma_global[1] = self.gamma_global[0]
         self.gamma_global[2] = self.gamma_global[0]
         # Particles' properties
         # see the comments in set_anisotropic_param()
-<<<<<<< HEAD
-        self.J[0] = uniform(1.5, 16.5, (1))
-=======
         self.J[0] = np.random.uniform(1.5, 16.5)
->>>>>>> f24a55e8
         self.J[1] = self.J[0]
         self.J[2] = self.J[0]
 
@@ -186,16 +137,6 @@
         self.system.time_step = 3E-3
 
         # Space
-<<<<<<< HEAD
-        box = 10.0
-        self.system.box_l = box, box, box
-        if espressomd.has_features(("PARTIAL_PERIODIC",)):
-            self.system.periodicity = 0, 0, 0
-
-        # NVT thermostat
-        # Just some temperature range to cover by the test:
-        self.kT = uniform(1.5, 6.5)
-=======
         self.box = 10.0
         self.system.box_l = 3 * [self.box]
         if espressomd.has_features(("PARTIAL_PERIODIC",)):
@@ -204,7 +145,6 @@
         # NVT thermostat
         # Just some temperature range to cover by the test:
         self.kT = np.random.uniform(1.5, 6.5)
->>>>>>> f24a55e8
 
     def check_rot_diffusion(self, n):
         """
@@ -435,7 +375,6 @@
         # Actual integration and validation run
         self.check_rot_diffusion(n)
 
-<<<<<<< HEAD
     if "BROWNIAN_DYNAMICS" in espressomd.features():
         # Brownian Dynamics / Isotropic
         def test_case_10(self):
@@ -448,19 +387,6 @@
                 kT=self.kT, gamma=self.gamma_global, seed=42)
             # Actual integration and validation run
             self.check_rot_diffusion(n)
-=======
-    # Brownian Dynamics / Isotropic
-    def test_case_10(self):
-        n = 800
-        self.system.thermostat.turn_off()
-        self.rot_diffusion_param_setup()
-        self.set_isotropic_param()
-        self.add_particles_setup(n)
-        self.system.thermostat.set_brownian(
-            kT=self.kT, gamma=self.gamma_global, seed=42)
-        # Actual integration and validation run
-        self.check_rot_diffusion(n)
->>>>>>> f24a55e8
 
 if __name__ == '__main__':
     ut.main()