function(PYTHON_TEST)
  cmake_parse_arguments(TEST "" "FILE;MAX_NUM_PROC;SUFFIX"
                        "DEPENDS;DEPENDENCIES;LABELS" ${ARGN})
  get_filename_component(TEST_NAME ${TEST_FILE} NAME_WE)
  if(TEST_SUFFIX)
    set(TEST_NAME "${TEST_NAME}_${TEST_SUFFIX}")
  endif()
  set(TEST_FILE_CONFIGURED "${CMAKE_CURRENT_BINARY_DIR}/${TEST_NAME}.py")
  configure_file(${TEST_FILE} ${TEST_FILE_CONFIGURED})
  foreach(dependency IN LISTS TEST_DEPENDENCIES)
    configure_file(${dependency} ${CMAKE_CURRENT_BINARY_DIR}/${dependency})
  endforeach(dependency)
  set(TEST_FILE ${TEST_FILE_CONFIGURED})

  if(NOT DEFINED TEST_MAX_NUM_PROC)
    set(TEST_MAX_NUM_PROC ${TEST_NP})
  endif()

  if(${TEST_MAX_NUM_PROC} GREATER ${TEST_NP})
    set(TEST_NUM_PROC ${TEST_NP})
  else()
    set(TEST_NUM_PROC ${TEST_MAX_NUM_PROC})
  endif()

  if(EXISTS ${MPIEXEC})
    add_test(
      NAME ${TEST_NAME}
      COMMAND
        ${MPIEXEC} ${MPIEXEC_OVERSUBSCRIBE} ${MPIEXEC_NUMPROC_FLAG}
        ${TEST_NUM_PROC} ${MPIEXEC_PREFLAGS} ${CMAKE_BINARY_DIR}/pypresso
        ${PYPRESSO_OPTIONS} ${TEST_FILE} ${MPIEXEC_POSTFLAGS})
  else()
    add_test(${TEST_NAME} ${CMAKE_BINARY_DIR}/pypresso ${PYPRESSO_OPTIONS}
             ${TEST_FILE})
  endif()
  set_tests_properties(${TEST_NAME} PROPERTIES PROCESSORS ${TEST_NUM_PROC}
                                               DEPENDS "${TEST_DEPENDS}")

  if("gpu" IN_LIST TEST_LABELS AND WITH_CUDA)
    set_tests_properties(${TEST_NAME} PROPERTIES RESOURCE_LOCK GPU)
  endif()

  if(${TEST_MAX_NUM_PROC} EQUAL 1)
    set_tests_properties(${TEST_NAME} PROPERTIES LABELS "${TEST_LABELS}")
  elseif(${TEST_MAX_NUM_PROC} EQUAL 2)
    set_tests_properties(${TEST_NAME} PROPERTIES LABELS
                                                 "${TEST_LABELS};parallel")
  else()
    set_tests_properties(
      ${TEST_NAME} PROPERTIES LABELS "${TEST_LABELS};parallel;parallel_odd")
  endif()

  set(python_tests ${python_tests} ${TEST_FILE} PARENT_SCOPE)
endfunction(PYTHON_TEST)

# Checkpointing tests: semicolon-separated list of mutually-compatible features.
# Separate features with hyphens, use a period to add an optional flag.
foreach(
  TEST_COMBINATION
<<<<<<< HEAD
  lb.walberla-p3m.cpu-lj-therm.lb;lb.walberla-p3m.elc-lj-therm.lb;lb.off-therm.npt-int.npt;lb.off-int.sd;lb.off-dp3m.cpu-therm.langevin-int.nvt;lb.off-therm.dpd-int.nvt;lb.off-scafacos-therm.bd-int.bd;lb.off-therm.sdm-int.sdm
=======
  lb.cpu-p3m.cpu-lj-therm.lb;lb.gpu-p3m.elc-lj-therm.lb;ek.gpu;lb.off-therm.npt-int.npt;lb.off-int.sd;lb.off-dp3m.cpu-therm.langevin-int.nvt;lb.off-therm.dpd-int.nvt;lb.off-scafacos-therm.bd-int.bd;lb.off-therm.sdm-int.sdm;lb.cpu-p3m.cpu-lj-therm.lb-mpi.1.core
>>>>>>> fef813e7
)
  if(${TEST_COMBINATION} MATCHES "mpi\\.1\\.core")
    set(TEST_NPROCS 1)
  else()
    set(TEST_NPROCS 4)
  endif()
  if(${TEST_COMBINATION} MATCHES "\\.gpu")
    set(TEST_LABELS "gpu")
  else()
    set(TEST_LABELS "")
  endif()
  if(${TEST_COMBINATION} MATCHES "lb\\.off")
    set(TEST_BINARY_LIST "1")
  else()
    set(TEST_BINARY_LIST "1;0")
  endif()
  foreach(TEST_BINARY ${TEST_BINARY_LIST})
<<<<<<< HEAD
    python_test(FILE save_checkpoint.py MAX_NUM_PROC 2 LABELS ${TEST_LABELS}
                SUFFIX ${TEST_COMBINATION}_${TEST_BINARY})
    python_test(
      FILE test_checkpoint.py MAX_NUM_PROC 2 LABELS ${TEST_LABELS} SUFFIX
      ${TEST_COMBINATION}_${TEST_BINARY} DEPENDS
=======
    python_test(FILE save_checkpoint.py MAX_NUM_PROC ${TEST_NPROCS} LABELS
                ${TEST_LABELS} SUFFIX ${TEST_COMBINATION}_${TEST_BINARY})
    python_test(
      FILE test_checkpoint.py MAX_NUM_PROC ${TEST_NPROCS} LABELS ${TEST_LABELS}
      SUFFIX ${TEST_COMBINATION}_${TEST_BINARY} DEPENDS
>>>>>>> fef813e7
      save_checkpoint_${TEST_COMBINATION}_${TEST_BINARY})
  endforeach(TEST_BINARY)
endforeach(TEST_COMBINATION)
python_test(FILE cellsystem.py MAX_NUM_PROC 4)
python_test(FILE tune_skin.py MAX_NUM_PROC 1)
python_test(FILE constraint_homogeneous_magnetic_field.py MAX_NUM_PROC 4)
python_test(FILE constraint_shape_based.py MAX_NUM_PROC 2)
python_test(FILE coulomb_cloud_wall.py MAX_NUM_PROC 4 LABELS gpu)
python_test(FILE coulomb_tuning.py MAX_NUM_PROC 4 LABELS gpu long)
python_test(FILE accumulator_correlator.py MAX_NUM_PROC 4)
python_test(FILE accumulator_mean_variance.py MAX_NUM_PROC 4)
python_test(FILE accumulator_time_series.py MAX_NUM_PROC 1)
python_test(FILE dawaanr-and-dds-gpu.py MAX_NUM_PROC 1 LABELS gpu)
python_test(FILE dawaanr-and-bh-gpu.py MAX_NUM_PROC 1 LABELS gpu)
python_test(FILE dds-and-bh-gpu.py MAX_NUM_PROC 4 LABELS gpu)
python_test(FILE electrostaticInteractions.py MAX_NUM_PROC 2)
python_test(FILE engine_langevin.py MAX_NUM_PROC 4)
python_test(FILE engine_lb.py MAX_NUM_PROC 2 LABELS gpu)
python_test(FILE experimental_decorator.py)
python_test(FILE icc.py MAX_NUM_PROC 4)
python_test(FILE mass-and-rinertia_per_particle.py MAX_NUM_PROC 2 LABELS long)
python_test(FILE integrate.py MAX_NUM_PROC 4)
python_test(FILE interactions_bond_angle.py MAX_NUM_PROC 4)
python_test(FILE interactions_bonded_interface.py MAX_NUM_PROC 4)
python_test(FILE interactions_bonded.py MAX_NUM_PROC 2)
python_test(FILE interactions_dihedral.py MAX_NUM_PROC 4)
python_test(FILE interactions_non-bonded_interface.py MAX_NUM_PROC 4)
python_test(FILE interactions_non-bonded.py MAX_NUM_PROC 4)
python_test(FILE observables.py MAX_NUM_PROC 4)
python_test(FILE p3m_gpu.py MAX_NUM_PROC 4 LABELS gpu)
python_test(FILE particle.py MAX_NUM_PROC 4)
python_test(FILE pressure.py MAX_NUM_PROC 4)
python_test(FILE scafacos_dipoles_1d_2d.py MAX_NUM_PROC 4)
python_test(FILE scafacos_interface.py MAX_NUM_PROC 2)
python_test(FILE tabulated.py MAX_NUM_PROC 2)
python_test(FILE particle_slice.py MAX_NUM_PROC 4)
python_test(FILE rigid_bond.py MAX_NUM_PROC 4)
python_test(FILE rotation_per_particle.py MAX_NUM_PROC 4)
python_test(FILE rotational_inertia.py MAX_NUM_PROC 4)
python_test(FILE rotational-diffusion-aniso.py MAX_NUM_PROC 1 LABELS long)
python_test(FILE rotational_dynamics.py MAX_NUM_PROC 1)
python_test(FILE script_interface_object_params.py MAX_NUM_PROC 4)
python_test(FILE reaction_ensemble.py MAX_NUM_PROC 4)
python_test(FILE widom_insertion.py MAX_NUM_PROC 1)
python_test(FILE constant_pH.py MAX_NUM_PROC 1)
python_test(FILE constant_pH_stats.py MAX_NUM_PROC 4 LABELS long)
python_test(FILE writevtf.py MAX_NUM_PROC 4)
# python_test(FILE lb_stokes_sphere.py MAX_NUM_PROC 8 LABELS gpu long) # TODO
# WALBERLA python_test(FILE lb_pressure_tensor.py MAX_NUM_PROC 1 LABELS gpu
# long) # TODO WALBERLA python_test(FILE ek_fluctuations.py MAX_NUM_PROC 1
# LABELS gpu) # TODO WALBERLA python_test(FILE ek_charged_plate.py MAX_NUM_PROC
# 1 LABELS gpu) TODO WALBERLA python_test(FILE ek_eof_one_species.py
# MAX_NUM_PROC 1 LABELS gpu SUFFIX x) # TODO WALBERLA python_test(FILE
# ek_eof_one_species.py MAX_NUM_PROC 1 LABELS gpu SUFFIX y) TODO WALBERLA
# python_test(FILE ek_eof_one_species.py MAX_NUM_PROC 1 LABELS gpu SUFFIX z)
# TODO WALBERLA
python_test(FILE exclusions.py MAX_NUM_PROC 2)
python_test(FILE langevin_thermostat.py MAX_NUM_PROC 1)
python_test(FILE langevin_thermostat_stats.py MAX_NUM_PROC 1 LABELS long)
python_test(FILE brownian_dynamics.py MAX_NUM_PROC 1)
python_test(FILE brownian_dynamics_stats.py MAX_NUM_PROC 1 LABELS long)
python_test(FILE nsquare.py MAX_NUM_PROC 4)
python_test(FILE virtual_sites_relative.py MAX_NUM_PROC 2)
python_test(FILE virtual_sites_tracers_walberla.py MAX_NUM_PROC 1) # TODO
                                                                   # WALBERLA
python_test(FILE domain_decomposition.py MAX_NUM_PROC 4)
python_test(FILE integrator_npt.py MAX_NUM_PROC 4)
python_test(FILE integrator_npt_stats.py MAX_NUM_PROC 4 LABELS long)
python_test(FILE integrator_steepest_descent.py MAX_NUM_PROC 4)
python_test(FILE ibm.py MAX_NUM_PROC 2)
python_test(FILE dipolar_mdlc_p3m_scafacos_p2nfft.py MAX_NUM_PROC 1)
python_test(FILE dipolar_direct_summation.py MAX_NUM_PROC 1 LABELS gpu)
python_test(FILE dipolar_p3m.py MAX_NUM_PROC 2)
python_test(FILE dipolar_interface.py MAX_NUM_PROC 1 LABELS gpu)
python_test(FILE dipolar_mpi_exceptions.py MAX_NUM_PROC 2)
python_test(FILE lb.py MAX_NUM_PROC 2 LABELS gpu)
python_test(FILE lb_walberla.py MAX_NUM_PROC 2)
python_test(FILE lb_stats.py MAX_NUM_PROC 2 LABELS gpu long)
python_test(FILE lb_vtk.py MAX_NUM_PROC 1)
python_test(FILE force_cap.py MAX_NUM_PROC 2)
python_test(FILE dpd.py MAX_NUM_PROC 4)
python_test(FILE dpd_stats.py MAX_NUM_PROC 4 LABELS long)
python_test(FILE hat.py MAX_NUM_PROC 4)
python_test(FILE analyze_energy.py MAX_NUM_PROC 2)
python_test(FILE analyze_mass_related.py MAX_NUM_PROC 4)
python_test(FILE rdf.py MAX_NUM_PROC 1)
python_test(FILE sf_simple_lattice.py MAX_NUM_PROC 1)
python_test(FILE coulomb_mixed_periodicity.py MAX_NUM_PROC 4)
python_test(FILE coulomb_cloud_wall_duplicated.py MAX_NUM_PROC 4 LABELS gpu)
python_test(FILE collision_detection.py MAX_NUM_PROC 4)
python_test(FILE lj.py MAX_NUM_PROC 4)
python_test(FILE pairs.py MAX_NUM_PROC 4)
python_test(FILE polymer_linear.py MAX_NUM_PROC 4)
python_test(FILE polymer_diamond.py MAX_NUM_PROC 4)
python_test(FILE auto_exclusions.py MAX_NUM_PROC 1)
python_test(FILE observable_cylindrical.py MAX_NUM_PROC 4)
python_test(FILE observable_cylindricalLB.py MAX_NUM_PROC 1 LABELS gpu)
python_test(FILE analyze_chains.py MAX_NUM_PROC 1)
python_test(FILE analyze_distance.py MAX_NUM_PROC 1)
python_test(FILE analyze_acf.py MAX_NUM_PROC 1)
python_test(FILE comfixed.py MAX_NUM_PROC 2)
python_test(FILE rescale.py MAX_NUM_PROC 2)
python_test(FILE array_properties.py MAX_NUM_PROC 4)
python_test(FILE analyze_distribution.py MAX_NUM_PROC 1)
python_test(FILE observable_profile.py MAX_NUM_PROC 4)
python_test(FILE observable_profileLB.py MAX_NUM_PROC 1 LABELS gpu)
python_test(FILE rotate_system.py MAX_NUM_PROC 4)
python_test(FILE random_pairs.py MAX_NUM_PROC 4)
python_test(FILE lb_electrohydrodynamics.py MAX_NUM_PROC 2 LABELS gpu)
python_test(FILE cluster_analysis.py MAX_NUM_PROC 4)
python_test(FILE pair_criteria.py MAX_NUM_PROC 4)
python_test(FILE actor.py MAX_NUM_PROC 1)
python_test(FILE drude.py MAX_NUM_PROC 2)
python_test(FILE thermalized_bond.py MAX_NUM_PROC 4)
python_test(FILE thole.py MAX_NUM_PROC 4)
python_test(FILE lb_slice.py MAX_NUM_PROC 1)
python_test(FILE lb_boundary_velocity.py MAX_NUM_PROC 1)
python_test(FILE lb_boundary_volume_force.py MAX_NUM_PROC 2)
python_test(FILE lb_thermo_virtual.py MAX_NUM_PROC 2)
python_test(FILE lb_poiseuille.py MAX_NUM_PROC 2 LABELS gpu)
python_test(FILE lb_poiseuille_cylinder.py MAX_NUM_PROC 2 LABELS gpu)
python_test(FILE lb_interpolation.py MAX_NUM_PROC 2 LABELS gpu)
python_test(FILE analyze_gyration_tensor.py MAX_NUM_PROC 1)
python_test(FILE oif_volume_conservation.py MAX_NUM_PROC 2)
python_test(FILE simple_pore.py MAX_NUM_PROC 1)
python_test(FILE field_test.py MAX_NUM_PROC 1)
python_test(FILE lb_boundary.py MAX_NUM_PROC 2 LABELS gpu)
# python_test(FILE lb_streaming.py MAX_NUM_PROC 4 LABELS gpu) TODO WALBERLA
python_test(FILE lb_shear.py MAX_NUM_PROC 2 LABELS gpu)
# python_test(FILE lb_thermostat.py MAX_NUM_PROC 1 LABELS gpu) TODO WALBERLA
python_test(FILE lb_buoyancy_force.py MAX_NUM_PROC 2 LABELS gpu)
python_test(FILE lb_momentum_conservation.py MAX_NUM_PROC 4 LABELS gpu)
python_test(FILE p3m_electrostatic_pressure.py MAX_NUM_PROC 2)
python_test(FILE sigint.py DEPENDENCIES sigint_child.py MAX_NUM_PROC 1)
python_test(FILE lb_density.py MAX_NUM_PROC 2)
python_test(FILE observable_chain.py MAX_NUM_PROC 4)
python_test(FILE mpiio.py MAX_NUM_PROC 4)
python_test(FILE gpu_availability.py MAX_NUM_PROC 2 LABELS gpu)
python_test(FILE features.py MAX_NUM_PROC 1)
python_test(FILE galilei.py MAX_NUM_PROC 32)
python_test(FILE linear_momentum.py MAX_NUM_PROC 4)
python_test(FILE linear_momentum_lb.py MAX_NUM_PROC 2 LABELS gpu)
python_test(FILE mmm1d.py MAX_NUM_PROC 2)
python_test(FILE mmm1d_gpu.py MAX_NUM_PROC 1 LABELS gpu)
python_test(FILE stokesian_dynamics.py MAX_NUM_PROC 2 LABELS long)
python_test(FILE stokesian_thermostat.py MAX_NUM_PROC 2)
python_test(FILE elc.py MAX_NUM_PROC 2)
python_test(FILE elc_vs_analytic.py MAX_NUM_PROC 2)
python_test(FILE rotation.py MAX_NUM_PROC 1)
python_test(FILE shapes.py MAX_NUM_PROC 1)
python_test(FILE h5md.py MAX_NUM_PROC 2)
python_test(FILE mdanalysis.py MAX_NUM_PROC 2)
python_test(FILE p3m_fft.py MAX_NUM_PROC 6)
if(${TEST_NP} GREATER_EQUAL 8)
  python_test(FILE p3m_fft.py MAX_NUM_PROC 8 SUFFIX 8_cores)
endif()
python_test(FILE p3m_tuning_exceptions.py MAX_NUM_PROC 1 LABELS gpu)
python_test(FILE integrator_exceptions.py MAX_NUM_PROC 1)
python_test(FILE utils.py MAX_NUM_PROC 1)
python_test(FILE npt_thermostat.py MAX_NUM_PROC 4)
python_test(FILE box_geometry.py MAX_NUM_PROC 1)

add_custom_target(
  python_test_data
  COMMAND ${CMAKE_COMMAND} -E copy_directory ${CMAKE_CURRENT_SOURCE_DIR}/data
          ${CMAKE_CURRENT_BINARY_DIR}/data
  COMMAND ${CMAKE_COMMAND} -E copy ${CMAKE_CURRENT_SOURCE_DIR}/tests_common.py
          ${CMAKE_CURRENT_BINARY_DIR}
  COMMAND
    ${CMAKE_COMMAND} -E copy ${CMAKE_CURRENT_SOURCE_DIR}/unittest_decorators.py
    ${CMAKE_CURRENT_BINARY_DIR}
  COMMAND
    ${CMAKE_COMMAND} -E copy
    ${CMAKE_CURRENT_SOURCE_DIR}/virtual_sites_tracers_common.py
    ${CMAKE_CURRENT_BINARY_DIR}
  COMMAND ${CMAKE_COMMAND} -E copy ${CMAKE_CURRENT_SOURCE_DIR}/ek_common.py
          ${CMAKE_CURRENT_BINARY_DIR}
  COMMAND
    ${CMAKE_COMMAND} -E copy ${CMAKE_CURRENT_SOURCE_DIR}/thermostats_common.py
    ${CMAKE_CURRENT_BINARY_DIR})

add_custom_target(
  check_python_parallel_odd
  COMMAND ${CMAKE_CTEST_COMMAND} --timeout ${TEST_TIMEOUT} -L parallel_odd
          ${CTEST_ARGS} --output-on-failure)
add_dependencies(check_python_parallel_odd pypresso python_test_data)
add_custom_target(
  check_python_gpu COMMAND ${CMAKE_CTEST_COMMAND} --timeout ${TEST_TIMEOUT} -L
                           gpu ${CTEST_ARGS} --output-on-failure)
add_dependencies(check_python_gpu pypresso python_test_data)

add_custom_target(
  check_python_skip_long
  COMMAND ${CMAKE_CTEST_COMMAND} --timeout ${TEST_TIMEOUT} -LE long
          ${CTEST_ARGS} --output-on-failure)
add_dependencies(check_python_skip_long pypresso python_test_data)

add_custom_target(
  check_python COMMAND ${CMAKE_CTEST_COMMAND} --timeout ${TEST_TIMEOUT}
                       ${CTEST_ARGS} --output-on-failure)
add_dependencies(check_python pypresso python_test_data)
add_dependencies(check check_python)<|MERGE_RESOLUTION|>--- conflicted
+++ resolved
@@ -57,16 +57,12 @@
 # Separate features with hyphens, use a period to add an optional flag.
 foreach(
   TEST_COMBINATION
-<<<<<<< HEAD
-  lb.walberla-p3m.cpu-lj-therm.lb;lb.walberla-p3m.elc-lj-therm.lb;lb.off-therm.npt-int.npt;lb.off-int.sd;lb.off-dp3m.cpu-therm.langevin-int.nvt;lb.off-therm.dpd-int.nvt;lb.off-scafacos-therm.bd-int.bd;lb.off-therm.sdm-int.sdm
-=======
-  lb.cpu-p3m.cpu-lj-therm.lb;lb.gpu-p3m.elc-lj-therm.lb;ek.gpu;lb.off-therm.npt-int.npt;lb.off-int.sd;lb.off-dp3m.cpu-therm.langevin-int.nvt;lb.off-therm.dpd-int.nvt;lb.off-scafacos-therm.bd-int.bd;lb.off-therm.sdm-int.sdm;lb.cpu-p3m.cpu-lj-therm.lb-mpi.1.core
->>>>>>> fef813e7
+  lb.walberla-p3m.cpu-lj-therm.lb;lb.walberla-p3m.elc-lj-therm.lb;lb.off-therm.npt-int.npt;lb.off-int.sd;lb.off-dp3m.cpu-therm.langevin-int.nvt;lb.off-therm.dpd-int.nvt;lb.off-scafacos-therm.bd-int.bd;lb.off-therm.sdm-int.sdm;lb.cpu-p3m.cpu-lj-therm.lb-mpi.1.core
 )
   if(${TEST_COMBINATION} MATCHES "mpi\\.1\\.core")
     set(TEST_NPROCS 1)
   else()
-    set(TEST_NPROCS 4)
+    set(TEST_NPROCS 2)
   endif()
   if(${TEST_COMBINATION} MATCHES "\\.gpu")
     set(TEST_LABELS "gpu")
@@ -79,19 +75,11 @@
     set(TEST_BINARY_LIST "1;0")
   endif()
   foreach(TEST_BINARY ${TEST_BINARY_LIST})
-<<<<<<< HEAD
-    python_test(FILE save_checkpoint.py MAX_NUM_PROC 2 LABELS ${TEST_LABELS}
-                SUFFIX ${TEST_COMBINATION}_${TEST_BINARY})
-    python_test(
-      FILE test_checkpoint.py MAX_NUM_PROC 2 LABELS ${TEST_LABELS} SUFFIX
-      ${TEST_COMBINATION}_${TEST_BINARY} DEPENDS
-=======
     python_test(FILE save_checkpoint.py MAX_NUM_PROC ${TEST_NPROCS} LABELS
                 ${TEST_LABELS} SUFFIX ${TEST_COMBINATION}_${TEST_BINARY})
     python_test(
       FILE test_checkpoint.py MAX_NUM_PROC ${TEST_NPROCS} LABELS ${TEST_LABELS}
       SUFFIX ${TEST_COMBINATION}_${TEST_BINARY} DEPENDS
->>>>>>> fef813e7
       save_checkpoint_${TEST_COMBINATION}_${TEST_BINARY})
   endforeach(TEST_BINARY)
 endforeach(TEST_COMBINATION)
