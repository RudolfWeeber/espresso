#
# Copyright (C) 2016-2022 The ESPResSo project
#
# This file is part of ESPResSo.
#
# ESPResSo is free software: you can redistribute it and/or modify
# it under the terms of the GNU General Public License as published by
# the Free Software Foundation, either version 3 of the License, or
# (at your option) any later version.
#
# ESPResSo is distributed in the hope that it will be useful,
# but WITHOUT ANY WARRANTY; without even the implied warranty of
# MERCHANTABILITY or FITNESS FOR A PARTICULAR PURPOSE.  See the
# GNU General Public License for more details.
#
# You should have received a copy of the GNU General Public License
# along with this program.  If not, see <http://www.gnu.org/licenses/>.
#

#[=======================================================================[.rst:

.. command:: python_test

  Configure a python test case.

  Flag arguments: none.

  Single-value arguments:

  * ``FILE``: testcase filename
  * ``MAX_NUM_PROC``: maximal number of MPI ranks to use. In the CI pipeline,
    there is one CI job that reduces the number of MPI ranks to 3.
  * ``GPU_SLOTS``: number of GPU slots consumed by the test. The total number
    of slots can be found in :file:`resources.json`. One slot corresponds to
    roughly 250 MiB of VRAM. All GPU test cases must specify this value to
    avoid oversubscribing the GPU with the lowest amount of VRAM among all CI
    runners (note that one GPU is often used to run 2 CI jobs in parallel).
  * ``SUFFIX``: suffix to append to the test name. Meant to disambiguate two
    test cases sharing the same file but using different parameters or number
    of MPI ranks.

  Multi-value arguments:

  * ``DEPENDS``: test cases that must pass before this test can run.
  * ``DEPENDENCIES``: file dependencies.
  * ``LABELS``: extra test labels. Labels are automatically generated based
    on the number of GPU slots and MPI ranks. Extra labels include ``long``
    for statistical tests that can safely be skipped in code coverage builds.
  * ``ARGUMENTS``: arguments to pass to the test case command line.

#]=======================================================================]
function(python_test)
  cmake_parse_arguments(TEST "" "FILE;MAX_NUM_PROC;GPU_SLOTS;SUFFIX"
                        "DEPENDS;DEPENDENCIES;LABELS;ARGUMENTS" ${ARGN})
  get_filename_component(TEST_NAME ${TEST_FILE} NAME_WE)
  set(TEST_FILE_CONFIGURED "${CMAKE_CURRENT_BINARY_DIR}/${TEST_NAME}.py")
  if(TEST_SUFFIX)
    set(TEST_NAME "${TEST_NAME}_${TEST_SUFFIX}")
  endif()
  configure_file(${TEST_FILE} ${TEST_FILE_CONFIGURED} COPYONLY)
  foreach(dependency IN LISTS TEST_DEPENDENCIES)
    configure_file(${dependency} ${CMAKE_CURRENT_BINARY_DIR}/${dependency}
                   COPYONLY)
  endforeach(dependency)
  set(TEST_FILE ${TEST_FILE_CONFIGURED})

  if(NOT DEFINED TEST_MAX_NUM_PROC)
    set(TEST_MAX_NUM_PROC 4)
  endif()
  if(NOT DEFINED TEST_GPU_SLOTS)
    set(TEST_GPU_SLOTS 0)
  endif()

  if(${TEST_MAX_NUM_PROC} GREATER ${ESPRESSO_TEST_NP})
    set(TEST_NUM_PROC ${ESPRESSO_TEST_NP})
  else()
    set(TEST_NUM_PROC ${TEST_MAX_NUM_PROC})
  endif()

  if(EXISTS ${MPIEXEC})
    espresso_set_mpiexec_tmpdir(${TEST_NAME})
    add_test(
      NAME ${TEST_NAME}
      COMMAND
        ${MPIEXEC} ${ESPRESSO_MPIEXEC_OVERSUBSCRIBE} ${MPIEXEC_NUMPROC_FLAG}
        ${TEST_NUM_PROC} ${MPIEXEC_PREFLAGS} ${ESPRESSO_MPIEXEC_TMPDIR}
        ${CMAKE_BINARY_DIR}/pypresso ${PYPRESSO_OPTIONS}
        ${TEST_FILE_CONFIGURED} ${TEST_ARGUMENTS} ${MPIEXEC_POSTFLAGS})
  else()
    add_test(${TEST_NAME} ${CMAKE_BINARY_DIR}/pypresso ${PYPRESSO_OPTIONS}
             ${TEST_FILE_CONFIGURED} ${TEST_ARGUMENTS})
  endif()
  set_tests_properties(${TEST_NAME} PROPERTIES PROCESSORS ${TEST_NUM_PROC}
                                               DEPENDS "${TEST_DEPENDS}")

  if(${TEST_GPU_SLOTS} GREATER 0 AND ESPRESSO_BUILD_WITH_CUDA)
    set_property(TEST ${TEST_NAME} PROPERTY RESOURCE_GROUPS
                                            "gpus:${TEST_GPU_SLOTS}")
  endif()

  if(${TEST_GPU_SLOTS} GREATER 0)
    list(APPEND TEST_LABELS "gpu")
  endif()
  if(${TEST_NUM_PROC} EQUAL 2)
    list(APPEND TEST_LABELS "parallel")
  endif()
  if(${TEST_NUM_PROC} EQUAL 3)
    list(APPEND TEST_LABELS "parallel_odd")
  endif()
  set_tests_properties(${TEST_NAME} PROPERTIES LABELS "${TEST_LABELS}")

  set(python_tests ${python_tests} ${TEST_FILE_CONFIGURED} PARENT_SCOPE)
endfunction(python_test)

#[=======================================================================[.rst:

.. command:: checkpoint_test

  Configure a python checkpoint test case.

  This is a specialization of python_test() for the checkpointing test cases.
  It uses sane default values that can be overriden if necessary. It has one
  extra single-value argument ``MODES`` that lists the features to activate.
  See the comment lines at the point of use for more details.

#]=======================================================================]
function(checkpoint_test)
  cmake_parse_arguments(TEST "" "MODES;MAX_NUM_PROC;GPU_SLOTS;SUFFIX" "LABELS"
                        ${ARGN})
  if(NOT DEFINED TEST_MAX_NUM_PROC)
    set(TEST_MAX_NUM_PROC 4)
  endif()
  if(NOT DEFINED TEST_GPU_SLOTS)
    set(TEST_GPU_SLOTS 0)
  endif()
  if(TEST_SUFFIX)
    set(TEST_ARGUMENTS "Test_suffix_${TEST_SUFFIX}__${TEST_MODES}")
    set(TEST_SUFFIX "_${TEST_MODES}_${TEST_SUFFIX}")
  else()
    set(TEST_ARGUMENTS "Test__${TEST_MODES}")
    set(TEST_SUFFIX "_${TEST_MODES}")
  endif()
  python_test(
    FILE
    save_checkpoint.py
    MAX_NUM_PROC
    ${TEST_MAX_NUM_PROC}
    LABELS
    ${TEST_LABELS}
    SUFFIX
    ${TEST_SUFFIX}
    ARGUMENTS
    ${TEST_ARGUMENTS}
    GPU_SLOTS
    ${TEST_GPU_SLOTS}
    DEPENDENCIES
    unittest_generator.py)
  python_test(
    FILE
    test_checkpoint.py
    MAX_NUM_PROC
    ${TEST_MAX_NUM_PROC}
    GPU_SLOTS
    ${TEST_GPU_SLOTS}
    LABELS
    ${TEST_LABELS}
    SUFFIX
    ${TEST_SUFFIX}
    ARGUMENTS
    ${TEST_ARGUMENTS}
    DEPENDENCIES
    unittest_generator.py
    DEPENDS
    save_checkpoint_${TEST_SUFFIX})
endfunction(checkpoint_test)

# Checkpoint tests run on 4 cores (can be overriden with MAX_NUM_PROC). The
# combination of modes to activate is stored in MODES. A mode consists of a
# feature with zero or more options; separate features with 2 underscores and
# options with 1 underscore (options can appear in any order). For example,
# "p3m_cpu__lb_cpu_ascii" generates modes P3M, P3M.CPU, LB, LB.CPU, LB.ASCII.
checkpoint_test(MODES therm_lb__p3m_cpu__lj__lb_walberla_cpu_ascii SUFFIX 1_core
                MAX_NUM_PROC 1)
<<<<<<< HEAD
checkpoint_test(MODES therm_lb__p3m_cpu__lj__lb_walberla_cpu_ascii
                MAX_NUM_PROC 4)
checkpoint_test(MODES therm_lb__elc_cpu__lj__lb_walberla_cpu_binary
                MAX_NUM_PROC 4)
checkpoint_test(MODES therm_lb__elc_gpu__lj__lb_walberla_cpu_ascii LABELS gpu
                MAX_NUM_PROC 4)
checkpoint_test(MODES therm_lb__p3m_gpu__lj__lb_walberla_cpu_binary LABELS gpu
                MAX_NUM_PROC 4)
=======
checkpoint_test(MODES therm_lb__p3m_cpu__lj__lb_cpu_ascii)
checkpoint_test(MODES therm_lb__elc_cpu__lj__lb_cpu_binary)
checkpoint_test(MODES therm_lb__elc_gpu__lj__lb_gpu_ascii GPU_SLOTS 3)
checkpoint_test(MODES therm_lb__p3m_gpu__lj__lb_gpu_binary GPU_SLOTS 3)
>>>>>>> b57dfd9b
checkpoint_test(MODES therm_npt__int_npt)
checkpoint_test(MODES int_sd__lj)
checkpoint_test(MODES dp3m_cpu__therm_langevin__int_nvt)
checkpoint_test(MODES therm_dpd__int_nvt)
checkpoint_test(MODES scafacos__therm_bd__int_bd)
checkpoint_test(MODES therm_sdm__int_sdm)

python_test(FILE bond_breakage.py MAX_NUM_PROC 4)
python_test(FILE cell_system.py MAX_NUM_PROC 4)
python_test(FILE get_neighbors.py MAX_NUM_PROC 4)
python_test(FILE get_neighbors.py MAX_NUM_PROC 3 SUFFIX 3_cores)
python_test(FILE tune_skin.py MAX_NUM_PROC 1)
python_test(FILE code_info.py MAX_NUM_PROC 1)
python_test(FILE constraint_homogeneous_magnetic_field.py MAX_NUM_PROC 4)
python_test(FILE cutoffs.py MAX_NUM_PROC 4)
python_test(FILE cutoffs.py MAX_NUM_PROC 1 SUFFIX 1_core)
python_test(FILE constraint_shape_based.py MAX_NUM_PROC 2)
python_test(FILE coulomb_cloud_wall.py MAX_NUM_PROC 4 GPU_SLOTS 3)
python_test(FILE coulomb_tuning.py MAX_NUM_PROC 4 GPU_SLOTS 3 LABELS long)
python_test(FILE accumulator_correlator.py MAX_NUM_PROC 4)
python_test(FILE accumulator_mean_variance.py MAX_NUM_PROC 4)
python_test(FILE accumulator_time_series.py MAX_NUM_PROC 1)
python_test(FILE dawaanr-and-dds-gpu.py MAX_NUM_PROC 1 GPU_SLOTS 1)
python_test(FILE dawaanr-and-bh-gpu.py MAX_NUM_PROC 1 GPU_SLOTS 1)
python_test(FILE dds-and-bh-gpu.py MAX_NUM_PROC 4 GPU_SLOTS 3)
python_test(FILE electrostatic_interactions.py MAX_NUM_PROC 2)
python_test(FILE engine_langevin.py MAX_NUM_PROC 4)
<<<<<<< HEAD
python_test(FILE engine_lb.py MAX_NUM_PROC 2)
python_test(FILE engine_lb.py MAX_NUM_PROC 1 SUFFIX 1_core)
=======
python_test(FILE engine_lb.py MAX_NUM_PROC 2 GPU_SLOTS 1)
python_test(FILE engine_lb.py MAX_NUM_PROC 1 GPU_SLOTS 1 SUFFIX 1_core)
>>>>>>> b57dfd9b
python_test(FILE icc.py MAX_NUM_PROC 4)
python_test(FILE icc_interface.py MAX_NUM_PROC 1 GPU_SLOTS 1)
python_test(FILE mass-and-rinertia_per_particle.py MAX_NUM_PROC 2 LABELS long)
python_test(FILE integrate.py MAX_NUM_PROC 4)
python_test(FILE interactions_bond_angle.py MAX_NUM_PROC 4)
python_test(FILE interactions_bonded_interface.py MAX_NUM_PROC 4)
python_test(FILE interactions_bonded_interface.py MAX_NUM_PROC 1 SUFFIX 1_core)
python_test(FILE interactions_bonded.py MAX_NUM_PROC 2)
python_test(FILE interactions_dihedral.py MAX_NUM_PROC 4)
python_test(FILE interactions_non-bonded_interface.py MAX_NUM_PROC 4)
python_test(FILE interactions_non-bonded.py MAX_NUM_PROC 4)
python_test(FILE observables.py MAX_NUM_PROC 4)
python_test(FILE particle.py MAX_NUM_PROC 4)
python_test(FILE pressure.py MAX_NUM_PROC 4)
python_test(FILE scafacos_dipoles_1d_2d.py MAX_NUM_PROC 4)
python_test(FILE scafacos_interface.py MAX_NUM_PROC 2)
python_test(FILE long_range_actors.py MAX_NUM_PROC 4 GPU_SLOTS 2)
python_test(FILE long_range_actors.py MAX_NUM_PROC 1 GPU_SLOTS 1 SUFFIX 1_core)
python_test(FILE tabulated.py MAX_NUM_PROC 2)
python_test(FILE particle_slice.py MAX_NUM_PROC 4)
python_test(FILE rigid_bond.py MAX_NUM_PROC 4)
python_test(FILE rotation_per_particle.py MAX_NUM_PROC 4)
python_test(FILE rotational_inertia.py MAX_NUM_PROC 4)
python_test(FILE rotational-diffusion-aniso.py MAX_NUM_PROC 1 LABELS long)
python_test(FILE rotational_dynamics.py MAX_NUM_PROC 1)
python_test(FILE script_interface.py MAX_NUM_PROC 4)
python_test(FILE reaction_methods_interface.py MAX_NUM_PROC 2)
python_test(FILE reaction_ensemble.py MAX_NUM_PROC 4)
python_test(FILE reaction_complex.py MAX_NUM_PROC 1)
python_test(FILE reaction_bookkeeping.py MAX_NUM_PROC 1)
python_test(FILE widom_insertion.py MAX_NUM_PROC 1)
python_test(FILE constant_pH.py MAX_NUM_PROC 1)
python_test(FILE constant_pH_stats.py MAX_NUM_PROC 4 LABELS long)
python_test(FILE canonical_ensemble.py MAX_NUM_PROC 2)
python_test(FILE writevtf.py MAX_NUM_PROC 4)
<<<<<<< HEAD
# python_test(FILE lb_stokes_sphere.py MAX_NUM_PROC 4 LABELS gpu long) # TODO WALBERLA
python_test(FILE lb_pressure_tensor.py MAX_NUM_PROC 1 LABELS gpu long)
# python_test(FILE ek_fluctuations.py MAX_NUM_PROC 1 LABELS gpu) # TODO WALBERLA
# python_test(FILE ek_charged_plate.py MAX_NUM_PROC 1 LABELS gpu) # TODO WALBERLA
=======
python_test(FILE lb_stokes_sphere.py MAX_NUM_PROC 4 GPU_SLOTS 1 LABELS long)
python_test(FILE lb_pressure_tensor.py MAX_NUM_PROC 1 GPU_SLOTS 3 LABELS long)
python_test(FILE ek_fluctuations.py MAX_NUM_PROC 1 GPU_SLOTS 1)
python_test(FILE ek_charged_plate.py MAX_NUM_PROC 1 GPU_SLOTS 1)
python_test(FILE ek_eof_one_species.py MAX_NUM_PROC 1 GPU_SLOTS 2 SUFFIX x
            ARGUMENTS Test__axis_x DEPENDENCIES unittest_generator.py)
python_test(FILE ek_eof_one_species.py MAX_NUM_PROC 1 GPU_SLOTS 2 SUFFIX y
            ARGUMENTS Test__axis_y DEPENDENCIES unittest_generator.py)
python_test(FILE ek_eof_one_species.py MAX_NUM_PROC 1 GPU_SLOTS 2 SUFFIX z
            ARGUMENTS Test__axis_z DEPENDENCIES unittest_generator.py)
>>>>>>> b57dfd9b
python_test(FILE exclusions.py MAX_NUM_PROC 2)
python_test(FILE langevin_thermostat.py MAX_NUM_PROC 1)
python_test(FILE langevin_thermostat_stats.py MAX_NUM_PROC 1 LABELS long)
python_test(FILE brownian_dynamics.py MAX_NUM_PROC 1)
python_test(FILE brownian_dynamics_stats.py MAX_NUM_PROC 1 LABELS long)
python_test(FILE lees_edwards.py MAX_NUM_PROC 4)
python_test(FILE lb_lees_edwards.py MAX_NUM_PROC 1)
python_test(FILE lb_lees_edwards_particle_coupling.py MAX_NUM_PROC 1)
python_test(FILE lb_planar_couette.py MAX_NUM_PROC 1)
python_test(FILE nsquare.py MAX_NUM_PROC 4)
python_test(FILE virtual_sites_relative.py MAX_NUM_PROC 2)
<<<<<<< HEAD
python_test(FILE virtual_sites_tracers_walberla.py MAX_NUM_PROC 2
=======
python_test(FILE virtual_sites_tracers.py MAX_NUM_PROC 2 DEPENDENCIES
            virtual_sites_tracers_common.py)
python_test(FILE virtual_sites_tracers_gpu.py MAX_NUM_PROC 2 GPU_SLOTS 1
>>>>>>> b57dfd9b
            DEPENDENCIES virtual_sites_tracers_common.py)
python_test(FILE regular_decomposition.py MAX_NUM_PROC 4)
python_test(FILE hybrid_decomposition.py MAX_NUM_PROC 1 SUFFIX 1_core)
python_test(FILE hybrid_decomposition.py MAX_NUM_PROC 4)
python_test(FILE integrator_npt.py MAX_NUM_PROC 4)
python_test(FILE integrator_npt_stats.py MAX_NUM_PROC 4 LABELS long)
python_test(FILE integrator_steepest_descent.py MAX_NUM_PROC 4)
python_test(FILE ibm.py MAX_NUM_PROC 2)
python_test(FILE dipolar_mdlc_p3m_scafacos_p2nfft.py MAX_NUM_PROC 1)
python_test(FILE dipolar_direct_summation.py MAX_NUM_PROC 2 GPU_SLOTS 1)
python_test(FILE dipolar_p3m.py MAX_NUM_PROC 2)
<<<<<<< HEAD
python_test(FILE dipolar_interface.py MAX_NUM_PROC 2 LABELS gpu)
python_test(FILE coulomb_interface.py MAX_NUM_PROC 2 LABELS gpu)
python_test(FILE lattice.py MAX_NUM_PROC 4)
python_test(FILE lb.py MAX_NUM_PROC 2)
python_test(FILE lb_walberla.py MAX_NUM_PROC 2)
python_test(FILE lb_stats.py MAX_NUM_PROC 2 LABELS long)
python_test(FILE lb_stats.py MAX_NUM_PROC 1 LABELS long SUFFIX 1_core)
python_test(FILE lb_vtk.py MAX_NUM_PROC 1) # TODO walberla
=======
python_test(FILE dipolar_interface.py MAX_NUM_PROC 2 GPU_SLOTS 1)
python_test(FILE coulomb_interface.py MAX_NUM_PROC 2 GPU_SLOTS 1)
python_test(FILE lb.py MAX_NUM_PROC 2 GPU_SLOTS 1)
python_test(FILE lb_stats.py MAX_NUM_PROC 2 GPU_SLOTS 2 LABELS long)
python_test(FILE lb_stats.py MAX_NUM_PROC 1 GPU_SLOTS 2 LABELS long SUFFIX
            1_core)
python_test(FILE lb_vtk.py MAX_NUM_PROC 2 GPU_SLOTS 1)
>>>>>>> b57dfd9b
python_test(FILE force_cap.py MAX_NUM_PROC 2)
python_test(FILE dpd.py MAX_NUM_PROC 4)
python_test(FILE dpd_stats.py MAX_NUM_PROC 4 LABELS long)
python_test(FILE hat.py MAX_NUM_PROC 4)
python_test(FILE analyze_energy.py MAX_NUM_PROC 2 GPU_SLOTS 1)
python_test(FILE analyze_mass_related.py MAX_NUM_PROC 4)
python_test(FILE rdf.py MAX_NUM_PROC 1)
python_test(FILE sf_simple_lattice.py MAX_NUM_PROC 1)
python_test(FILE coulomb_mixed_periodicity.py MAX_NUM_PROC 4)
python_test(FILE coulomb_cloud_wall_duplicated.py MAX_NUM_PROC 4 GPU_SLOTS 3)
python_test(FILE collision_detection.py MAX_NUM_PROC 4)
python_test(FILE collision_detection_interface.py MAX_NUM_PROC 2)
<<<<<<< HEAD
=======
python_test(FILE lb_get_u_at_pos.py MAX_NUM_PROC 4 GPU_SLOTS 1)
>>>>>>> b57dfd9b
python_test(FILE lj.py MAX_NUM_PROC 4)
python_test(FILE pairs.py MAX_NUM_PROC 4)
python_test(FILE polymer_linear.py MAX_NUM_PROC 4)
python_test(FILE polymer_diamond.py MAX_NUM_PROC 4)
python_test(FILE auto_exclusions.py MAX_NUM_PROC 4)
python_test(FILE observable_cylindrical.py MAX_NUM_PROC 4)
<<<<<<< HEAD
python_test(FILE observable_cylindricalLB.py MAX_NUM_PROC 2)
=======
python_test(FILE observable_cylindricalLB.py MAX_NUM_PROC 2 GPU_SLOTS 1)
>>>>>>> b57dfd9b
python_test(FILE analyze_chains.py MAX_NUM_PROC 1)
python_test(FILE analyze_distance.py MAX_NUM_PROC 2)
python_test(FILE analyze_acf.py MAX_NUM_PROC 1)
python_test(FILE comfixed.py MAX_NUM_PROC 2)
python_test(FILE rescale.py MAX_NUM_PROC 2)
python_test(FILE array_properties.py MAX_NUM_PROC 4)
python_test(FILE analyze_distribution.py MAX_NUM_PROC 1)
python_test(FILE observable_profile.py MAX_NUM_PROC 4)
<<<<<<< HEAD
python_test(FILE observable_profileLB.py MAX_NUM_PROC 2)
python_test(FILE rotate_system.py MAX_NUM_PROC 4)
python_test(FILE es_math.py MAX_NUM_PROC 1)
python_test(FILE random_pairs.py MAX_NUM_PROC 4)
python_test(FILE lb_electrohydrodynamics.py MAX_NUM_PROC 4)
=======
python_test(FILE observable_profileLB.py MAX_NUM_PROC 2 GPU_SLOTS 1)
python_test(FILE rotate_system.py MAX_NUM_PROC 4)
python_test(FILE es_math.py MAX_NUM_PROC 1)
python_test(FILE random_pairs.py MAX_NUM_PROC 4)
python_test(FILE lb_electrohydrodynamics.py MAX_NUM_PROC 4 GPU_SLOTS 1)
>>>>>>> b57dfd9b
python_test(FILE cluster_analysis.py MAX_NUM_PROC 4)
python_test(FILE pair_criteria.py MAX_NUM_PROC 4)
python_test(FILE actor.py MAX_NUM_PROC 1)
python_test(FILE drude.py MAX_NUM_PROC 2)
python_test(FILE thermostats_anisotropic.py MAX_NUM_PROC 4)
python_test(FILE thermalized_bond.py MAX_NUM_PROC 4)
python_test(FILE thole.py MAX_NUM_PROC 4)
python_test(FILE lb_slice.py MAX_NUM_PROC 1)
<<<<<<< HEAD
python_test(FILE lb_boundary_velocity.py MAX_NUM_PROC 1)
# python_test(FILE lb_boundary_volume_force.py MAX_NUM_PROC 2) # TODO WALBERLA
python_test(FILE lb_circular_couette.py MAX_NUM_PROC 2)
python_test(FILE lb_thermo_virtual.py MAX_NUM_PROC 2)
python_test(FILE lb_poiseuille.py MAX_NUM_PROC 4)
python_test(FILE lb_poiseuille_cylinder.py MAX_NUM_PROC 2)
python_test(FILE lb_interpolation.py MAX_NUM_PROC 4)
=======
python_test(FILE lb_switch.py MAX_NUM_PROC 1 GPU_SLOTS 1)
python_test(FILE lb_boundary_velocity.py MAX_NUM_PROC 1)
python_test(FILE lb_boundary_volume_force.py MAX_NUM_PROC 4)
python_test(FILE lb_circular_couette.py MAX_NUM_PROC 2 GPU_SLOTS 1)
python_test(FILE lb_thermo_virtual.py MAX_NUM_PROC 2 GPU_SLOTS 1)
python_test(FILE lb_poiseuille.py MAX_NUM_PROC 4 GPU_SLOTS 1)
python_test(FILE lb_poiseuille_cylinder.py MAX_NUM_PROC 2 GPU_SLOTS 1)
python_test(FILE lb_interpolation.py MAX_NUM_PROC 4 GPU_SLOTS 1)
>>>>>>> b57dfd9b
python_test(FILE analyze_gyration_tensor.py MAX_NUM_PROC 1)
python_test(FILE oif_volume_conservation.py MAX_NUM_PROC 2)
python_test(FILE simple_pore.py MAX_NUM_PROC 1)
python_test(FILE field_test.py MAX_NUM_PROC 1)
<<<<<<< HEAD
python_test(FILE lb_boundary.py MAX_NUM_PROC 2)
python_test(FILE lb_streaming.py MAX_NUM_PROC 4)
python_test(FILE lb_shear.py MAX_NUM_PROC 2)
python_test(FILE lb_thermostat.py MAX_NUM_PROC 2)
# python_test(FILE lb_buoyancy_force.py MAX_NUM_PROC 2) # TODO WALBERLA
python_test(FILE lb_momentum_conservation.py MAX_NUM_PROC 2 LABELS long)
python_test(FILE lb_momentum_conservation.py MAX_NUM_PROC 1 LABELS long SUFFIX 1_core)
python_test(FILE p3m_electrostatic_pressure.py MAX_NUM_PROC 2 LABELS gpu)
python_test(FILE p3m_madelung.py MAX_NUM_PROC 2 LABELS gpu long)
=======
python_test(FILE lb_boundary.py MAX_NUM_PROC 2 GPU_SLOTS 1)
python_test(FILE lb_streaming.py MAX_NUM_PROC 4 GPU_SLOTS 1)
python_test(FILE lb_shear.py MAX_NUM_PROC 2 GPU_SLOTS 1)
python_test(FILE lb_thermostat.py MAX_NUM_PROC 2 GPU_SLOTS 1)
python_test(FILE lb_buoyancy_force.py MAX_NUM_PROC 4 GPU_SLOTS 1)
python_test(FILE lb_momentum_conservation.py MAX_NUM_PROC 4 GPU_SLOTS 1)
python_test(FILE lb_momentum_conservation.py MAX_NUM_PROC 1 GPU_SLOTS 1 SUFFIX
            1_core)
python_test(FILE p3m_electrostatic_pressure.py MAX_NUM_PROC 2 GPU_SLOTS 1)
python_test(FILE p3m_madelung.py MAX_NUM_PROC 2 GPU_SLOTS 2 LABELS long)
>>>>>>> b57dfd9b
python_test(FILE sigint.py DEPENDENCIES sigint_child.py MAX_NUM_PROC 1)
python_test(FILE lb_density.py MAX_NUM_PROC 2)
python_test(FILE observable_chain.py MAX_NUM_PROC 4)
python_test(FILE mpiio.py MAX_NUM_PROC 4)
python_test(FILE mpiio_exceptions.py MAX_NUM_PROC 1)
python_test(FILE gpu_availability.py MAX_NUM_PROC 2 GPU_SLOTS 1)
python_test(FILE features.py MAX_NUM_PROC 1)
python_test(FILE decorators.py MAX_NUM_PROC 1)
python_test(FILE galilei.py MAX_NUM_PROC 4)
python_test(FILE linear_momentum.py MAX_NUM_PROC 4)
<<<<<<< HEAD
python_test(FILE linear_momentum_lb.py MAX_NUM_PROC 2)
python_test(FILE mmm1d.py MAX_NUM_PROC 2 LABELS gpu)
=======
python_test(FILE linear_momentum_lb.py MAX_NUM_PROC 2 GPU_SLOTS 1)
python_test(FILE mmm1d.py MAX_NUM_PROC 2 GPU_SLOTS 1)
>>>>>>> b57dfd9b
python_test(FILE stokesian_dynamics.py MAX_NUM_PROC 2 LABELS long)
python_test(FILE stokesian_thermostat.py MAX_NUM_PROC 2)
python_test(FILE elc.py MAX_NUM_PROC 2 GPU_SLOTS 1)
python_test(FILE elc_vs_analytic.py MAX_NUM_PROC 2 GPU_SLOTS 1)
python_test(FILE rotation.py MAX_NUM_PROC 1)
python_test(FILE shapes.py MAX_NUM_PROC 1)
python_test(FILE h5md.py MAX_NUM_PROC 2)
python_test(FILE h5md.py MAX_NUM_PROC 1 SUFFIX 1_core)
python_test(FILE p3m_fft.py MAX_NUM_PROC 6)
if(${ESPRESSO_TEST_NP} GREATER_EQUAL 8)
  python_test(FILE p3m_fft.py MAX_NUM_PROC 8 SUFFIX 8_cores)
endif()
python_test(FILE p3m_tuning_exceptions.py MAX_NUM_PROC 1 GPU_SLOTS 1)
python_test(FILE integrator_exceptions.py MAX_NUM_PROC 1)
python_test(FILE utils.py MAX_NUM_PROC 1)
python_test(FILE npt_thermostat.py MAX_NUM_PROC 4)
python_test(FILE box_geometry.py MAX_NUM_PROC 1)
python_test(FILE ek_interface.py MAX_NUM_PROC 2)
python_test(FILE ek_diffusion.py MAX_NUM_PROC 1)
python_test(FILE ek_noflux.py MAX_NUM_PROC 1)
python_test(FILE ek_eof.py MAX_NUM_PROC 1)
python_test(FILE ek_vtk.py MAX_NUM_PROC 1)
python_test(FILE ek_fixedflux.py MAX_NUM_PROC 1)
python_test(FILE ek_bulk_reactions.py MAX_NUM_PROC 1)
python_test(FILE ek_indexed_reactions.py MAX_NUM_PROC 1)
python_test(FILE ek_fixeddensity.py MAX_NUM_PROC 1)
python_test(FILE ek_boundary.py MAX_NUM_PROC 2)

set(ESPRESSO_CTEST_RESOURCE_SPEC_FILE resources.json)
configure_file(
  ${CMAKE_CURRENT_SOURCE_DIR}/${ESPRESSO_CTEST_RESOURCE_SPEC_FILE}
  ${CMAKE_CURRENT_BINARY_DIR}/${ESPRESSO_CTEST_RESOURCE_SPEC_FILE} COPYONLY)
add_custom_target(
  python_test_data
  COMMAND ${CMAKE_COMMAND} -E copy_directory ${CMAKE_CURRENT_SOURCE_DIR}/data
          ${CMAKE_CURRENT_BINARY_DIR}/data
  COMMAND ${CMAKE_COMMAND} -E copy ${CMAKE_CURRENT_SOURCE_DIR}/tests_common.py
          ${CMAKE_CURRENT_BINARY_DIR}
  COMMAND
    ${CMAKE_COMMAND} -E copy ${CMAKE_CURRENT_SOURCE_DIR}/unittest_decorators.py
    ${CMAKE_CURRENT_BINARY_DIR}
  COMMAND
    ${CMAKE_COMMAND} -E copy ${CMAKE_CURRENT_SOURCE_DIR}/thermostats_common.py
    ${CMAKE_CURRENT_BINARY_DIR})

add_custom_target(
  check_python_parallel_odd
  COMMAND
    ${CMAKE_CTEST_COMMAND} --timeout ${ESPRESSO_TEST_TIMEOUT} -L parallel_odd
    --resource-spec-file ${ESPRESSO_CTEST_RESOURCE_SPEC_FILE}
    ${ESPRESSO_CTEST_ARGS} --output-on-failure)
add_dependencies(check_python_parallel_odd pypresso python_test_data)
add_custom_target(
  check_python_gpu
  COMMAND
    ${CMAKE_CTEST_COMMAND} --timeout ${ESPRESSO_TEST_TIMEOUT} -L gpu
    --resource-spec-file ${ESPRESSO_CTEST_RESOURCE_SPEC_FILE}
    ${ESPRESSO_CTEST_ARGS} --output-on-failure)
add_dependencies(check_python_gpu pypresso python_test_data)

add_custom_target(
  check_python_skip_long
  COMMAND
    ${CMAKE_CTEST_COMMAND} --timeout ${ESPRESSO_TEST_TIMEOUT} -LE long
    --resource-spec-file ${ESPRESSO_CTEST_RESOURCE_SPEC_FILE}
    ${ESPRESSO_CTEST_ARGS} --output-on-failure)
add_dependencies(check_python_skip_long pypresso python_test_data)

add_custom_target(
  check_python
  COMMAND
    ${CMAKE_CTEST_COMMAND} --timeout ${ESPRESSO_TEST_TIMEOUT}
    --resource-spec-file ${ESPRESSO_CTEST_RESOURCE_SPEC_FILE}
    ${ESPRESSO_CTEST_ARGS} --output-on-failure)
add_dependencies(check_python pypresso python_test_data)
add_dependencies(check check_python)<|MERGE_RESOLUTION|>--- conflicted
+++ resolved
@@ -179,23 +179,12 @@
 # feature with zero or more options; separate features with 2 underscores and
 # options with 1 underscore (options can appear in any order). For example,
 # "p3m_cpu__lb_cpu_ascii" generates modes P3M, P3M.CPU, LB, LB.CPU, LB.ASCII.
-checkpoint_test(MODES therm_lb__p3m_cpu__lj__lb_walberla_cpu_ascii SUFFIX 1_core
-                MAX_NUM_PROC 1)
-<<<<<<< HEAD
-checkpoint_test(MODES therm_lb__p3m_cpu__lj__lb_walberla_cpu_ascii
-                MAX_NUM_PROC 4)
-checkpoint_test(MODES therm_lb__elc_cpu__lj__lb_walberla_cpu_binary
-                MAX_NUM_PROC 4)
-checkpoint_test(MODES therm_lb__elc_gpu__lj__lb_walberla_cpu_ascii LABELS gpu
-                MAX_NUM_PROC 4)
-checkpoint_test(MODES therm_lb__p3m_gpu__lj__lb_walberla_cpu_binary LABELS gpu
-                MAX_NUM_PROC 4)
-=======
-checkpoint_test(MODES therm_lb__p3m_cpu__lj__lb_cpu_ascii)
-checkpoint_test(MODES therm_lb__elc_cpu__lj__lb_cpu_binary)
-checkpoint_test(MODES therm_lb__elc_gpu__lj__lb_gpu_ascii GPU_SLOTS 3)
-checkpoint_test(MODES therm_lb__p3m_gpu__lj__lb_gpu_binary GPU_SLOTS 3)
->>>>>>> b57dfd9b
+checkpoint_test(MODES therm_lb__p3m_cpu__lj__lb_walberla_cpu_ascii SUFFIX
+                1_core MAX_NUM_PROC 1)
+checkpoint_test(MODES therm_lb__p3m_cpu__lj__lb_walberla_cpu_ascii)
+checkpoint_test(MODES therm_lb__elc_cpu__lj__lb_walberla_cpu_binary)
+checkpoint_test(MODES therm_lb__elc_gpu__lj__lb_walberla_cpu_ascii GPU_SLOTS 3)
+checkpoint_test(MODES therm_lb__p3m_gpu__lj__lb_walberla_cpu_binary GPU_SLOTS 3)
 checkpoint_test(MODES therm_npt__int_npt)
 checkpoint_test(MODES int_sd__lj)
 checkpoint_test(MODES dp3m_cpu__therm_langevin__int_nvt)
@@ -223,13 +212,8 @@
 python_test(FILE dds-and-bh-gpu.py MAX_NUM_PROC 4 GPU_SLOTS 3)
 python_test(FILE electrostatic_interactions.py MAX_NUM_PROC 2)
 python_test(FILE engine_langevin.py MAX_NUM_PROC 4)
-<<<<<<< HEAD
-python_test(FILE engine_lb.py MAX_NUM_PROC 2)
-python_test(FILE engine_lb.py MAX_NUM_PROC 1 SUFFIX 1_core)
-=======
 python_test(FILE engine_lb.py MAX_NUM_PROC 2 GPU_SLOTS 1)
 python_test(FILE engine_lb.py MAX_NUM_PROC 1 GPU_SLOTS 1 SUFFIX 1_core)
->>>>>>> b57dfd9b
 python_test(FILE icc.py MAX_NUM_PROC 4)
 python_test(FILE icc_interface.py MAX_NUM_PROC 1 GPU_SLOTS 1)
 python_test(FILE mass-and-rinertia_per_particle.py MAX_NUM_PROC 2 LABELS long)
@@ -265,23 +249,12 @@
 python_test(FILE constant_pH_stats.py MAX_NUM_PROC 4 LABELS long)
 python_test(FILE canonical_ensemble.py MAX_NUM_PROC 2)
 python_test(FILE writevtf.py MAX_NUM_PROC 4)
-<<<<<<< HEAD
-# python_test(FILE lb_stokes_sphere.py MAX_NUM_PROC 4 LABELS gpu long) # TODO WALBERLA
-python_test(FILE lb_pressure_tensor.py MAX_NUM_PROC 1 LABELS gpu long)
-# python_test(FILE ek_fluctuations.py MAX_NUM_PROC 1 LABELS gpu) # TODO WALBERLA
-# python_test(FILE ek_charged_plate.py MAX_NUM_PROC 1 LABELS gpu) # TODO WALBERLA
-=======
-python_test(FILE lb_stokes_sphere.py MAX_NUM_PROC 4 GPU_SLOTS 1 LABELS long)
-python_test(FILE lb_pressure_tensor.py MAX_NUM_PROC 1 GPU_SLOTS 3 LABELS long)
-python_test(FILE ek_fluctuations.py MAX_NUM_PROC 1 GPU_SLOTS 1)
-python_test(FILE ek_charged_plate.py MAX_NUM_PROC 1 GPU_SLOTS 1)
-python_test(FILE ek_eof_one_species.py MAX_NUM_PROC 1 GPU_SLOTS 2 SUFFIX x
-            ARGUMENTS Test__axis_x DEPENDENCIES unittest_generator.py)
-python_test(FILE ek_eof_one_species.py MAX_NUM_PROC 1 GPU_SLOTS 2 SUFFIX y
-            ARGUMENTS Test__axis_y DEPENDENCIES unittest_generator.py)
-python_test(FILE ek_eof_one_species.py MAX_NUM_PROC 1 GPU_SLOTS 2 SUFFIX z
-            ARGUMENTS Test__axis_z DEPENDENCIES unittest_generator.py)
->>>>>>> b57dfd9b
+# python_test(FILE lb_stokes_sphere.py MAX_NUM_PROC 4 GPU_SLOTS 1 LABELS long) #
+# TODO WALBERLA
+python_test(FILE lb_pressure_tensor.py MAX_NUM_PROC 1 GPU_SLOTS 3 LABELS long
+)# TODO WALBERLA
+# python_test(FILE ek_fluctuations.py MAX_NUM_PROC 1) # TODO WALBERLA
+# python_test(FILE ek_charged_plate.py MAX_NUM_PROC 1) # TODO WALBERLA
 python_test(FILE exclusions.py MAX_NUM_PROC 2)
 python_test(FILE langevin_thermostat.py MAX_NUM_PROC 1)
 python_test(FILE langevin_thermostat_stats.py MAX_NUM_PROC 1 LABELS long)
@@ -293,14 +266,8 @@
 python_test(FILE lb_planar_couette.py MAX_NUM_PROC 1)
 python_test(FILE nsquare.py MAX_NUM_PROC 4)
 python_test(FILE virtual_sites_relative.py MAX_NUM_PROC 2)
-<<<<<<< HEAD
-python_test(FILE virtual_sites_tracers_walberla.py MAX_NUM_PROC 2
-=======
-python_test(FILE virtual_sites_tracers.py MAX_NUM_PROC 2 DEPENDENCIES
+python_test(FILE virtual_sites_tracers_walberla.py MAX_NUM_PROC 2 DEPENDENCIES
             virtual_sites_tracers_common.py)
-python_test(FILE virtual_sites_tracers_gpu.py MAX_NUM_PROC 2 GPU_SLOTS 1
->>>>>>> b57dfd9b
-            DEPENDENCIES virtual_sites_tracers_common.py)
 python_test(FILE regular_decomposition.py MAX_NUM_PROC 4)
 python_test(FILE hybrid_decomposition.py MAX_NUM_PROC 1 SUFFIX 1_core)
 python_test(FILE hybrid_decomposition.py MAX_NUM_PROC 4)
@@ -311,24 +278,15 @@
 python_test(FILE dipolar_mdlc_p3m_scafacos_p2nfft.py MAX_NUM_PROC 1)
 python_test(FILE dipolar_direct_summation.py MAX_NUM_PROC 2 GPU_SLOTS 1)
 python_test(FILE dipolar_p3m.py MAX_NUM_PROC 2)
-<<<<<<< HEAD
-python_test(FILE dipolar_interface.py MAX_NUM_PROC 2 LABELS gpu)
-python_test(FILE coulomb_interface.py MAX_NUM_PROC 2 LABELS gpu)
-python_test(FILE lattice.py MAX_NUM_PROC 4)
-python_test(FILE lb.py MAX_NUM_PROC 2)
-python_test(FILE lb_walberla.py MAX_NUM_PROC 2)
-python_test(FILE lb_stats.py MAX_NUM_PROC 2 LABELS long)
-python_test(FILE lb_stats.py MAX_NUM_PROC 1 LABELS long SUFFIX 1_core)
-python_test(FILE lb_vtk.py MAX_NUM_PROC 1) # TODO walberla
-=======
 python_test(FILE dipolar_interface.py MAX_NUM_PROC 2 GPU_SLOTS 1)
 python_test(FILE coulomb_interface.py MAX_NUM_PROC 2 GPU_SLOTS 1)
+python_test(FILE lattice.py MAX_NUM_PROC 4)
 python_test(FILE lb.py MAX_NUM_PROC 2 GPU_SLOTS 1)
+python_test(FILE lb_walberla.py MAX_NUM_PROC 2)
 python_test(FILE lb_stats.py MAX_NUM_PROC 2 GPU_SLOTS 2 LABELS long)
 python_test(FILE lb_stats.py MAX_NUM_PROC 1 GPU_SLOTS 2 LABELS long SUFFIX
             1_core)
-python_test(FILE lb_vtk.py MAX_NUM_PROC 2 GPU_SLOTS 1)
->>>>>>> b57dfd9b
+python_test(FILE lb_vtk.py MAX_NUM_PROC 1 GPU_SLOTS 1) # TODO walberla
 python_test(FILE force_cap.py MAX_NUM_PROC 2)
 python_test(FILE dpd.py MAX_NUM_PROC 4)
 python_test(FILE dpd_stats.py MAX_NUM_PROC 4 LABELS long)
@@ -341,21 +299,13 @@
 python_test(FILE coulomb_cloud_wall_duplicated.py MAX_NUM_PROC 4 GPU_SLOTS 3)
 python_test(FILE collision_detection.py MAX_NUM_PROC 4)
 python_test(FILE collision_detection_interface.py MAX_NUM_PROC 2)
-<<<<<<< HEAD
-=======
-python_test(FILE lb_get_u_at_pos.py MAX_NUM_PROC 4 GPU_SLOTS 1)
->>>>>>> b57dfd9b
 python_test(FILE lj.py MAX_NUM_PROC 4)
 python_test(FILE pairs.py MAX_NUM_PROC 4)
 python_test(FILE polymer_linear.py MAX_NUM_PROC 4)
 python_test(FILE polymer_diamond.py MAX_NUM_PROC 4)
 python_test(FILE auto_exclusions.py MAX_NUM_PROC 4)
 python_test(FILE observable_cylindrical.py MAX_NUM_PROC 4)
-<<<<<<< HEAD
-python_test(FILE observable_cylindricalLB.py MAX_NUM_PROC 2)
-=======
 python_test(FILE observable_cylindricalLB.py MAX_NUM_PROC 2 GPU_SLOTS 1)
->>>>>>> b57dfd9b
 python_test(FILE analyze_chains.py MAX_NUM_PROC 1)
 python_test(FILE analyze_distance.py MAX_NUM_PROC 2)
 python_test(FILE analyze_acf.py MAX_NUM_PROC 1)
@@ -364,19 +314,11 @@
 python_test(FILE array_properties.py MAX_NUM_PROC 4)
 python_test(FILE analyze_distribution.py MAX_NUM_PROC 1)
 python_test(FILE observable_profile.py MAX_NUM_PROC 4)
-<<<<<<< HEAD
-python_test(FILE observable_profileLB.py MAX_NUM_PROC 2)
-python_test(FILE rotate_system.py MAX_NUM_PROC 4)
-python_test(FILE es_math.py MAX_NUM_PROC 1)
-python_test(FILE random_pairs.py MAX_NUM_PROC 4)
-python_test(FILE lb_electrohydrodynamics.py MAX_NUM_PROC 4)
-=======
 python_test(FILE observable_profileLB.py MAX_NUM_PROC 2 GPU_SLOTS 1)
 python_test(FILE rotate_system.py MAX_NUM_PROC 4)
 python_test(FILE es_math.py MAX_NUM_PROC 1)
 python_test(FILE random_pairs.py MAX_NUM_PROC 4)
 python_test(FILE lb_electrohydrodynamics.py MAX_NUM_PROC 4 GPU_SLOTS 1)
->>>>>>> b57dfd9b
 python_test(FILE cluster_analysis.py MAX_NUM_PROC 4)
 python_test(FILE pair_criteria.py MAX_NUM_PROC 4)
 python_test(FILE actor.py MAX_NUM_PROC 1)
@@ -385,50 +327,29 @@
 python_test(FILE thermalized_bond.py MAX_NUM_PROC 4)
 python_test(FILE thole.py MAX_NUM_PROC 4)
 python_test(FILE lb_slice.py MAX_NUM_PROC 1)
-<<<<<<< HEAD
 python_test(FILE lb_boundary_velocity.py MAX_NUM_PROC 1)
 # python_test(FILE lb_boundary_volume_force.py MAX_NUM_PROC 2) # TODO WALBERLA
-python_test(FILE lb_circular_couette.py MAX_NUM_PROC 2)
-python_test(FILE lb_thermo_virtual.py MAX_NUM_PROC 2)
-python_test(FILE lb_poiseuille.py MAX_NUM_PROC 4)
-python_test(FILE lb_poiseuille_cylinder.py MAX_NUM_PROC 2)
-python_test(FILE lb_interpolation.py MAX_NUM_PROC 4)
-=======
-python_test(FILE lb_switch.py MAX_NUM_PROC 1 GPU_SLOTS 1)
-python_test(FILE lb_boundary_velocity.py MAX_NUM_PROC 1)
-python_test(FILE lb_boundary_volume_force.py MAX_NUM_PROC 4)
 python_test(FILE lb_circular_couette.py MAX_NUM_PROC 2 GPU_SLOTS 1)
 python_test(FILE lb_thermo_virtual.py MAX_NUM_PROC 2 GPU_SLOTS 1)
 python_test(FILE lb_poiseuille.py MAX_NUM_PROC 4 GPU_SLOTS 1)
 python_test(FILE lb_poiseuille_cylinder.py MAX_NUM_PROC 2 GPU_SLOTS 1)
 python_test(FILE lb_interpolation.py MAX_NUM_PROC 4 GPU_SLOTS 1)
->>>>>>> b57dfd9b
 python_test(FILE analyze_gyration_tensor.py MAX_NUM_PROC 1)
 python_test(FILE oif_volume_conservation.py MAX_NUM_PROC 2)
 python_test(FILE simple_pore.py MAX_NUM_PROC 1)
 python_test(FILE field_test.py MAX_NUM_PROC 1)
-<<<<<<< HEAD
-python_test(FILE lb_boundary.py MAX_NUM_PROC 2)
-python_test(FILE lb_streaming.py MAX_NUM_PROC 4)
-python_test(FILE lb_shear.py MAX_NUM_PROC 2)
-python_test(FILE lb_thermostat.py MAX_NUM_PROC 2)
-# python_test(FILE lb_buoyancy_force.py MAX_NUM_PROC 2) # TODO WALBERLA
-python_test(FILE lb_momentum_conservation.py MAX_NUM_PROC 2 LABELS long)
-python_test(FILE lb_momentum_conservation.py MAX_NUM_PROC 1 LABELS long SUFFIX 1_core)
-python_test(FILE p3m_electrostatic_pressure.py MAX_NUM_PROC 2 LABELS gpu)
-python_test(FILE p3m_madelung.py MAX_NUM_PROC 2 LABELS gpu long)
-=======
 python_test(FILE lb_boundary.py MAX_NUM_PROC 2 GPU_SLOTS 1)
 python_test(FILE lb_streaming.py MAX_NUM_PROC 4 GPU_SLOTS 1)
 python_test(FILE lb_shear.py MAX_NUM_PROC 2 GPU_SLOTS 1)
 python_test(FILE lb_thermostat.py MAX_NUM_PROC 2 GPU_SLOTS 1)
-python_test(FILE lb_buoyancy_force.py MAX_NUM_PROC 4 GPU_SLOTS 1)
-python_test(FILE lb_momentum_conservation.py MAX_NUM_PROC 4 GPU_SLOTS 1)
-python_test(FILE lb_momentum_conservation.py MAX_NUM_PROC 1 GPU_SLOTS 1 SUFFIX
-            1_core)
+# python_test(FILE lb_buoyancy_force.py MAX_NUM_PROC 2 GPU_SLOTS 1) # TODO
+# WALBERLA
+python_test(FILE lb_momentum_conservation.py MAX_NUM_PROC 2 GPU_SLOTS 1 LABELS
+            long)
+python_test(FILE lb_momentum_conservation.py MAX_NUM_PROC 1 GPU_SLOTS 1 LABELS
+            long SUFFIX 1_core)
 python_test(FILE p3m_electrostatic_pressure.py MAX_NUM_PROC 2 GPU_SLOTS 1)
 python_test(FILE p3m_madelung.py MAX_NUM_PROC 2 GPU_SLOTS 2 LABELS long)
->>>>>>> b57dfd9b
 python_test(FILE sigint.py DEPENDENCIES sigint_child.py MAX_NUM_PROC 1)
 python_test(FILE lb_density.py MAX_NUM_PROC 2)
 python_test(FILE observable_chain.py MAX_NUM_PROC 4)
@@ -439,13 +360,8 @@
 python_test(FILE decorators.py MAX_NUM_PROC 1)
 python_test(FILE galilei.py MAX_NUM_PROC 4)
 python_test(FILE linear_momentum.py MAX_NUM_PROC 4)
-<<<<<<< HEAD
-python_test(FILE linear_momentum_lb.py MAX_NUM_PROC 2)
-python_test(FILE mmm1d.py MAX_NUM_PROC 2 LABELS gpu)
-=======
 python_test(FILE linear_momentum_lb.py MAX_NUM_PROC 2 GPU_SLOTS 1)
 python_test(FILE mmm1d.py MAX_NUM_PROC 2 GPU_SLOTS 1)
->>>>>>> b57dfd9b
 python_test(FILE stokesian_dynamics.py MAX_NUM_PROC 2 LABELS long)
 python_test(FILE stokesian_thermostat.py MAX_NUM_PROC 2)
 python_test(FILE elc.py MAX_NUM_PROC 2 GPU_SLOTS 1)
