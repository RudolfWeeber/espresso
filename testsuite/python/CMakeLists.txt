--- conflicted
+++ resolved
@@ -94,19 +94,12 @@
 # "p3m_cpu__lb_cpu_ascii" generates modes P3M, P3M.CPU, LB, LB.CPU, LB.ASCII.
 checkpoint_test(MODES therm_lb__p3m_cpu__lj__lb_walberla_cpu_ascii SUFFIX 1_core
                 MAX_NUM_PROC 1)
-<<<<<<< HEAD
 checkpoint_test(MODES therm_lb__p3m_cpu__lj__lb_walberla_cpu_ascii
                 MAX_NUM_PROC 2)
 checkpoint_test(MODES therm_lb__elc_cpu__lj__lb_walberla_cpu_binary
                 MAX_NUM_PROC 2)
-# checkpoint_test(MODES therm_lb__elc_cpu__lj__lb_walberla_gpu_ascii LABELS gpu) # TODO WALBERLA
+# checkpoint_test(MODES therm_lb__elc_gpu__lj__lb_walberla_gpu_ascii LABELS gpu) # TODO WALBERLA
 # checkpoint_test(MODES therm_lb__p3m_gpu__lj__lb_walberla_gpu_binary LABELS gpu) # TODO WALBERLA
-=======
-checkpoint_test(MODES therm_lb__p3m_cpu__lj__lb_cpu_ascii)
-checkpoint_test(MODES therm_lb__elc_cpu__lj__lb_cpu_binary)
-checkpoint_test(MODES therm_lb__elc_gpu__lj__lb_gpu_ascii LABELS gpu)
-checkpoint_test(MODES therm_lb__p3m_gpu__lj__lb_gpu_binary LABELS gpu)
->>>>>>> 58cfc203
 checkpoint_test(MODES therm_npt__int_npt)
 checkpoint_test(MODES int_sd__lj)
 checkpoint_test(MODES dp3m_cpu__therm_langevin__int_nvt)
@@ -133,13 +126,8 @@
 python_test(FILE dds-and-bh-gpu.py MAX_NUM_PROC 4 LABELS gpu)
 python_test(FILE electrostatic_interactions.py MAX_NUM_PROC 2)
 python_test(FILE engine_langevin.py MAX_NUM_PROC 4)
-<<<<<<< HEAD
 python_test(FILE engine_lb.py MAX_NUM_PROC 2)
 python_test(FILE engine_lb.py MAX_NUM_PROC 1 SUFFIX n_square)
-=======
-python_test(FILE engine_lb.py MAX_NUM_PROC 2 LABELS gpu)
-python_test(FILE engine_lb.py MAX_NUM_PROC 1 LABELS gpu SUFFIX n_square)
->>>>>>> 58cfc203
 python_test(FILE icc.py MAX_NUM_PROC 4)
 python_test(FILE icc_interface.py MAX_NUM_PROC 1 LABELS gpu)
 python_test(FILE mass-and-rinertia_per_particle.py MAX_NUM_PROC 2 LABELS long)
@@ -205,26 +193,17 @@
 python_test(FILE dipolar_mdlc_p3m_scafacos_p2nfft.py MAX_NUM_PROC 1)
 python_test(FILE dipolar_direct_summation.py MAX_NUM_PROC 1 LABELS gpu)
 python_test(FILE dipolar_p3m.py MAX_NUM_PROC 2)
-<<<<<<< HEAD
-python_test(FILE dipolar_interface.py MAX_NUM_PROC 1 LABELS gpu)
-python_test(FILE dipolar_mpi_exceptions.py MAX_NUM_PROC 2)
+python_test(FILE dipolar_interface.py MAX_NUM_PROC 1 LABELS gpu SUFFIX
+            non_p3m_methods)
+python_test(FILE dipolar_interface.py MAX_NUM_PROC 2 LABELS gpu SUFFIX
+            p3m_methods)
+python_test(FILE coulomb_interface.py MAX_NUM_PROC 2 LABELS gpu)
 python_test(FILE lattice.py MAX_NUM_PROC 4)
 python_test(FILE lb.py MAX_NUM_PROC 2)
 python_test(FILE lb_walberla.py MAX_NUM_PROC 2)
 python_test(FILE lb_stats.py MAX_NUM_PROC 2 LABELS long)
 python_test(FILE lb_stats.py MAX_NUM_PROC 1 LABELS long SUFFIX n_square)
 python_test(FILE lb_vtk.py MAX_NUM_PROC 1)
-=======
-python_test(FILE dipolar_interface.py MAX_NUM_PROC 1 LABELS gpu SUFFIX
-            non_p3m_methods)
-python_test(FILE dipolar_interface.py MAX_NUM_PROC 2 LABELS gpu SUFFIX
-            p3m_methods)
-python_test(FILE coulomb_interface.py MAX_NUM_PROC 2 LABELS gpu)
-python_test(FILE lb.py MAX_NUM_PROC 2 LABELS gpu)
-python_test(FILE lb_stats.py MAX_NUM_PROC 2 LABELS gpu long)
-python_test(FILE lb_stats.py MAX_NUM_PROC 1 LABELS gpu long SUFFIX n_square)
-python_test(FILE lb_vtk.py MAX_NUM_PROC 2 LABELS gpu)
->>>>>>> 58cfc203
 python_test(FILE force_cap.py MAX_NUM_PROC 2)
 python_test(FILE dpd.py MAX_NUM_PROC 4)
 python_test(FILE dpd_stats.py MAX_NUM_PROC 4 LABELS long)
@@ -275,7 +254,6 @@
 python_test(FILE oif_volume_conservation.py MAX_NUM_PROC 2)
 python_test(FILE simple_pore.py MAX_NUM_PROC 1)
 python_test(FILE field_test.py MAX_NUM_PROC 1)
-<<<<<<< HEAD
 python_test(FILE lb_boundary.py MAX_NUM_PROC 2)
 python_test(FILE lb_streaming.py MAX_NUM_PROC 2)
 # python_test(FILE lb_shear.py MAX_NUM_PROC 2) # TODO WALBERLA (#4381)
@@ -283,18 +261,7 @@
 # python_test(FILE lb_buoyancy_force.py MAX_NUM_PROC 2) # TODO WALBERLA (dynamic UBB)
 python_test(FILE lb_momentum_conservation.py MAX_NUM_PROC 2 LABELS long)
 python_test(FILE lb_momentum_conservation.py MAX_NUM_PROC 1 LABELS long SUFFIX n_square)
-python_test(FILE p3m_electrostatic_pressure.py MAX_NUM_PROC 2)
-=======
-python_test(FILE lb_boundary.py MAX_NUM_PROC 2 LABELS gpu)
-python_test(FILE lb_streaming.py MAX_NUM_PROC 4 LABELS gpu)
-python_test(FILE lb_shear.py MAX_NUM_PROC 2 LABELS gpu)
-python_test(FILE lb_thermostat.py MAX_NUM_PROC 2 LABELS gpu)
-python_test(FILE lb_buoyancy_force.py MAX_NUM_PROC 4 LABELS gpu)
-python_test(FILE lb_momentum_conservation.py MAX_NUM_PROC 4 LABELS gpu)
-python_test(FILE lb_momentum_conservation.py MAX_NUM_PROC 1 LABELS gpu SUFFIX
-            n_square)
 python_test(FILE p3m_electrostatic_pressure.py MAX_NUM_PROC 2 LABELS gpu)
->>>>>>> 58cfc203
 python_test(FILE sigint.py DEPENDENCIES sigint_child.py MAX_NUM_PROC 1)
 python_test(FILE lb_density.py MAX_NUM_PROC 2)
 python_test(FILE observable_chain.py MAX_NUM_PROC 4)
@@ -305,14 +272,8 @@
 python_test(FILE decorators.py MAX_NUM_PROC 1)
 python_test(FILE galilei.py MAX_NUM_PROC 4)
 python_test(FILE linear_momentum.py MAX_NUM_PROC 4)
-<<<<<<< HEAD
 python_test(FILE linear_momentum_lb.py MAX_NUM_PROC 2)
-python_test(FILE mmm1d.py MAX_NUM_PROC 2)
-python_test(FILE mmm1d_gpu.py MAX_NUM_PROC 1 LABELS gpu)
-=======
-python_test(FILE linear_momentum_lb.py MAX_NUM_PROC 2 LABELS gpu)
 python_test(FILE mmm1d.py MAX_NUM_PROC 2 LABELS gpu)
->>>>>>> 58cfc203
 python_test(FILE stokesian_dynamics.py MAX_NUM_PROC 2 LABELS long)
 python_test(FILE stokesian_thermostat.py MAX_NUM_PROC 2)
 python_test(FILE elc.py MAX_NUM_PROC 2 LABELS gpu)
