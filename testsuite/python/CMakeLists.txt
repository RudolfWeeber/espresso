set(py_tests  bondedInteractions.py
              cellsystem.py
              coulomb_cloud_wall.py
              correlation.py
              electrostaticInteractions.py
              engine_langevin.py
              engine_lb.py
              ewald_gpu.py
              magnetostaticInteractions.py
              nonBondedInteractions.py
              observables.py
              p3m_gpu.py
              particle.py
<<<<<<< HEAD
	            tabulated.py
=======
	      tabulated.py
	      reaction_ensemble.py
>>>>>>> c50f62e8
)
if(PY_H5PY)
  set(py_tests ${py_tests} h5md.py)
endif(PY_H5PY)
add_custom_target(python_tests
                  COMMAND ${CMAKE_COMMAND} -E copy_directory ${CMAKE_CURRENT_SOURCE_DIR} ${CMAKE_CURRENT_BINARY_DIR})

foreach(testfile ${py_tests})
  get_filename_component(basename ${testfile} NAME_WE)
  add_test(${basename} ${CMAKE_BINARY_DIR}/pypresso ${testfile})
endforeach(testfile ${py_tests})

add_custom_target(check_python COMMAND ${CMAKE_CTEST_COMMAND})
add_dependencies(check_python pypresso python_tests)
add_dependencies(check check_python)<|MERGE_RESOLUTION|>--- conflicted
+++ resolved
@@ -11,12 +11,8 @@
               observables.py
               p3m_gpu.py
               particle.py
-<<<<<<< HEAD
 	            tabulated.py
-=======
-	      tabulated.py
-	      reaction_ensemble.py
->>>>>>> c50f62e8
+              reaction_ensemble.py
 )
 if(PY_H5PY)
   set(py_tests ${py_tests} h5md.py)
