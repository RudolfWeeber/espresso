
#
# Copyright (C) 2013,2014,2015,2016 The ESPResSo project
#
# This file is part of ESPResSo.
#
# ESPResSo is free software: you can redistribute it and/or modify
# it under the terms of the GNU General Public License as published by
# the Free Software Foundation, either version 3 of the License, or
# (at your option) any later version.
#
# ESPResSo is distributed in the hope that it will be useful,
# but WITHOUT ANY WARRANTY; without even the implied warranty of
# MERCHANTABILITY or FITNESS FOR A PARTICULAR PURPOSE.  See the
# GNU General Public License for more details.
#
# You should have received a copy of the GNU General Public License
# along with this program.  If not, see <http://www.gnu.org/licenses/>.
#
# Tests particle property setters/getters
from __future__ import print_function
import unittest as ut
import espressomd
import numpy as np
from espressomd.interactions import FeneBond
from tests_common import verify_lj_forces
from numpy import random


@ut.skipIf(not espressomd.has_features("VIRTUAL_SITES_RELATIVE"),
           "Test requires VIRTUAL_SITES_RELATIVE")
class VirtualSites(ut.TestCase):
    s = espressomd.System()
<<<<<<< HEAD
    s.seed = s.cell_system.get_state()['n_nodes'] * [1234]
=======
    s.seed = range(s.cell_system.get_state()["n_nodes"])

    @classmethod
    def setUpClass(cls):
        np.random.seed(42)
>>>>>>> 8b701672

    def multiply_quaternions(self, a, b):
        return np.array(
            (a[0] * b[0] - a[1] * b[1] - a[2] * b[2] - a[3] * b[3],
             a[0] * b[1] + a[1] * b[0] + a[2] * b[3] - a[3] * b[2],
                a[0] * b[2] + a[2] * b[0] + a[3] * b[1] - a[1] * b[3],
                a[0] * b[3] + a[3] * b[0] + a[1] * b[2] - a[2] * b[1]))

    def director_from_quaternion(self, quat):
        return np.array((
            2 * (quat[1] * quat[3] + quat[0] * quat[2]),
            2 * (quat[2] * quat[3] - quat[0] * quat[1]),
            (quat[0] * quat[0] - quat[1] * quat[1] - quat[2] * quat[2] + quat[3] * quat[3])))

    def verify_vs(self, vs):
        """Verify vs position and (if compiled in) velocity."""
        self.assertEqual(vs.virtual, 1)

        vs_r = vs.vs_relative

        # Get related particle
        rel = self.s.part[vs_r[0]]

        # Distance
        d = self.s.distance(rel, vs)
        v_d = self.s.distance_vec(rel, vs)
        # Check distance
        self.assertAlmostEqual(d, vs_r[1], places=6)

        # check velocity
        if not espressomd.has_features("VIRTUAL_SITES_NO_VELOCITY"):
            self.assertLessEqual(np.linalg.norm(
                vs.v - rel.v - np.cross(rel.omega_lab, v_d)), 1E-6)

        # Check position
        self.assertLess(np.linalg.norm(
            v_d - vs_r[1] * self.director_from_quaternion(
                self.multiply_quaternions(rel.quat, vs_r[2]))), 1E-6)

    def test_pos_vel_forces(self):
        s = self.s
        s.box_l = 10,10,10
        s.part.clear()
        s.time_step = 0.008
        s.part.clear()
        s.thermostat.turn_off()
        s.non_bonded_inter[0, 0].lennard_jones.set_params(
            epsilon=0, sigma=0, cutoff=0, shift=0)

        # Check setting of min_global_cut
        s.min_global_cut = 0.23
        self.assertEqual(s.min_global_cut, 0.23)

        # Place central particle + 3 vs
        s.part.add(rotation=(1,1,1),pos=(0.5, 0.5, 0.5), id=1, quat=(
            1, 0, 0, 0), omega_lab=(1, 2, 3))
        pos2 = (0.5, 0.4, 0.5)
        pos3 = (0.3, 0.5, 0.4)
        pos4 = (0.5, 0.5, 0.5)
        cur_id = 2
        for pos in pos2, pos3, pos4:
            s.part.add(rotation=(1,1,1), pos=pos, id=cur_id)
            s.part[cur_id].vs_auto_relate_to(1)
            # Was the particle made virtual
            self.assertEqual(s.part[cur_id].virtual, 1)
            # Are vs relative to id and
            vs_r = s.part[cur_id].vs_relative
            # id
            self.assertEqual(vs_r[0], 1)
            # distance
            self.assertAlmostEqual(vs_r[1], s.distance(
                s.part[1], s.part[cur_id]), places=6)
            cur_id += 1

        # Move central particle and Check vs placement
        s.part[1].pos = (0, 0, 0)
        # linear and rotation velocity on central particle
        s.part[1].v = (0.45, 0.14, 0.447)
        s.part[1].omega_lab = (0.45, 0.14, 0.447)
        s.integrator.run(0, recalc_forces=True)
        # Ceck
        for i in 2, 3, 4:
            self.verify_vs(s.part[i])

        # Check if still true, when non-virtual particle has rotated and a
        # linear motion
        s.part[1].omega_lab = -5, 3, 8.4
        s.integrator.run(10)
        for i in 2, 3, 4:
            self.verify_vs(s.part[i])

        # Test transfer of forces accumulating on virtual sites
        # to central particle
        f2 = np.array((3, 4, 5))
        f3 = np.array((-4, 5, 6))
        # Add forces to vs
        s.part[2].ext_force = f2
        s.part[3].ext_force = f3
        s.integrator.run(0)
        # get force/torques on non-vs
        f = s.part[1].f
        t = s.part[1].torque_lab

        # Expected force = sum of the forces on the vs
        self.assertLess(np.linalg.norm(f - f2 - f3), 1E-6)

        # Expected torque
        # Radial components of forces on a rigid body add to the torque
        t_exp = np.cross(s.distance_vec(s.part[1], s.part[2]), f2)
        t_exp += np.cross(s.distance_vec(s.part[1], s.part[3]), f3)
        # Check
        self.assertLessEqual(np.linalg.norm(t_exp - t), 1E-6)

    def run_test_lj(self):
        """This fills the system with vs-based dumbells, adds a lj potential
          integrates and verifies forces. This is to make sure, that no pairs
          get lost or are outdated in the short range loop"""
        s = self.s
        # Parameters
        n = 90 
        phi = 0.6
        sigma = 1.
        eps = .025
        cut = sigma * 2**(1. / 6.)

        kT = 2
        gamma = .5

        # box
        l = (n / 6. * np.pi * sigma**3 / phi)**(1. / 3.)

        # Setup
        s.box_l = l, l, l
        s.min_global_cut = 0.501
        s.part.clear()

        s.time_step = 0.008
        s.thermostat.turn_off()

        # interactions
        s.non_bonded_inter[0, 0].lennard_jones.set_params(
            epsilon=eps, sigma=sigma, cutoff=cut, shift="auto")

        # Dumbells consist of 2 virtual lj spheres + central particle w/o interactions
        # For n sphers n/2 dumbells.
        for i in range(int(n / 2)):
            # Type=1, i.e., no lj ia for the center of mass particles
            s.part.add(rotation=(1,1,1), id=3 * i, pos=random.random(3) * l, type=1,
                       omega_lab=0.3 * random.random(3), v=random.random(3))
            # lj spheres
            s.part.add(rotation=(1,1,1), id=3 * i + 1,
                       pos=s.part[3 * i].pos + s.part[3 * i].director / 2.,
                       type=0)
            s.part.add(rotation=(1,1,1), id=3 * i + 2,
                       pos=s.part[3 * i].pos - s.part[3 * i].director / 2.,
                       type=0)
            s.part[3 * i + 1].vs_auto_relate_to(3 * i)
            s.part[3 * i + 2].vs_auto_relate_to(3 * i)

        # Remove overlap
        s.integrator.set_steepest_descent(
            f_max=0, gamma=0.1, max_displacement=0.1)
        while s.analysis.energy()["total"] > 10 * n:
            s.integrator.run(20)
        # Integrate
        s.integrator.set_vv()
        for i in range(10):
            # Langevin to maintain stability
            s.thermostat.set_langevin(kT=kT, gamma=gamma)
            s.integrator.run(300)
            s.thermostat.turn_off()
            # Constant energy to get rid of thermostat forces in the
            # verification
            s.integrator.run(2)
            # Theck the virtual sites config,pos and vel of the lj spheres
            for j in range(int(n / 2)):
                self.verify_vs(s.part[3 * j + 1])
                self.verify_vs(s.part[3 * j + 2])

            # Verify lj forces on the particles. The non-virtual particles are skipeed
            # because the forces on them originate from the vss and not the lj
            # interaction
            verify_lj_forces(s, 1E-10, 3 * np.arange(int(n / 2), dtype=int))

        # Turn off lj interaction
        s.non_bonded_inter[0, 0].lennard_jones.set_params(
            epsilon=0, sigma=0, cutoff=0, shift=0)

    @ut.skipIf(
        espressomd.has_features("VIRTUAL_SITES_THERMOSTAT"),
        "LJ fluid test only works when VIRTUAL_SITES_THERMOSTAT is not compiled in.")
    def test_lj(self):
        """Run LJ fluid test for different cell systems and skins."""
        s = self.s

        s.cell_system.set_n_square(use_verlet_lists=True)
        s.cell_system.skin = 0
        self.run_test_lj()
        s.cell_system.skin = 0.3
        self.run_test_lj()

        s.cell_system.set_domain_decomposition(use_verlet_lists=True)
        s.cell_system.skin = 0
        self.run_test_lj()
        s.cell_system.skin = 0.3
        self.run_test_lj()

        s.cell_system.set_domain_decomposition(use_verlet_lists=False)
        s.cell_system.skin = 0
        self.run_test_lj()
        s.cell_system.skin = 0.3
        self.run_test_lj()


if __name__ == "__main__":
    #print("Features: ", espressomd.features())
    ut.main()<|MERGE_RESOLUTION|>--- conflicted
+++ resolved
@@ -31,15 +31,11 @@
            "Test requires VIRTUAL_SITES_RELATIVE")
 class VirtualSites(ut.TestCase):
     s = espressomd.System()
-<<<<<<< HEAD
-    s.seed = s.cell_system.get_state()['n_nodes'] * [1234]
-=======
     s.seed = range(s.cell_system.get_state()["n_nodes"])
 
     @classmethod
     def setUpClass(cls):
         np.random.seed(42)
->>>>>>> 8b701672
 
     def multiply_quaternions(self, a, b):
         return np.array(
