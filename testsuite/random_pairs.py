# Copyright (C) 2010-2018 The ESPResSo project
#
# This file is part of ESPResSo.
#
# ESPResSo is free software: you can redistribute it and/or modify
# it under the terms of the GNU General Public License as published by
# the Free Software Foundation, either version 3 of the License, or
# (at your option) any later version.
#
# ESPResSo is distributed in the hope that it will be useful,
# but WITHOUT ANY WARRANTY; without even the implied warranty of
# MERCHANTABILITY or FITNESS FOR A PARTICULAR PURPOSE.  See the
# GNU General Public License for more details.
#
# You should have received a copy of the GNU General Public License
# along with this program.  If not, see <http://www.gnu.org/licenses/>.
from __future__ import print_function
import unittest as ut
import espressomd
import numpy as np
import itertools
import collections


class RandomPairTest(ut.TestCase):

    """This test creates a system of random particles.
       Then the interaction paris for a certain cutoff
       are calculated by brute force in python (pairs_n2),
       and compared to the pairs returned by the cell
       systems, which should be identical. This check is
       repeated for all valid combination of periodicities.

    """
<<<<<<< HEAD
    system = espressomd.System(box_l = 3 * [10.])

    @classmethod
    def setUpClass(self):
=======
    system = espressomd.System(box_l=3 * [10.])

    def setUp(self):
>>>>>>> 5f19027e
        s = self.system
        s.time_step = .1
        s.cell_system.skin = 0.0
        s.box_l = 10. * self.system.cell_system.get_state()['node_grid']
        s.min_global_cut = 1.5
        n_part = 100 * s.cell_system.get_state()['n_nodes']

        print("n_part", n_part)

        np.random.seed(2)

        s.part.add(pos=s.box_l * np.random.random((n_part, 3)))
        self.all_pairs = []

        dist_func = self.system.distance
        for pair in self.system.part.pairs():
                if dist_func(pair[0], pair[1]) < 1.5:
                    self.all_pairs.append((pair[0].id, pair[1].id))

        self.all_pairs = set(self.all_pairs)
        self.assertTrue(len(self.all_pairs))

    def reset_parts(self):
        s = self.system

        n_part = len(s.part)
        s.part[:].pos = s.box_l * np.random.random((n_part, 3))
        s.part[:].v = (-0.5 + np.random.random((n_part, 3)))

    def pairs_n2(self, dist):
        # Go through list of all possible pairs for full periodicy
        # and skip those that ar not within the desired distance
        # for the current periodicity

        pairs = []
<<<<<<< HEAD
        for i in range(len(parts)):
            for j in range(i + 1, len(parts)):
                if self.system.distance(parts[i], parts[j]) < dist:
                    pairs.append((i, j))

=======
        parts = self.system.part
        for p in self.all_pairs:
            if self.system.distance(parts[p[0]], parts[p[1]]) <= dist:
                pairs.append(p)
>>>>>>> 5f19027e
        return set(pairs)

    def check_duplicates(self, l):
        for e in collections.Counter(l).values():
            self.assertEqual(e, 1)

    def check_pairs(self):
        n2_pairs = self.pairs_n2(1.5)
        cs_pairs = self.system.cell_system.get_pairs_(1.5)
        self.check_duplicates(cs_pairs)
        self.assertEqual(n2_pairs, set(cs_pairs))

    def run_checks(self):
        if espressomd.has_features("PARTIAL_PERIODIC"):
            periods = [0, 1]
        else:
            periods = [1]

        for periodicity in itertools.product(periods, periods, periods):
            print(periodicity)
            self.system.periodicity = periodicity
            self.reset_parts()

            self.check_pairs()

            self.system.integrator.run(1000)

            self.check_pairs()

    def test_dd(self):
        self.system.box_l = 10. * self.system.cell_system.get_state()['node_grid']
        self.system.cell_system.set_domain_decomposition()
        print(self.system.cell_system.get_state())
        self.run_checks()

    def test_layered(self):
        self.system.box_l = [10., 10, 10. * self.system.cell_system.get_state()['n_nodes']]
        self.system.cell_system.set_layered()
        print(self.system.cell_system.get_state())
        self.run_checks()

if __name__ == '__main__':
    print("Features: ", espressomd.features())
    ut.main()<|MERGE_RESOLUTION|>--- conflicted
+++ resolved
@@ -32,24 +32,14 @@
        repeated for all valid combination of periodicities.
 
     """
-<<<<<<< HEAD
-    system = espressomd.System(box_l = 3 * [10.])
-
-    @classmethod
-    def setUpClass(self):
-=======
     system = espressomd.System(box_l=3 * [10.])
 
     def setUp(self):
->>>>>>> 5f19027e
         s = self.system
         s.time_step = .1
         s.cell_system.skin = 0.0
-        s.box_l = 10. * self.system.cell_system.get_state()['node_grid']
         s.min_global_cut = 1.5
-        n_part = 100 * s.cell_system.get_state()['n_nodes']
-
-        print("n_part", n_part)
+        n_part = 500
 
         np.random.seed(2)
 
@@ -64,12 +54,8 @@
         self.all_pairs = set(self.all_pairs)
         self.assertTrue(len(self.all_pairs))
 
-    def reset_parts(self):
-        s = self.system
-
-        n_part = len(s.part)
-        s.part[:].pos = s.box_l * np.random.random((n_part, 3))
-        s.part[:].v = (-0.5 + np.random.random((n_part, 3)))
+    def tearDown(self):
+        self.system.part.clear()
 
     def pairs_n2(self, dist):
         # Go through list of all possible pairs for full periodicy
@@ -77,58 +63,48 @@
         # for the current periodicity
 
         pairs = []
-<<<<<<< HEAD
-        for i in range(len(parts)):
-            for j in range(i + 1, len(parts)):
-                if self.system.distance(parts[i], parts[j]) < dist:
-                    pairs.append((i, j))
-
-=======
         parts = self.system.part
         for p in self.all_pairs:
             if self.system.distance(parts[p[0]], parts[p[1]]) <= dist:
                 pairs.append(p)
->>>>>>> 5f19027e
         return set(pairs)
 
     def check_duplicates(self, l):
         for e in collections.Counter(l).values():
             self.assertEqual(e, 1)
 
-    def check_pairs(self):
-        n2_pairs = self.pairs_n2(1.5)
+    def check_pairs(self, n2_pairs):
         cs_pairs = self.system.cell_system.get_pairs_(1.5)
         self.check_duplicates(cs_pairs)
-        self.assertEqual(n2_pairs, set(cs_pairs))
+        self.assertTrue(len(cs_pairs))
+        self.assertEqual(n2_pairs ^ set(cs_pairs), set())
 
-    def run_checks(self):
+    def check_dd(self, n2_pairs):
+        self.system.cell_system.set_domain_decomposition()
+        self.check_pairs(n2_pairs)
+
+    def check_layered(self, n2_pairs):
+        self.system.cell_system.set_layered()
+        self.check_pairs(n2_pairs)
+
+    def check_n_squared(self, n2_pairs):
+        self.system.cell_system.set_n_square()
+        self.check_pairs(n2_pairs)
+
+    def test(self):
         if espressomd.has_features("PARTIAL_PERIODIC"):
             periods = [0, 1]
         else:
             periods = [1]
 
         for periodicity in itertools.product(periods, periods, periods):
-            print(periodicity)
             self.system.periodicity = periodicity
-            self.reset_parts()
+            n2_pairs = self.pairs_n2(1.5)
 
-            self.check_pairs()
+            self.check_dd(n2_pairs)
+            self.check_layered(n2_pairs)
+            self.check_n_squared(n2_pairs)
 
-            self.system.integrator.run(1000)
-
-            self.check_pairs()
-
-    def test_dd(self):
-        self.system.box_l = 10. * self.system.cell_system.get_state()['node_grid']
-        self.system.cell_system.set_domain_decomposition()
-        print(self.system.cell_system.get_state())
-        self.run_checks()
-
-    def test_layered(self):
-        self.system.box_l = [10., 10, 10. * self.system.cell_system.get_state()['n_nodes']]
-        self.system.cell_system.set_layered()
-        print(self.system.cell_system.get_state())
-        self.run_checks()
 
 if __name__ == '__main__':
     print("Features: ", espressomd.features())
