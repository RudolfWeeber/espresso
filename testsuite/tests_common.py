--- conflicted
+++ resolved
@@ -178,7 +178,6 @@
 def abspath(path):
     return os.path.join(os.path.dirname(os.path.abspath(__file__)), path)
 
-<<<<<<< HEAD
 
 def transform_pos_from_cartesian_to_polar_coordinates(pos):
     """Transform the given cartesian coordinates to polar coordinates.
@@ -213,7 +212,7 @@
         (pos[0] * vel[1] - pos[1] *
          vel[0]) / (pos[0]**2.0 + pos[1]**2.0),\
         vel[2]])
-=======
+
 def define_rotation_matrix(system, part):
         A = np.zeros((3, 3))
         quat = system.part[part].quat
@@ -235,5 +234,4 @@
 
 def convert_vec_body_to_space(system, part, vec):
         A = define_rotation_matrix(system, part)
-        return np.dot(A.transpose(), vec)
->>>>>>> 0f0ed382
+        return np.dot(A.transpose(), vec)