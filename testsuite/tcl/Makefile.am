--- conflicted
+++ resolved
@@ -20,11 +20,8 @@
 tests = \
 	analysis.tcl \
 	angle.tcl \
-<<<<<<< HEAD
 	bond_breakage.tcl \
-=======
   blockfile.tcl \
->>>>>>> a2205c8b
 	bonded_coulomb.tcl \
 	collision-detection-angular.tcl \
 	collision-detection-centers.tcl \
