--- conflicted
+++ resolved
@@ -1,10 +1,7 @@
 set(tcl_tests  analysis.tcl
                angle.tcl
-<<<<<<< HEAD
                bond_breakage.tcl
-=======
                blockfile.tcl
->>>>>>> a2205c8b
                bonded_coulomb.tcl
                collision-detection-angular.tcl
                collision-detection-centers.tcl
