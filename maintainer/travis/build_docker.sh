--- conflicted
+++ resolved
@@ -21,13 +21,8 @@
 	image=espressomd/buildenv-espresso-$image
 	docker run -u espresso --env-file $ENV_FILE -v ${PWD}:/travis -it $image /bin/bash -c "git clone /travis && cd travis && maintainer/travis/build_cmake.sh"
 elif [ "$TRAVIS_OS_NAME" = "osx" ]; then
-<<<<<<< HEAD
-	brew update
-	brew upgrade
-=======
 #	brew update
 #	brew upgrade
->>>>>>> 2ea6e132
 	brew install cmake
 	case "$image" in
 		python3)
@@ -36,21 +31,13 @@
 			pip3 install numpy
 			pip3 install pep8
 			PYTHON_VERSION=$(python3 --version 2>&1 | awk '{print $2}' | awk -F . '{print $1"."$2}')
-<<<<<<< HEAD
-			export cmake_params="-DPYTHON_EXECUTABLE=$(which python3) -DPYTHON_LIBRARY=$(python3-config --prefix)/lib/libpython${PYTHON_VERSION}.dylib -DPYTHON_INCLUDE_DIR=$(python3-config --prefix)/include/python${PYTHON_VERSION}m $cmake_params"
-=======
 			export cmake_params="-DPYTHON_EXECUTABLE=$(which python3) $cmake_params"
->>>>>>> 2ea6e132
 		;;
 		*)
 			brew install python
 			pip install cython
 			pip install numpy
 			pip install pep8
-<<<<<<< HEAD
-			export cmake_params="-DPYTHON_LIBRARY=$(python-config --prefix)/lib/libpython2.7.dylib -DPYTHON_INCLUDE_DIR=$(python-config --prefix)/include/python2.7 $cmake_params"
-=======
->>>>>>> 2ea6e132
 		;;
 	esac
 	brew install openmpi
@@ -63,10 +50,7 @@
 	brew info --json=v1 boost | python -m json.tool | grep -B 4 "\"version\": \"$BOOST_VERSION\"" | grep -q 'with-mpi' || brew uninstall boost
 	brew install boost --without-single --with-mpi &
 	BOOST_PID=$!
-<<<<<<< HEAD
-=======
 	START_TIME=$(date +%s)
->>>>>>> 2ea6e132
 	while kill -0 $BOOST_PID; do
 		# boost takes a while to compile, during which there 
 		# is no output, causing Travis-CI to abort eventually
@@ -74,8 +58,6 @@
 		sleep 30
 	done
 	brew link boost
-<<<<<<< HEAD
-=======
 	if [ "$(echo $(date +%s)-$START_TIME | bc)" -gt 600 ]; then
 		# Boost was built, i.e. it took more than 10 minutes, so
 		# abort build because we won't be able to complete it
@@ -89,7 +71,6 @@
 		echo
 		exit 2
 	fi
->>>>>>> 2ea6e132
 
 	maintainer/travis/build_cmake.sh
 fi