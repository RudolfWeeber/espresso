#!/usr/bin/env bash
# Copyright (C) 2016-2019 The ESPResSo project
# Copyright (C) 2014 Olaf Lenz
#
# Copying and distribution of this file, with or without modification,
# are permitted in any medium without royalty provided the copyright
# notice and this notice are preserved.  This file is offered as-is,
# without any warranty.

abort() {
    echo "An error occurred. Exiting..." >&2
    echo "Command that failed: ${BASH_COMMAND}" >&2
    exit 1
}

trap 'abort' 0
set -e

# HELPER FUNCTIONS

# output value of env variables
outp() {
    for p in ${*}; do
        echo "  ${p}=${!p}"
    done
}

# start a block
start() {
    echo "=================================================="
    echo "START ${1}"
    echo "=================================================="
}

# end a block
end() {
    echo "=================================================="
    echo "END ${1}"
    echo "=================================================="
}

# set a default value to empty environment variables
# cast boolean values to true/false
set_default_value() {
    if [ "${#}" != 2 ]; then
        echo "set_default_value() takes 2 arguments (varname, default), got ${#}"
        exit 1
    fi
    local -r varname="${1}"
    local -r default="${2}"
    local -r varname_alphabet=$(echo "${varname}" | tr -d '[:alnum:]_')
    if [ ! -z "${varname_alphabet}" ]; then
        echo "variable name '${varname}' contains unauthorized symbols"
        exit 1
    fi
    local -r value="${!varname}"
    if [ "${default}" = true ] || [ "${default}" = false ]; then
        # cast boolean values to true/false
        local -r val=$(echo "${value}" | tr '[:upper:]' '[:lower:]')
        if [ "${val}" = false ] || [ "${val}" = "off" ] || [ "${val}" = 0 ] || [ "${val}" = "no" ]; then
            eval "${varname}=false"
        elif [ "${val}" = true ] || [ "${val}" = "on" ] || [ "${val}" = 1 ] || [ "${val}" = "yes" ]; then
            eval "${varname}=true"
        elif [ -z "${val}" ]; then
            eval "${varname}='${default}'"
        else
            echo "Cannot interpret '${value}' as a true/false value in variable '${varname}'"
            exit 1
        fi
    elif [ -z "${value}" ]; then
        eval "${varname}='${default}'"
    fi
}


# handle environment variables
set_default_value srcdir "$(pwd)"
set_default_value cmake_params ""
set_default_value with_coverage false
set_default_value with_coverage_python ${with_coverage}
set_default_value with_ubsan false
set_default_value with_asan false
set_default_value with_static_analysis false
set_default_value myconfig "default"
set_default_value build_procs 2
set_default_value check_procs ${build_procs}
set_default_value check_odd_only false
set_default_value check_gpu_only false
set_default_value check_skip_long false
set_default_value make_check_unit_tests true
set_default_value make_check_python true
set_default_value make_check_tutorials false
set_default_value make_check_samples false
set_default_value make_check_benchmarks false
set_default_value with_cuda false
set_default_value with_cuda_compiler "nvcc"
set_default_value with_cxx_standard 14
set_default_value build_type "RelWithAssert"
set_default_value with_ccache false
set_default_value with_hdf5 true
set_default_value with_scafacos false
set_default_value with_walberla false
set_default_value with_stokesian_dynamics false
set_default_value test_timeout 300
set_default_value hide_gpu false

if [ "${make_check_unit_tests}" = true ] || [ "${make_check_python}" = true ] || [ "${make_check_tutorials}" = true ] || [ "${make_check_samples}" = true ] || [ "${make_check_benchmarks}" = true ]; then
    run_checks=true
else
    run_checks=false
fi

if [ "${with_coverage}" = true ]; then
    build_type="Coverage"
fi
if [ "${with_coverage}" = true ] || [ "${with_coverage_python}" = true ] ; then
    bash <(curl -s https://codecov.io/env) 1>/dev/null 2>&1
fi

<<<<<<< HEAD
cmake_params="-DCMAKE_BUILD_TYPE=${build_type} -DWARNINGS_ARE_ERRORS=ON -DCTEST_ARGS=-j${check_procs} -DCMAKE_CXX_STANDARD=${with_cxx_standard} ${cmake_params}"
=======
cmake_params="-DCMAKE_BUILD_TYPE=${build_type} -DCMAKE_CXX_STANDARD=${with_cxx_standard} -DWARNINGS_ARE_ERRORS=ON ${cmake_params}"
>>>>>>> 0f8ce45e
cmake_params="${cmake_params} -DCMAKE_INSTALL_PREFIX=/tmp/espresso-unit-tests"
cmake_params="${cmake_params} -DCTEST_ARGS=-j${check_procs} -DTEST_TIMEOUT=${test_timeout}"

if [ "${with_ccache}" = true ]; then
    cmake_params="${cmake_params} -DWITH_CCACHE=ON"
fi

if [ "${with_hdf5}" = true ]; then
    cmake_params="${cmake_params} -DWITH_HDF5=ON"
else
    cmake_params="${cmake_params} -DWITH_HDF5=OFF"
fi

if [ "${with_scafacos}" = true ]; then
    cmake_params="${cmake_params} -DWITH_SCAFACOS=ON"
else
    cmake_params="${cmake_params} -DWITH_SCAFACOS=OFF"
fi

if [ "${with_stokesian_dynamics}" = true ]; then
    cmake_params="${cmake_params} -DWITH_STOKESIAN_DYNAMICS=ON"
else
    cmake_params="${cmake_params} -DWITH_STOKESIAN_DYNAMICS=OFF"
fi

if [ "${with_walberla}" = true ]; then
  cmake_params="$cmake_params -DWITH_WALBERLA=ON"
fi

if [ "${with_coverage}" = true ]; then
    cmake_params="-DWITH_COVERAGE=ON ${cmake_params}"
fi

if [ "${with_coverage_python}" = true ]; then
    cmake_params="-DWITH_COVERAGE_PYTHON=ON ${cmake_params}"
fi

if [ "${with_asan}" = true ]; then
    cmake_params="-DWITH_ASAN=ON ${cmake_params}"
fi

if [ "${with_ubsan}" = true ]; then
    cmake_params="-DWITH_UBSAN=ON ${cmake_params}"
fi

if [ "${with_static_analysis}" = true ]; then
    cmake_params="-DWITH_CLANG_TIDY=ON ${cmake_params}"
fi

if [ "${with_cuda}" = true ]; then
    cmake_params="-DWITH_CUDA=ON -DWITH_CUDA_COMPILER=${with_cuda_compiler} ${cmake_params}"
else
    cmake_params="-DWITH_CUDA=OFF ${cmake_params}"
fi

command -v nvidia-smi && nvidia-smi || true
if [ "${hide_gpu}" = true ]; then
    echo "Hiding gpu from Cuda via CUDA_VISIBLE_DEVICES"
    export CUDA_VISIBLE_DEVICES=""
fi

builddir="${srcdir}/build"

outp srcdir builddir \
    make_check_unit_tests make_check_python make_check_tutorials make_check_samples make_check_benchmarks \
    cmake_params \
    with_coverage with_coverage_python \
    with_ubsan with_asan \
    check_odd_only \
    with_static_analysis myconfig \
    build_procs check_procs with_walberla \
    with_cuda with_cuda_compiler with_ccache

echo "Creating ${builddir}..."
mkdir -p "${builddir}"
cd "${builddir}"

# load MPI module if necessary
if [ -f "/etc/os-release" ]; then
    grep -q suse /etc/os-release && . /etc/profile.d/modules.sh && module load gnu-openmpi
    grep -q 'rhel\|fedora' /etc/os-release && for f in /etc/profile.d/*module*.sh; do . "${f}"; done && module load mpi
fi

# CONFIGURE
start "CONFIGURE"

MYCONFIG_DIR="${srcdir}/maintainer/configs"
if [ "${myconfig}" = "default" ]; then
    echo "Using default myconfig."
else
    myconfig_file="${MYCONFIG_DIR}/${myconfig}.hpp"
    if [ ! -e "${myconfig_file}" ]; then
        echo "${myconfig_file} does not exist!"
        exit 1
    fi
    echo "Copying ${myconfig}.hpp to ${builddir}/myconfig.hpp..."
    cp "${myconfig_file}" "${builddir}/myconfig.hpp"
fi

cmake ${cmake_params} "${srcdir}" || exit 1
end "CONFIGURE"

# BUILD
start "BUILD"

make -k -j${build_procs} || make -k -j1 || exit ${?}

end "BUILD"

<<<<<<< HEAD
# check for exit function, which should never be called from shared library
# can't do this on CUDA though because nvcc creates a host function that just
# calls exit() for each device function, and can't do this with coverage
# because gcov 9.0 adds code that calls exit()
if [[ "${with_coverage}" == false && ( "${with_cuda}" == false || "${with_cuda_compiler}" != "nvcc" ) && "${with_cxx_standard}" == "14" ]]; then
=======
# Check for exit() function, which should never be called from a shared
# library. See details in https://github.com/espressomd/espresso/issues/2249
# Can't do this check on CUDA though because nvcc creates a host function
# that just calls exit() for each device function, and can't do this with
# coverage because gcov 9.0 adds code that calls exit().
if [[ "${with_coverage}" == false && ( "${with_cuda}" == false || "${with_cuda_compiler}" != "nvcc" ) ]]; then
>>>>>>> 0f8ce45e
    if nm -o -C $(find . -name '*.so') | grep '[^a-z]exit@@GLIBC'; then
        echo "Found calls to exit() function in shared libraries."
        exit 1
    fi
fi

if [ "${run_checks}" = true ]; then
    start "TEST"

    # fail if built with CUDA but no compatible GPU was found
    if [ "${with_cuda}" = true ] && [ "${hide_gpu}" != true ]; then
        ./pypresso -c "import espressomd.cuda_init as gpu;gpu.CudaInitHandle().device = 0" || exit 1
    fi

    # unit tests
    if [ "${make_check_unit_tests}" = true ]; then
        make -j${build_procs} check_unit_tests ${make_params} || exit 1
    fi

    # integration tests
    if [ "${make_check_python}" = true ]; then
        if [ -z "${run_tests}" ]; then
            if [ "${check_odd_only}" = true ]; then
                make -j${build_procs} check_python_parallel_odd ${make_params} || exit 1
            elif [ "${check_gpu_only}" = true ]; then
                make -j${build_procs} check_python_gpu ${make_params} || exit 1
            elif [ "${check_skip_long}" = true ]; then
                make -j${build_procs} check_python_skip_long ${make_params} || exit 1
            else
                make -j${build_procs} check_python ${make_params} || exit 1
            fi
        else
            make python_tests ${make_params}
            for t in ${run_tests}; do
                ctest --timeout 60 --output-on-failure -R "${t}" || exit 1
            done
        fi
    fi

    # tutorial tests
    if [ "${make_check_tutorials}" = true ]; then
        make -j${build_procs} check_tutorials ${make_params} || exit 1
    fi

    # sample tests
    if [ "${make_check_samples}" = true ]; then
        make -j${build_procs} check_samples ${make_params} || exit 1
    fi

    # benchmark tests
    if [ "${make_check_benchmarks}" = true ]; then
        make -j${build_procs} check_benchmarks ${make_params} || exit 1
    fi

    # installation tests
    make check_cmake_install ${make_params} || exit 1

    end "TEST"
else
    start "TEST"

    check_proc_particle_test=${check_procs}
    if [ "${check_proc_particle_test}" -gt 4 ]; then
      check_proc_particle_test=4
    fi
    mpiexec -n ${check_proc_particle_test} ./pypresso "${srcdir}/testsuite/python/particle.py" || exit 1

    end "TEST"
fi

if [ "${with_coverage}" = true ] || [ "${with_coverage_python}" = true ]; then
    start "COVERAGE"
    cd "${builddir}"
    if [ "${with_coverage}" = true ]; then
        echo "Running lcov and gcov..."
        lcov --gcov-tool "${GCOV:-gcov}" -q --directory . --ignore-errors graph --capture --output-file coverage.info # capture coverage info
        lcov --gcov-tool "${GCOV:-gcov}" -q --remove coverage.info '/usr/*' --output-file coverage.info # filter out system
        lcov --gcov-tool "${GCOV:-gcov}" -q --remove coverage.info '*/doc/*' --output-file coverage.info # filter out docs
    fi
    if [ "${with_coverage_python}" = true ]; then
        echo "Running python3-coverage..."
        python3 -m coverage combine testsuite/python testsuite/scripts/tutorials testsuite/scripts/samples
        python3 -m coverage xml
    fi
    echo "Uploading to Codecov..."
    codecov_opts="-X gcov -X coveragepy"
    if [ -z "${CODECOV_TOKEN}" ]; then
        codecov_opts="${codecov_opts} -t '${CODECOV_TOKEN}'"
    fi
    bash <(curl --fail --silent --show-error https://codecov.io/bash 2>./codecov_stderr) ${codecov_opts} || echo "Codecov did not collect coverage reports"
    cat ./codecov_stderr
    end "COVERAGE"
fi

trap : 0<|MERGE_RESOLUTION|>--- conflicted
+++ resolved
@@ -117,11 +117,7 @@
     bash <(curl -s https://codecov.io/env) 1>/dev/null 2>&1
 fi
 
-<<<<<<< HEAD
-cmake_params="-DCMAKE_BUILD_TYPE=${build_type} -DWARNINGS_ARE_ERRORS=ON -DCTEST_ARGS=-j${check_procs} -DCMAKE_CXX_STANDARD=${with_cxx_standard} ${cmake_params}"
-=======
 cmake_params="-DCMAKE_BUILD_TYPE=${build_type} -DCMAKE_CXX_STANDARD=${with_cxx_standard} -DWARNINGS_ARE_ERRORS=ON ${cmake_params}"
->>>>>>> 0f8ce45e
 cmake_params="${cmake_params} -DCMAKE_INSTALL_PREFIX=/tmp/espresso-unit-tests"
 cmake_params="${cmake_params} -DCTEST_ARGS=-j${check_procs} -DTEST_TIMEOUT=${test_timeout}"
 
@@ -231,20 +227,13 @@
 
 end "BUILD"
 
-<<<<<<< HEAD
-# check for exit function, which should never be called from shared library
-# can't do this on CUDA though because nvcc creates a host function that just
-# calls exit() for each device function, and can't do this with coverage
-# because gcov 9.0 adds code that calls exit()
-if [[ "${with_coverage}" == false && ( "${with_cuda}" == false || "${with_cuda_compiler}" != "nvcc" ) && "${with_cxx_standard}" == "14" ]]; then
-=======
 # Check for exit() function, which should never be called from a shared
 # library. See details in https://github.com/espressomd/espresso/issues/2249
 # Can't do this check on CUDA though because nvcc creates a host function
 # that just calls exit() for each device function, and can't do this with
-# coverage because gcov 9.0 adds code that calls exit().
-if [[ "${with_coverage}" == false && ( "${with_cuda}" == false || "${with_cuda_compiler}" != "nvcc" ) ]]; then
->>>>>>> 0f8ce45e
+# coverage because gcov 9.0 adds code that calls exit(), and can't do this
+# with walberla because the library calls exit() in assertions.
+if [[ "${with_coverage}" == false && ( "${with_cuda}" == false || "${with_cuda_compiler}" != "nvcc" ) && "${with_walberla}" != "true" ]]; then
     if nm -o -C $(find . -name '*.so') | grep '[^a-z]exit@@GLIBC'; then
         echo "Found calls to exit() function in shared libraries."
         exit 1
