--- conflicted
+++ resolved
@@ -27,9 +27,6 @@
 #define NPT
 #define DPD
 
-<<<<<<< HEAD
-#define LB_ELECTROHYDRODYNAMICS
-=======
 #define ELECTROSTATICS
 #ifdef CUDA
 #define MMM1D_GPU
@@ -38,22 +35,9 @@
 #ifdef SCAFACOS
 #define SCAFACOS_DIPOLES
 #endif
->>>>>>> e1d0e498
 
 #define ENGINE
-
 #define LB_ELECTROHYDRODYNAMICS
-#define LB_BOUNDARIES
-#ifdef CUDA
-<<<<<<< HEAD
-#define MMM1D_GPU
-=======
-#define LB_BOUNDARIES_GPU
-#define ELECTROKINETICS
-#define EK_BOUNDARIES
-#define EK_DEBUG
->>>>>>> e1d0e498
-#endif
 
 #define EXCLUSIONS
 
