#
# Copyright (C) 2021-2022 The ESPResSo project
#
# This file is part of ESPResSo.
#
# ESPResSo is free software: you can redistribute it and/or modify
# it under the terms of the GNU General Public License as published by
# the Free Software Foundation, either version 3 of the License, or
# (at your option) any later version.
#
# ESPResSo is distributed in the hope that it will be useful,
# but WITHOUT ANY WARRANTY; without even the implied warranty of
# MERCHANTABILITY or FITNESS FOR A PARTICULAR PURPOSE.  See the
# GNU General Public License for more details.
#
# You should have received a copy of the GNU General Public License
# along with this program.  If not, see <http://www.gnu.org/licenses/>.
#

import sympy as sp
import lbmpy.fieldaccess
import lbmpy.macroscopic_value_kernels
import lbmpy.updatekernels
import pystencils as ps
import pystencils_walberla


<<<<<<< HEAD
precision_prefix = {
    True: 'DoublePrecision',
    False: 'SinglePrecision'}
precision_suffix = {
    True: 'double_precision',
    False: 'single_precision'}
precision_rng = {
    True: ps.rng.PhiloxTwoDoubles,
    False: ps.rng.PhiloxFourFloats}

=======
data_type_np = {'double': 'float64', 'float': 'float32'}
>>>>>>> 13f0a02b


def generate_fields(config, stencil):
    dtype = data_type_np[config.data_type.default_factory().c_name]
    field_layout = 'fzyx'
    q = len(stencil)
    dim = len(stencil[0])

    fields = {}
    # Symbols for PDF (twice, due to double buffering)
    fields['pdfs'] = ps.Field.create_generic(
        'pdfs',
        dim,
        dtype,
        index_dimensions=1,
        layout=field_layout,
        index_shape=(q,)
    )
    fields['pdfs_tmp'] = ps.Field.create_generic(
        'pdfs_tmp',
        dim,
        dtype,
        index_dimensions=1,
        layout=field_layout,
        index_shape=(q,)
    )
    fields['velocity'] = ps.Field.create_generic(
        'velocity',
        dim,
        dtype,
        index_dimensions=1,
        layout=field_layout,
        index_shape=(dim,)
    )
    fields['force'] = ps.Field.create_generic(
        'force',
        dim,
        dtype,
        index_dimensions=1,
        layout=field_layout,
        index_shape=(dim,)
    )

    return fields


def generate_config(ctx, params):
    return pystencils_walberla.codegen.config_from_context(ctx, **params)


def generate_collision_sweep(
        ctx, lb_method, collision_rule, class_name, params):
    config = generate_config(ctx, params)

    # Symbols for PDF (twice, due to double buffering)
    fields = generate_fields(config, lb_method.stencil)

    # Generate collision kernel
    collide_update_rule = lbmpy.updatekernels.create_lbm_kernel(
        collision_rule,
        fields['pdfs'],
        fields['pdfs_tmp'],
        lbmpy.fieldaccess.CollideOnlyInplaceAccessor())
    collide_ast = ps.create_kernel(
        collide_update_rule, config=config, **params)
    collide_ast.function_name = 'kernel_collide'
    collide_ast.assumed_inner_stride_one = True
    pystencils_walberla.codegen.generate_sweep(
        ctx, class_name, collide_ast, **params)


def generate_stream_sweep(ctx, lb_method, class_name, params):
    config = generate_config(ctx, params)

    # Symbols for PDF (twice, due to double buffering)
    fields = generate_fields(config, lb_method.stencil)

    # Generate stream kernel
    stream_update_rule = lbmpy.updatekernels.create_stream_pull_with_output_kernel(
        lb_method, fields['pdfs'], fields['pdfs_tmp'],
        output={'velocity': fields['velocity']})
    stream_ast = ps.create_kernel(stream_update_rule, config=config, **params)
    stream_ast.function_name = 'kernel_stream'
    stream_ast.assumed_inner_stride_one = True
    pystencils_walberla.codegen.generate_sweep(
        ctx, class_name, stream_ast,
        field_swaps=[(fields['pdfs'], fields['pdfs_tmp'])], **params)


def generate_setters(ctx, lb_method, params):
    config = generate_config(ctx, params)
    fields = generate_fields(config, lb_method.stencil)

    initial_rho = sp.Symbol('rho_0')
    pdfs_setter = lbmpy.macroscopic_value_kernels.macroscopic_values_setter(
        lb_method,
        initial_rho,
        fields['velocity'].center_vector,
        fields['pdfs'].center_vector)
    return pdfs_setter<|MERGE_RESOLUTION|>--- conflicted
+++ resolved
@@ -25,7 +25,6 @@
 import pystencils_walberla
 
 
-<<<<<<< HEAD
 precision_prefix = {
     True: 'DoublePrecision',
     False: 'SinglePrecision'}
@@ -35,10 +34,7 @@
 precision_rng = {
     True: ps.rng.PhiloxTwoDoubles,
     False: ps.rng.PhiloxFourFloats}
-
-=======
 data_type_np = {'double': 'float64', 'float': 'float32'}
->>>>>>> 13f0a02b
 
 
 def generate_fields(config, stencil):
